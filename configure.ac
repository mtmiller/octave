dnl Process this file with autoconf to produce a configure script.
dnl
dnl Copyright (C) 1993-2019 John W. Eaton
###
### This file is part of Octave.
###
### Octave is free software: you can redistribute it and/or modify it
### under the terms of the GNU General Public License as published by
### the Free Software Foundation, either version 3 of the License, or
### (at your option) any later version.
###
### Octave is distributed in the hope that it will be useful, but
### WITHOUT ANY WARRANTY; without even the implied warranty of
### MERCHANTABILITY or FITNESS FOR A PARTICULAR PURPOSE.  See the
### GNU General Public License for more details.
###
### You should have received a copy of the GNU General Public License
### along with Octave; see the file COPYING.  If not, see
### <https://www.gnu.org/licenses/>.

### Initialize Autoconf
AC_PREREQ([2.65])
<<<<<<< HEAD
AC_INIT([GNU Octave], [6.0.0], [https://octave.org/bugs.html], [octave],
=======
AC_INIT([GNU Octave], [5.1.1], [https://octave.org/bugs.html], [octave],
>>>>>>> 580dbbde
        [https://www.gnu.org/software/octave/])

### Declare version numbers

dnl Note that the version number is duplicated here and in AC_INIT because
dnl AC_INIT requires it to be static, not computed from shell variables.

## The description of the Octave version number in the etc/HACKING.md
## explains how to update these numbers for release and development
## versions.

<<<<<<< HEAD
OCTAVE_MAJOR_VERSION=6
OCTAVE_MINOR_VERSION=0
OCTAVE_PATCH_VERSION=0
=======
OCTAVE_MAJOR_VERSION=5
OCTAVE_MINOR_VERSION=1
OCTAVE_PATCH_VERSION=1
>>>>>>> 580dbbde

dnl PACKAGE_VERSION is set by the AC_INIT VERSION argument.
OCTAVE_VERSION="$PACKAGE_VERSION"

OCTAVE_COPYRIGHT="Copyright (C) 2019 John W. Eaton and others."

OCTAVE_RELEASE_DATE="2019-02-23"

## The "API version" is used as a way of checking that interfaces in the
## liboctave and libinterp libraries haven't changed in a backwardly
## incompatible way when loading .oct files.  A better way to do this is with
## library versioning, but not all systems support it.
##
## NOTE: This macro will be removed in a future version of Octave!
## If you insist on checking for features using a version number, use the
## OCTAVE_MAJOR_VERSION, OCTAVE_MINOR_VERSION, and OCTAVE_PATCH_VERSION
## macros instead.
dnl
dnl FIXME: Since we also set libtool versions for liboctave and libinterp,
dnl perhaps we should be computing the "api version" from those versions numbers
dnl in some way instead of setting it independently here.
OCTAVE_API_VERSION="api-v53"

AC_SUBST(OCTAVE_MAJOR_VERSION)
AC_SUBST(OCTAVE_MINOR_VERSION)
AC_SUBST(OCTAVE_PATCH_VERSION)
AC_SUBST(OCTAVE_VERSION)
AC_SUBST(OCTAVE_COPYRIGHT)
AC_SUBST(OCTAVE_RELEASE_DATE)
AC_SUBST(OCTAVE_API_VERSION)

dnl FIXME: We should auto-insert the Mercurial changeset ID into the
dnl        AC_REVISION field whenever configure.ac is modified.
dnl AC_REVISION($Revision: 1.603 $)
AC_CONFIG_SRCDIR([libinterp/octave.cc])
AC_CONFIG_HEADERS([config.h:config.in.h])
AC_CONFIG_AUX_DIR([build-aux])
AC_CONFIG_MACRO_DIR([m4])

### Initialize Automake
AM_INIT_AUTOMAKE([1.14 -Wno-portability -Wno-override tar-ustar subdir-objects dist-lzip dist-xz])

## Add option to enable silent rules and make silent the default behavior.
AM_SILENT_RULES([yes])

OCTAVE_CANONICAL_HOST

AC_DEFINE(OCTAVE_SOURCE, 1, [Define to 1 if this is Octave.])

AC_USE_SYSTEM_EXTENSIONS

### Make configure args available in variable form for other uses.

config_opts=$ac_configure_args
AC_SUBST(config_opts)

### Set default file locations.

## Where to install libraries like liboctave.a, liboctinterp.a, and other
## architecture-dependent binaries.
OCTAVE_SET_DEFAULT([octlibdir], '${libdir}/octave/${version}')

## Where to put executables to be run by Octave, rather than the user.
## This path usually includes the Octave version and configuration name, so
## that configurations for multiple versions of Octave may be installed at once.
OCTAVE_SET_DEFAULT([archlibdir],
  '${libexecdir}/octave/${version}/exec/${canonical_host_type}')

## Where to put executables to be run by Octave, rather than the user, that
## are specific to this site.
OCTAVE_SET_DEFAULT([localarchlibdir],
  '${libexecdir}/octave/site/exec/${canonical_host_type}')

OCTAVE_SET_DEFAULT([localapiarchlibdir],
  '${libexecdir}/octave/${api_version}/site/exec/${canonical_host_type}')

OCTAVE_SET_DEFAULT([localverarchlibdir],
  '${libexecdir}/octave/${version}/site/exec/${canonical_host_type}')

## Where to put object files that will by dynamically loaded.
## This path includes the Octave version and configuration name, so that
## configurations for multiple versions of Octave may be installed at once.
OCTAVE_SET_DEFAULT([octfiledir],
  '${libdir}/octave/${version}/oct/${canonical_host_type}')

## Directories that Octave should search for object files that will be
## dynamically loaded and that are specific to this site (i.e. customizations),
## before consulting ${octfiledir}.  This should be a colon-separated list of
## directories.
OCTAVE_SET_DEFAULT([localoctfiledir],
  '${libdir}/octave/site/oct/${canonical_host_type}')

OCTAVE_SET_DEFAULT([localapioctfiledir],
  '${libdir}/octave/site/oct/${api_version}/${canonical_host_type}')

OCTAVE_SET_DEFAULT([localveroctfiledir],
  '${libdir}/octave/${version}/site/oct/${canonical_host_type}')

## Where to install Octave's include files.
OCTAVE_SET_DEFAULT([octincludedir], '${includedir}/octave-${version}/octave')

## Where to install the function files distributed with Octave.
## This includes the Octave version, so that the function files for different
## versions of Octave will be installed in separate directories.
OCTAVE_SET_DEFAULT([fcnfiledir], '${datadir}/octave/${version}/m')

## Directories that Octave should search for function files specific to this
## site (i.e. customizations), before consulting ${fcnfiledir}.
## This should be a colon-separated list of directories.
OCTAVE_SET_DEFAULT([localfcnfiledir], '${datadir}/octave/site/m')

OCTAVE_SET_DEFAULT([localapifcnfiledir],
  '${datadir}/octave/site/${api_version}/m')

OCTAVE_SET_DEFAULT([localverfcnfiledir], '${datadir}/octave/${version}/site/m')

## Where to install extra files like NEWS and doc-cache.
OCTAVE_SET_DEFAULT([octetcdir], '${datadir}/octave/${version}/etc')

## Where to install the language files for the GUI.
OCTAVE_SET_DEFAULT([octlocaledir], '${datadir}/octave/${version}/locale')

## The full path to the default doc-cache file.
OCTAVE_SET_DEFAULT([doc_cache_file], '${octetcdir}/doc-cache')

## Where to install test files.
OCTAVE_SET_DEFAULT([octtestsdir], '${octetcdir}/tests')

## The full path to the default texi macros file.
OCTAVE_SET_DEFAULT([texi_macros_file], '${octetcdir}/macros.texi')

## Where Octave will search to find image files.
OCTAVE_SET_DEFAULT([imagedir], '${datadir}/octave/${version}/imagelib')

## Where Octave will search for example data files shipped with distribution.
OCTAVE_SET_DEFAULT([octdatadir], '${datadir}/octave/${version}/data')

## Where Octave will search for Qt help files shipped with distribution.
OCTAVE_SET_DEFAULT([octdocdir], '${datadir}/octave/${version}/doc')

## Where Octave will search for fallback font files shipped with distribution.
OCTAVE_SET_DEFAULT([octfontsdir], '${datadir}/octave/${version}/fonts')

## Where Octave will look for startup files.
OCTAVE_SET_DEFAULT([startupfiledir], '${fcnfiledir}/startup')
OCTAVE_SET_DEFAULT([localstartupfiledir], '${localfcnfiledir}/startup')

## Where Octave will look for man and info files.
OCTAVE_SET_DEFAULT([man1dir], '${mandir}/man1')
OCTAVE_SET_DEFAULT([man1ext], '.1')
OCTAVE_SET_DEFAULT([infofile], '${infodir}/octave.info')

### Check for programs used in building, installing, and running Octave.

## Programs used in configuring Octave.
dnl Find pkg-config executable (sets $PKG_CONFIG)
PKG_PROG_PKG_CONFIG
## And where we will install our own .pc files.
PKG_INSTALLDIR
AC_SUBST([liboctave_pkgconfigdir], [$pkgconfigdir])
AC_SUBST([libinterp_pkgconfigdir], [$pkgconfigdir])

## Programs used in Makefiles.
AC_PROG_AWK
AC_PROG_GREP
OCTAVE_PROG_FIND
OCTAVE_PROG_SED
OCTAVE_PROG_PERL

## Programs used to build parts of Octave.
OCTAVE_PROG_GPERF

OCTAVE_PROG_FLEX
AC_SUBST([LEX_OUTPUT_ROOT], [lex.octave_])

OCTAVE_PROG_BISON

OCTAVE_PROG_MAKEINFO
OCTAVE_PROG_TEXI2DVI
OCTAVE_PROG_TEXI2PDF

OCTAVE_PROG_TAR_REPRODUCIBLE

## Programs used when installing Octave.
AC_PROG_LN_S
AC_PROG_MKDIR_P

AC_PROG_INSTALL
INSTALL_SCRIPT="${INSTALL}"
AC_SUBST(INSTALL_SCRIPT)

## Programs used when running Octave.
OCTAVE_PROG_GHOSTSCRIPT
OCTAVE_PROG_GNUPLOT
OCTAVE_PROG_PAGER
OCTAVE_PROG_PYTHON

## Programs used to generate icons file formats.
OCTAVE_PROG_ICOTOOL
OCTAVE_PROG_RSVG_CONVERT
AM_CONDITIONAL([AMCOND_HAVE_ICON_TOOLS],
  [test -n "$ICOTOOL" && test -n "$RSVG_CONVERT"])

### Path separator.

sepchar=':'
AC_ARG_WITH([sepchar],
  [AS_HELP_STRING([--with-sepchar=<char>],
    [use <char> as the path separation character])])
case $with_sepchar in
  yes | "")
    case $host_os in
      mingw* | msdosmsvc)
        sepchar=';' ;;
    esac
  ;;
  no)
    AC_MSG_ERROR([You are required to define a path separation character])
    ;;
  *)
    sepchar=$with_sepchar
  ;;
esac
AC_SUBST(sepchar)
AC_DEFINE_UNQUOTED(SEPCHAR, ['$sepchar'],
  [Define this to be the path separator for your system, as a character constant.])
AC_DEFINE_UNQUOTED(SEPCHAR_STR, ["$sepchar"],
  [Define this to be the path separator for your system, as a string.])

### Define the path to the shell on the host system.
### Most systems will ensure /bin/sh is the default shell so this can be safely
### ignored by almost everyone.  However, when building for Android, for
### example, this will need to be set.
SHELL_PATH=/bin/sh
AC_ARG_WITH([shell],
  [AS_HELP_STRING([--with-shell=SHELL],
    [use SHELL as the shell interpreter (default: /bin/sh)])])
case $with_shell in
  no)
    AC_MSG_ERROR([A shell interpreter is required])
  ;;
  yes | "")
  ;;
  *)
    SHELL_PATH=$with_shell
  ;;
esac
AC_DEFINE_UNQUOTED([SHELL_PATH], ["$SHELL_PATH"],
  [Define this to be the path to the shell command interpreter.])

### Use the system-wide installation of GNU FreeFont if the user requests it.
### By default, Octave includes its own copy of the FreeSans font, which it
### installs in its own directory for use as a fallback default font.  If this
### configuration option is used, then do not install our own copy of the fonts
### and assume they can be found in the provided system directory.
SYSTEM_FREEFONT_DIR=
AC_ARG_WITH([system-freefont],
  [AS_HELP_STRING([--with-system-freefont=DIR],
    [use FreeSans fonts in DIR (default: install and use internal copy)])])
case $with_system_freefont in
  no | "")
    SYSTEM_FREEFONT_DIR=
    ;;
  yes)
    AC_MSG_ERROR([directory argument required for --with-system-freefont])
    ;;
  *)
    SYSTEM_FREEFONT_DIR=$with_system_freefont
    ;;
esac
if test -n "$SYSTEM_FREEFONT_DIR"; then
  AC_MSG_NOTICE([configuring Octave to use system fonts in $SYSTEM_FREEFONT_DIR])
  AC_DEFINE_UNQUOTED([SYSTEM_FREEFONT_DIR], ["$SYSTEM_FREEFONT_DIR"],
    [Define this to be the system directory containing the GNU FreeFont fonts.])
fi
AM_CONDITIONAL([AMCOND_INSTALL_INTERNAL_FONT_FILES],
  [test -z "$SYSTEM_FREEFONT_DIR"])

### Determine which C++ compiler to use (we expect to find g++).

AC_PROG_CXX
AC_PROG_CXXCPP

## Ensure that the C++ compiler fully supports C++11.
dnl Test must occur after calling AC_PROG_CXX, which tests for language
dnl features and sets the shell variable ac_cv_prog_cxx_cxx11 appropriately.

if test x"$ac_cv_prog_cxx_cxx11" = xno; then
  AC_MSG_ERROR([a compiler that fully supports C++11 is required to build Octave])
fi

### Determine which C compiler to use (we expect to find gcc).

AC_PROG_CC
AC_PROG_CPP
AC_PROG_GCC_TRADITIONAL

## Save and restore CFLAGS and CXXFLAGS globally.
dnl These variables are for users, so we shouldn't be touching them.
dnl Instead, we should set the corresponding AM_ flags (currently by way of the
dnl XTRA_ variables).  However, for the duration of the configure script, we
dnl may set CFLAGS and CXXFLAGS so that subsequent tests succeed.  Temporary
dnl settings like this are currently done for pthreads and openmp, for example.
original_octave_configure_CFLAGS="$CFLAGS"
original_octave_configure_CXXFLAGS="$CXXFLAGS"

## Check for MSVC
have_msvc=no
case $host_os in
  msdosmsvc)
    have_msvc=yes
  ;;
  mingw*)
    AC_MSG_CHECKING([for MSVC compiler])
    AC_PREPROC_IFELSE([AC_LANG_SOURCE([[
        #if ! defined (_MSC_VER)
        #error "Not MSVC compiler"
        #endif
        ]])],
      have_msvc=yes, have_msvc=no)
    AC_MSG_RESULT([$have_msvc])
  ;;
esac

### gnulib initialization: part 1
dnl Must take place immediately after a compiler is determined

gl_EARLY

### Check version number when using g++.

GXX_VERSION=
if test "$GXX" = yes; then
  AC_MSG_CHECKING([C++ compiler version number])
  gxx_version=`$CXX -v 2>&1 | $GREP "^.*g.. version" | \
    $SED -e 's/^.*g.. version *//' -e 's/cygnus-//' -e 's/egcs-//' -e 's/ .*//'`

  AX_COMPARE_VERSION([$gxx_version], [lt], [4.1],
    [warn_gxx_version="g++ version $gxx_version is likely to cause problems"
     OCTAVE_CONFIGURE_WARNING([warn_gxx_version])])

  GXX_VERSION=$gxx_version
  AC_MSG_RESULT([$GXX_VERSION])
fi
AC_SUBST(GXX_VERSION)

## Workaround for broken STL algorithm library.
OCTAVE_CHECK_BROKEN_STL_ALGO_H
AM_CONDITIONAL([AMCOND_HAVE_BROKEN_STL_ALGO_H],
  [test $octave_cv_broken_stl_algo_h = yes])

if test $octave_cv_broken_stl_algo_h = yes; then
  warn_stl_algo_h="Found nth_element broken in g++ $GXX_VERSION.  Attempting to repair by using local patched version of bits/stl_algo.h."
  OCTAVE_CONFIGURE_WARNING([warn_stl_algo_h])
fi

### Check version number when using gcc.
dnl It might be different from the g++ version number.

GCC_VERSION=
if test "$GCC" = yes; then
  AC_MSG_CHECKING([C compiler version number])
  gcc_version=`$CC -v 2>&1 | $GREP "^.*gcc version" | \
    $SED -e 's/^.*g.. version *//' -e 's/cygnus-//' -e 's/egcs-//' -e 's/ .*//'`

  AX_COMPARE_VERSION([$gcc_version], [lt], [3],
    [warn_gcc_version="gcc version $gcc_version is likely to cause problems"
     OCTAVE_CONFIGURE_WARNING([warn_gcc_version])])

  GCC_VERSION=$gcc_version
  AC_MSG_RESULT([$GCC_VERSION])
fi
AC_SUBST(GCC_VERSION)

## It seems that there are some broken inline assembly functions in GNU libc.
## Since it is uncertain how to test whether Octave is linked against GNU libc,
## just disable them for all platforms.

AC_MSG_NOTICE([defining __NO_MATH_INLINES avoids buggy GNU libc exp function])
AC_DEFINE(__NO_MATH_INLINES, 1,
  [Define to 1 if your version of GNU libc has buggy inline assembly code for math functions like exp.])

### Determine the compiler flag necessary to create dependencies.

## Assume GCC.
INCLUDE_DEPS=yes
DEPEND_FLAGS="-M"
DEPEND_EXTRA_SED_PATTERN=""
if test "$GCC" != yes; then
  case $canonical_host_type in
    sparc-sun-solaris2* | i386-pc-solaris2*)
      DEPEND_FLAGS="-xM1"
      DEPEND_EXTRA_SED_PATTERN="-e '/\/opt\/SUNWspro/d'"
    ;;
    *-*-msdosmsvc)
    ;;
    *-*-mingw*)
      if test $have_msvc = no; then
        INCLUDE_DEPS=no
      fi
    ;;
    *)
      INCLUDE_DEPS=no
    ;;
  esac
fi
AC_SUBST(INCLUDE_DEPS)
AC_SUBST(DEPEND_FLAGS)
AC_SUBST(DEPEND_EXTRA_SED_PATTERN)

### Check for math library.
dnl If found, this will add -lm to LIBS.

dnl Keep this check before the check for the Fortran compiler,
dnl in case -lm is needed to compile Fortran programs.
AC_CHECK_LIB(m, sin)

### Determine the Fortran compiler and how to invoke it

## Prefer gfortran, but the user's F77 environment variable will override.
AC_PROG_F77([gfortran])
if test -z "$F77"; then
  ## No gfortran found, search for any other installed compiler.
  AC_PROG_F77
fi
if test "$F77" = g77; then
  AC_MSG_ERROR([g77 is not a supported Fortran compiler.  Select another compiler by setting the environment variable F77 and re-running configure.])
fi

AC_MSG_CHECKING([whether a usable Fortran compiler was found])
if test -n "$F77"; then
  AC_MSG_RESULT(yes)
else
  AC_MSG_RESULT(no)
  AC_MSG_ERROR([a Fortran compiler is required to build Octave])
fi

AC_F77_LIBRARY_LDFLAGS
AC_F77_DUMMY_MAIN
AC_F77_WRAPPERS

### Must appear after checks for Fortran compiler.
OCTAVE_CHECK_FORTRAN_SYMBOL_AND_CALLING_CONVENTIONS

### Must appear after checks for compilers.
OCTAVE_DEFINE_MKOCTFILE_DYNAMIC_LINK_OPTIONS

### Use a 64-bit integer type for array dimensions and indexing, if possible.

AC_CHECK_SIZEOF([void *])
if test $ac_cv_sizeof_void_p -ge 8; then
  ENABLE_64=yes
else
  ENABLE_64=no
fi

AC_ARG_ENABLE(64,
  [AS_HELP_STRING([--disable-64],
    [don't use 64-bit integers for array dimensions and indexing])],
  [case $enableval in
     yes) ENABLE_64=yes ;;
     no) ENABLE_64=no ;;
     *) AC_MSG_ERROR([bad value $enableval for --enable-64]) ;;
   esac])

if test $ENABLE_64 = yes; then
  if test $ac_cv_sizeof_void_p -ge 8; then
    OCTAVE_IDX_TYPE=int64_t
  else
    warn_64_bit="--enable-64 option given but pointers are less than 64-bits wide; disabling 64-bit indexing"
    OCTAVE_CONFIGURE_WARNING([warn_64_bit])
    OCTAVE_IDX_TYPE=int32_t
    ENABLE_64=no
  fi
else
  OCTAVE_IDX_TYPE=int32_t
fi

AC_SUBST(ENABLE_64)
if test $ENABLE_64 = yes; then
  octave_sizeof_octave_idx_type=8
  AC_DEFINE(OCTAVE_ENABLE_64, 1,
    [Define to 1 to use 64-bit integers for array dimensions and indexing.])
else
  octave_sizeof_octave_idx_type=4
fi

AC_DEFINE_UNQUOTED(OCTAVE_SIZEOF_IDX_TYPE, [$octave_sizeof_octave_idx_type],
  [Define to the size of the octave_idx_type (8 or 4).])

AC_SUBST(OCTAVE_IDX_TYPE)
AC_DEFINE_UNQUOTED(OCTAVE_IDX_TYPE, [$OCTAVE_IDX_TYPE],
  [Define to the type of octave_idx_type (64 or 32 bit signed integer).])

### Enable bounds checking on element references within Octave's array and
### matrix classes.
dnl This slows down some operations a bit, so it is turned off by default.

ENABLE_BOUNDS_CHECK=no
AC_ARG_ENABLE([bounds-check],
  [AS_HELP_STRING([--enable-bounds-check],
    [OBSOLETE: use --enable-address-sanitizer-flags instead])],
  [if test "$enableval" = yes; then ENABLE_BOUNDS_CHECK=yes; fi], [])
if test $ENABLE_BOUNDS_CHECK = yes; then
  warn_bounds_check="--enable-bounds-check is obsolete; use --enable-address-sanitizer-flags instead"
  OCTAVE_CONFIGURE_WARNING([warn_bounds_check])
fi

### Use atomic operations for internal reference counting.
### This is required for thread-safe behavior (Qt Handles) but incurs a
### significant slowdown.  Enabled by default until a higher performing
### solution can be found.

ENABLE_ATOMIC_REFCOUNT=yes
AC_ARG_ENABLE([atomic-refcount],
  [AS_HELP_STRING([--disable-atomic-refcount],
    [Do not use atomic operations for internal reference counting.  This option is required for thread-safe behavior as used in the GUI's Qt plotting toolkit.  Performance for CLI-only builds is improved by disabling this feature.])],
  [if test "$enableval" = no; then ENABLE_ATOMIC_REFCOUNT=no; fi], [])
if test $ENABLE_ATOMIC_REFCOUNT = yes; then
  AC_DEFINE(OCTAVE_ENABLE_ATOMIC_REFCOUNT, 1,
    [Define to 1 to use atomic operations for reference counting.])
fi

### Check for pthread library

AX_PTHREAD
dnl Include pthread libs and flags early in case other config tests need them.
dnl They seem to be required for the OpenGL tests on Debian systems.
LIBS="$PTHREAD_LIBS $LIBS"
XTRA_CFLAGS="$XTRA_CFLAGS $PTHREAD_CFLAGS"
XTRA_CXXFLAGS="$XTRA_CXXFLAGS $PTHREAD_CFLAGS"
dnl Set these for any other tests that may require them.
dnl They will be reset before output files are generated.
CFLAGS="$CFLAGS $PTHREAD_CFLAGS"
CXXFLAGS="$CXXFLAGS $PTHREAD_CFLAGS"

### Test whether the compiler supports OpenMP.
dnl This is enabled by default to allow the option of using OpenMP in
dnl loadable modules.

ENABLE_OPENMP=no
check_for_openmp=yes
AC_ARG_ENABLE([openmp],
  [AS_HELP_STRING([--disable-openmp],
    [disable OpenMP SMP multi-threading])],
  [if test "$enableval" = no; then check_for_openmp=no; fi], [])
if test $check_for_openmp = yes; then
  AC_LANG_PUSH(C)
  AX_OPENMP([XTRA_CFLAGS="$XTRA_CFLAGS $OPENMP_CFLAGS"; ENABLE_OPENMP=yes], [])
  AC_LANG_POP(C)
  AC_LANG_PUSH(C++)
  AX_OPENMP([XTRA_CXXFLAGS="$XTRA_CXXFLAGS $OPENMP_CXXFLAGS"; ENABLE_OPENMP=yes], [])
  AC_LANG_POP(C++)
fi

dnl Set these for any other tests that may require them.
dnl They will be reset before output files are generated.
CFLAGS="$CFLAGS $OPENMP_CFLAGS"
CXXFLAGS="$CXXFLAGS $OPENMP_CXXFLAGS"

dnl Define here since it is skipped if the first argument to AX_OPENMP
dnl is not empty.
if test $ENABLE_OPENMP = yes; then
  AC_CHECK_HEADERS([omp.h])
  AC_CHECK_FUNCS([omp_get_num_threads])
  AC_DEFINE(OCTAVE_ENABLE_OPENMP, 1, [Define to 1 if OpenMP is enabled])
fi

### Start determination of shared vs. static libraries

## Use -static if compiling on Alpha OSF/1 1.3 systems.
case $canonical_host_type in
  alpha*-dec-osf1.3)
    LD_STATIC_FLAG=-static
  ;;
esac
if test -n "$LD_STATIC_FLAG"; then
  AC_MSG_NOTICE([defining LD_STATIC_FLAG to be $LD_STATIC_FLAG])
fi
AC_SUBST(LD_STATIC_FLAG)

## Check for programs necessary for shared libraries (ar, libtool)
OCTAVE_PROG_AR

ifdef([LT_INIT], [], [
  errprint([error: you must have libtool 2.2.2 or a more recent version
])
  m4exit([1])])

LT_PREREQ([2.2.2])
LT_INIT([disable-static dlopen win32-dll])

if test $enable_shared = yes; then
  SHARED_LIBS=yes
else
  SHARED_LIBS=no
fi
AC_SUBST(SHARED_LIBS)

if test $enable_static = yes; then
  STATIC_LIBS=yes
else
  STATIC_LIBS=no
fi
AC_SUBST(STATIC_LIBS)

XTRA_EXTERNAL_SH_LDFLAGS=
if test $have_msvc = yes; then
  FLIBS="$FLIBS -lkernel32"
  XTRA_EXTERNAL_SH_LDFLAGS="-Wl,external/external.def"
fi
AC_SUBST(XTRA_EXTERNAL_SH_LDFLAGS)

if test $STATIC_LIBS = no && test $SHARED_LIBS = no; then
  AC_MSG_ERROR([You can't disable building both static AND shared libraries!])
fi


### More configure argument checking related to linking

AC_ARG_ENABLE([no-undefined],
  [AS_HELP_STRING([--disable-no-undefined],
    [don't pass -no-undefined to libtool when linking Octave and its shared libraries])],
  [case $enableval in
     yes) NO_UNDEFINED_LDFLAG="-no-undefined" ;;
     no)  NO_UNDEFINED_LDFLAG="" ;;
     *) AC_MSG_ERROR([bad value $enableval for --disable-no-undefined]) ;;
   esac],
  [NO_UNDEFINED_LDFLAG="-no-undefined"])
AC_SUBST(NO_UNDEFINED_LDFLAG)

AC_ARG_ENABLE([link-all-dependencies],
  [AS_HELP_STRING([--enable-link-all-dependencies],
    [link Octave and its shared libraries with all dependencies, not just those immediately referenced (should not be needed on most systems)])],
  [case $enableval in
     yes) link_all_deps=yes ;;
     no)  link_all_deps=no ;;
     *) AC_MSG_ERROR([bad value $enableval for --enable-link-all-depenencies])
     ;;
   esac],
  [link_all_deps=no])
AM_CONDITIONAL([AMCOND_LINK_ALL_DEPS], [test $link_all_deps = yes])

### Check for BLAS and LAPACK libraries:

## Need to adjust FFLAGS to include correct integer size.
save_FFLAGS="$FFLAGS"
FFLAGS="$FFLAGS $F77_INTEGER_8_FLAG"

OCTAVE_BLAS_WITH_F77_FUNC([:], [:],
  [ax_blas_ok=yes
  AC_MSG_CHECKING([BLAS can be called from Fortran])
  AC_MSG_RESULT([yes assumed for cross compilation])])
AX_LAPACK([:], [:])

## Restore FFLAGS.
FFLAGS="$save_FFLAGS"

## If necessary, try again with -ff2c in FFLAGS
if test $ax_blas_ok = no; then
  save_FFLAGS="$FFLAGS"
  FFLAGS="-ff2c $FFLAGS $F77_INTEGER_8_FLAG"

  OCTAVE_BLAS_WITH_F77_FUNC([:], [:])
  AX_LAPACK([:], [:])

  ## Restore FFLAGS, with -ff2c if that was helpful
  if test $ax_blas_ok = yes; then
    FFLAGS="-ff2c $save_FFLAGS"
  else
    FFLAGS="$save_FFLAGS"
  fi
fi

## On OSX, try again with a wrapper library (without -ff2c!)
if test $ax_blas_ok = no; then
  case $host_os in
    darwin*)
      ## test if wrapper functions help
      octave_blaswrap_save_CFLAGS="$CFLAGS"
      CFLAGS="$CFLAGS -DUSE_BLASWRAP"
      AC_LANG_PUSH(C)
      AC_COMPILE_IFELSE([AC_LANG_SOURCE([[
          #include "liboctave/util/blaswrap.c"
        ]])],
        [mv conftest.$ac_objext blaswrap.$ac_objext
         octave_blaswrap_save_BLAS_LIBS="$BLAS_LIBS"
         BLAS_LIBS="blaswrap.$ac_objext -framework vecLib"

         save_FFLAGS="$FFLAGS"
         FFLAGS="$FFLAGS $F77_INTEGER_8_FLAG"

         OCTAVE_BLAS_WITH_F77_FUNC([:], [:])
         AX_LAPACK([:], [:])

         ## Restore FFLAGS.
         FFLAGS="$save_FFLAGS"

         dnl remove temp file
         rm -f blaswrap.$ac_objext],
        [AC_MSG_FAILURE([cannot compile liboctave/util/blaswrap.c])])
      AC_LANG_POP(C)
      CFLAGS="$octave_blaswrap_save_CFLAGS"

      if test $ax_blas_ok = no; then
        BLAS_LIBS="$octave_blaswrap_save_BLAS_LIBS"
      else
        ## wrapper in liboctave/util, remove from BLAS_LIBS
        BLAS_LIBS=`echo $BLAS_LIBS | $SED -e 's/blaswrap.[[^ ]]* //g'`
        AC_DEFINE(USE_BLASWRAP, 1,
          [Define to 1 if BLAS functions need to be wrapped (potentially needed for 64-bit OSX only).])
      fi
    ;;
  esac
fi

if test $ax_blas_ok = no || test $ax_lapack_ok = no; then
  AC_MSG_ERROR([BLAS and LAPACK libraries are required])
fi

case $ax_blas_integer_size in
  4)
    HAVE_64_BIT_BLAS=no
  ;;
  8)
    HAVE_64_BIT_BLAS=yes
  ;;
  *)
    AC_MSG_ERROR([unrecognized BLAS library integer size])
  ;;
esac

OCTAVE_CHECK_SIZEOF_FORTRAN_INTEGER
if test $octave_cv_sizeof_fortran_integer -ne $ax_blas_integer_size; then
  if test $ax_blas_integer_size -eq 8; then
    case $F77 in
      *gfortran*)
        case $F77_INTEGER_8_FLAG in
          *-fdefault-integer-8*)
          ;;
          *)
            case $FFLAGS in
              *-fdefault-integer-8*)
                AC_MSG_NOTICE([setting -fdefault-integer-8 in F77_INTEGER_8_FLAG instead of FFLAGS])
                FFLAGS=`echo $FFLAGS | $SED 's/-fdefault-integer-8//g'`
                F77_INTEGER_8_FLAG="-fdefault-integer-8"
              ;;
              *)
                AC_MSG_NOTICE([adding -fdefault-integer-8 to F77_INTEGER_8_FLAG])
                F77_INTEGER_8_FLAG="-fdefault-integer-8"
                ## Invalidate the cache and try again.
                $as_unset octave_cv_sizeof_fortran_integer
              ;;
            esac
          ;;
        esac
      ;;
    esac
    if test -z "$octave_cv_sizeof_fortran_integer"; then
      OCTAVE_CHECK_SIZEOF_FORTRAN_INTEGER
    fi
  fi
  ## We intentionally don't attempt to fix things up if the default
  ## Fortran integer size is 8 but BLAS appears to use 4-byte integers.
  if test $octave_cv_sizeof_fortran_integer -ne $ax_blas_integer_size; then
    AC_MSG_ERROR([your Fortran compiler must have an option for setting the default integer size to be the same size as your BLAS library uses ($ax_blas_integer_size bytes).  See the file INSTALL for more information.])
  fi
fi
AC_SUBST(F77_INTEGER_8_FLAG)

case $octave_cv_sizeof_fortran_integer in
  8)
    OCTAVE_F77_INT_TYPE=int64_t
  ;;
  4)
    OCTAVE_F77_INT_TYPE=int32_t
  ;;
esac
AC_SUBST(OCTAVE_F77_INT_TYPE)
AC_DEFINE_UNQUOTED(OCTAVE_F77_INT_TYPE, [$OCTAVE_F77_INT_TYPE],
  [Define to the type of octave_f77_int_type (64 or 32 bit signed integer).])
AC_DEFINE_UNQUOTED(OCTAVE_SIZEOF_F77_INT_TYPE,
  [$octave_cv_sizeof_fortran_integer],
  [Define to the size of the octave_f77_int_type (8 or 4).])

OCTAVE_F77_FLAG([-ffloat-store], [
  AC_MSG_RESULT([setting F77_FLOAT_STORE_FLAG to -ffloat-store])
  F77_FLOAT_STORE_FLAG=-ffloat-store
  AC_SUBST(F77_FLOAT_STORE_FLAG)
])

if test $ac_cv_f77_compiler_gnu = yes; then
  OCTAVE_F77_FLAG([-std=legacy])
fi

BUILD_EXTERNAL_LIBXERBLA=
case $host_os in
  msdosmsvc | mingw*)
    BUILD_EXTERNAL_LIBXERBLA=ues
  ;;
esac

AM_CONDITIONAL([AMCOND_BUILD_EXTERNAL_LIBXERBLA],
  [test -n "$BUILD_EXTERNAL_LIBXERBLA"])

### Dynamic linking is now enabled only if we are building shared
### libs and some API for dynamic linking has been detected.

dnl FIXME: A lot of the following duplicates the functionality of
dnl code generated by the dlopen option for LT_INIT.

LD_CXX="${CXX}"
RDYNAMIC_FLAG=
DL_API_MSG=""
dlopen_api=no
loadlibrary_api=no

case $lt_cv_dlopen in
  dlopen)
    dlopen_api=yes
    DL_API_MSG="dlopen"
    AC_DEFINE(HAVE_DLOPEN_API, 1,
      [Define to 1 if system has dlopen, dlsym, dlerror, and dlclose for dynamic linking.])
    OCTAVE_CXX_FLAG([-rdynamic], [RDYNAMIC_FLAG=-rdynamic])
  ;;
  LoadLibrary)
    loadlibrary_api=yes
    DL_API_MSG="LoadLibrary"
    AC_DEFINE(HAVE_LOADLIBRARY_API, 1,
      [Define to 1 if system has LoadLibrary for dynamic linking.])
  ;;
  *)
    AC_MSG_ERROR([Octave requires some way to perform dynamic linking.])
  ;;
esac

DL_LIBS="$lt_cv_dlopen_libs"

if test $SHARED_LIBS = yes; then
  LIBOCTINTERP="-loctinterp"
  LIBOCTAVE="-loctave"
else
  LIBOCTINTERP="${top_builddir}/libinterp/liboctinterp.a"
  LIBOCTAVE="${top_builddir}/liboctave/liboctave.a"
fi

AC_SUBST(LD_CXX)
AC_SUBST(RDYNAMIC_FLAG)
AC_SUBST(LIBOCTINTERP)
AC_SUBST(LIBOCTAVE)

if test "$cross_compiling" = yes && test -n "$ac_tool_prefix"; then
  CROSS_TOOL_PREFIX="$ac_tool_prefix"
  MKOCTFILE_AR=`echo "$AR" | $SED "s,$CROSS_TOOL_PREFIX,,"`
  MKOCTFILE_CC=`echo "$CC" | $SED "s,$CROSS_TOOL_PREFIX,,"`
  MKOCTFILE_CXX=`echo "$CXX" | $SED "s,$CROSS_TOOL_PREFIX,,"`
  MKOCTFILE_DL_LD=`echo "$DL_LD" | $SED "s,$CROSS_TOOL_PREFIX,,"`
  MKOCTFILE_F77=`echo "$F77" | $SED "s,$CROSS_TOOL_PREFIX,,"`
  MKOCTFILE_LD_CXX=`echo "$LD_CXX" | $SED "s,$CROSS_TOOL_PREFIX,,"`
  MKOCTFILE_RANLIB=`echo "$RANLIB" | $SED "s,$CROSS_TOOL_PREFIX,,"`
else
  MKOCTFILE_AR="$AR"
  MKOCTFILE_CC="$CC"
  MKOCTFILE_CXX="$CXX"
  MKOCTFILE_DL_LD="$DL_LD"
  MKOCTFILE_F77="$F77"
  MKOCTFILE_LD_CXX="$LD_CXX"
  MKOCTFILE_RANLIB="$RANLIB"
fi
AC_MSG_NOTICE([defining CROSS_TOOL_PREFIX to be $CROSS_TOOL_PREFIX])
AC_MSG_NOTICE([defining MKOCTFILE_AR to be $MKOCTFILE_AR])
AC_MSG_NOTICE([defining MKOCTFILE_CC to be $MKOCTFILE_CC])
AC_MSG_NOTICE([defining MKOCTFILE_CXX to be $MKOCTFILE_CXX])
AC_MSG_NOTICE([defining MKOCTFILE_DL_LD to be $MKOCTFILE_DL_LD])
AC_MSG_NOTICE([defining MKOCTFILE_F77 to be $MKOCTFILE_F77])
AC_MSG_NOTICE([defining MKOCTFILE_LD_CXX to be $MKOCTFILE_LD_CXX])
AC_MSG_NOTICE([defining MKOCTFILE_RANLIB to be $MKOCTFILE_RANLIB])
AC_SUBST(CROSS_TOOL_PREFIX)
AC_SUBST(MKOCTFILE_AR)
AC_SUBST(MKOCTFILE_CC)
AC_SUBST(MKOCTFILE_CXX)
AC_SUBST(MKOCTFILE_DL_LD)
AC_SUBST(MKOCTFILE_F77)
AC_SUBST(MKOCTFILE_LD_CXX)
AC_SUBST(MKOCTFILE_RANLIB)

### Enable float truncation to work around issues with x87 co-processors

dnl When compiling math for x87, problems may arise in some code comparing
dnl floating-point intermediate results.  The root cause is the extra precision
dnl (~80 bits) of x87 co-processor registers versus the IEEE standard 64 bits.
dnl Generally, storing the result in a local volatile variable forces a
dnl truncation back to 64 bits, but it also degrades performance.
dnl However, this performance degradation is very minimal, if indeed measurable.
dnl Therefore, it has been enabled for all platforms and compilers.
dnl Reported bugs indicate that --enable-float-truncate is required for MinGW
dnl and Cygwin platforms and for GCC compilers >= 5.0.  It should not be
dnl necessary for non-x87 targets or when using modern SSE math.
ENABLE_FLOAT_TRUNCATE=yes
AC_ARG_ENABLE([float-truncate],
  [AS_HELP_STRING([--disable-float-truncate],
    [truncate intermediate FP results])],
  [if test "$enableval" = no; then ENABLE_FLOAT_TRUNCATE=no; fi], [])
if test $ENABLE_FLOAT_TRUNCATE = yes; then
  AC_DEFINE(OCTAVE_ENABLE_FLOAT_TRUNCATE, 1,
    [Define to 1 to truncate intermediate FP results.])
fi

### Determine extra CFLAGS, CXXFLAGS that may be necessary for Octave.

## On Intel systems with gcc, we need to compile with -mieee-fp to get full
## support for IEEE floating point.
##
## On Alpha/OSF systems, we require -mieee or -ieee for full support.

ieee_fp_flag=
case $canonical_host_type in
  i[[3456789]]86-*-*)
    if test "$GCC" = yes; then
      OCTAVE_CC_FLAG([-mieee-fp], [
        ieee_fp_flag=-mieee-fp
        XTRA_CFLAGS="$XTRA_CFLAGS -mieee-fp"
        AC_MSG_NOTICE([adding -mieee-fp to XTRA_CFLAGS])])
    fi
    if test "$GXX" = yes; then
      OCTAVE_CXX_FLAG([-mieee-fp], [
        ieee_fp_flag=-mieee-fp
        XTRA_CXXFLAGS="$XTRA_CXXFLAGS -mieee-fp"
        AC_MSG_NOTICE([adding -mieee-fp to XTRA_CXXFLAGS])])
    fi
  ;;
  alpha*-*-*)
    if test "$GCC" = yes; then
      OCTAVE_CC_FLAG([-mieee], [
        ieee_fp_flag=-mieee
        XTRA_CFLAGS="$XTRA_CFLAGS -mieee"
        AC_MSG_NOTICE([adding -mieee to XTRA_CFLAGS])])
    else
      OCTAVE_CC_FLAG([-ieee], [
        ieee_fp_flag=-ieee
        XTRA_CFLAGS="$XTRA_CFLAGS -ieee"
        AC_MSG_NOTICE([adding -ieee to XTRA_CFLAGS])])
    fi
    if test "$GXX" = yes; then
      OCTAVE_CXX_FLAG([-mieee], [
        ieee_fp_flag=-mieee
        XTRA_CXXFLAGS="$XTRA_CXXFLAGS -mieee"
        AC_MSG_NOTICE([adding -mieee to XTRA_CXXFLAGS])])
    else
      OCTAVE_CXX_FLAG([-ieee], [
        ieee_fp_flag=-ieee
        XTRA_CXXFLAGS="$XTRA_CXXFLAGS -ieee"
        AC_MSG_NOTICE([adding -ieee to XTRA_CXXFLAGS])])
    fi
  ;;
  *ibm-aix4*)
    OCTAVE_CC_FLAG([-mminimal-toc], [
      XTRA_CFLAGS="$XTRA_CFLAGS -mminimal-toc"])

    OCTAVE_CXX_FLAG([-mminimal-toc], [
      XTRA_CXXFLAGS="$XTRA_CXXFLAGS -mminimal-toc"])
  ;;
esac

AC_SUBST(XTRA_CFLAGS)
AC_SUBST(XTRA_CXXFLAGS)

### Defaults for cross compiling.
dnl BUILD_CC and BUILD_CXX are the compilers that we use for building tools
dnl on the build system.  For now, we assume that the only cross compiling we
dnl can do is with gcc on a Unixy system, but the dedicated hacker can
dnl override these.

if test "$cross_compiling" = yes; then
  BUILD_CC="gcc"
  BUILD_CFLAGS="-O2 -g"
  BUILD_CXX="g++"
  BUILD_CXXFLAGS="-O2 -g -std=c++11"
  BUILD_LDFLAGS=""
  BUILD_EXEEXT=""
else
  BUILD_CC="${CC}"
  BUILD_CFLAGS="${CFLAGS}"
  BUILD_CXX="${CXX}"
  BUILD_CXXFLAGS="${CXXFLAGS}"
  BUILD_LDFLAGS="${LDFLAGS}"
  BUILD_EXEEXT="${EXEEXT}"
fi

AC_ARG_VAR([BUILD_CC],
  [build system C compiler (used if cross compiling)])
AC_ARG_VAR([BUILD_CFLAGS],
  [build system C compiler flags (used if cross compiling)])
AC_ARG_VAR([BUILD_CXX],
  [build system C++ compiler (used if cross compiling)])
AC_ARG_VAR([BUILD_CXXFLAGS],
  [build system C++ compiler flags (used if cross compiling)])
AC_ARG_VAR([BUILD_LDFLAGS],
  [build system C++ compiler link flags (used if cross compiling)])
AC_ARG_VAR([BUILD_EXEEXT],
  [build system executable extension (used if cross compiling)])

### Determine whether to create cross-mkoctfile and other cross-tools.

cross_tools=no
AC_ARG_ENABLE([cross-tools],
  [AS_HELP_STRING([--enable-cross-tools],
    [build cross tools (mkoctfile, octave-config) if cross compiling])],
  [if test "$enableval" = yes; then cross_tools=yes; fi])

if test "$cross_tools" = yes; then
  if test "$cross_compiling" = no; then
    AC_MSG_WARN([ignoring --enable-cross-tools when not cross compiling])
    cross_tools=no
  fi
fi
AM_CONDITIONAL([AMCOND_CROSS_TOOLS], [test $cross_tools = yes])

### Check compiler characteristics.
dnl FIXME: How many of these are necessary now that C++11 is required?

## Check if C++ compiler can auto allocate variable sized arrays.
OCTAVE_CXX_DYNAMIC_AUTO_ARRAYS

## Check that C compiler and libraries support IEEE754 data format.
OCTAVE_IEEE754_DATA_FORMAT

## Are bit_and, bit_or, and bit_xor defined as templated operators?
OCTAVE_CXX_BITWISE_OP_TEMPLATES

## Can complex class set components independently?
OCTAVE_CXX_COMPLEX_SETTERS

## Are there functions to access real/imag parts of numbers via references?
OCTAVE_CXX_COMPLEX_REFERENCE_ACCESSORS

## Does the C compiler handle alloca and const correctly?
AC_FUNC_ALLOCA

## Does the C compiler support Automake subdir-objects option?
AM_PROG_CC_C_O

### gnulib initialization: part 2
dnl Must take place after part 1, and after standard compiler options and
dnl search paths have been established, and at the same priority level as
dnl system library function and header checks, but before checks for all
dnl external library dependencies.

gl_INIT

### Checks for header files.

AC_HEADER_SYS_WAIT

## C headers

dnl Use multiple AC_CHECKs to avoid line continuations '\' in list.
AC_CHECK_HEADERS([dlfcn.h floatingpoint.h fpu_control.h grp.h])
AC_CHECK_HEADERS([ieeefp.h pthread.h pwd.h sys/ioctl.h])

## Find a termio header to include.

AC_CHECK_HEADERS([termios.h], have_termios_h=yes, have_termios_h=no)
AC_CHECK_HEADERS([termio.h], have_termio_h=yes, have_termio_h=no)
AC_CHECK_HEADERS([sgtty.h], have_sgtty_h=yes, have_sgtty_h=no)
AC_CHECK_HEADERS([conio.h], have_conio_h=yes, have_conio_h=no)

if test $have_termios_h != yes \
    && test $have_termio_h != yes \
    && test $have_sgtty_h != yes; then
  AC_MSG_WARN([couldn't find one of termios.h, termio.h, or sgtty.h!])
fi

## For MSVC compilers, avoid #define of min/max from windows.h header.
if test $have_msvc = yes; then
  AC_DEFINE(NOMINMAX, 1, [Define to 1 to avoid min/max macro definition in Windows headers.])
fi

### Determine types and size of types.

AC_TYPE_INT64_T
AC_TYPE_MODE_T
AC_TYPE_OFF_T
AC_TYPE_PID_T
AC_TYPE_SIZE_T
AC_TYPE_SSIZE_T
AC_TYPE_UID_T
AC_TYPE_UINT64_T
AC_CHECK_TYPES([dev_t, ino_t])
AC_CHECK_TYPES([ptrdiff_t])

AC_CHECK_TYPES([long long int])
if test $ac_cv_type_long_long_int = yes; then
  AC_DEFINE(OCTAVE_HAVE_LONG_LONG_INT, 1,
    [Define to 1 if the system has the type 'long long int'.])
fi

AC_CHECK_TYPES([unsigned long long int])
if test $ac_cv_type_unsigned_long_long_int = yes; then
  AC_DEFINE(OCTAVE_HAVE_UNSIGNED_LONG_LONG_INT, 1,
    [Define to 1 if the system has the type 'unsigned long long int'.])
fi

## Check for long double type (may be used for 64-bit integer computations).
AC_CHECK_SIZEOF([long double])

### Check structures and existence of necessary members.

AC_CHECK_MEMBERS([struct stat.st_blksize, struct stat.st_blocks,
                  struct stat.st_rdev])
AC_CHECK_MEMBERS([struct group.gr_passwd])

AC_STRUCT_TIMEZONE

## Check if C++ compiler allows overload of char, int8_t, and uint8_t.
AC_CACHE_CHECK([whether ${CXX-g++} allows overload of char, int8_t, and uint8_t],
  [octave_cv_overload_char_int8_t],
  [AC_LANG_PUSH(C++)
  AC_COMPILE_IFELSE([AC_LANG_SOURCE([[
    #include <stdint.h>
    void somefunc(char x) {};
    void somefunc(int8_t x) {};
    void somefunc(uint8_t x) {};
    ]])],
    octave_cv_overload_char_int8_t=yes,
    octave_cv_overload_char_int8_t=no)
  AC_LANG_POP(C++)
  ])
if test $octave_cv_overload_char_int8_t = yes; then
  AC_DEFINE(OCTAVE_HAVE_OVERLOAD_CHAR_INT8_TYPES, 1,
    [Define to 1 if C++ allows overload of char, int8_t, and uint8_t types.])
fi

### Checks for functions and variables.

dnl The list of functions is short because we use gnulib to guarantee
dnl valid implementations for many common problematic functions.

dnl These checks define/undefine HAVE_FUNCNAME in config.h.
dnl Code tests HAVE_FUNCNAME and either uses function or provides workaround.
dnl Use multiple AC_CHECKs to avoid line continuations '\' in list
AC_CHECK_FUNCS([ctermid dup2])
AC_CHECK_FUNCS([endgrent endpwent execvp fork])
AC_CHECK_FUNCS([getegid geteuid getgid getgrent getgrgid getgrnam])
AC_CHECK_FUNCS([getpgrp getpid getppid getpwent getpwuid getuid])
AC_CHECK_FUNCS([isascii kill])
AC_CHECK_FUNCS([lgamma_r lgammaf_r])
AC_CHECK_FUNCS([realpath resolvepath])
AC_CHECK_FUNCS([select setgrent setpwent setsid siglongjmp strsignal])
AC_CHECK_FUNCS([tcgetattr tcsetattr toascii])
AC_CHECK_FUNCS([umask waitpid])
AC_CHECK_FUNCS([_getch _kbhit])

## Check for math defines such as M_LN2 in math.h
AC_CACHE_CHECK([for MATH DEFINES in math.h],
  [octave_cv_header_math_defines],
  [AC_COMPILE_IFELSE([AC_LANG_PROGRAM([[
    #include <math.h>
    ]], [[
    double x = M_LN2;]])],
    octave_cv_header_math_defines=yes,
    octave_cv_header_math_defines=no)
  ])

if test $octave_cv_header_math_defines = no; then
  ## Check again and try defining _USE_MATH_DEFINES
  AC_CACHE_CHECK([whether _USE_MATH_DEFINES needs to be defined],
    [octave_cv_header__use_math_defines],
    [save_CPPFLAGS="$CPPFLAGS"
    CPPFLAGS="$CPPFLAGS -D_USE_MATH_DEFINES"
    AC_COMPILE_IFELSE([AC_LANG_PROGRAM([[
      #include <math.h>
      ]], [[
      double x = M_LN2;]])],
      octave_cv_header__use_math_defines=yes,
      octave_cv_header__use_math_defines=no)
    CPPFLAGS="$save_CPPFLAGS"
    ])
  if test $octave_cv_header__use_math_defines = yes; then
    octave_cv_header_math_defines=yes
    AC_DEFINE(_USE_MATH_DEFINES, 1,
      [Define to 1 if _USE_MATH_DEFINES is required to get math constants like M_LN2.])
    CPPFLAGS="$CPPFLAGS -D_USE_MATH_DEFINES"
  fi
fi

if test $octave_cv_header_math_defines = yes; then
  AC_DEFINE(HAVE_MATH_DEFINES, 1,
    [Define to 1 if defines such as M_PI are available in math.h])
else
  AC_MSG_ERROR([MATH DEFINES in math.h such as M_PI are required to build Octave])
fi

## Windows-specific tests for extra #defines
case $host_os in
  msdosmsvc | mingw*)
    AC_MSG_CHECKING([for required _WIN32_WINNT])
    AC_COMPILE_IFELSE([AC_LANG_PROGRAM([[
        #include <windows.h>
        #if _WIN32_WINNT < 0x0403
        #error "Wrong version"
        #endif
        ]], [])],
      [AC_MSG_RESULT([none])],
      [AC_DEFINE(_WIN32_WINNT, 0x0403,
        [Define to 0x0403 to access InitializeCriticalSectionAndSpinCount.])
       AC_MSG_RESULT([0x0403])])
  ;;
esac

## Windows-specific use of functions
case $host_os in
  msdosmsvc | mingw*)
    AC_CHECK_FUNCS([setvbuf], [],
                   [AC_MSG_ERROR([Missing function required to build Octave])])

    ## We need this for GetDeviceCaps.  Should we actually check for
    ## the function and library?
    LIBS="-lgdi32 $LIBS"
  ;;
esac

## Windows-specific module used for winqueryreg function
case $host_os in
  msdosmsvc | mingw*)
    AC_CHECK_HEADERS([psapi.h],
      [LIBS="-lpsapi $LIBS"],
      [AC_MSG_ERROR([Missing PSAPI required to build for Windows target.])],
      [#include <windows.h>])
  ;;
esac

## Cygwin kluge for getrusage.
AC_CHECK_FUNCS([getrusage])
case $host_os in
  cygwin*)
    AC_DEFINE(RUSAGE_TIMES_ONLY, 1,
      [Define to 1 if the struct rusage only has time information.])
  ;;
esac

AC_CHECK_FUNCS([getpwnam], [], [AC_CHECK_LIB([sun], [getpwnam])])

AC_FUNC_CLOSEDIR_VOID

## Check return type of matherr
AC_CACHE_CHECK([for struct exception in math.h],
  [octave_cv_func_matherr_type],
  [AC_COMPILE_IFELSE([AC_LANG_PROGRAM([[
      #include <math.h>
      ]], [[
      struct exception *x;
      x->type;
      x->name;
      ]])],
    octave_cv_func_matherr_type=yes,
    octave_cv_func_matherr_type=no)
  ])
if test $octave_cv_func_matherr_type = yes; then
  AC_DEFINE(EXCEPTION_IN_MATH, 1,
    [Define to 1 if math.h declares struct exception for matherr.])
fi

## Signal stuff.

AC_CHECK_DECLS([sys_siglist], [], [],
[[#include <signal.h>
/* NetBSD declares sys_siglist in unistd.h.  */
#if HAVE_UNISTD_H
# include <unistd.h>
#endif
]])

### Check for the Qhull library.

OCTAVE_CHECK_LIB(qhull, QHull,
  [Qhull library not found.  This will result in loss of functionality for some geometry functions.],
  [libqhull/libqhull.h qhull/libqhull.h libqhull.h qhull/qhull.h qhull.h],
  [qh_qhull], [], [],
  [warn_qhull=
  OCTAVE_CHECK_QHULL_VERSION
  OCTAVE_CHECK_LIB_QHULL_OK(
    [AC_DEFINE(HAVE_QHULL, 1, [Define to 1 if Qhull is available.])],
    [warn_qhull="Qhull library found, but does not seem to work properly.  This will result in loss of functionality for some geometry functions.  Please try recompiling the library with -fno-strict-aliasing."])])

### Check for PCRE regex library.

OCTAVE_CHECK_LIB(pcre, PCRE,
  [], [pcre.h pcre/pcre.h], [pcre_compile], [], [], [],
  [libpcre], [REQUIRED])

### Check for readline library.

OCTAVE_ENABLE_READLINE

## Find a termlib to use.
OCTAVE_CHECK_LIB_TERMLIB

### Check for ZLIB library.

OCTAVE_CHECK_LIB(z, ZLIB,
  [ZLIB library not found.  Octave will not be able to load or save compressed data files or HDF5 files.],
  [zlib.h], [gzclearerr])

## Also define HAVE_ZLIB if libz is found.
if test -z "$warn_z"; then
  AC_DEFINE(HAVE_ZLIB, 1, [Define to 1 if ZLIB is available.])
fi

### Check for BZIP2 library.

OCTAVE_CHECK_LIB(bz2, BZIP2,
  [BZIP2 library not found.  Octave will not be able to compress or decompress bzip2 files.],
  [bzlib.h], [BZ2_bzCompressInit])

### Check for the LLVM library (JIT compiler).

ENABLE_JIT=no
AC_ARG_ENABLE([jit],
  [AS_HELP_STRING([--enable-jit],
    [(EXPERIMENTAL) enable JIT compiler])],
  [if test "$enableval" = yes; then ENABLE_JIT=yes; fi], [])

LLVM_CPPFLAGS=
LLVM_LDFLAGS=
LLVM_LIBS=

if test $ENABLE_JIT = yes; then

  ## Find llvm-config program from environment variable or by searching
  AC_ARG_VAR([LLVM_CONFIG], [path to llvm-config utility])
  AC_CHECK_PROG([LLVM_CONFIG], llvm-config, llvm-config, [])

  if test -z "$LLVM_CONFIG"; then
    warn_llvm="llvm-config utility not found.  JIT compiler is disabled."
  else
    dnl Preset warning message in case compile fails
    warn_llvm="LLVM was not found or is to old.  JIT compiler is disabled."

    save_CPPFLAGS="$CPPFLAGS"
    save_LDFLAGS="$LDFLAGS"

    dnl Use -isystem if available because we don't want to see warnings in LLVM
    LLVM_INCLUDE_FLAG=-I
    OCTAVE_CC_FLAG([-isystem .], [
      LLVM_INCLUDE_FLAG=-isystem
      AC_MSG_NOTICE([using -isystem for LLVM headers])])

    dnl Use -isystem so we don't get warnings from llvm headers
    LLVM_CPPFLAGS="$LLVM_INCLUDE_FLAG `$LLVM_CONFIG --includedir`"
    LLVM_LDFLAGS="-L`$LLVM_CONFIG --libdir`"

    LDFLAGS="$LDFLAGS $LLVM_LDFLAGS"
    LLVM_SO=LLVM-`$LLVM_CONFIG --version`
    AC_CHECK_LIB([$LLVM_SO], [LLVMBuildAdd], [LLVM_LIBS="-l$LLVM_SO"],
                 [LLVM_LIBS="`$LLVM_CONFIG --libs` `$LLVM_CONFIG --system-libs`"])

    dnl Define some extra flags that LLVM requires in order to include headers.
    dnl Ideally we should get these from llvm-config, but llvm-config isn't
    dnl very helpful.
    CPPFLAGS="-D__STDC_CONSTANT_MACROS -D__STDC_LIMIT_MACROS $LLVM_CPPFLAGS $CPPFLAGS"
    AC_LANG_PUSH(C++)
    AC_CHECK_HEADER([llvm/Support/TargetSelect.h], [warn_llvm=""])

    have_function_h=no
    AC_CHECK_HEADERS([llvm/IR/Function.h llvm/Function.h],
                     [have_function_h=yes; break])
    if test $have_function_h = no; then
      warn_llvm="Missing LLVM file Function.h.  JIT compiler is disabled."
    fi

    have_irbuilder_h=no
    AC_CHECK_HEADERS([llvm/Support/IRBuilder.h llvm/IR/IRBuilder.h \
                      llvm/IRBuilder.h], [have_irbuilder_h=yes; break])
    if test $have_irbuilder_h = no; then
      warn_llvm="Missing LLVM file IRBuilder.h.  JIT compiler is disabled."
    fi

    have_llvm_data_h=no
    AC_CHECK_HEADERS([llvm/Target/TargetData.h llvm/IR/DataLayout.h \
                      llvm/DataLayout.h], [have_llvm_data_h=yes; break])
    if test $have_llvm_data_h = no; then
      warn_llvm="Missing LLVM file TargetData.h.  JIT compiler is disabled."
    fi

    AC_CHECK_HEADERS([llvm/IR/Verifier.h])
    AC_CHECK_HEADERS([llvm/Analysis/BasicAliasAnalysis.h])
    AC_CHECK_HEADERS([llvm/Transforms/Scalar/GVN.h])
    AC_CHECK_HEADERS([llvm/Bitcode/ReaderWriter.h])

    OCTAVE_LLVM_FUNCTION_ADDATTRIBUTE_API
    OCTAVE_LLVM_FUNCTION_ADDFNATTR_API
    OCTAVE_LLVM_CALLINST_ADDATTRIBUTE_API
    OCTAVE_LLVM_RAW_FD_OSTREAM_API
    OCTAVE_LLVM_LEGACY_PASSMANAGER_API
    OCTAVE_LLVM_IRBUILDER_API
    OCTAVE_LLVM_HAS_CREATEALWAYSINLINERPASS
    OCTAVE_LLVM_IRBUILDER_CREATECONSTINBOUNDSGEP1_32_API

    AC_LANG_POP(C++)
    CPPFLAGS="$save_CPPFLAGS"
    LDFLAGS="$save_LDFLAGS"
  fi

  if test -z "$warn_llvm"; then
    AC_DEFINE(HAVE_LLVM, 1, [Define to 1 if LLVM is available.])
  else
    ENABLE_JIT=no
    LLVM_CPPFLAGS=
    LLVM_LDFLAGS=
    LLVM_LIBS=
    OCTAVE_CONFIGURE_WARNING([warn_llvm])
  fi
dnl FIXME: Re-instate when JIT is enabled by default
dnl else
dnl   ## JIT build disabled
dnl   warn_llvm="JIT compiler disabled, some performance loss for loops"
dnl   OCTAVE_CONFIGURE_WARNING([warn_llvm])
fi
if test $ENABLE_JIT = yes; then
  AC_DEFINE(ENABLE_JIT, 1, [Define to 1 to enable JIT compiler.])
fi

AC_SUBST(LLVM_CPPFLAGS)
AC_SUBST(LLVM_LDFLAGS)
AC_SUBST(LLVM_LIBS)
AM_CONDITIONAL([AMCOND_HAVE_LLVM], [test -z "$warn_llvm"])

### Check for HDF5 library.

save_CPPFLAGS="$CPPFLAGS"
save_LIBS="$LIBS"
CPPFLAGS="$Z_CPPFLAGS $CPPFLAGS"
LIBS="$Z_LDFLAGS $Z_LIBS $LIBS"
OCTAVE_CHECK_LIB(hdf5, HDF5,
  [HDF5 library not found.  Octave will not be able to load or save HDF5 data files.],
  [hdf5.h], [H5Gget_num_objs], [], [],
  [warn_hdf5=
   OCTAVE_CHECK_HDF5_HAS_VER_16_API
   AC_DEFINE(HAVE_HDF5, 1,
     [Define to 1 if HDF5 is available and newer than version 1.6.])
   if test $have_msvc = yes; then
     OCTAVE_CHECK_LIB_HDF5_DLL
   fi
  ])
CPPFLAGS="$save_CPPFLAGS"
LIBS="$save_LIBS"

dnl FIXME: Should we check for this now, or wait until some version of HDF5
dnl actually supports this feature?
have_hdf5_int2float_conversions=no
if test $have_hdf5_int2float_conversions = yes; then
  AC_DEFINE(HAVE_HDF5_INT2FLOAT_CONVERSIONS, 1,
    [Define to 1 if/when HDF5 supports automatic conversion between integer and floating-point binary data.])
fi

### Check for FFTW library.
### Default to Fortran FFTPACK if it is not available.

## Check for FFTW header and library.
OCTAVE_CHECK_LIB(fftw3, FFTW3,
  [FFTW3 library not found.  The slower FFTPACK library will be used instead.],
  [fftw3.h], [fftw_plan_dft_1d])

OCTAVE_CHECK_LIB(fftw3f, FFTW3F,
  [FFTW3F library not found.  The slower FFTPACK library will be used instead.],
  [fftw3.h], [fftwf_plan_dft_1d])

## Check command line for the option to disable multi-threaded FFTW.
build_fftw_threads=yes
AC_ARG_ENABLE([fftw-threads],
  [AS_HELP_STRING([--disable-fftw-threads],
    [disable Multi-threaded FFTW])],
  [if test "$enableval" = no; then
     build_fftw_threads=no
   fi],
  [])

dnl Octave is currently unable to use FFTW unless both float and double
dnl versions are available.

AM_CONDITIONAL([AMCOND_HAVE_FFTW],
  [test -n "$FFTW3_LIBS" && test -n "$FFTW3F_LIBS"])

if test -n "$FFTW3_LIBS" && test -n "$FFTW3F_LIBS"; then
  AC_DEFINE(HAVE_FFTW, 1, [Define to 1 if both FFTW3 and FFTW3F libraries are available.])
else
  dnl --without-fftw3 given, or one of the FFTW3 libs not installed.
  dnl Don't check for FFTW threads as this is now pointless.
  build_fftw_threads=no
fi

## Check for the multithreaded FFTW library.
## Fallback to singlethreaded if not found or disabled.
if test $build_fftw_threads = yes; then
  OCTAVE_CHECK_FFTW_THREADS(fftw3, fftw_plan_with_nthreads)
  OCTAVE_CHECK_FFTW_THREADS(fftw3f, fftwf_plan_with_nthreads)
fi

## Collections of flags.
dnl These are here instead of just in the Makefile.am file because we
dnl substitute some of them into other source files like mkoctfile.

## Order matters, at least on some systems (Cygwin, for example).

FFTW_XCPPFLAGS="$FFTW3_CPPFLAGS $FFTW3F_CPPFLAGS"

FFTW_XLDFLAGS="$FFTW3_LDFLAGS $FFTW3F_LDFLAGS"

FFTW_XLIBS="$FFTW3_LIBS $FFTW3F_LIBS"

AC_SUBST(FFTW_XCPPFLAGS)
AC_SUBST(FFTW_XLDFLAGS)
AC_SUBST(FFTW_XLIBS)

## Subdirectory of liboctave/external to build if FFTW is not found.
FFT_DIR="fftpack"
AC_SUBST(FFT_DIR)

### Check for GLPK library and header.

save_CPPFLAGS="$CPPFLAGS"
save_LIBS="$LIBS"
CPPFLAGS="$Z_CPPFLAGS $CPPFLAGS"
LIBS="$Z_LDFLAGS $Z_LIBS $LIBS"
OCTAVE_CHECK_LIB(glpk, GLPK,
  [GLPK library not found.  The glpk function for solving linear programs will be disabled.],
  [glpk/glpk.h glpk.h], [glp_simplex], [], [],
  [warn_glpk=
   OCTAVE_CHECK_LIB_GLPK_OK(
    [AC_DEFINE(HAVE_GLPK, 1, [Define to 1 if GLPK is available.])],
    [warn_glpk="GLPK library found, but does not seem to work properly; disabling glpk function"])])
LIBS="$save_LIBS"
CPPFLAGS="$save_CPPFLAGS"

### Checks for cURL header and library.

save_CPPFLAGS="$CPPFLAGS"
save_LIBS="$LIBS"
CPPFLAGS="$Z_CPPFLAGS $CPPFLAGS"
LIBS="$Z_LDFLAGS $Z_LIBS $LIBS"
OCTAVE_CHECK_LIB(curl, cURL,
  [cURL library not found.  The ftp objects, urlread, and urlwrite functions will be disabled.],
  [curl/curl.h], [curl_easy_escape])
if test -z "$warn_curl"; then
  ## Additional check on cURL library that was found
  AC_CACHE_CHECK([for CURLOPT_DIRLISTONLY in curl/curl.h],
    [octave_cv_curl_has_curlopt_dirlistonly],
    [AC_COMPILE_IFELSE([AC_LANG_PROGRAM([[
      #include <curl/curl.h>
      ]], [[
      curl_easy_setopt ((CURL*)NULL, CURLOPT_DIRLISTONLY, 0);
      ]])],
      [octave_cv_curl_has_curlopt_dirlistonly=yes],
      [octave_cv_curl_has_curlopt_dirlistonly=no])
    ])
  if test $octave_cv_curl_has_curlopt_dirlistonly = no; then
    AC_DEFINE(CURLOPT_DIRLISTONLY, CURLOPT_FTPLISTONLY,
      [Define to the legacy option name if using an older version of cURL.])
  fi
fi
LIBS="$save_LIBS"
CPPFLAGS="$save_CPPFLAGS"

### Check for sndfile library.

OCTAVE_CHECK_LIB(sndfile, sndfile,
  [sndfile library not found.  The audioinfo, audioread, and audiowrite functions will be disabled.],
  [sndfile.h], [sf_open],
  [], [don't use sndfile library, disable audio file I/O],
  [warn_sndfile=
   OCTAVE_CHECK_LIB_SNDFILE_OK(
    [AC_DEFINE(HAVE_SNDFILE, 1, [Define to 1 if sndfile is available.])],
    [warn_sndfile="sndfile library found, but does not seem to work properly; disabling audio file I/O functions"])])

### Check for PortAudio

OCTAVE_CHECK_LIB(portaudio, PortAudio,
  [PortAudio library not found.  The audioplayer, audiorecorder, and audiodevinfo functions will be disabled.],
  [portaudio.h], [Pa_GetDeviceCount],
  [], [don't use PortAudio library, disable audio playback and recording],
  [], [portaudio-2.0])

### Check for either of Graphics/ImageMagick++ libraries.

check_magick=yes
use_magick=no
AC_ARG_WITH([magick],
  [AS_HELP_STRING([--with-magick=LIB],
    [select library to use for image I/O (options: GraphicsMagick(default) or ImageMagick)])],
  [if test x"$withval" = xno; then
     check_magick=no
     warn_magick_disabled="--without-magick specified.  The imread, imwrite, and imfinfo functions for reading and writing image files will not be fully functional."
     OCTAVE_CONFIGURE_WARNING([warn_magick_disabled])
   else
     magick="$withval"
   fi], [magick="GraphicsMagick"])

if test $check_magick = yes; then

  MAGICK_CPPFLAGS=
  MAGICK_LDFLAGS=
  MAGICK_LIBS=

  PKG_CHECK_EXISTS([$magick++], [
    dnl Make sure we only get -I, -L, and -l flags.
    dnl Some Graphics/ImageMagick++ dnl packages add extra flags that are
    dnl useful when building Graphics/ImageMagick++ extentions.  These extra
    dnl flags break the Octave build.
    MAGICK_CPPFLAGS="$($PKG_CONFIG --cflags-only-I $magick++ | $SED -e 's/^ *$//')"
    MAGICK_LDFLAGS="$($PKG_CONFIG --libs-only-L $magick++ | $SED -e 's/^ *$//')"
    MAGICK_LIBS="$($PKG_CONFIG --libs-only-l $magick++ | $SED -e 's/^ *$//')"

    warn_magick="$magick++ library fails tests.  The imread, imwrite, and imfinfo functions for reading and writing image files will not be fully functional."

    save_CPPFLAGS="$CPPFLAGS"
    save_LIBS="$LIBS"
    CPPFLAGS="$MAGICK_CPPFLAGS $CPPFLAGS"
    LIBS="$MAGICK_LDFLAGS $MAGICK_LIBS $LIBS"
    AC_LANG_PUSH(C++)
    AC_CHECK_HEADER([Magick++.h], [
      AC_CACHE_CHECK([for Magick::ColorRGB in Magick++.h],
        [octave_cv_func_magick_colorrgb],
        [AC_PREPROC_IFELSE([AC_LANG_SOURCE([[
          #include <Magick++.h>
          ]], [[
          Magick::ColorRGB c;
          ]])],
          octave_cv_func_magick_colorrgb=yes,
          octave_cv_func_magick_colorrgb=no)
        ])
      if test $octave_cv_func_magick_colorrgb = yes; then
        use_magick=yes
        warn_magick=
      fi
    ])
    AC_LANG_POP(C++)
    CPPFLAGS="$save_CPPFLAGS"
    LIBS="$save_LIBS"

    AC_CHECK_FUNCS([setlocale], [],
      [use_magick=no
       warn_magick="$magick++ requires setlocale function.  The imread, imwrite, and imfinfo functions for reading and writing image files will not be fully functional."])
  ],
  [use_magick=no
   warn_magick="$magick++ library not found.  The imread, imwrite, and imfinfo functions for reading and writing image files will not be fully functional."])
fi

if test $use_magick = yes; then
  AC_DEFINE(HAVE_MAGICK, 1,
    [Define to 1 if Graphics/ImageMagick++ is available.])
else
  if test -n "$warn_magick"; then
    OCTAVE_CONFIGURE_WARNING([warn_magick])
  fi
  MAGICK_CPPFLAGS=
  MAGICK_LDFLAGS=
  MAGICK_LIBS=
fi
AC_SUBST(MAGICK_CPPFLAGS)
AC_SUBST(MAGICK_LDFLAGS)
AC_SUBST(MAGICK_LIBS)

### Check for X11 libraries

AC_PATH_X
if test "$have_x" = yes; then
  AC_DEFINE(HAVE_X_WINDOWS, 1, [Define to 1 if X11 is available.])

  if test "$x_includes" != "NONE"; then
    X11_INCFLAGS="$x_includes"
  fi
  AC_SUBST(X11_INCFLAGS)

  if test -z "$x_libraries"; then
    AC_CHECK_LIB([X11], XrmInitialize, [X11_LIBS="-lX11"], [X11_LIBS=])
  elif test "$x_libraries" != "NONE"; then
    AC_CHECK_LIB([X11], XrmInitialize,
      [X11_LIBS="-L$x_libraries -lX11"], [X11_LIBS=], "-L$x_libraries")
  fi
  AC_SUBST(X11_LIBS)
fi

### Check for the Carbon framework on macOS systems.

OCTAVE_HAVE_FRAMEWORK([Carbon],
  [[#include <Carbon/Carbon.h>]], [[CGMainDisplayID ()]],
  [have_framework_carbon=yes], [have_framework_carbon=no])
if test $have_framework_carbon = yes; then
  AC_DEFINE(HAVE_FRAMEWORK_CARBON, 1,
    [Define to 1 if framework CARBON is available.])
  CARBON_LIBS="-framework Carbon"
  AC_MSG_NOTICE([adding -framework Carbon to CARBON_LIBS])
  AC_SUBST(CARBON_LIBS)
fi

## Check for the CGDisplayBitsPerPixel function.
if test $have_framework_carbon = yes; then
  OCTAVE_CARBON_CGDISPLAYBITSPERPIXEL
fi

### Check for OpenGL and helper libraries used by OpenGL graphics renderer.

check_opengl=yes
AC_ARG_WITH([opengl],
  [AS_HELP_STRING([--without-opengl],
    [don't use OpenGL libraries, disable OpenGL graphics])],
  [if test x"$withval" = xno; then
     check_opengl=no
     warn_opengl_disabled="--without-opengl specified.  OpenGL graphics will be disabled."
     OCTAVE_CONFIGURE_WARNING([warn_opengl_disabled])
   fi])

## Check for OpenGL library
if test $check_opengl = yes; then
  OCTAVE_CHECK_LIB_OPENGL
  if test -z "$OPENGL_LIBS"; then
    warn_opengl_libs="OpenGL libs (GL and GLU) not found.  OpenGL graphics will be disabled."
    OCTAVE_CONFIGURE_WARNING([warn_opengl_libs])
  fi
fi

## Check for FreeType 2 library

check_freetype=yes
warn_freetype=
AC_ARG_WITH([freetype],
  [AS_HELP_STRING([--without-freetype],
    [don't use FreeType library, OpenGL graphics will not be fully functional])],
  [if test x"$withval" = xno; then
     check_freetype=no
     warn_freetype="--without-freetype specified.  OpenGL graphics will not be fully functional."
   fi])

if test $check_freetype = yes; then
  PKG_CHECK_MODULES([FT2], [freetype2], [
    min_ft2_version=9.03
    AC_MSG_CHECKING([for FreeType2 version >= $min_ft2_version])
    $PKG_CONFIG freetype2 --atleast-version=$min_ft2_version
    ac_status=$?
    if test "$ac_status" = 0; then
      AC_MSG_RESULT(yes)
      AC_DEFINE(HAVE_FREETYPE, 1, [Define to 1 if Freetype is available.])
      save_LIBS="$LIBS"
      LIBS="$FT2_LIBS $LIBS"
      AC_CHECK_FUNCS([FT_Reference_Face])
      LIBS="$save_LIBS"
    else
      AC_MSG_RESULT(no)
      warn_freetype="FreeType library >= 9.03 not found.  OpenGL graphics will not be fully functional."
    fi],
    [warn_freetype="FreeType library not found.  OpenGL graphics will not be fully functional."])
fi

if test -n "$warn_freetype"; then
  FT2_CFLAGS=
  FT2_LIBS=
  OCTAVE_CONFIGURE_WARNING([warn_freetype])
else
  dnl Alias CPPFLAGS to CFLAGS.  This is closer to the true meaning
  dnl of `pkg-config --cflags` output.
  FT2_CPPFLAGS="$FT2_CFLAGS"
  AC_SUBST(FT2_CPPFLAGS)
fi

## Check for fontconfig library

OCTAVE_CHECK_LIB(fontconfig, fontconfig,
  [Fontconfig library not found.  OpenGL graphics will not be fully functional.],
  [fontconfig.h fontconfig/fontconfig.h], [FcInit],
  [], [don't use fontconfig library, OpenGL graphics will not be fully functional])

## Check for gl2ps which is required for printing with OpenGL graphics.

AC_CHECK_HEADERS([gl2ps.h],
  [GL2PS_LIBS="-lgl2ps"],
  [warn_gl2ps="gl2ps library not found.  Printing of OpenGL graphics will be disabled."])

if test -n "$warn_gl2ps"; then
  OCTAVE_CONFIGURE_WARNING([warn_gl2ps])
else
  save_LIBS="$LIBS"
  LIBS="$GL2PS_LIBS $LIBS"
  AC_CHECK_FUNCS([gl2psLineJoin])
  LIBS="$save_LIBS"
fi

AC_SUBST(GL2PS_LIBS)

### GUI/Qt related tests.

QT_VERSIONS="5 4"

AC_ARG_WITH([qt],
  [AS_HELP_STRING([--with-qt=VER], [use the Qt major version VER])
dnl Second help string must not be indented for correct alignment
AS_HELP_STRING([--without-qt], [don't use Qt libraries, disable Qt GUI])],
  [case $withval in
     yes | "")
     ;;
     no)
       QT_VERSIONS=
       warn_qt_disabled="--without-qt specified.  The Qt GUI will be disabled."
       OCTAVE_CONFIGURE_WARNING([warn_qt_disabled])
     ;;
     *)
       QT_VERSIONS="$withval"
     ;;
   esac])

check_qscintilla=yes
AC_ARG_WITH([qscintilla],
  [AS_HELP_STRING([--without-qscintilla], [disable QScintilla editor])],
  [if test x"$withval" = xno; then
     check_qscintilla=no
     warn_qscintilla_disabled="--without-qscintilla specified.  The GUI editor will be disabled."
     OCTAVE_CONFIGURE_WARNING([warn_qscintilla_disabled])
   fi])

OCTAVE_CHECK_QT([$QT_VERSIONS])

## Default terminal font for the GUI.

case $host_os in
  mingw* | msdosmsvc)
    DEFAULT_TERMINAL_FONT="Lucida Console"
  ;;
  *)
    DEFAULT_TERMINAL_FONT="Courier"
  ;;
esac
DEFAULT_TERMINAL_FONT_SIZE=10
AC_SUBST(DEFAULT_TERMINAL_FONT)
AC_SUBST(DEFAULT_TERMINAL_FONT_SIZE)

### Check for FLTK library

check_fltk=yes
build_fltk_graphics=no

AC_ARG_WITH([fltk],
  [AS_HELP_STRING([--without-fltk],
    [don't use FLTK libraries, disable OpenGL graphics with FLTK widgets])],
  [if test x"$withval" = xno; then
     check_fltk=no
     warn_fltk="--without-fltk specified.  FLTK widgets will be disabled."
     OCTAVE_CONFIGURE_WARNING([warn_fltk])
   fi])

FLTK_CPPFLAGS=
FLTK_LDFLAGS=
FLTK_LIBS=

if test $check_fltk = yes; then
  AC_ARG_WITH([fltk-prefix],
    [AS_HELP_STRING([--with-fltk-prefix=PFX],
      [prefix where FLTK is installed (optional)])],
    [fltk_prefix="$withval"],
    [fltk_prefix=""])

  AC_ARG_WITH([fltk-exec-prefix],
    [AS_HELP_STRING([--with-fltk-exec-prefix=PFX],
      [exec prefix where FLTK is installed (optional)])],
    [fltk_exec_prefix="$withval"],
    [fltk_exec_prefix=""])

  if test "x$fltk_exec_prefix" != x; then
    fltk_args="$fltk_args --exec-prefix=$fltk_exec_prefix"
    if test "x${FLTK_CONFIG+set}" != xset ; then
      FLTK_CONFIG="$fltk_exec_prefix/bin/fltk-config"
    fi
  fi

  if test "x$fltk_prefix" != x; then
    fltk_args="$fltk_args --prefix=$fltk_prefix"
    if test x${FLTK_CONFIG+set} != xset ; then
      FLTK_CONFIG="$fltk_prefix/bin/fltk-config"
    fi
  fi

  AC_PATH_PROG([FLTK_CONFIG], [fltk-config], [no])

  warn_fltk_config=
  warn_fltk_opengl=

  if test "$FLTK_CONFIG" = no; then
    warn_fltk_config="FLTK config script not found.  FLTK toolkit will be disabled."
    OCTAVE_CONFIGURE_WARNING([warn_fltk_config])
  else
    ## Only include -I options in FLTK_CPPFLAGS
    fltk_cflags=`$FLTK_CONFIG $fltkconf_args --use-gl --cflags`
    for fltk_option in $fltk_cflags; do
      case $fltk_option in
        -I*)
          FLTK_CPPFLAGS="$FLTK_CPPFLAGS $fltk_option"
        ;;
      esac
    done
    FLTK_CPPFLAGS=`echo "$FLTK_CPPFLAGS" | $SED -e 's/^ \+//'`

    ## Split -L and -l options into FLTK_LDFLAGS and FLTK_LIBS
    fltk_ldflags=`$FLTK_CONFIG $fltkconf_args --use-gl --ldflags`
    for fltk_option in $fltk_ldflags; do
      case $fltk_option in
        -l*)
          FLTK_LIBS="$FLTK_LIBS $fltk_option"
        ;;
        *)
          FLTK_LDFLAGS="$FLTK_LDFLAGS $fltk_option"
        ;;
      esac
    done
    FLTK_LIBS=`echo "$FLTK_LIBS" | $SED -e 's/^ \+//'`
    FLTK_LDFLAGS=`echo "$FLTK_LDFLAGS" | $SED -e 's/^ \+//'`

    case $host_os in
      mingw*)
        FLTK_LDFLAGS=`echo $FLTK_LDFLAGS | $SED -e 's/-mwindows//g'`
      ;;
    esac
    AC_LANG_PUSH(C++)
    AC_CACHE_CHECK([for OpenGL support in FLTK],
      [octave_cv_fltk_opengl_support],
      [save_CPPFLAGS="$CPPFLAGS"
      CPPFLAGS="$CFLAGS $FLTK_CPPFLAGS"
      AC_COMPILE_IFELSE([AC_LANG_PROGRAM([[
        #include <FL/gl.h>
        ]], [[
        int nothing = 0;
        ]])],
        octave_cv_fltk_opengl_support=yes,
        octave_cv_fltk_opengl_support=no)
      CPPFLAGS="$save_CPPFLAGS"
      ])
    if test $octave_cv_fltk_opengl_support = no; then
      warn_fltk_opengl="FLTK does not have OpenGL support.  OpenGL graphics with FLTK widgets will be disabled."
    else
      build_fltk_graphics=yes
      AC_DEFINE(HAVE_FLTK, 1, [Define to 1 if FLTK is available.])
    fi
    AC_LANG_POP(C++)

    if test -n "$warn_fltk_opengl"; then
      OCTAVE_CONFIGURE_WARNING([warn_fltk_opengl])
    fi
  fi
fi

AC_SUBST(FLTK_CPPFLAGS)
AC_SUBST(FLTK_LDFLAGS)
AC_SUBST(FLTK_LIBS)

### Final determination of whether OpenGL graphics can be built
if test $build_qt_graphics = no && test $build_fltk_graphics = no; then
  opengl_graphics=no
else
  opengl_graphics=yes
fi

### Check for the qrupdate library

dnl No need to adjust FFLAGS because only link is attempted.
dnl Must supply proper LIBS, however.
save_LIBS="$LIBS"
LIBS="$LAPACK_LIBS $BLAS_LIBS $FLIBS $LIBS"
OCTAVE_CHECK_LIB(qrupdate, qrupdate,
  [qrupdate not found.  The QR & Cholesky updating functions will be slow.],
  [],
  [sqr1up],
  [Fortran 77], [don't use qrupdate, disable QR & Cholesky updating functions])

## Additional check to see if qrupdate lib found supports LU updates
if test -z "$warn_qrupdate"; then
  AC_CACHE_CHECK([for slup1up in $QRUPDATE_LIBS],
    [octave_cv_func_slup1up],
    [LIBS="$LIBS $QRUPDATE_LIBS"
    AC_LANG_PUSH([Fortran 77])
    AC_LINK_IFELSE([AC_LANG_CALL([], [slup1up])],
      octave_cv_func_slup1up=yes, octave_cv_func_slup1up=no)
    AC_LANG_POP([Fortran 77])
  ])
  if test $octave_cv_func_slup1up = yes; then
    AC_DEFINE(HAVE_QRUPDATE_LUU, 1, [Define to 1 if qrupdate supports LU updates.])
  fi
fi
LIBS="$save_LIBS"

if test $ENABLE_64 = yes; then
  CHOLMOD_TAG="_l_"
  CXSPARSE_TAG="_dl_"
  UMFPACK_TAG="_zl_"
else
  CHOLMOD_TAG="_"
  CXSPARSE_TAG="_di_"
  UMFPACK_TAG="_zi_"
fi

## On some systems, explicitly linking with -lsuitesparseconfig is needed
## when using SuiteSparse libraries.  If so, the checks below for specific
## SuiteSparse libraries may fail without it.  Include LIB_CLOCK_GETTIME (from
## gnulib) on systems where needed.

save_LIBS="$LIBS"
LIBS="$LIB_CLOCK_GETTIME $LIBS"
OCTAVE_CHECK_LIB(suitesparseconfig, SUITESPARSECONFIG,
  [], [], [SuiteSparse_time], [],
  [don't link directly with suitesparseconfig library])
LIBS="$save_LIBS"

if test -n "$SUITESPARSECONFIG_LIBS" && test -n "$LIB_CLOCK_GETTIME"; then
  SUITESPARSECONFIG_LIBS="$SUITESPARSECONFIG_LIBS $LIB_CLOCK_GETTIME"
fi

### Reset below, after all checks for SuiteSparse libraries.
suitesparse_save_LIBS="$LIBS"
LIBS="$SUITESPARSECONFIG_LIBS $LIBS"

### Check for AMD library

OCTAVE_CHECK_LIB(amd, AMD,
  [AMD library not found.  This will result in some lack of functionality for sparse matrices.],
  [suitesparse/amd.h ufsparse/amd.h amd/amd.h amd.h],
  [amd_postorder],
  [], [don't use AMD library, disable some sparse matrix functionality])

### Check for CAMD library

OCTAVE_CHECK_LIB(camd, CAMD,
  [CAMD library not found.  This will result in some lack of functionality for sparse matrices.],
  [suitesparse/camd.h ufsparse/camd.h camd/camd.h camd.h],
  [camd_postorder],
  [], [don't use CAMD library, disable some sparse matrix functionality])

### Check for COLAMD library

OCTAVE_CHECK_LIB(colamd, COLAMD,
  [COLAMD library not found.  This will result in some lack of functionality for sparse matrices.],
  [suitesparse/colamd.h ufsparse/colamd.h colamd/colamd.h colamd.h],
  [colamd],
  [], [don't use COLAMD library, disable some sparse matrix functionality])

### Check for CCOLAMD library

OCTAVE_CHECK_LIB(ccolamd, CCOLAMD,
  [CCOLAMD library not found.  This will result in some lack of functionality for sparse matrices.],
  [suitesparse/ccolamd.h ufsparse/ccolamd.h ccolamd/ccolamd.h ccolamd.h],
  [ccolamd],
  [], [don't use CCOLAMD library, disable some sparse matrix functionality])

### Check for CHOLMOD library.
### If your cholmod library requires cblas, then you will need to configure
### with --with-cholmod="-lcholmod -lcblas".

save_LIBS="$LIBS"
LIBS="$COLAMD_LDFLAGS $COLAMD_LIBS $AMD_LDFLAGS $AMD_LIBS $LAPACK_LIBS $BLAS_LIBS $FLIBS $LIBS"
OCTAVE_CHECK_LIB(cholmod, CHOLMOD,
  [CHOLMOD library not found.  This will result in some lack of functionality for sparse matrices.],
  [suitesparse/cholmod.h ufsparse/cholmod.h cholmod/cholmod.h cholmod.h],
  [cholmod${CHOLMOD_TAG}start],
  [], [don't use CHOLMOD library, disable some sparse matrix functionality])
LIBS="$save_LIBS"

### Check for CXSparse library

OCTAVE_CHECK_LIB(cxsparse, CXSparse,
  [CXSparse library not found.  This will result in some lack of functionality for sparse matrices.],
  [suitesparse/cs.h ufsparse/cs.h cxsparse/cs.h cs.h],
  [cs${CXSPARSE_TAG}sqr],
  [C++], [don't use CXSparse library, disable some sparse matrix functionality])

if test -z "$warn_cxsparse"; then
  ## Additional check for CXSparse version >= 2.2
  if test $octave_cv_lib_cxsparse = yes; then
    OCTAVE_CHECK_CXSPARSE_VERSION_OK
    if test $octave_cv_cxsparse_version_ok = no; then
      AC_MSG_ERROR([CXSparse library is too old (< version 2.2).  Upgrade CXSparse (SuiteSparse) or configure Octave with --disable-cxsparse"])
    fi
  fi
fi

### Check for UMFPACK library.

save_LIBS="$LIBS"
save_CPPFLAGS="$CPPFLAGS"
LIBS="$AMD_LDFLAGS $AMD_LIBS $BLAS_LIBS $FLIBS $LIBS"
CPPFLAGS="$AMD_CPPFLAGS $CPPFLAGS"
OCTAVE_CHECK_LIB([umfpack], UMFPACK,
  [UMFPACK not found.  This will result in some lack of functionality for sparse matrices.],
  [suitesparse/umfpack.h ufsparse/umfpack.h umfpack/umfpack.h umfpack.h],
  [umfpack${UMFPACK_TAG}get_determinant],
  [], [don't use UMFPACK, disable some sparse matrix functionality])
CPPFLAGS="$save_CPPFLAGS"
LIBS="$save_LIBS"

if test -z "$UMFPACK_LIBS"; then
  ## Invalidate the cache and try again with -lcblas.
  $as_unset ac_cv_lib_umfpack_umfpack${UMFPACK_TAG}get_determinant
  $as_unset octave_cv_lib_umfpack
  save_LIBS="$LIBS"
  LIBS="-lcblas $AMD_LDFLAGS $AMD_LIBS $BLAS_LIBS $FLIBS $LIBS"
  OCTAVE_CHECK_LIB([umfpack], UMFPACK,
    [UMFPACK not found.  This will result in some lack of functionality for sparse matrices.],
    [suitesparse/umfpack.h ufsparse/umfpack.h umfpack/umfpack.h umfpack.h],
    [umfpack${UMFPACK_TAG}get_determinant],
    [], [don't use UMFPACK, disable some sparse matrix functionality])
  if test -n "$UMFPACK_LIBS"; then
    UMFPACK_LIBS="$UMFPACK_LIBS -lcblas"
  fi
  LIBS="$save_LIBS"
fi

### Check for KLU library and header.

OCTAVE_CHECK_LIB(klu, KLU,
  [KLU library not found.  This will result in some lack of functionality for sparse matrices.],
  [suitesparse/klu.h ufsparse/klu.h klu/klu.h klu.h], [klu_solve],
  [], [don't use KLU library, disable some sparse matrix functionality])

### SUITESPARSECONFIG_LIBS added to LIBS above.
LIBS="$suitesparse_save_LIBS"

## Collections of flags.
dnl These are here instead of just in the Makefile.am file because we
dnl substitute some of them into other source files like mkoctfile.

## Order matters, at least on some systems (Cygwin, for example).

SPARSE_XCPPFLAGS="$CHOLMOD_CPPFLAGS $UMFPACK_CPPFLAGS $AMD_CPPFLAGS $CAMD_CPPFLAGS $COLAMD_CPPFLAGS $CCOLAMD_CPPFLAGS $CXSPARSE_CPPFLAGS"

SPARSE_XLDFLAGS="$CHOLMOD_LDFLAGS $UMFPACK_LDFLAGS $AMD_LDFLAGS $CAMD_LDFLAGS $COLAMD_LDFLAGS  $CCOLAMD_LDFLAGS $CXSPARSE_LDFLAGS"

SPARSE_XLIBS="$CHOLMOD_LIBS $UMFPACK_LIBS $AMD_LIBS $CAMD_LIBS $COLAMD_LIBS $CCOLAMD_LIBS $CXSPARSE_LIBS $SUITESPARSECONFIG_LIBS"

AC_SUBST(SPARSE_XCPPFLAGS)
AC_SUBST(SPARSE_XLDFLAGS)
AC_SUBST(SPARSE_XLIBS)

## Check for UMFPACK separately split complex matrix and RHS.
if test -n "$UMFPACK_LIBS"; then
  save_CPPFLAGS="$CPPFLAGS"
  save_LDFLAGS="$LDFLAGS";
  save_LIBS="$LIBS";

  CPPFLAGS="$SPARSE_XCPPFLAGS $CPPFLAGS"
  LDFLAGS="$SPARSE_XLDFLAGS $LDFLAGS"
  LIBS="$SPARSE_XLIBS $LAPACK_LIBS $BLAS_LIBS $FLIBS $LIBS $xtra_libs"

  OCTAVE_UMFPACK_SEPARATE_SPLIT

  CPPFLAGS="$save_CPPFLAGS"
  LDFLAGS="$save_LDFLAGS"
  LIBS="$save_LIBS"
fi

### Check for SUNDIALS NVECTOR serial library and header.

OCTAVE_CHECK_LIB(sundials_nvecserial, [SUNDIALS NVECTOR],
  [SUNDIALS NVECTOR serial library not found.  Solvers ode15i and ode15s will be disabled.],
  [nvector/nvector_serial.h nvector_serial.h ], [N_VNew_Serial],
  [], [don't use SUNDIALS NVECTOR library, solvers ode15i and ode15s will be disabled])

### Check for SUNDIALS IDA library and header.

save_LIBS="$LIBS"
LIBS="$SUNDIALS_NVECSERIAL_LIBS $KLU_LIBS $BLAS_LIBS $FLIBS $LIBS"
OCTAVE_CHECK_LIB(sundials_ida, [SUNDIALS IDA],
  [SUNDIALS IDA library not found.  Solvers ode15i and ode15s will be disabled.],
  [ida/ida.h ida.h], [IDAInit],
  [], [don't use SUNDIALS IDA library, solvers ode15i and ode15s will be disabled],
  [warn_sundials_ida=
   OCTAVE_CHECK_SUNDIALS_SIZEOF_REALTYPE
   OCTAVE_CHECK_SUNDIALS_IDA_DENSE
   OCTAVE_CHECK_SUNDIALS_IDAKLU])
LIBS="$save_LIBS"

dnl Define this way instead of with an #if in oct-conf-post.h so that
dnl the build features script will get the correct value.
if test -n "$SUNDIALS_IDA_LIBS" \
    && test -n "$SUNDIALS_NVECSERIAL_LIBS" \
    && test $octave_cv_sundials_ida_dense = yes \
    && test $octave_cv_sundials_realtype_is_double = yes; then
  AC_DEFINE(HAVE_SUNDIALS, 1, [Define to 1 if SUNDIALS is available.])
fi

## Collections of flags.
dnl These are here instead of just in the Makefile.am file because we
dnl substitute some of them into other source files like mkoctfile.

dnl Order matters, at least on some systems (Cygwin, for example).

SUNDIALS_XCPPFLAGS="$SUNDIALS_IDA_CPPFLAGS $SUNDIALS_NVECSERIAL_CPPFLAGS $KLU_CPPFLAGS"

SUNDIALS_XLDFLAGS="$SUNDIALS_IDA_LDFLAGS $SUNDIALS_NVECSERIAL_LDFLAGS $KLU_LDFLAGS"

SUNDIALS_XLIBS="$SUNDIALS_IDA_LIBS $SUNDIALS_NVECSERIAL_LIBS $KLU_LIBS"

AC_SUBST(SUNDIALS_XCPPFLAGS)
AC_SUBST(SUNDIALS_XLDFLAGS)
AC_SUBST(SUNDIALS_XLIBS)

### Check for ARPACK library.

save_LIBS="$LIBS"
LIBS="$LAPACK_LIBS $BLAS_LIBS $FLIBS $LIBS"
OCTAVE_CHECK_LIB([arpack], ARPACK,
  [ARPACK not found.  The eigs function will be disabled.],
  [],
  [dseupd],
  [Fortran 77], [don't use the ARPACK library, disable eigs function],
  [warn_arpack=
   OCTAVE_CHECK_LIB_ARPACK_OK_1(
     [AC_DEFINE(HAVE_ARPACK, 1, [Define to 1 if ARPACK is available.])],
     [warn_arpack="ARPACK library found, but does not seem to work properly; disabling eigs function"])
   if test -z "$warn_arpack"; then
     OCTAVE_CHECK_LIB_ARPACK_OK_2([],
       [AC_MSG_WARN([ARPACK library found, but is buggy; upgrade library (>= v3.3.0) for better results])])
   fi
   ])
LIBS="$save_LIBS"

### Check for Java.

build_java=yes
AC_ARG_ENABLE([java],
  [AS_HELP_STRING([--disable-java],
    [disable Java interface])],
  [if test "$enableval" = no; then
     build_java=no
   fi],
  [])

AC_ARG_WITH([java-homedir],
  [AS_HELP_STRING([--with-java-homedir=DIR],
    [Java JDK directory in DIR])],
  [JAVA_HOMEDIR="$withval"])

AC_ARG_WITH([java-includedir],
  [AS_HELP_STRING([--with-java-includedir=DIR],
    [look for java include file <jni.h> in DIR])],
  [JAVA_CPPFLAGS="$withval"], [JAVA_CPPFLAGS=""])

AC_ARG_WITH([java-libdir],
  [AS_HELP_STRING([--with-java-libdir=DIR],
    [look for java library libjvm in DIR])],
  [JAVA_LDPATH="$withval"], [JAVA_LDPATH=""])

## Grab JAVA_HOME from environment variable if it exists
AC_ARG_VAR([JAVA_HOME], [path to Java JDK installation])
## But --with-java-homedir option overrides environment variable
if test -n "$JAVA_HOMEDIR"; then
  JAVA_HOME=$JAVA_HOMEDIR
fi
JAVA=
JAVAC=
JAR=
JAVA_LIBS=

dnl Fake loop so that "break" can be used to skip code blocks.
warn_java=
while test $build_java = yes
do
  ## Unset build_java.  Variable is set only if all configuration tests pass.
  build_java=no

  ## Warn if JAVA_HOME is unset.  It is *strongly* advised to specify JAVA_HOME.
  if test -z "$JAVA_HOME"; then
    warn_java_home="JAVA_HOME environment variable not initialized.  Auto-detection will proceed but is unreliable."
    OCTAVE_CONFIGURE_WARNING([warn_java_home])
  fi

  ## Search for a viable Java executable.
  if test -z "$JAVA_HOME"; then
    JAVA_PATH="$PATH"
  else
    JAVA_PATH="${JAVA_HOME}$PATH_SEPARATOR${JAVA_HOME}/jre/bin$PATH_SEPARATOR${JAVA_HOME}/bin$PATH_SEPARATOR${JAVA_HOME}/../bin$PATH_SEPARATOR${PATH}"
  fi
  AC_PATH_PROG(JAVA, java, [], [$JAVA_PATH])

  if test -z "$JAVA"; then
    warn_java="No Java executable found.  Octave will not be able to call Java methods."
    break
  fi

  if test -z "$JAVA_HOME"; then
    ## Find JAVA_HOME for JRE by running java and querying properties.
    JAVA_TMP_HOME=`"$JAVA" -classpath ${srcdir}/build-aux OctJavaQry JAVA_HOME`
    ## Strip directory back to top-level installation dir (JAVA_HOME for JDK).
    JAVA_HOME=`echo $JAVA_TMP_HOME | $SED -e 's|[[/\\]]bin[[/\\]]\?$||' | $SED -e 's|[[/\\]]jre[[/\\]]\?$||'`
  fi

  case $build_os in
    mingw* | msdosmsvc)
      ## Under Win32 platform, we want JAVA_HOME to be in MSYS format, that is
      ## without colon and backslashes, as it is also used as path separator.
      ## Use quoted paths as Java may be installed in a path with whitespaces
      ## (e.g. C:\Program Files\Java\...).
      if test -n "$JAVA_HOME"; then
        JAVA_HOME=`cd "$JAVA_HOME" && pwd`
      fi
    ;;
  esac

  ## Amend search path for JAVAC and JAR.
  if test -z "$JAVA_HOME"; then
    JAVA_PATH="$PATH"
  else
    JAVA_PATH="${JAVA_HOME}$PATH_SEPARATOR${JAVA_HOME}/bin$PATH_SEPARATOR${JAVA_HOME}/../bin$PATH_SEPARATOR${PATH}"
  fi

  AC_PATH_PROG(JAVAC, javac, [], [$JAVA_PATH])
  AC_PATH_PROG(JAR, jar, [], [$JAVA_PATH])

  if test -z "$JAVAC" || test -z "$JAR"; then
    warn_java="No javac compiler or jar executable found.  Octave will not be able to call Java methods."
    break
  fi

  ## Check Java version is recent enough.
  AC_MSG_CHECKING([for Java version])
  java_version=[`"$JAVA" -version 2>&1 | $SED -n -e 's/^[^ ]* version[^0-9"]*"\([^"]*\)".*/\1/p'`]
  AC_MSG_RESULT([$java_version])
  java_major=[`echo $java_version | $SED -e 's/^\([0-9][0-9]*\)\.\([0-9][0-9]*\)\..*$/\1/'`]
  java_minor=[`echo $java_version | $SED -e 's/^\([0-9][0-9]*\)\.\([0-9][0-9]*\)\..*$/\2/'`]
  if test $java_major -gt 1 || (test $java_major -eq 1 && test $java_minor -ge 5); then
    :  # Version is OK.  Do nothing.
  else
    warn_java="Java version is too old (< 1.5).  Octave will not be able to call Java methods."
    break
  fi

  ## At this point Win32 systems have enough configuration data.
  ## We assume that all appropriate variables (e.g. INCLUDE and LIB) already
  ## contain the required paths to compile and link against JDK.
  case $host_os in
    msdosmsvc)
      build_java=yes
      JAVA_LIBS=-ladvapi32
      AC_DEFINE(HAVE_JAVA, 1,
        [Define to 1 if Java is available and is at least version 1.5])
      break
    ;;
    mingw* | cygwin*)
      build_java=yes
      JAVA_LIBS=-ladvapi32
      if test $have_msvc = no; then
        if test -n "$JAVA_CPPFLAGS"; then
          JAVA_CPPFLAGS="-I\"${JAVA_CPPFLAGS}\" -I\"${JAVA_CPPFLAGS}/win32\""
        else
          JAVA_CPPFLAGS="-I\"${JAVA_HOME}/include\" -I\"${JAVA_HOME}/include/win32\""
        fi
        LDFLAGS="$LDFLAGS -Wl,--export-all-symbols"
      fi
      AC_DEFINE(HAVE_JAVA, 1,
        [Define to 1 if Java is available and is at least version 1.5])
      break
    ;;
  esac

  ## Determine which library filename to search for.
  case $host_os in
    darwin*)
      jvmlib=libjvm.dylib
    ;;
    *)
      jvmlib=libjvm.so
    ;;
  esac

  AC_MSG_CHECKING([for $jvmlib])

  if test -z "$JAVA_LDPATH"; then
    ## Run Java to try and determine library path to libjvm.so.
    JAVA_TMP_LDPATH=`$JAVA -classpath ${srcdir}/build-aux OctJavaQry JAVA_LDPATH`
    JAVA_TMP_LDPATH=`echo $JAVA_TMP_LDPATH | $SED -e "s/${PATH_SEPARATOR}/ /g"`
    for dir in $JAVA_TMP_LDPATH; do
      if test -f "$dir/$jvmlib"; then
        JAVA_LDPATH=$dir
        break
      fi
    done
  fi

  if test -z "$JAVA_LDPATH"; then
    ## Nothing found.  Try Java again using bootpath argument.
    JAVA_TMP_LDPATH=`$JAVA -classpath ${srcdir}/build-aux OctJavaQry JAVA_BOOTPATH`
    JAVA_TMP_LDPATH="${JAVA_TMP_LDPATH} ${JAVA_TMP_LDPATH}/client ${JAVA_TMP_LDPATH}/server"
    for dir in $JAVA_TMP_LDPATH; do
      if test -f "$dir/$jvmlib"; then
        JAVA_LDPATH=$dir
        break
      fi
    done
  fi

  if test -z "$JAVA_LDPATH"; then
    ## Java failed to find it's own library path.  Guess wildly.
    JAVA_TMP_LDPATH=`ls -d $JAVA_HOME/jre/lib/*/client`
    JAVA_TMP_LDPATH="${JAVA_TMP_LDPATH} `ls -d $JAVA_HOME/jre/lib/*/server`"
    ## Add some paths that might work on Macs.
    JAVA_TMP_LDPATH="${JAVA_TMP_LDPATH} ${JAVA_HOME}/../Libraries ${JAVA_HOME}/Libraries"
    ## Add some paths that might work on MinGW
    JAVA_TMP_LDPATH="${JAVA_TMP_LDPATH} ${JAVA_HOME}/bin/client ${JAVA_HOME}/bin/server"
    for dir in $JAVA_TMP_LDPATH; do
      if test -f "$dir/$jvmlib"; then
        JAVA_LDPATH=$dir
        break
      fi
    done
  fi

  ## Verify value passed in option --with-java-libdir
  if test -n "$JAVA_LDPATH"; then
    if test -f "${JAVA_LDPATH}/$jvmlib"; then
      :  # libjvm found
    else
      JAVA_LDPATH=""
    fi
  fi

  if test -z "$JAVA_LDPATH"; then
    AC_MSG_RESULT([not found])
    warn_java="Library $jvmlib not found.  Octave will not be able to call Java methods."
    break
  else
    AC_MSG_RESULT([$JAVA_LDPATH])
  fi

  AC_MSG_CHECKING([for include file <jni.h>])

  ## Java and JVM found.  Set up flags.
  case $host_os in
    darwin*)
      if test -n "$JAVA_CPPFLAGS"; then
        JAVA_CPPFLAGS="-I${JAVA_CPPFLAGS} -I${JAVA_CPPFLAGS}/darwin"
      else
        JAVA_CPPFLAGS="-I${JAVA_HOME}/include -I${JAVA_HOME}/include/darwin"
      fi
    ;;
    *)
      if test -n "$JAVA_CPPFLAGS"; then
        JAVA_CPPFLAGS="-I${JAVA_CPPFLAGS} -I${JAVA_CPPFLAGS}/linux"
      else
        JAVA_CPPFLAGS="-I${JAVA_HOME}/include -I${JAVA_HOME}/include/linux"
      fi
    ;;
  esac

  ## Verify jni.h include file exists.
  JNI_PATH=`echo $JAVA_CPPFLAGS | $SED -e 's/-I//g'`
  have_jni=no
  for dir in $JNI_PATH; do
    if test -f "${dir}/jni.h"; then have_jni=yes; break; fi
  done
  if test $have_jni = yes; then
    AC_MSG_RESULT([$dir])
  else
    AC_MSG_RESULT([not found])
    warn_java="Include file <jni.h> not found.  Octave will not be able to call Java methods."
    break
  fi

  ## Passed all configuration tests.  A workable Java installation was found.
  build_java=yes
  AC_DEFINE(HAVE_JAVA, 1,
    [Define to 1 if Java is available and is at least version 1.5])
  break
done
if test -n "$warn_java"; then
  OCTAVE_CONFIGURE_WARNING([warn_java])
fi

AM_CONDITIONAL([AMCOND_HAVE_JAVA], [test $build_java = yes])
AC_SUBST(JAVA)
AC_SUBST(JAVAC)
AC_SUBST(JAR)
AC_SUBST(JAVA_CPPFLAGS)
AC_SUBST(JAVA_LIBS)
AC_DEFINE_UNQUOTED([JAVA_HOME], ["$JAVA_HOME"], [Java home (top-level installation dir)])
AC_DEFINE_UNQUOTED([JAVA_LDPATH], ["$JAVA_LDPATH"], [Java library path (libjvm)])

### Determine if documentation should and can be built.

ENABLE_DOCS=yes
AC_ARG_ENABLE([docs],
  [AS_HELP_STRING([--disable-docs], [don't build documentation files])],
  [if test "$enableval" = no; then
     ENABLE_DOCS=no
     warn_docs="building documentation disabled; make dist will fail."
     OCTAVE_CONFIGURE_WARNING([warn_docs])
   fi], [])
if test $ENABLE_DOCS = yes; then
  if test $opengl_graphics = no || test "$have_qt_opengl_offscreen" = no; then
    if test -n "$warn_gnuplot"; then
      ENABLE_DOCS=no
      warn_docs_graphics="building documentation disabled because no suitable graphics toolkit is available; make dist will fail."
      OCTAVE_CONFIGURE_WARNING([warn_docs_graphics])
    fi
  fi
  if test -n "$warn_makeinfo"; then
    ENABLE_DOCS=no
    warn_docs_makeinfo="building documentation disabled because makeinfo was not found or does not support @sortas; make dist will fail."
    OCTAVE_CONFIGURE_WARNING([warn_docs_makeinfo])
  fi
fi
if test $ENABLE_DOCS = yes; then
  AC_DEFINE(ENABLE_DOCS, 1,
    [Define to 1 to build Octave documentation files.])
fi
AM_CONDITIONAL([AMCOND_BUILD_DOCS], [test $ENABLE_DOCS = yes])

AM_CONDITIONAL([AMCOND_BUILD_QT_DOCS],
               [test $ENABLE_DOCS = yes && test $build_qt_gui = yes])

### Determine whether Mercurial ID should be embedded in library binaries.

ENABLE_HG_ID=yes
AC_ARG_ENABLE([hg-id],
  [AS_HELP_STRING([--disable-hg-id],
    [disable embedding of hg id in libraries])],
  [if test "$enableval" = no; then ENABLE_HG_ID=no; fi], [])
AM_CONDITIONAL([AMCOND_ENABLE_HG_ID], [test $ENABLE_HG_ID = yes])

### Determine whether to install build logs with Octave.

install_build_logs=no
AC_ARG_ENABLE([install-build-logs],
  [AS_HELP_STRING([--enable-install-build-logs],
    [install build logs (i.e. config.log) with Octave])],
  [if test "$enableval" = yes; then install_build_logs=yes; fi])
AM_CONDITIONAL([AMCOND_INSTALL_BUILD_LOGS], [test $install_build_logs = yes])

### Add extra compiler flags now that feature testing is complete.

## Add warning flags

dnl Don't add -Wshadow for GCC 4.x.
case "$GCC_VERSION" in
  *4*) ;;
  *)   GCC_WSHADOW_OPTION=-Wshadow ;;
esac

GCC_EXTRA_FLAGS="-Wall -W $GCC_WSHADOW_OPTION -Wformat -Wpointer-arith -Wmissing-prototypes -Wstrict-prototypes -Wwrite-strings -Wcast-align -Wcast-qual"
GXX_EXTRA_FLAGS="-Wall -W $GCC_WSHADOW_OPTION -Wold-style-cast -Wformat -Wpointer-arith -Wwrite-strings -Wcast-align -Wcast-qual"

try_extra_warning_flags=yes
AC_ARG_ENABLE([extra-warning-flags],
  [AS_HELP_STRING([--disable-extra-warning-flags],
    [don't add -Wall, -W, -Wformat, -Wold-style-cast, and other warning options to CFLAGS and CXXFLAGS])],
  [if test "$enableval" = no; then
     try_extra_warning_flags=no
   fi],
  [])

if test $try_extra_warning_flags = yes; then
  for flag in $GCC_EXTRA_FLAGS; do
    OCTAVE_CC_FLAG([$flag], [
      WARN_CFLAGS="$WARN_CFLAGS $flag";
      AC_MSG_RESULT([adding $flag to WARN_CFLAGS])])
  done
  for flag in $GXX_EXTRA_FLAGS; do
    OCTAVE_CXX_FLAG([$flag], [
      WARN_CXXFLAGS="$WARN_CXXFLAGS $flag";
      AC_MSG_RESULT([adding $flag to WARN_CXXFLAGS])])
  done
fi

## Add strict warning flags
GCC_STRICT_FLAGS="-Wconversion"
GXX_STRICT_FLAGS="-Wconversion -Weffc++"

try_strict_warning_flags=no
AC_ARG_ENABLE([strict-warning-flags],
  [AS_HELP_STRING([--enable-strict-warning-flags],
    [add extra strict warning options to CFLAGS and CXXFLAGS])],
  [if test "$enableval" = yes; then
     try_strict_warning_flags=yes
   fi],
  [])

if test $try_strict_warning_flags = yes; then
  for flag in $GCC_STRICT_FLAGS; do
    OCTAVE_CC_FLAG([$flag], [
      WARN_CFLAGS="$WARN_CFLAGS $flag";
      AC_MSG_RESULT([adding $flag to WARN_CFLAGS])])
  done
  for flag in $GXX_STRICT_FLAGS; do
    OCTAVE_CXX_FLAG([$flag], [
      WARN_CXXFLAGS="$WARN_CXXFLAGS $flag";
      AC_MSG_RESULT([adding $flag to WARN_CXXFLAGS])])
  done
fi

## Add sanitizer flags
GCC_ADDRESS_SANITIZER_FLAGS="-fsanitize=address -fno-omit-frame-pointer"
GXX_ADDRESS_SANITIZER_FLAGS="-fsanitize=address -fno-omit-frame-pointer"
LD_ADDRESS_SANITIZER_FLAGS="-fsanitize=address"

try_address_sanitizer_flags=no
AC_ARG_ENABLE([address-sanitizer-flags],
  [AS_HELP_STRING([--enable-address-sanitizer-flags],
    [add extra -fsanitize=address and -fno-omit-frame-pointer options to CFLAGS, CXXFLAGS, and LDFLAGS])],
  [if test "$enableval" = yes; then
     try_address_sanitizer_flags=yes
   fi],
  [])

if test $try_address_sanitizer_flags = yes; then
  ADDRESS_SANITIZER_OPTIONS="symbolize=1"
  AC_SUBST(ADDRESS_SANITIZER_OPTIONS)
fi

AM_CONDITIONAL([AMCOND_ADDRESS_SANITIZER_ENABLED],
  [test $try_address_sanitizer_flags = yes])

if test $try_address_sanitizer_flags = yes; then
  for flag in $GCC_ADDRESS_SANITIZER_FLAGS; do
    OCTAVE_CC_FLAG([$flag], [
      WARN_CFLAGS="$WARN_CFLAGS $flag";
      AC_MSG_RESULT([adding $flag to WARN_CFLAGS])])
  done
  for flag in $GXX_ADDRESS_SANITIZER_FLAGS; do
    OCTAVE_CXX_FLAG([$flag], [
      WARN_CXXFLAGS="$WARN_CXXFLAGS $flag";
      AC_MSG_RESULT([adding $flag to WARN_CXXFLAGS])])
  done
  dnl FIXME: do we really need an LD-specific test, or is this good enough?
  for flag in $LD_ADDRESS_SANITIZER_FLAGS; do
    OCTAVE_CC_FLAG([$flag], [
      WARN_LDFLAGS="$WARN_LDFLAGS $flag";
      AC_MSG_RESULT([adding $flag to WARN_LDFLAGS])])
  done
fi

AC_SUBST(WARN_CFLAGS)
AC_SUBST(WARN_CXXFLAGS)
AC_SUBST(WARN_LDFLAGS)

### Check for GCC-specific pragmas to control warnings.

AC_CACHE_CHECK([for @%:@pragma GCC diagnostic push/pop/ignore],
  [octave_cv_gcc_has_pragma_GCC_diagnostic],
  [AC_LANG_PUSH(C++)
   AC_TRY_COMPILE([], [
#pragma GCC diagnostic push
#pragma GCC diagnostic ignore "-Wold-style-cast"
  int three = (int) 3.1415926;
#pragma GCC diagnostic pop
    ],
    [octave_cv_gcc_has_pragma_GCC_diagnostic=yes],
    [octave_cv_gcc_has_pragma_GCC_diagnostic=no])
   AC_LANG_POP(C++)],
  ])

if test $octave_cv_gcc_has_pragma_GCC_diagnostic = yes; then
  AC_DEFINE(HAVE_PRAGMA_GCC_DIAGNOSTIC, 1,
    [Define to 1 if GCC supports @%:@pragma GCC diagnostic ...])
fi

## Check for one unusual warning used in pragmas that is not always available
if test $octave_cv_gcc_has_pragma_GCC_diagnostic = yes; then
  OCTAVE_CC_FLAG([-Wimplicit-fallthrough],
    [AC_DEFINE(HAVE_WARN_IMPLICIT_FALLTHROUGH, 1,
      [Define to 1 if GCC supports -Wimplicit-fallthrough warning])])
fi

### These are recommended by the gnulib bootstrap script:

GNULIB_LINK_DEPS="$FREXPF_LIBM $FREXP_LIBM $GETHOSTNAME_LIB $LIBSOCKET $LIB_CLOCK_GETTIME $LIB_CRYPTO $LIB_GETLOGIN $LIB_NANOSLEEP $LIB_SELECT $LTLIBICONV $LTLIBINTL $LTLIBTHREAD"

### FIXME: This is a kluge to transform $libdir/libiconv.dll.a to -liconv.
### It would probably be better to fix gnulib to not give us an absolute
### file name...

case $host_os in
  mingw*)
    ## Don't use $libdir here because that's defined to be
    ## ${exec_prefix}/lib and at this point, ${exec_prefix} is "NONE"!
    tmp_libiconv_dll="$LIBICONV_PREFIX/lib/libiconv.dll.a"
    MKOCTFILE_LIBICONV=`echo $LIBICONV | sed "s|$tmp_libiconv_dll|-liconv|"`
  ;;
  *)
    MKOCTFILE_LIBICONV="$LIBICONV"
  ;;
esac

MKOCTFILE_GNULIB_LINK_DEPS="$FREXPF_LIBM $FREXP_LIBM $GETHOSTNAME_LIB $LIBSOCKET $LIB_CLOCK_GETTIME $LIB_CRYPTO $LIB_GETLOGIN $LIB_NANOSLEEP $LIB_SELECT $MKOCTFILE_LIBICONV $LIBINTL $LIBTHREAD"

AC_SUBST(GNULIB_LINK_DEPS)

BASE_LIBOCTAVE_LINK_DEPS="$CURL_LIBS $SPARSE_XLIBS $ARPACK_LIBS $QRUPDATE_LIBS $FFTW_XLIBS $LAPACK_LIBS $BLAS_LIBS $READLINE_LIBS $TERM_LIBS $LIBGLOB $PCRE_LIBS $DL_LIBS $PTHREAD_LIBS $FLIBS $LIBS"

LIBOCTAVE_LINK_DEPS="$BASE_LIBOCTAVE_LINK_DEPS $GNULIB_LINK_DEPS"

MKOCTFILE_LIBOCTAVE_LINK_DEPS="$BASE_LIBOCTAVE_LINK_DEPS $MKOCTFILE_GNULIB_LINK_DEPS"

LIBOCTAVE_LINK_OPTS="$CURL_LDFLAGS $SPARSE_XLDFLAGS $ARPACK_LDFLAGS $QRUPDATE_LDFLAGS $FFTW_XLDFLAGS $PCRE_LDFLAGS"

AC_SUBST(LIBOCTAVE_LINK_DEPS)
AC_SUBST(LIBOCTAVE_LINK_OPTS)

LIBOCTINTERP_LINK_DEPS="$FT2_LIBS $HDF5_LIBS $MAGICK_LIBS $Z_LIBS $FFTW_XLIBS $OPENGL_LIBS $FONTCONFIG_LIBS $FREETYPE_LIBS $X11_LIBS $CARBON_LIBS $GL2PS_LIBS $LLVM_LIBS $JAVA_LIBS $LAPACK_LIBS"

LIBOCTINTERP_LINK_OPTS="$FT2_LDFLAGS $HDF5_LDFLAGS $MAGICK_LDFLAGS $Z_LDFLAGS $FFTW_XLDFLAGS $LLVM_LDFLAGS"

OCTAVE_LINK_DEPS=""
OCTAVE_LINK_OPTS=""

OCT_LINK_DEPS=""
OCT_GUI_LINK_DEPS=""

OCT_LINK_OPTS="$LDFLAGS"
OCT_GUI_LINK_OPTS="$LDFLAGS"

if test $link_all_deps = yes; then
  OCT_LINK_DEPS="libinterp/liboctinterp.la liboctave/liboctave.la"
  OCT_GUI_LINK_DEPS="libgui/liboctgui.la libinterp/liboctinterp.la liboctave/liboctave.la"

  MKOCTFILE_OCTAVE_LINK_DEPS="$LIBOCTINTERP_LINK_DEPS $MKOCTFILE_LIBOCTAVE_LINK_DEPS"
  MKOCTFILE_OCT_LINK_DEPS="$LIBOCTINTERP $LIBOCTAVE"

  LIBOCTINTERP_LINK_DEPS="$LIBOCTINTERP_LINK_DEPS $LIBOCTAVE_LINK_DEPS"
  LIBOCTINTERP_LINK_OPTS="$LIBOCTINTERP_LINK_OPTS $LIBOCTAVE_LINK_OPTS"

  OCTAVE_LINK_DEPS="$LIBOCTINTERP_LINK_DEPS"
  OCTAVE_LINK_OPTS="$LIBOCTINTERP_LINK_OPTS"
else
  case $host_os in
    mingw* | msdosmsvc)
      OCT_LINK_DEPS="libinterp/liboctinterp.la liboctave/liboctave.la"
      OCT_GUI_LINK_DEPS="libgui/liboctgui.la libinterp/liboctinterp.la liboctave/liboctave.la"
    ;;
  esac
fi

AC_SUBST(LIBOCTINTERP_LINK_DEPS)
AC_SUBST(LIBOCTINTERP_LINK_OPTS)

AC_SUBST(OCTAVE_LINK_DEPS)
AC_SUBST(OCTAVE_LINK_OPTS)

AC_SUBST(OCT_LINK_DEPS)
AC_SUBST(OCT_LINK_OPTS)

AC_SUBST(OCT_GUI_LINK_DEPS)
AC_SUBST(OCT_GUI_LINK_OPTS)

AC_SUBST(MKOCTFILE_OCTAVE_LINK_DEPS)
AC_SUBST(MKOCTFILE_OCT_LINK_DEPS)

LIBOCTGUI_LINK_DEPS=""
LIBOCTGUI_LINK_OPTS=""

OCTAVE_GUI_LINK_DEPS=""
OCTAVE_GUI_LINK_OPTS=""

if test $build_qt_gui = yes; then
  LIBOCTGUI_LINK_DEPS="$QT_LIBS"
  LIBOCTGUI_LINK_OPTS="$QT_LDFLAGS"

  if test $link_all_deps = yes || test -n "$QT_LDFLAGS"; then
    LIBOCTGUI_LINK_DEPS="$LIBOCTGUI_LINK_DEPS $LIBOCTINTERP_LINK_DEPS"
    LIBOCTGUI_LINK_OPTS="$LIBOCTGUI_LINK_OPTS $LIBOCTINTERP_LINK_OPTS"

    OCTAVE_GUI_LINK_DEPS="$OCTAVE_GUI_LINK_DEPS $LIBOCTGUI_LINK_DEPS"
    OCTAVE_GUI_LINK_OPTS="$OCTAVE_GUI_LINK_OPTS $LIBOCTGUI_LINK_OPTS"
  fi
fi

AC_SUBST(LIBOCTGUI_LINK_DEPS)
AC_SUBST(LIBOCTGUI_LINK_OPTS)

AC_SUBST(OCTAVE_GUI_LINK_DEPS)
AC_SUBST(OCTAVE_GUI_LINK_OPTS)

##############################################################################
### Configuration tests done

### Restore original compilation flags
CFLAGS="$original_octave_configure_CFLAGS"
CXXFLAGS="$original_octave_configure_CXXFLAGS"

### Add footer to config.h

AH_BOTTOM([#include "oct-conf-post.h"])

### Make all AC_DEFINES available to testif feature of test.m function.
dnl This must reside at the bottom of configure.ac after all AC_DEFINES
dnl have been made.

AC_OUTPUT_MAKE_DEFS

AC_CONFIG_COMMANDS_PRE([
  ## Fully expand all directory variables.  These are normally left
  ## unexpanded (as explained and recommended by the autoconf manual).
  ## But we store configuration info in files and expect whatever
  ## is set at configure time to stay the same when Make is executed.
  ## Doing things like
  ##
  ##   configure --prefix=/some/where
  ##   make --prefix="/some/where/else
  ##
  ## won't work properly and is not allowed when building Octave.

  eval prefix="\"$prefix\""
  eval exec_prefix="\"$exec_prefix\""
  eval bindir="\"$bindir\""
  eval sbindir="\"$sbindir\""
  eval libexecdir="\"$libexecdir\""
  eval datarootdir="\"$datarootdir\""
  eval datadir="\"$datadir\""
  eval sysconfdir="\"$sysconfdir\""
  eval sharedstatedir="\"$sharedstatedir\""
  eval localstatedir="\"$localstatedir\""
  eval runstatedir="\"$runstatedir\""
  eval includedir="\"$includedir\""
  eval oldincludedir="\"$oldincludedir\""
  eval docdir="\"$docdir\""
  eval infodir="\"$infodir\""
  eval htmldir="\"$htmldir\""
  eval dvidir="\"$dvidir\""
  eval pdfdir="\"$pdfdir\""
  eval psdir="\"$psdir\""
  eval libdir="\"$libdir\""
  eval localedir="\"$localedir\""
  eval mandir="\"$mandir\""

  version="$OCTAVE_VERSION"
  api_version="$OCTAVE_API_VERSION"

  eval octlibdir="\"$octlibdir\""
  eval archlibdir="\"$archlibdir\""
  eval localarchlibdir="\"$localarchlibdir\""
  eval localapiarchlibdir="\"$localapiarchlibdir\""
  eval localverarchlibdir="\"$localverarchlibdir\""
  eval octfiledir="\"$octfiledir\""
  eval localoctfiledir="\"$localoctfiledir\""
  eval localapioctfiledir="\"$localapioctfiledir\""
  eval localveroctfiledir="\"$localveroctfiledir\""
  eval octincludedir="\"$octincludedir\""
  eval fcnfiledir="\"$fcnfiledir\""
  eval localfcnfiledir="\"$localfcnfiledir\""
  eval localapifcnfiledir="\"$localapifcnfiledir\""
  eval localverfcnfiledir="\"$localverfcnfiledir\""
  eval octetcdir="\"$octetcdir\""
  eval octlocaledir="\"$octlocaledir\""
  eval doc_cache_file="\"$doc_cache_file\""
  eval octtestsdir="\"$octtestsdir\""
  eval texi_macros_file="\"$texi_macros_file\""
  eval imagedir="\"$imagedir\""
  eval octdatadir="\"$octdatadir\""
  eval octdocdir="\"$octdocdir\""
  eval octfontsdir="\"$octfontsdir\""
  eval startupfiledir="\"$startupfiledir\""
  eval localstartupfiledir="\"$localstartupfiledir\""
  eval man1dir="\"$man1dir\""
  eval man1ext="\"$man1ext\""
  eval infofile="\"$infofile\""

  ## Also expand MKOCTFILE_DL_LDFLAGS, because it may depend on the values
  ## of variables expanded above.

  eval MKOCTFILE_DL_LDFLAGS="\"$MKOCTFILE_DL_LDFLAGS\""
])

### Do substitutions in Makefiles and other files that hold configuration info.

AUTOCONF_SUBST_VARS="`echo $ac_subst_vars`"

AC_SUBST(AUTOCONF_SUBST_VARS)
AC_SUBST(ac_config_files)
AC_SUBST(ac_config_headers)

AC_CONFIG_FILES([
  Makefile
  build-aux/check-subst-vars.sh:build-aux/check-subst-vars.in.sh
  doc/doxyhtml/Doxyfile
  libgnu/Makefile
  liboctave/octave.pc:liboctave/octave.in.pc
  libinterp/octinterp.pc:libinterp/octinterp.in.pc])

dnl We use a .in.h file for oct-conf-post.h simply to copy it to the build tree
dnl so that we don't have to add the -I${top_srcdir} to any CPPFLAGS variables.

AC_CONFIG_FILES([oct-conf-post.h-tmp:oct-conf-post.in.h])
AC_CONFIG_COMMANDS([oct-conf-post.h],
  [$SHELL $srcdir/build-aux/move-if-change oct-conf-post.h-tmp oct-conf-post.h])

OCTAVE_CONFIG_MOVE_IF_CHANGE_FILES([
  libgui/mk-default-qt-settings.sh
  liboctave/external/mk-f77-def.sh
  liboctave/mk-version-h.sh
  libinterp/corefcn/mk-mxarray-h.sh
  build-aux/subst-config-vals.sh
  build-aux/subst-cross-config-vals.sh
  build-aux/subst-script-vals.sh])

AC_OUTPUT

### Print a summary of the build configuration.

AC_MSG_NOTICE([

Octave is now configured for $canonical_host_type

  Source directory:              $srcdir
  Installation prefix:           $prefix
  C compiler:                    $CC $XTRA_CFLAGS $WARN_CFLAGS $CFLAGS
  C++ compiler:                  $CXX $XTRA_CXXFLAGS $WARN_CXXFLAGS $CXXFLAGS
  Fortran compiler:              $F77 $FFLAGS
  Fortran libraries:             $FLIBS
  Lex libraries:                 $LEXLIB
  LIBS:                          $LIBS
  LDFLAGS:                       $LDFLAGS
  Extra LDFLAGS:                 $WARN_LDFLAGS

  AMD CPPFLAGS:                  $AMD_CPPFLAGS
  AMD LDFLAGS:                   $AMD_LDFLAGS
  AMD libraries:                 $AMD_LIBS
  ARPACK CPPFLAGS:               $ARPACK_CPPFLAGS
  ARPACK LDFLAGS:                $ARPACK_LDFLAGS
  ARPACK libraries:              $ARPACK_LIBS
  BLAS libraries:                $BLAS_LIBS
  BZ2 CPPFLAGS:                  $BZ2_CPPFLAGS
  BZ2 LDFLAGS:                   $BZ2_LDFLAGS
  BZ2 libraries:                 $BZ2_LIBS
  CAMD CPPFLAGS:                 $CAMD_CPPFLAGS
  CAMD LDFLAGS:                  $CAMD_LDFLAGS
  CAMD libraries:                $CAMD_LIBS
  CARBON libraries:              $CARBON_LIBS
  CCOLAMD CPPFLAGS:              $CCOLAMD_CPPFLAGS
  CCOLAMD LDFLAGS:               $CCOLAMD_LDFLAGS
  CCOLAMD libraries:             $CCOLAMD_LIBS
  CHOLMOD CPPFLAGS:              $CHOLMOD_CPPFLAGS
  CHOLMOD LDFLAGS:               $CHOLMOD_LDFLAGS
  CHOLMOD libraries:             $CHOLMOD_LIBS
  COLAMD CPPFLAGS:               $COLAMD_CPPFLAGS
  COLAMD LDFLAGS:                $COLAMD_LDFLAGS
  COLAMD libraries:              $COLAMD_LIBS
  CURL CPPFLAGS:                 $CURL_CPPFLAGS
  CURL LDFLAGS:                  $CURL_LDFLAGS
  CURL libraries:                $CURL_LIBS
  CXSPARSE CPPFLAGS:             $CXSPARSE_CPPFLAGS
  CXSPARSE LDFLAGS:              $CXSPARSE_LDFLAGS
  CXSPARSE libraries:            $CXSPARSE_LIBS
  DL libraries:                  $DL_LIBS
  FFTW3 CPPFLAGS:                $FFTW3_CPPFLAGS
  FFTW3 LDFLAGS:                 $FFTW3_LDFLAGS
  FFTW3 libraries:               $FFTW3_LIBS
  FFTW3F CPPFLAGS:               $FFTW3F_CPPFLAGS
  FFTW3F LDFLAGS:                $FFTW3F_LDFLAGS
  FFTW3F libraries:              $FFTW3F_LIBS
  FLTK CPPFLAGS:                 $FLTK_CPPFLAGS
  FLTK LDFLAGS:                  $FLTK_LDFLAGS
  FLTK libraries:                $FLTK_LIBS
  fontconfig CPPFLAGS:           $FONTCONFIG_CPPFLAGS
  fontconfig libraries:          $FONTCONFIG_LIBS
  FreeType2 CPPFLAGS:            $FT2_CPPFLAGS
  FreeType2 libraries:           $FT2_LIBS
  GLPK CPPFLAGS:                 $GLPK_CPPFLAGS
  GLPK LDFLAGS:                  $GLPK_LDFLAGS
  GLPK libraries:                $GLPK_LIBS
  HDF5 CPPFLAGS:                 $HDF5_CPPFLAGS
  HDF5 LDFLAGS:                  $HDF5_LDFLAGS
  HDF5 libraries:                $HDF5_LIBS
  Java home:                     $JAVA_HOME
  Java JVM path:                 $JAVA_LDPATH
  Java CPPFLAGS:                 $JAVA_CPPFLAGS
  Java libraries:                $JAVA_LIBS
  KLU CPPFLAGS:                  $KLU_CPPFLAGS
  KLU LDFLAGS:                   $KLU_LDFLAGS
  KLU libraries:                 $KLU_LIBS
  LAPACK libraries:              $LAPACK_LIBS
  LLVM CPPFLAGS:                 $LLVM_CPPFLAGS
  LLVM LDFLAGS:                  $LLVM_LDFLAGS
  LLVM libraries:                $LLVM_LIBS
  Magick++ CPPFLAGS:             $MAGICK_CPPFLAGS
  Magick++ LDFLAGS:              $MAGICK_LDFLAGS
  Magick++ libraries:            $MAGICK_LIBS
  OpenGL libraries:              $OPENGL_LIBS
  PCRE CPPFLAGS:                 $PCRE_CPPFLAGS
  PCRE LDFLAGS:                  $PCRE_LDFLAGS
  PCRE libraries:                $PCRE_LIBS
  PortAudio CPPFLAGS:            $PORTAUDIO_CPPFLAGS
  PortAudio LDFLAGS:             $PORTAUDIO_LDFLAGS
  PortAudio libraries:           $PORTAUDIO_LIBS
  PTHREAD flags:                 $PTHREAD_CFLAGS
  PTHREAD libraries:             $PTHREAD_LIBS
  QHULL CPPFLAGS:                $QHULL_CPPFLAGS
  QHULL LDFLAGS:                 $QHULL_LDFLAGS
  QHULL libraries:               $QHULL_LIBS
  QRUPDATE CPPFLAGS:             $QRUPDATE_CPPFLAGS
  QRUPDATE LDFLAGS:              $QRUPDATE_LDFLAGS
  QRUPDATE libraries:            $QRUPDATE_LIBS
  Qt CPPFLAGS:                   $QT_CPPFLAGS
  Qt LDFLAGS:                    $QT_LDFLAGS
  Qt GUI libraries:              $QT_LIBS
  Qt OpenGL libraries:           $QT_OPENGL_LIBS
  Qt moc:                        $MOC $MOCFLAGS
  Qt uic:                        $UIC $UICFLAGS
  Qt rcc:                        $RCC $RCCFLAGS
  Qt lrelease:                   $LRELEASE $LRELEASEFLAGS
  Qt qcollectiongenerator:       $QCOLLECTIONGENERATOR $QCOLLECTIONGENERATORFLAGS
  Qt qhelpgenerator:             $QHELPGENERATOR $QHELPGENERATORFLAGS
  READLINE libraries:            $READLINE_LIBS
  Sndfile CPPFLAGS:              $SNDFILE_CPPFLAGS
  Sndfile LDFLAGS:               $SNDFILE_LDFLAGS
  Sndfile libraries:             $SNDFILE_LIBS
  SuiteSparse config libraries:  $SUITESPARSECONFIG_LIBS
  SUNDIALS IDA CPPFLAGS:         $SUNDIALS_IDA_CPPFLAGS
  SUNDIALS IDA LDFLAGS:          $SUNDIALS_IDA_LDFLAGS
  SUNDIALS IDA libraries:        $SUNDIALS_IDA_LIBS
  SUNDIALS NVECTOR CPPFLAGS:     $SUNDIALS_NVECSERIAL_CPPFLAGS
  SUNDIALS NVECTOR LDFLAGS:      $SUNDIALS_NVECSERIAL_LDFLAGS
  SUNDIALS NVECTOR libraries:    $SUNDIALS_NVECSERIAL_LIBS
  TERM libraries:                $TERM_LIBS
  UMFPACK CPPFLAGS:              $UMFPACK_CPPFLAGS
  UMFPACK LDFLAGS:               $UMFPACK_LDFLAGS
  UMFPACK libraries:             $UMFPACK_LIBS
  X11 include flags:             $X11_INCFLAGS
  X11 libraries:                 $X11_LIBS
  Z CPPFLAGS:                    $Z_CPPFLAGS
  Z LDFLAGS:                     $Z_LDFLAGS
  Z libraries:                   $Z_LIBS

  Default pager:                 $DEFAULT_PAGER
  gnuplot:                       $GNUPLOT_BINARY

  Build Octave Qt GUI:                  $BUILD_QT_SUMMARY_MSG
  JIT compiler for loops:               $ENABLE_JIT
  Build Java interface:                 $build_java
  Build static libraries:               $STATIC_LIBS
  Build shared libraries:               $SHARED_LIBS
  Dynamic Linking API:                  $DL_API_MSG
  Include support for GNU readline:     $USE_READLINE
  64-bit array dims and indexing:       $ENABLE_64
  64-bit BLAS array dims and indexing:  $HAVE_64_BIT_BLAS
  OpenMP SMP multithreading:            $ENABLE_OPENMP
  Truncate intermediate FP results:     $ENABLE_FLOAT_TRUNCATE
  Build cross tools:                    $cross_tools
  Build docs:                           $ENABLE_DOCS
])

warn_msg_printed=false

OCTAVE_CONFIGURE_WARNING_SUMMARY

if test $opengl_graphics = no; then
  AC_MSG_WARN([])
  AC_MSG_WARN([The libraries needed for OpenGL graphics were not found.])
  AC_MSG_WARN([Creating plots is still possible if gnuplot is installed.])
  warn_msg_printed=true
fi

if test $ENABLE_ATOMIC_REFCOUNT = no; then
  AC_MSG_WARN([])
  AC_MSG_WARN([atomic reference counting disabled.])
  AC_MSG_WARN([This feature allows safe access to Octave data from another thread,])
  AC_MSG_WARN([and is required when using the GUI's Qt toolkit for plotting.])
fi

if $warn_msg_printed; then
  AC_MSG_NOTICE([])
  AC_MSG_NOTICE([NOTE: Libraries or auxiliary programs may be skipped if they are not found])
  AC_MSG_NOTICE([NOTE: OR if they are missing required features on your system.])
fi

### End of configure.<|MERGE_RESOLUTION|>--- conflicted
+++ resolved
@@ -20,11 +20,7 @@
 
 ### Initialize Autoconf
 AC_PREREQ([2.65])
-<<<<<<< HEAD
 AC_INIT([GNU Octave], [6.0.0], [https://octave.org/bugs.html], [octave],
-=======
-AC_INIT([GNU Octave], [5.1.1], [https://octave.org/bugs.html], [octave],
->>>>>>> 580dbbde
         [https://www.gnu.org/software/octave/])
 
 ### Declare version numbers
@@ -36,15 +32,9 @@
 ## explains how to update these numbers for release and development
 ## versions.
 
-<<<<<<< HEAD
 OCTAVE_MAJOR_VERSION=6
 OCTAVE_MINOR_VERSION=0
 OCTAVE_PATCH_VERSION=0
-=======
-OCTAVE_MAJOR_VERSION=5
-OCTAVE_MINOR_VERSION=1
-OCTAVE_PATCH_VERSION=1
->>>>>>> 580dbbde
 
 dnl PACKAGE_VERSION is set by the AC_INIT VERSION argument.
 OCTAVE_VERSION="$PACKAGE_VERSION"
