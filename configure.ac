dnl Process this file with autoconf to produce a configure script.
dnl
<<<<<<< HEAD
dnl Copyright (C) 1993-2013 John W. Eaton
=======
dnl Copyright (C) 1993-2014 John W. Eaton
>>>>>>> a3ba6b1e
###
### This file is part of Octave.
###
### Octave is free software; you can redistribute it and/or modify it
### under the terms of the GNU General Public License as published by the
### Free Software Foundation; either version 3 of the License, or (at
### your option) any later version.
###
### Octave is distributed in the hope that it will be useful, but WITHOUT
### ANY WARRANTY; without even the implied warranty of MERCHANTABILITY or
### FITNESS FOR A PARTICULAR PURPOSE.  See the GNU General Public License
### for more details.
###
### You should have received a copy of the GNU General Public License
### along with Octave; see the file COPYING.  If not, see
### <http://www.gnu.org/licenses/>.

AC_PREREQ([2.62])
AC_INIT([GNU Octave], [3.9.0+], [http://octave.org/bugs.html], [octave])

dnl Note that the version number is duplicated here and in AC_INIT
dnl because AC_INIT requires it to be static, not computed from
dnl shell variables.
OCTAVE_MAJOR_VERSION=3
OCTAVE_MINOR_VERSION=9
OCTAVE_PATCH_VERSION=0+

dnl PACKAGE_VERSION is set by the AC_INIT VERSION arg
OCTAVE_VERSION="$PACKAGE_VERSION"

OCTAVE_COPYRIGHT="Copyright (C) 2013 John W. Eaton and others."

OCTAVE_RELEASE_DATE="2014-07-01"

## The "API version" is used as a way of checking that interfaces in the
## liboctave and libinterp libraries haven't changed in a backwardly
## incompatible way when loading .oct files.  A better way to do that is
## with library versioning, but not all systems support that.
## NOTE: This macro will be removed in a future version of Octave.  If
## you insist on checking for features using a version number, use the
## OCTAVE_MAJOR_VERSION, OCTAVE_MINOR_VERSION, and
## OCTAVE_PATCH_VERSION macros instead.
## FIXME: Since we also set libtool versions for liboctave and
## libinterp, perhaps we should be computing the "api version" from
## those versions numbers in some way instead of setting it
## independently here.
OCTAVE_API_VERSION="api-v49+"

AC_SUBST(OCTAVE_MAJOR_VERSION)
AC_SUBST(OCTAVE_MINOR_VERSION)
AC_SUBST(OCTAVE_PATCH_VERSION)
AC_SUBST(OCTAVE_VERSION)
AC_SUBST(OCTAVE_COPYRIGHT)
AC_SUBST(OCTAVE_RELEASE_DATE)
AC_SUBST(OCTAVE_API_VERSION)

dnl FIXME: We should auto-insert the Mercurial changeset ID into the
dnl        AC_REVISION field whenever configure.ac is modified.
dnl AC_REVISION($Revision: 1.603 $)
AC_CONFIG_SRCDIR([libinterp/octave.cc])
AC_CONFIG_HEADERS([config.h:config.in.h])
AC_CONFIG_AUX_DIR([build-aux])
AC_CONFIG_MACRO_DIR([m4])

AM_INIT_AUTOMAKE([1.11 foreign -Wno-portability -Wno-override tar-ustar subdir-objects])

## Add the option to enable silent rules, available since Automake 1.11
## and included by default starting with Automake 1.13.
AM_SILENT_RULES

OCTAVE_CANONICAL_HOST

AC_DEFINE(OCTAVE_SOURCE, 1, [Define to 1 if this is Octave.])

AC_USE_SYSTEM_EXTENSIONS

### Make configure args available for other uses.

config_opts=$ac_configure_args
AC_SUBST(config_opts)

### Set default file locations

OCTAVE_SET_DEFAULT([octlibdir], '$(libdir)/octave/$(version)')
OCTAVE_SET_DEFAULT([archlibdir],
  '$(libexecdir)/octave/$(version)/exec/$(canonical_host_type)')
OCTAVE_SET_DEFAULT([localarchlibdir],
  '$(libexecdir)/octave/site/exec/$(canonical_host_type)')
OCTAVE_SET_DEFAULT([localapiarchlibdir],
  '$(libexecdir)/octave/$(api_version)/site/exec/$(canonical_host_type)')
OCTAVE_SET_DEFAULT([localverarchlibdir],
  '$(libexecdir)/octave/$(version)/site/exec/$(canonical_host_type)')
OCTAVE_SET_DEFAULT([octfiledir],
  '$(libdir)/octave/$(version)/oct/$(canonical_host_type)')
OCTAVE_SET_DEFAULT([localoctfiledir],
  '$(libdir)/octave/site/oct/$(canonical_host_type)')
OCTAVE_SET_DEFAULT([localapioctfiledir],
  '$(libdir)/octave/site/oct/$(api_version)/$(canonical_host_type)')
OCTAVE_SET_DEFAULT([localveroctfiledir],
  '$(libdir)/octave/$(version)/site/oct/$(canonical_host_type)')
OCTAVE_SET_DEFAULT([octincludedir], '$(includedir)/octave-$(version)/octave')
OCTAVE_SET_DEFAULT([fcnfiledir], '$(datadir)/octave/$(version)/m')
OCTAVE_SET_DEFAULT([localfcnfiledir], '$(datadir)/octave/site/m')
OCTAVE_SET_DEFAULT([localapifcnfiledir],
  '$(datadir)/octave/site/$(api_version)/m')
OCTAVE_SET_DEFAULT([localverfcnfiledir], '$(datadir)/octave/$(version)/site/m')
OCTAVE_SET_DEFAULT([octetcdir], '$(datadir)/octave/$(version)/etc')
OCTAVE_SET_DEFAULT([octlocaledir], '$(datadir)/octave/$(version)/locale')
OCTAVE_SET_DEFAULT([doc_cache_file], '$(octetcdir)/doc-cache')
OCTAVE_SET_DEFAULT([octtestsdir], '$(octetcdir)/tests')
OCTAVE_SET_DEFAULT([texi_macros_file], '$(octetcdir)/macros.texi')
OCTAVE_SET_DEFAULT([imagedir], '$(datadir)/octave/$(version)/imagelib')
OCTAVE_SET_DEFAULT([man1dir], '$(mandir)/man1')
OCTAVE_SET_DEFAULT([man1ext], '.1')
OCTAVE_SET_DEFAULT([infofile], '$(infodir)/octave.info')

### Check for programs used in building, installing, and running Octave.

## Programs used in configuring Octave.
## Find pkg-config executable (sets $PKG_CONFIG)
PKG_PROG_PKG_CONFIG

## Programs used in Makefiles.
AC_PROG_AWK
AC_PROG_GREP
OCTAVE_PROG_FIND
OCTAVE_PROG_SED
OCTAVE_PROG_PERL

## Programs used to build parts of Octave.
OCTAVE_PROG_GPERF

OCTAVE_PROG_FLEX
AC_SUBST([LEX_OUTPUT_ROOT], [lex.octave_])

OCTAVE_PROG_BISON

OCTAVE_PROG_MAKEINFO
OCTAVE_PROG_TEXI2DVI
OCTAVE_PROG_TEXI2PDF

## Programs used when installing Octave.
AC_PROG_LN_S
AC_PROG_MKDIR_P

AC_PROG_INSTALL
INSTALL_SCRIPT='${INSTALL}'
AC_SUBST(INSTALL_SCRIPT)

OCTAVE_PROG_DESKTOP_FILE_INSTALL

## Programs used when running Octave
OCTAVE_PROG_GHOSTSCRIPT
OCTAVE_PROG_GNUPLOT
OCTAVE_PROG_PAGER
OCTAVE_PROG_PYTHON

### Default terminal font for the GUI
case $host_os in
  mingw* | msdosmsvc)
    DEFAULT_TERMINAL_FONT="Lucida Console"
  ;;
  *)
    DEFAULT_TERMINAL_FONT="Courier"
  ;;
esac
DEFAULT_TERMINAL_FONT_SIZE=10
AC_SUBST(DEFAULT_TERMINAL_FONT)
AC_SUBST(DEFAULT_TERMINAL_FONT_SIZE)

### Path separator.

sepchar=':'
AC_ARG_WITH([sepchar],
  [AS_HELP_STRING([--with-sepchar=<char>],
    [use <char> as the path separation character])])
case $with_sepchar in
  yes | "")
    case $host_os in
      mingw* | msdosmsvc)
        sepchar=';' ;;
    esac
  ;;
  no)
    AC_MSG_ERROR([You are required to define a path separation character])
    ;;
  *)
    sepchar=$with_sepchar
  ;;
esac
AC_SUBST(sepchar)
AC_DEFINE_UNQUOTED(SEPCHAR, ['$sepchar'],
  [Define this to be the path separator for your system, as a character constant.])
AC_DEFINE_UNQUOTED(SEPCHAR_STR, ["$sepchar"],
  [Define this to be the path separator for your system, as a string.])

### Define the path to the shell on the host system.  Most systems will
### ensure /bin/sh is the default shell so this can be safely ignored by
### almost everyone.  However, when building for Android, for example,
### this will need to be set.
SHELL_PATH=/bin/sh
AC_ARG_WITH([shell],
  [AS_HELP_STRING([--with-shell=SHELL],
    [use SHELL as the shell interpreter (default: /bin/sh)])])
case $with_shell in
  no)
    AC_MSG_ERROR([A shell interpreter is required])
  ;;
  yes | "")
  ;;
  *)
    SHELL_PATH=$with_shell
  ;;
esac
AC_DEFINE_UNQUOTED([SHELL_PATH], ["$SHELL_PATH"],
  [Define this to be the path to the shell command interpreter.])

### Enable bounds checking on element references within Octave's array and
### matrix classes.  This slows down some operations a bit, so it is turned off
### by default.

BOUNDS_CHECKING=no
AC_ARG_ENABLE([bounds-check],
  [AS_HELP_STRING([--enable-bounds-check],
    [enable bounds checking for indexing in internal array classes])],
  [if test "$enableval" = yes; then BOUNDS_CHECKING=yes; fi], [])
if test $BOUNDS_CHECKING = yes; then
  AC_DEFINE(BOUNDS_CHECKING, 1, [Define to 1 to use internal bounds checking.])
fi

### Use Octave's built-in memory allocator rather than straightforward malloc.
### Disabled by default.

USE_OCTAVE_ALLOCATOR=no
AC_ARG_ENABLE([octave-allocator],
  [AS_HELP_STRING([--enable-octave-allocator],
    [use the obsolete octave_allocator class for many of Octave's objects (mostly octave_value types).  You probably do NOT want to enable this feature.])],
  [if test "$enableval" = yes; then USE_OCTAVE_ALLOCATOR=yes; fi], [])
if test $USE_OCTAVE_ALLOCATOR = yes; then
  AC_DEFINE(USE_OCTAVE_ALLOCATOR, 1,
    [Define to 1 to use octave_allocator class.])
fi

### Use atomic operations for internal reference counting.  This is required
### for thread-safe behavior (Qt Handles) but incurs a significant slowdown.
### Enabled by default until a higher performing solution can be found.

USE_ATOMIC_REFCOUNT=yes
AC_ARG_ENABLE([atomic-refcount],
  [AS_HELP_STRING([--disable-atomic-refcount],
    [Do not use atomic operations for internal reference counting.  This option is required for thread-safe behavior as used in the GUI's Qt plotting toolkit.  Performance for CLI-only builds is improved by disabling this feature.])],
  [if test "$enableval" = no; then USE_ATOMIC_REFCOUNT=no; fi], [])
if test $USE_ATOMIC_REFCOUNT = yes; then
  AC_DEFINE(USE_ATOMIC_REFCOUNT, 1,
    [Define to 1 to use atomic operations for reference counting.])
fi

### Disable running Make in the doc directory.
### This is useful, for example, when building Octave on systems without TeX.

DOCDIR=doc
AC_ARG_ENABLE([docs],
  [AS_HELP_STRING([--disable-docs], [don't build documentation files])],
  [if test "$enableval" = no; then
     DOCDIR=
     warn_docs="building documentation disabled; make dist will fail"
     OCTAVE_CONFIGURE_WARNING([warn_docs])
   fi],
  [])
AC_SUBST(DOCDIR)

### If possible, use a 64-bit integer type for array dimensions and indexing.

USE_64_BIT_IDX_T=no
OCTAVE_IDX_TYPE=int
AC_ARG_ENABLE(64,
  [AS_HELP_STRING([--enable-64],
    [(EXPERIMENTAL) use 64-bit integers for array dimensions and indexing])],
  [if test "$enableval" = yes; then USE_64_BIT_IDX_T=yes; fi], [])
if test $USE_64_BIT_IDX_T = yes; then
  AC_CHECK_SIZEOF([void *])
  AC_CHECK_SIZEOF([int])
  AC_CHECK_SIZEOF([long])
  AC_CHECK_SIZEOF([int64_t])
  if test $ac_cv_sizeof_void_p -eq 8; then
    OCTAVE_IDX_TYPE=int64_t
  else
    warn_64_bit="pointers are not 64-bits wide; disabling 64-bit features"
    OCTAVE_CONFIGURE_WARNING([warn_64_bit])
    USE_64_BIT_IDX_T=no
  fi
fi
AC_SUBST(OCTAVE_IDX_TYPE)
AC_DEFINE_UNQUOTED(OCTAVE_IDX_TYPE, [$OCTAVE_IDX_TYPE],
  [Define to the type of octave_idx_type (64 or 32 bit signed integer).])
if test $USE_64_BIT_IDX_T = yes; then
  AC_DEFINE(USE_64_BIT_IDX_T, 1,
    [Define to 1 if using 64-bit integers for array dimensions and indexing.])
fi
AC_SUBST(USE_64_BIT_IDX_T)

### It seems that there are some broken inline assembly functions in
### the GNU libc.  Since I'm not sure how to test whether we are using
### GNU libc, just disable them for all platforms.

AC_MSG_NOTICE([defining __NO_MATH_INLINES avoids buggy GNU libc exp function])
AC_DEFINE(__NO_MATH_INLINES, 1,
  [Define to 1 if your version of GNU libc has buggy inline assembly code for math functions like exp.])

### Determine which C++ compiler to use (we expect to find g++).

AC_PROG_CXX
AC_PROG_CXXCPP

### Check version number when using g++.

GXX_VERSION=
if test "$GXX" = yes; then
  gxx_version=`$CXX -v 2>&1 | $GREP "^.*g.. version" | \
    $SED -e 's/^.*g.. version *//' -e 's/cygnus-//' -e 's/egcs-//' -e 's/ .*//'`

  AX_COMPARE_VERSION([$gxx_version], [lt], [3.5],
    [AC_MSG_ERROR([g++ version $gxx_version will probably fail to compile Octave])])

  GXX_VERSION=$gxx_version
fi
AC_SUBST(GXX_VERSION)

## FIXME: CXX_VERSION is deprecated and should be removed in Octave version 3.12
CXX_VERSION=$gxx_version
AC_SUBST(CXX_VERSION)

### Determine which C compiler to use (we expect to find gcc).

AC_PROG_CC
AC_PROG_CPP
AC_PROG_GCC_TRADITIONAL

## Check for MSVC
have_msvc=no
case $host_os in
  msdosmsvc)
    have_msvc=yes
  ;;
  mingw*)
    AC_MSG_CHECKING([for MSVC compiler])
    AC_PREPROC_IFELSE([AC_LANG_SOURCE([[
        #ifndef _MSC_VER
        #error "Not MSVC compiler"
        #endif
        ]])],
      have_msvc=yes, have_msvc=no)
    AC_MSG_RESULT([$have_msvc])
  ;;
esac

### gnulib initialization: part 1
### Must take place immediately after a compiler is determined

gl_EARLY

### Check version number when using gcc.

GCC_VERSION=
if test "$GCC" = yes; then
  AC_MSG_CHECKING([C compiler version number])
  gcc_version=`$CC -v 2>&1 | $GREP "^.*gcc version" | \
    $SED -e 's/^.*g.. version *//' -e 's/cygnus-//' -e 's/egcs-//' -e 's/ .*//'`

  AX_COMPARE_VERSION([$gcc_version], [lt], [3],
    [warn_gcc_version="gcc version $gcc_version is likely to cause problems"
     OCTAVE_CONFIGURE_WARNING([warn_gcc_version])])

  GCC_VERSION=$gcc_version
  AC_MSG_RESULT([$GCC_VERSION])
fi
AC_SUBST(GCC_VERSION)

## FIXME: CC_VERSION is deprecated and should be removed in Octave version 3.12
CC_VERSION=$GCC_VERSION
AC_SUBST(CC_VERSION)

### Also check g++ version number, it might be different from the
## gcc version number.

GXX_VERSION=
if test "$GXX" = yes; then
  AC_MSG_CHECKING([C++ compiler version number])
  gxx_version=`$CXX -v 2>&1 | $GREP "^.*g.. version" | \
    $SED -e 's/^.*g.. version *//' -e 's/cygnus-//' -e 's/egcs-//' -e 's/ .*//'`

  AX_COMPARE_VERSION([$gxx_version], [lt], [3],
    [warn_gxx_version="g++ version $gxx_version is likely to cause problems"
     OCTAVE_CONFIGURE_WARNING([warn_gxx_version])])

  GXX_VERSION=$gxx_version
  AC_MSG_RESULT([$GXX_VERSION])
fi
AC_SUBST(GXX_VERSION)

OCTAVE_CHECK_BROKEN_STL_ALGO_H
AM_CONDITIONAL([AMCOND_HAVE_BROKEN_STL_ALGO_H],
  [test $octave_cv_broken_stl_algo_h = yes])

if test $octave_cv_broken_stl_algo_h = yes; then
  warn_stl_algo_h="Found nth_element broken in g++ $GXX_VERSION.  Attempting to repair by using local patched version of bits/stl_algo.h."
  OCTAVE_CONFIGURE_WARNING([warn_stl_algo_h])
fi

### Determine the compiler flag necessary to create dependencies

## Assume GCC.
INCLUDE_DEPS=yes
DEPEND_FLAGS="-M"
DEPEND_EXTRA_SED_PATTERN=""
if test "$GCC" != yes; then
  case $canonical_host_type in
    sparc-sun-solaris2* | i386-pc-solaris2*)
      DEPEND_FLAGS="-xM1"
      DEPEND_EXTRA_SED_PATTERN="-e '/\/opt\/SUNWspro/d'"
    ;;
    *-*-msdosmsvc)
    ;;
    *-*-mingw*)
      if test $have_msvc = no; then
        INCLUDE_DEPS=no
      fi
    ;;
    *)
      INCLUDE_DEPS=no
    ;;
  esac
fi
AC_SUBST(INCLUDE_DEPS)
AC_SUBST(DEPEND_FLAGS)
AC_SUBST(DEPEND_EXTRA_SED_PATTERN)

### Check for pthread library

AX_PTHREAD
## Include pthread libs and flags early in case other tests need them.
## They seem to be required for the OpenGL tests on Debian systems.
LIBS="$PTHREAD_LIBS $LIBS"
CFLAGS="$CFLAGS $PTHREAD_CFLAGS"
CXXFLAGS="$CXXFLAGS $PTHREAD_CFLAGS"

### When compiling math for x87, problems may arise in some code comparing
### floating-point intermediate results.  The root cause is the extra precision
### (~80 bits) of x87 co-processor registers versus the IEEE standard 64 bits.
### Generally, storing the result in a local volatile variable forces a
### truncation back to 64 bits, but it also degrades performance.
### Thus, we provide a FLOAT_TRUNCATE macro that may be defined to "volatile"
### when compiling for x87 target, or left empty for modern SSE math, that
### doesn't suffer from this problem at all.
### FIXME: If no option value is given, configure uses a default heuristic
###        which assumes that truncation should occur for MinGW and Cygwin
###        systems and not for any others.  It would be marginally nicer
###        to replace this with a test that checks whether the problem arises
###        and only sets the flag if necessary.  However, the principal
###        scenario for those two systems is a cross-build where we can't
###        run an executable so the test wouldn't be too useful most of the
###        time (only native builds on MinGW and Cygwin *might* benefit).
###        Maybe, one could generate assembly code with -S option and inspect
###        it without having to run an executable, but this sounds pretty dicey.
AC_ARG_ENABLE([float-truncate],
  [AS_HELP_STRING([--enable-float-truncate],
    [truncate intermediate FP results])],
  [if test "$enableval" = yes; then
     ac_float_truncate=volatile
   else
     ac_float_truncate=
   fi],
  [case $host_os in
     mingw* | cygwin*)
       ac_float_truncate=volatile
     ;;
     *)
       ac_float_truncate=
     ;;
   esac])

AC_DEFINE_UNQUOTED(FLOAT_TRUNCATE, [$ac_float_truncate],
  [Define to volatile if you need to truncate intermediate FP results.])

### Determine extra CFLAGS that may be necessary for Octave.

## On Intel systems with gcc, we may need to compile with -mieee-fp
## to get full support for IEEE floating point.
##
## On Alpha/OSF systems, we need -mieee.

ieee_fp_flag=
case $canonical_host_type in
  i[[3456789]]86-*-*)
    if test "$GCC" = yes; then
      OCTAVE_CC_FLAG([-mieee-fp], [
        ieee_fp_flag=-mieee-fp
        XTRA_CFLAGS="$XTRA_CFLAGS -mieee-fp"
        AC_MSG_NOTICE([adding -mieee-fp to XTRA_CFLAGS])])
    fi
    if test "$GXX" = yes; then
      OCTAVE_CXX_FLAG([-mieee-fp], [
        ieee_fp_flag=-mieee-fp
        XTRA_CXXFLAGS="$XTRA_CXXFLAGS -mieee-fp"
        AC_MSG_NOTICE([adding -mieee-fp to XTRA_CXXFLAGS])])
    fi
  ;;
  alpha*-*-*)
    if test "$GCC" = yes; then
      OCTAVE_CC_FLAG([-mieee], [
        ieee_fp_flag=-mieee
        XTRA_CFLAGS="$XTRA_CFLAGS -mieee"
        AC_MSG_NOTICE([adding -mieee to XTRA_CFLAGS])])
    else
      OCTAVE_CC_FLAG([-ieee], [
        ieee_fp_flag=-ieee
        XTRA_CFLAGS="$XTRA_CFLAGS -ieee"
        AC_MSG_NOTICE([adding -ieee to XTRA_CFLAGS])])
    fi
    if test "$GXX" = yes; then
      OCTAVE_CXX_FLAG([-mieee], [
        ieee_fp_flag=-mieee
        XTRA_CXXFLAGS="$XTRA_CXXFLAGS -mieee"
        AC_MSG_NOTICE([adding -mieee to XTRA_CXXFLAGS])])
    else
      OCTAVE_CXX_FLAG([-ieee], [
        ieee_fp_flag=-ieee
        XTRA_CXXFLAGS="$XTRA_CXXFLAGS -ieee"
        AC_MSG_NOTICE([adding -ieee to XTRA_CXXFLAGS])])
    fi
  ;;
  *ibm-aix4*)
    OCTAVE_CC_FLAG([-mminimal-toc], [
      XTRA_CFLAGS="$XTRA_CFLAGS -mminimal-toc"])

    OCTAVE_CXX_FLAG([-mminimal-toc], [
      XTRA_CXXFLAGS="$XTRA_CXXFLAGS -mminimal-toc"])
  ;;
esac

AC_SUBST(XTRA_CFLAGS)
AC_SUBST(XTRA_CXXFLAGS)

### Test whether the compiler supports OpenMP.  This is experimental so disable
### it by default.  Enable it with the flag --enable-openmp.

USE_OPENMP=no
AC_ARG_ENABLE([openmp],
  [AS_HELP_STRING([--enable-openmp],
    [(EXPERIMENTAL) use OpenMP SMP multi-threading])],
  [if test "$enableval" = yes; then USE_OPENMP=yes; fi], [])
if test $USE_OPENMP = yes; then
  case $host_os in
    mingw* | cygwin* | *-gnu*)
      OCTAVE_CHECK_OPENMP(-fopenmp)
    ;;
    msdosmsvc)
      ## FIXME: is this the right flag for MSVC?
      OCTAVE_CHECK_OPENMP(-openmp)
    ;;
    ## Add other compilers supporting OpenMP here
  esac
fi

### Defaults for cross compiling.  BUILD_CC and BUILD_CXX are
### the compilers that we use for building tools on the build system.
### For now, we assume that the only cross compiling we can do is
### with gcc on a Unixy system, but the dedicated hacker can override these.

if test "$cross_compiling" = yes; then
  BUILD_CC="gcc"
  BUILD_CFLAGS="-O2 -g"
  BUILD_CXX="g++"
  BUILD_CXXFLAGS="-O2 -g"
  BUILD_LDFLAGS=""
  BUILD_EXEEXT=""
else
  BUILD_CC='$(CC)'
  BUILD_CFLAGS='$(CFLAGS)'
  BUILD_CXX='$(CXX)'
  BUILD_CXXFLAGS='$(CXXFLAGS)'
  BUILD_LDFLAGS='$(LDFLAGS)'
  BUILD_EXEEXT='$(EXEEXT)'
fi

AC_ARG_VAR([BUILD_CC],
  [build system C compiler (used if cross compiling)])
AC_ARG_VAR([BUILD_CFLAGS],
  [build system C compiler flags (used if cross compiling)])
AC_ARG_VAR([BUILD_CXX],
  [build system C++ compiler (used if cross compiling)])
AC_ARG_VAR([BUILD_CXXFLAGS],
  [build system C++ compiler flags (used if cross compiling)])
AC_ARG_VAR([BUILD_LDFLAGS],
  [build system C++ compiler link flags (used if cross compiling)])
AC_ARG_VAR([BUILD_EXEEXT],
  [build system executable extension (used if cross compiling)])


### Look for math library.  If found, this will add -lm to LIBS.

dnl Keep this check before the check for the Fortran compiler,
dnl in case -lm is needed to compile Fortran programs.
AC_CHECK_LIB(m, sin)

### Determine the Fortran compiler and how to invoke it

## Default FFLAGS is -O.
if test x"$FFLAGS" = x""; then
  FFLAGS="-O"
fi

## Prefer gfortran, but the user's F77 environment variable will override.
AC_PROG_F77([gfortran])
if test -z "$F77"; then
  ## No gfortran found, search for any other installed compiler.
  AC_PROG_F77
fi
if test "$F77" = g77; then
  AC_MSG_ERROR([g77 is not a supported Fortran compiler.  Select another compiler by setting the environment variable F77 and re-running configure.])
fi

## Determine calling conventions for Fortran compiler
AC_F77_LIBRARY_LDFLAGS
AC_F77_DUMMY_MAIN
AC_F77_WRAPPERS

F77_TOLOWER=yes
F77_APPEND_UNDERSCORE=yes
F77_APPEND_EXTRA_UNDERSCORE=yes

case $ac_cv_f77_mangling in
  "upper case") F77_TOLOWER=no ;;
esac
case $ac_cv_f77_mangling in
  "no underscore") F77_APPEND_UNDERSCORE=no ;;
esac
case $ac_cv_f77_mangling in
  "no extra underscore") F77_APPEND_EXTRA_UNDERSCORE=no ;;
esac

case $canonical_host_type in
  i[[3456789]]86-*-*)
    if test $ac_cv_f77_compiler_gnu = yes; then
      OCTAVE_F77_FLAG([-mieee-fp])
    fi
  ;;
  alpha*-*-*)
    if test $ac_cv_f77_compiler_gnu = yes; then
      OCTAVE_F77_FLAG([-mieee])
    else
      OCTAVE_F77_FLAG([-ieee])
      OCTAVE_F77_FLAG([-fpe1])
    fi
  ;;
  powerpc-apple-machten*)
    FFLAGS=
  ;;
esac

if test -n "$FFLAGS"; then
  AC_MSG_NOTICE([defining FFLAGS to be $FFLAGS])
fi

AC_SUBST(F77_TOLOWER)
AC_SUBST(F77_APPEND_UNDERSCORE)
AC_SUBST(F77_APPEND_EXTRA_UNDERSCORE)

if test -z "$F77"; then
  AC_MSG_ERROR([in order to build Octave, you must have a compatible Fortran compiler or wrapper script for f2c that functions as a Fortran compiler installed and in your path.  See the file INSTALL for more information.])
fi

OCTAVE_CHECK_FUNC_FORTRAN_ISNAN
F77_ISNAN_MACRO=
if test $octave_cv_func_fortran_isnan = no; then
  AC_MSG_NOTICE([substituting ISNAN(X) with X.NE.X in Fortran sources])
  F77_ISNAN_MACRO="s|ISNAN(\(@<:@^)@:>@*\))|(\1.NE.\1)|"
fi
AC_SUBST(F77_ISNAN_MACRO)

OCTAVE_CHECK_SIZEOF_FORTRAN_INTEGER
if test $octave_cv_sizeof_fortran_integer = no; then
  if test $USE_64_BIT_IDX_T = yes; then
    case $F77 in
      *gfortran*)
        case $F77_INTEGER_8_FLAG in
          *-fdefault-integer-8*)
          ;;
          *)
            case $FFLAGS in
              *-fdefault-integer-8*)
                AC_MSG_NOTICE([setting -fdefault-integer-8 in F77_INTEGER_8_FLAG instead of FFLAGS])
                FFLAGS=`echo $FFLAGS | $SED 's/-fdefault-integer-8//g'`
                F77_INTEGER_8_FLAG="-fdefault-integer-8"
              ;;
              *)
                AC_MSG_NOTICE([adding -fdefault-integer-8 to F77_INTEGER_8_FLAG])
                F77_INTEGER_8_FLAG="-fdefault-integer-8"
                ## Invalidate the cache and try again.
                $as_unset octave_cv_sizeof_fortran_integer
              ;;
            esac
          ;;
        esac
      ;;
    esac
    if test -z "$octave_cv_sizeof_fortran_integer"; then
      OCTAVE_CHECK_SIZEOF_FORTRAN_INTEGER
    fi
    if test $octave_cv_sizeof_fortran_integer = no; then
      AC_MSG_ERROR([in order to build Octave with 64-bit indexing support your Fortran compiler must have an option for setting the default integer size to 8 bytes.  See the file INSTALL for more information.])
    fi
  else
    AC_MSG_ERROR([your Fortran compiler must have an option to make integers the same size as octave_idx_type ($OCTAVE_IDX_TYPE).  See the file INSTALL for more information.])
  fi
fi
AC_SUBST(F77_INTEGER_8_FLAG)

OCTAVE_F77_FLAG([-ffloat-store], [
  AC_MSG_RESULT([setting F77_FLOAT_STORE_FLAG to -ffloat-store])
  F77_FLOAT_STORE_FLAG=-ffloat-store
  AC_SUBST(F77_FLOAT_STORE_FLAG)
])

### Check for the Qhull library

OCTAVE_CHECK_LIB(qhull, QHull,
  [Qhull library not found.  This will result in loss of functionality of some geometry functions.],
  [libqhull/libqhull.h qhull/libqhull.h libqhull.h qhull/qhull.h qhull.h],
  [qh_qhull], [], [],
  [warn_qhull=
  OCTAVE_CHECK_QHULL_VERSION
  OCTAVE_CHECK_LIB_QHULL_OK(
    [TEXINFO_QHULL="@set HAVE_QHULL"
    AC_DEFINE(HAVE_QHULL, 1, [Define to 1 if Qhull is available.])],
    [warn_qhull="Qhull library found, but does not seem to work properly.  This will result in loss of functionality of some geometry functions.  Please try recompiling the library with -fno-strict-aliasing."])])

### Check for PCRE regex library.

PCRE_LIBS=

pcre_fail_msg="to build Octave, you must have the PCRE library and header files installed"

AC_CHECK_HEADERS([pcre.h pcre/pcre.h])

AC_CACHE_CHECK([whether pcre.h defines the macros we need],
  [ac_cv_pcre_h_macros_present],
  [AC_EGREP_CPP([PCRE_HAS_MACROS_WE_NEED], [
    #if defined (HAVE_PCRE_H)
    # include <pcre.h>
    #elif defined (HAVE_PCRE_PCRE_H)
    # include <pcre/pcre.h>
    #error "NO PCRE HEADER"
    #endif
    #if defined (PCRE_INFO_NAMECOUNT) \
      && defined (PCRE_INFO_NAMEENTRYSIZE) \
      && defined (PCRE_INFO_NAMETABLE)
      PCRE_HAS_MACROS_WE_NEED
    #endif],
    ac_cv_pcre_h_macros_present=yes, ac_cv_pcre_h_macros_present=no)])

if test $ac_cv_pcre_h_macros_present = yes; then
  ## check for pcre-config, and if so, get build variables
  AC_CHECK_PROG(HAVE_PCRE_CONFIG, pcre-config, [yes], [no])
  if test $HAVE_PCRE_CONFIG = yes; then
    PCRE_CPPFLAGS=`pcre-config --cflags`
    PCRE_LIBS=`pcre-config --libs`
  else
    PCRE_LIBS="-lpcre"
  fi
  save_LIBS="$LIBS"
  LIBS="$PCRE_LIBS $LIBS"
  AC_CHECK_FUNCS([pcre_compile],
    [AC_SUBST(PCRE_CPPFLAGS)
     AC_SUBST(PCRE_LIBS)],
    [AC_MSG_ERROR([$pcre_fail_msg])])
  LIBS="$save_LIBS"
else
  AC_MSG_ERROR([$pcre_fail_msg])
fi

### Check for ZLIB library.

OCTAVE_CHECK_LIB(z, ZLIB,
  [ZLIB library not found.  Octave will not be able to save or load compressed data files or HDF5 files.],
  [zlib.h], [gzclearerr])

### Also define HAVE_ZLIB if libz is found.
if test -z "$warn_z"; then
  AC_DEFINE(HAVE_ZLIB, 1, [Define to 1 if ZLIB is available.])
fi

 ### Check for the LLVM library

build_jit=no
AC_ARG_ENABLE([jit],
  [AS_HELP_STRING([--enable-jit],
    [(EXPERIMENTAL) enable JIT compiler])],
  [if test "$enableval" = yes; then
     build_jit=yes
   fi],
  [])

LLVM_CXXFLAGS=
LLVM_CPPFLAGS=
LLVM_LDFLAGS=
LLVM_LIBS=

if test $build_jit = yes; then

  ## Find llvm-config program from environment variable or by searching
  AC_ARG_VAR([LLVM_CONFIG], [path to llvm-config utility])
  AC_CHECK_PROG([LLVM_CONFIG], llvm-config, llvm-config, [])

  if test -z "$LLVM_CONFIG"; then
    warn_llvm="llvm-config utility not found.  JIT compiler is disabled."
  else
    dnl Preset warning message in case compile fails
    warn_llvm="LLVM was not found or is to old.  JIT compiler is disabled."

    save_CPPFLAGS="$CPPFLAGS"
    save_CXXFLAGS="$CXXFLAGS"
    save_LDFLAGS="$LDFLAGS"

    ## Use -isystem if available because we don't want to see warnings in LLVM
    LLVM_INCLUDE_FLAG=-I
    OCTAVE_CC_FLAG([-isystem .], [
      LLVM_INCLUDE_FLAG=-isystem
      AC_MSG_NOTICE([using -isystem for LLVM headers])])

    dnl Use -isystem so we don't get warnings from llvm headers
    LLVM_CPPFLAGS="$LLVM_INCLUDE_FLAG `$LLVM_CONFIG --includedir`"
    LLVM_CXXFLAGS=
    LLVM_LDFLAGS="-L`$LLVM_CONFIG --libdir`"


    LDFLAGS="$LDFLAGS $LLVM_LDFLAGS"
    LLVM_SO=LLVM-`$LLVM_CONFIG --version`
    AC_CHECK_LIB([$LLVM_SO], [LLVMBuildAdd], [LLVM_LIBS="-l$LLVM_SO"], [LLVM_LIBS=`$LLVM_CONFIG --libs`])

    dnl
    dnl Define some extra flags that LLVM requires in order to include headers.
    dnl Ideally we should get these from llvm-config, but llvm-config isn't
    dnl very helpful.
    dnl
    CPPFLAGS="-D__STDC_CONSTANT_MACROS -D__STDC_LIMIT_MACROS $LLVM_CPPFLAGS $CPPFLAGS"
    CXXFLAGS="$LLVM_CXXFLAGS $CXXFLAGS"
    AC_LANG_PUSH(C++)
    AC_CHECK_HEADER([llvm/Support/TargetSelect.h], [warn_llvm=""])

    have_function_h=no
    AC_CHECK_HEADERS([llvm/IR/Function.h llvm/Function.h],
                     [have_function_h=yes; break])
    if test $have_function_h = no; then
      warn_llvm="Missing LLVM file Function.h.  JIT compiler is disabled."
    fi
    have_irbuilder_h=no
    AC_CHECK_HEADERS([llvm/Support/IRBuilder.h llvm/IR/IRBuilder.h \
                      llvm/IRBuilder.h], [have_irbuilder_h=yes; break])
    if test $have_irbuilder_h = no; then
      warn_llvm="Missing LLVM file IRBuilder.h.  JIT compiler is disabled."
    fi
    have_llvm_data_h=no
    AC_CHECK_HEADERS([llvm/Target/TargetData.h llvm/IR/DataLayout.h \
                      llvm/DataLayout.h], [have_llvm_data_h=yes; break])
    if test $have_llvm_data_h = no; then
      warn_llvm="Missing LLVM file TargetData.h.  JIT compiler is disabled."
    fi

    OCTAVE_LLVM_FUNCTION_ADDATTRIBUTE_API
    OCTAVE_LLVM_FUNCTION_ADDFNATTR_API
    OCTAVE_LLVM_CALLINST_ADDATTRIBUTE_API
    AC_LANG_POP(C++)
    CPPFLAGS="$save_CPPFLAGS"
    CXXFLAGS="$save_CXXFLAGS"
    LDFLAGS="$save_LDFLAGS"
  fi

  if test -z "$warn_llvm"; then
    AC_DEFINE(HAVE_LLVM, 1, [Define to 1 if LLVM is available.])
  else
    build_jit=no
    LLVM_CPPFLAGS=
    LLVM_CXXFLAGS=
    LLVM_LDFLAGS=
    LLVM_LIBS=
    OCTAVE_CONFIGURE_WARNING([warn_llvm])
  fi
dnl FIXME: Re-instate when JIT is enabled by default
dnl else
dnl   ## JIT build disabled
dnl   warn_llvm="JIT compiler disabled, some performance loss for loops"
dnl   OCTAVE_CONFIGURE_WARNING([warn_llvm])
fi

AC_SUBST(LLVM_CPPFLAGS)
AC_SUBST(LLVM_CXXFLAGS)
AC_SUBST(LLVM_LDFLAGS)
AC_SUBST(LLVM_LIBS)

### Check for HDF5 library.

save_CPPFLAGS="$CPPFLAGS"
save_LIBS="$LIBS"
CPPFLAGS="$Z_CPPFLAGS $CPPFLAGS"
LIBS="$Z_LDFLAGS $Z_LIBS $LIBS"
OCTAVE_CHECK_LIB(hdf5, HDF5,
  [HDF5 library not found.  Octave will not be able to save or load HDF5 data files.],
  [hdf5.h], [H5Gget_num_objs], [], [],
  [warn_hdf5=
   OCTAVE_CHECK_HDF5_HAS_VER_16_API
   TEXINFO_HDF5="@set HAVE_HDF5"
   AC_DEFINE(HAVE_HDF5, 1,
     [Define to 1 if HDF5 is available and newer than version 1.6.])
   if test $have_msvc = yes; then
     OCTAVE_CHECK_LIB_HDF5_DLL
   fi
  ])
CPPFLAGS="$save_CPPFLAGS"
LIBS="$save_LIBS"

### Check for FFTW library.  Default to Fortran FFTPACK if it is not available.

## Check for FFTW header and library.
OCTAVE_CHECK_LIB(fftw3, FFTW3,
  [FFTW3 library not found.  The slower FFTPACK library will be used instead.],
  [fftw3.h], [fftw_plan_dft_1d])

OCTAVE_CHECK_LIB(fftw3f, FFTW3F,
  [FFTW3F library not found.  The slower FFTPACK library will be used instead.],
  [fftw3.h], [fftwf_plan_dft_1d])

## Check command line for the option to disable multi-threaded FFTW
build_fftw_threads=yes
AC_ARG_ENABLE([fftw-threads],
  [AS_HELP_STRING([--disable-fftw-threads],
    [disable Multi-threaded FFTW])],
  [if test "$enableval" = no; then
     build_fftw_threads=no
   fi],
  [])

## Octave is currently unable to use FFTW unless
## both float and double versions are available.

AM_CONDITIONAL([AMCOND_HAVE_FFTW],
  [test -n "$FFTW3_LIBS" && test -n "$FFTW3F_LIBS"])

if test -n "$FFTW3_LIBS" && test -n "$FFTW3F_LIBS"; then
  AC_DEFINE(HAVE_FFTW, 1, [Define if you have both FFTW3 and FFTW3F libraries.])
else
  ## --without-fftw3 given, or one of the FFTW3 libs not installed.
  ## Don't check for FFTW threads as this is now pointless.
  build_fftw_threads=no
fi

## Check for the multithreaded FFTW library.
## Fallback to singlethreaded if not found or disabled
if test $build_fftw_threads = yes; then
  OCTAVE_CHECK_FFTW_THREADS(fftw3, fftw_plan_with_nthreads)
  OCTAVE_CHECK_FFTW_THREADS(fftw3f, fftwf_plan_with_nthreads)
fi

## Subdirectory of liboctave/cruft to build if FFTW is not found.
FFT_DIR="fftpack"
AC_SUBST(FFT_DIR)

### Check for GLPK library and header.

save_CPPFLAGS="$CPPFLAGS"
save_LIBS="$LIBS"
CPPFLAGS="$Z_CPPFLAGS $CPPFLAGS"
LIBS="$Z_LDFLAGS $Z_LIBS $LIBS"
OCTAVE_CHECK_LIB(glpk, GLPK,
  [GLPK library not found.  The glpk function for solving linear programs will be disabled.],
  [glpk/glpk.h glpk.h], [glp_simplex], [], [],
  [warn_glpk=
   OCTAVE_CHECK_LIB_GLPK_OK(
    [TEXINFO_GLPK="@set HAVE_GLPK"
    AC_DEFINE(HAVE_GLPK, 1, [Define to 1 if GLPK is available.])],
    [warn_glpk="GLPK library found, but does not seem to work properly -- disabling glpk function"])])
LIBS="$save_LIBS"
CPPFLAGS="$save_CPPFLAGS"

### Checks for cURL header and library.

save_CPPFLAGS="$CPPFLAGS"
save_LIBS="$LIBS"
CPPFLAGS="$Z_CPPFLAGS $CPPFLAGS"
LIBS="$Z_LDFLAGS $Z_LIBS $LIBS"
OCTAVE_CHECK_LIB(curl, cURL,
  [cURL library not found.  The ftp objects, urlread and urlwrite functions will be disabled.],
  [curl/curl.h], [curl_easy_escape])
if test -z "$warn_curl"; then
  ## Additional check on cURL library that was found
  AC_CACHE_CHECK([for CURLOPT_DIRLISTONLY in curl/curl.h],
    [octave_cv_curl_has_curlopt_dirlistonly],
    [AC_COMPILE_IFELSE([AC_LANG_PROGRAM([[
      #include <curl/curl.h>
      ]], [[
      curl_easy_setopt ((CURL*)NULL, CURLOPT_DIRLISTONLY, 0);
      ]])],
      [octave_cv_curl_has_curlopt_dirlistonly=yes],
      [octave_cv_curl_has_curlopt_dirlistonly=no])
    ])
  if test $octave_cv_curl_has_curlopt_dirlistonly = no; then
    AC_DEFINE(CURLOPT_DIRLISTONLY, CURLOPT_FTPLISTONLY,
      [Define to the legacy option name if using an older version of cURL.])
  fi
fi
LIBS="$save_LIBS"
CPPFLAGS="$save_CPPFLAGS"

### Check for either of Graphics/ImageMagick++ libraries

AC_ARG_WITH([magick],
  [AS_HELP_STRING([--with-magick=LIB],
    [select library to use for image I/O (options: GraphicsMagick(default) or ImageMagick)])],
  [magick="$withval"],
  [magick="GraphicsMagick"])

warn_magick="$magick++ library not found.  The imread function for reading image files will not be fully functional."

MAGICK_CPPFLAGS=
MAGICK_LDFLAGS=
MAGICK_LIBS=

PKG_CHECK_EXISTS([$magick++], [
  ## Make sure we only get -I, -L, and -l flags.  Some Graphics/ImageMagick++
  ## packages add extra flags that are useful when building
  ## Graphics/ImageMagick++ extentions.  These extra flags break the
  ## Octave build.
  MAGICK_CPPFLAGS=`$PKG_CONFIG --cflags-only-I $magick++`
  MAGICK_LDFLAGS=`$PKG_CONFIG --libs-only-L $magick++`
  MAGICK_LIBS=`$PKG_CONFIG --libs-only-l $magick++`

  warn_magick="$magick++ library fails tests.  The imread function for reading image files will not be fully functional."

  save_CPPFLAGS="$CPPFLAGS"
  save_LIBS="$LIBS"
  CPPFLAGS="$MAGICK_CPPFLAGS $CPPFLAGS"
  LIBS="$MAGICK_LDFLAGS $MAGICK_LIBS $LIBS"
  AC_LANG_PUSH(C++)
  AC_CHECK_HEADER([Magick++.h], [
    AC_CACHE_CHECK([for Magick::ColorRGB in Magick++.h],
      [octave_cv_func_magick_colorrgb],
      [AC_PREPROC_IFELSE([AC_LANG_SOURCE([[
        #include <Magick++.h>
        ]], [[
        Magick::ColorRGB c;
        ]])],
        octave_cv_func_magick_colorrgb=yes,
        octave_cv_func_magick_colorrgb=no)
      ])
    if test $octave_cv_func_magick_colorrgb = yes; then
      warn_magick=
    fi
  ])
  AC_LANG_POP(C++)
  CPPFLAGS="$save_CPPFLAGS"
  LIBS="$save_LIBS"

  AC_CHECK_FUNCS([setlocale], [],
                 [warn_magick="$magick++ requires setlocale function.  The imread function for reading image files will not be fully functional."])
])

if test -z "$warn_magick"; then
  AC_DEFINE(HAVE_MAGICK, 1,
    [Define to 1 if Graphics/ImageMagick++ is available.])
else
  MAGICK_CPPFLAGS=
  MAGICK_LDFLAGS=
  MAGICK_LIBS=
fi
AC_SUBST(MAGICK_CPPFLAGS)
AC_SUBST(MAGICK_LDFLAGS)
AC_SUBST(MAGICK_LIBS)

### Check for X11 libraries

AC_PATH_X
if test "$have_x" = yes; then
  AC_DEFINE(HAVE_X_WINDOWS, 1, [Define to 1 if you have X11.])

  if test "$x_includes" != "NONE"; then
    X11_INCFLAGS="$x_includes"
  fi
  AC_SUBST(X11_INCFLAGS)

  if test -z "$x_libraries"; then
    AC_CHECK_LIB([X11], XrmInitialize, [X11_LIBS="-lX11"], [X11_LIBS=])
  elif test $x_libraries != "NONE"; then
    AC_CHECK_LIB([X11], XrmInitialize,
      [X11_LIBS="-L$x_libraries -lX11"], [X11_LIBS=], "-L$x_libraries")
  fi
  AC_SUBST(X11_LIBS)
fi

### Check for the Carbon framework on MacOSX systems
OCTAVE_HAVE_FRAMEWORK([Carbon],
  [[#include <Carbon/Carbon.h>]], [[CGMainDisplayID ()]],
  [have_framework_carbon=yes], [have_framework_carbon=no])
if test $have_framework_carbon = yes; then
  AC_DEFINE(HAVE_FRAMEWORK_CARBON, 1,
    [Define to 1 if framework CARBON is available.])
  CARBON_LIBS="-Wl,-framework -Wl,Carbon"
  AC_MSG_NOTICE([adding -Wl,-framework -Wl,Carbon to CARBON_LIBS])
  AC_SUBST(CARBON_LIBS)
fi

### Check for list of libraries needed for native graphics renderer.

native_graphics=yes
warn_freetype=""

check_opengl=no
AC_ARG_WITH([opengl],
  [AS_HELP_STRING([--without-opengl],
    [don't use OpenGL libraries, disable native graphics])],
  [if test x"$withval" = x"no"; then
     native_graphics=no
     warn_opengl="--without-opengl specified.  Native graphics will be disabled."
     OCTAVE_CONFIGURE_WARNING([warn_opengl])
   else
     check_opengl=yes
   fi],
  [check_opengl=yes])

## Check for OpenGL library
if test $check_opengl = yes; then
  OCTAVE_CHECK_LIB_OPENGL
fi

GRAPHICS_LIBS=
GRAPHICS_CFLAGS=

if test -z "$OPENGL_LIBS"; then
  if test $check_opengl = yes; then
    native_graphics=no
    warn_fltk_opengl="OpenGL libs (GL and GLU) not found.  Native graphics will be disabled."
    OCTAVE_CONFIGURE_WARNING([warn_fltk_opengl])
  fi
fi

if test -n "$OPENGL_LIBS"; then
  AC_DEFINE(HAVE_OPENGL, 1, [Define to 1 if OpenGL is available.])

  ## Check for FreeType 2 library

  PKG_CHECK_MODULES([FT2], [freetype2], [
    min_ft2_version=9.03
    AC_MSG_CHECKING([for FreeType2 version >= $min_ft2_version])
    $PKG_CONFIG freetype2 --atleast-version=$min_ft2_version
    ac_status=$?
    if test $ac_status = 0; then
      AC_MSG_RESULT(yes)
      AC_DEFINE(HAVE_FREETYPE, 1, [Define to 1 if you have Freetype library.])
      save_LIBS="$LIBS"
      LIBS="$FT2_LIBS $LIBS"
      AC_CHECK_FUNCS([FT_Reference_Face])
      LIBS="$save_LIBS"
    else
      AC_MSG_RESULT(no)
      warn_freetype="FreeType library >= 9.03 not found.  Native graphics will be disabled."
    fi])

  if test -n "$warn_freetype"; then
    native_graphics=no
    OCTAVE_CONFIGURE_WARNING([warn_freetype])
  fi

  ## Check for fontconfig library

  warn_fontconfig=""
  if test $native_graphics = yes; then
    PKG_CHECK_MODULES(FONTCONFIG, [fontconfig],
      [have_fontconfig=yes
       OPENGL_LIBS="$FONTCONFIG_LIBS $OPENGL_LIBS"
       AC_DEFINE(HAVE_FONTCONFIG, 1, [Define to 1 if fontconfig is present.])],
      [have_fontconfig=no
       warn_fontconfig="Fontconfig library not found.  Native graphics will be disabled."])
  fi

  if test -n "$warn_fontconfig"; then
    native_graphics=no
    OCTAVE_CONFIGURE_WARNING([warn_fontconfig])
  fi

  ## Check for Xft library (when using X11)

  warn_xft=""
  if test $native_graphics = yes && test "$have_x" = yes; then
    PKG_CHECK_MODULES(XFT, [xft],
      [AC_DEFINE(HAVE_XFT, 1, [Define to 1 if Xft is present.])],
      [warn_xft="Xft library not found.  Native graphics will be disabled."])
  fi

  if test -n "$warn_xft"; then
    native_graphics=no
    OCTAVE_CONFIGURE_WARNING([warn_xft])
  fi

  ## Check for FLTK (www.fltk.org) library

  AC_ARG_WITH([fltk-prefix], [
    AS_HELP_STRING([--with-fltk-prefix=PFX],
      [prefix where FLTK is installed (optional)])],
    [fltk_prefix="$withval"],
    [fltk_prefix=""])

  AC_ARG_WITH([fltk-exec-prefix], [
    AS_HELP_STRING([--with-fltk-exec-prefix=PFX],
      [exec prefix where FLTK is installed (optional)])],
    [fltk_exec_prefix="$withval"],
    [fltk_exec_prefix=""])

  if test x"$fltk_exec_prefix" != x""; then
    fltk_args="$fltk_args --exec-prefix=$fltk_exec_prefix"
    if test "x${FLTK_CONFIG+set}" != xset ; then
      FLTK_CONFIG="$fltk_exec_prefix/bin/fltk-config"
    fi
  fi

  if test x"$fltk_prefix" != x""; then
    fltk_args="$fltk_args --prefix=$fltk_prefix"
    if test x${FLTK_CONFIG+set} != xset ; then
      FLTK_CONFIG="$fltk_prefix/bin/fltk-config"
    fi
  fi

  AC_PATH_PROG([FLTK_CONFIG], [fltk-config], [no])

  warn_fltk_config=""
  warn_fltk_opengl=""

  if test "$FLTK_CONFIG" = no; then
    native_graphics=no
    warn_fltk_config="FLTK config script not found.  Native graphics will be disabled."
    OCTAVE_CONFIGURE_WARNING([warn_fltk_config])
  else
    FLTK_CFLAGS=`$FLTK_CONFIG $fltkconf_args --use-gl --cflags`
    FLTK_LDFLAGS=`$FLTK_CONFIG $fltkconf_args --use-gl --ldflags`

    case $host_os in
      mingw*)
        FLTK_LDFLAGS=`echo $FLTK_LDFLAGS | $SED -e 's/-mwindows//g'`
      ;;
    esac

    AC_CACHE_CHECK([for OpenGL support in FLTK],
      [octave_cv_fltk_opengl_support],
      [save_CFLAGS="$CFLAGS"
      CFLAGS="$CFLAGS $FLTK_CFLAGS"
      AC_COMPILE_IFELSE([AC_LANG_PROGRAM([[
        #include <FL/gl.h>
        ]], [[
        int nothing = 0;
        ]])],
        octave_cv_fltk_opengl_support=no,
        octave_cv_fltk_opengl_support=yes)
      CFLAGS="$save_CFLAGS"
      ])
    if test $octave_cv_fltk_opengl_support = no; then
      warn_fltk_opengl="FLTK does not have OpenGL support.  Native graphics will be disabled."
    else
      AC_DEFINE(HAVE_FLTK, 1, [Define to 1 if FLTK is available.])
    fi

    if test -z "$warn_fltk_opengl"; then
      GRAPHICS_CFLAGS="$FLTK_CFLAGS"
      GRAPHICS_LIBS="$FLTK_LDFLAGS"
    else
      native_graphics=no
      OCTAVE_CONFIGURE_WARNING([warn_fltk_opengl])
    fi
  fi
fi

AC_SUBST(GRAPHICS_CFLAGS)
AC_SUBST(GRAPHICS_LIBS)

## Check for gl2ps which is required for printing with OpenGL graphics
if test $native_graphics = yes; then
  AC_CHECK_HEADERS([gl2ps.h],
    [GL2PS_LIBS="-lgl2ps"],
    [warn_gl2ps="gl2ps library not found.  OpenGL printing is disabled."
     OCTAVE_CONFIGURE_WARNING([warn_gl2ps])])
fi

AC_SUBST(GL2PS_LIBS)

### Start determination of shared vs. static libraries

## Use -static if compiling on Alpha OSF/1 1.3 systems.
case $canonical_host_type in
  alpha*-dec-osf1.3)
    LD_STATIC_FLAG=-static
  ;;
esac
if test -n "$LD_STATIC_FLAG"; then
  AC_MSG_NOTICE([defining LD_STATIC_FLAG to be $LD_STATIC_FLAG])
fi
AC_SUBST(LD_STATIC_FLAG)

OCTAVE_PROG_AR

ifdef([LT_INIT], [], [
  errprint([error: you must have libtool 2.2.2 or a more recent version
])
  m4exit([1])])

LT_PREREQ([2.2.2])
LT_INIT([disable-static dlopen win32-dll])

if test x"$enable_shared" = x"yes"; then
  SHARED_LIBS=yes
else
  SHARED_LIBS=no
fi

if test x"$enable_static" = x"yes"; then
  STATIC_LIBS=yes
else
  STATIC_LIBS=no
fi

XTRA_CRUFT_SH_LDFLAGS=
if test $have_msvc = yes; then
  FLIBS="$FLIBS -lkernel32"
  XTRA_CRUFT_SH_LDFLAGS="-Wl,cruft/cruft.def"
fi
AC_SUBST(XTRA_CRUFT_SH_LDFLAGS)

### Check for BLAS and LAPACK libraries:

## Need to adjust FFLAGS to include correct integer size.
save_FFLAGS="$FFLAGS"
FFLAGS="$FFLAGS $F77_INTEGER_8_FLAG"

AX_BLAS_WITH_F77_FUNC([:], [:],
  [ax_blas_ok=yes
  AC_MSG_CHECKING([BLAS can be called from Fortran])
  AC_MSG_RESULT([yes assumed for cross compilation])])
AX_LAPACK([:], [:])

## Restore FFLAGS.
FFLAGS="$save_FFLAGS"

## If necessary, try again with -ff2c in FFLAGS
if test $ax_blas_ok = no; then
  save_FFLAGS="$FFLAGS"
  FFLAGS="-ff2c $FFLAGS $F77_INTEGER_8_FLAG"

  AX_BLAS_WITH_F77_FUNC([:], [:])
  AX_LAPACK([:], [:])

  ## Restore FFLAGS, with -ff2c if that was helpful

  if test $ax_blas_ok = yes; then
    FFLAGS="-ff2c $save_FFLAGS"
  else
    FFLAGS="$save_FFLAGS"
  fi
fi

## On OSX, try again with a wrapper library (without -ff2c!)
if test $ax_blas_ok = no; then
  case $host_os in
    darwin*)
      ## test if wrapper functions help
      octave_blaswrap_save_CFLAGS="$CFLAGS"
      CFLAGS="$CFLAGS -DUSE_BLASWRAP"
      AC_LANG_PUSH(C)
      AC_COMPILE_IFELSE([AC_LANG_SOURCE([[
          #include "liboctave/cruft/misc/blaswrap.c"
        ]])],
        [mv conftest.$ac_objext blaswrap.$ac_objext
         octave_blaswrap_save_BLAS_LIBS="$BLAS_LIBS"
         BLAS_LIBS="blaswrap.$ac_objext -framework vecLib"

         save_FFLAGS="$FFLAGS"
         FFLAGS="$FFLAGS $F77_INTEGER_8_FLAG"

         AX_BLAS_WITH_F77_FUNC([:], [:])
         AX_LAPACK([:], [:])

         ## Restore FFLAGS.
         FFLAGS="$save_FFLAGS"

         ## remove temp file
         rm -f blaswrap.$ac_objext],
        [AC_MSG_FAILURE([cannot compile liboctave/cruft/misc/blaswrap.c])])
      AC_LANG_POP(C)
      CFLAGS="$octave_blaswrap_save_CFLAGS"

      if test $ax_blas_ok = no; then
        BLAS_LIBS="$octave_blaswrap_save_BLAS_LIBS"
      else
        ## wrapper in cruft, remove from BLAS_LIBS
        BLAS_LIBS=`echo $BLAS_LIBS | $SED -e 's/blaswrap.[[^ ]]* //g'`
        AC_DEFINE(USE_BLASWRAP, 1,
          [Define to 1 if BLAS functions need to be wrapped (potentially needed for 64-bit OSX only).])
      fi
    ;;
  esac
fi

if test $ax_blas_ok = no; then
  if test $USE_64_BIT_IDX_T = yes && test "$ax_blas_integer_size_ok" = no; then
    ## Attempt to be more informative.
    AC_MSG_ERROR([BLAS doesn't seem to support 64-bit integers.  This is incompatible with --enable-64.])
  else
    AC_MSG_ERROR([A BLAS library was detected but found incompatible with your Fortran 77 compiler settings.])
  fi
fi

if test $ax_blas_ok = no || test $ax_lapack_ok = no; then
  AC_MSG_ERROR([BLAS and LAPACK libraries are required])
fi

### Check for the qrupdate library

## No need to adjust FFLAGS because only link is attempted.
## Must supply proper LIBS, however.
save_LIBS="$LIBS"
LIBS="$LAPACK_LIBS $BLAS_LIBS $FLIBS $LIBS"
OCTAVE_CHECK_LIB(qrupdate, qrupdate,
  [qrupdate not found.  The QR & Cholesky updating functions will be slow.],
  [],
  [sqr1up],
  [Fortran 77], [don't use qrupdate, disable QR & Cholesky updating functions])

## Additional check to see if qrupdate lib found supports LU updates
if test -z "$warn_qrupdate"; then
  AC_CACHE_CHECK([for slup1up in $QRUPDATE_LIBS],
    [octave_cv_func_slup1up],
    [LIBS="$LIBS $QRUPDATE_LIBS"
    AC_LANG_PUSH([Fortran 77])
    AC_LINK_IFELSE([AC_LANG_CALL([], [slup1up])],
      octave_cv_func_slup1up=yes, octave_cv_func_slup1up=no)
    AC_LANG_POP([Fortran 77])
  ])
  if test $octave_cv_func_slup1up = yes; then
    AC_DEFINE(HAVE_QRUPDATE_LUU, 1, [Define to 1 if qrupdate supports LU updates.])
  fi
fi
LIBS="$save_LIBS"

if test $USE_64_BIT_IDX_T = yes; then
  CHOLMOD_TAG="_l_"
  CXSPARSE_TAG="_dl_"
  UMFPACK_TAG="_zl_"
else
  CHOLMOD_TAG="_"
  CXSPARSE_TAG="_di_"
  UMFPACK_TAG="_zi_"
fi

### Check for AMD library

OCTAVE_CHECK_LIB(amd, AMD,
  [AMD library not found.  This will result in some lack of functionality for sparse matrices.],
  [suitesparse/amd.h ufsparse/amd.h amd/amd.h amd.h],
  [amd_postorder],
  [], [don't use AMD library, disable some sparse matrix functionality])

### Check for CAMD library

OCTAVE_CHECK_LIB(camd, CAMD,
  [CAMD library not found.  This will result in some lack of functionality for sparse matrices.],
  [suitesparse/camd.h ufsparse/camd.h camd/camd.h camd.h],
  [camd_postorder],
  [], [don't use CAMD library, disable some sparse matrix functionality])

### Check for COLAMD library

OCTAVE_CHECK_LIB(colamd, COLAMD,
  [COLAMD library not found.  This will result in some lack of functionality for sparse matrices.],
  [suitesparse/colamd.h ufsparse/colamd.h colamd/colamd.h colamd.h],
  [colamd],
  [], [don't use COLAMD library, disable some sparse matrix functionality])

### Check for CCOLAMD library

OCTAVE_CHECK_LIB(ccolamd, CCOLAMD,
  [CCOLAMD library not found.  This will result in some lack of functionality for sparse matrices.],
  [suitesparse/ccolamd.h ufsparse/ccolamd.h ccolamd/ccolamd.h ccolamd.h],
  [ccolamd],
  [], [don't use CCOLAMD library, disable some sparse matrix functionality])

### Check for CHOLMOD library.
### If your cholmod library requires cblas, then you will need to
### configure with --with-cholmod="-lcholmod -lcblas".

save_LIBS="$LIBS"
LIBS="$COLAMD_LDFLAGS $COLAMD_LIBS $AMD_LDFLAGS $AMD_LIBS $LAPACK_LIBS $BLAS_LIBS $FLIBS $LIBS"
OCTAVE_CHECK_LIB(cholmod, CHOLMOD,
  [CHOLMOD library not found.  This will result in some lack of functionality for sparse matrices.],
  [suitesparse/cholmod.h ufsparse/cholmod.h cholmod/cholmod.h cholmod.h],
  [cholmod${CHOLMOD_TAG}start],
  [], [don't use CHOLMOD library, disable some sparse matrix functionality])
LIBS="$save_LIBS"

### Check for CXSparse library

OCTAVE_CHECK_LIB(cxsparse, CXSparse,
  [CXSparse library not found.  This will result in some lack of functionality for sparse matrices.],
  [suitesparse/cs.h ufsparse/cs.h cxsparse/cs.h cs.h],
  [cs${CXSPARSE_TAG}sqr],
  [C++], [don't use CXSparse library, disable some sparse matrix functionality])

### Check for UMFPACK library.

save_LIBS="$LIBS"
save_CPPFLAGS="$CPPFLAGS"
LIBS="$AMD_LDFLAGS $AMD_LIBS $BLAS_LIBS $FLIBS $LIBS"
CPPFLAGS="$AMD_CPPFLAGS $CPPFLAGS"
OCTAVE_CHECK_LIB([umfpack], UMFPACK,
  [UMFPACK not found.  This will result in some lack of functionality for sparse matrices.],
  [suitesparse/umfpack.h ufsparse/umfpack.h umfpack/umfpack.h umfpack.h],
  [umfpack${UMFPACK_TAG}get_determinant],
  [], [don't use UMFPACK, disable some sparse matrix functionality])
CPPFLAGS="$save_CPPFLAGS"
LIBS="$save_LIBS"

if test -z "$UMFPACK_LIBS"; then
  ## Invalidate the cache and try again with -lcblas.
  $as_unset ac_cv_lib_umfpack_umfpack${UMFPACK_TAG}get_determinant
  $as_unset octave_cv_lib_umfpack
  save_LIBS="$LIBS"
  LIBS="-lcblas $AMD_LDFLAGS $AMD_LIBS $BLAS_LIBS $FLIBS $LIBS"
  OCTAVE_CHECK_LIB([umfpack], UMFPACK,
    [UMFPACK not found.  This will result in some lack of functionality for sparse matrices.],
    [suitesparse/umfpack.h ufsparse/umfpack.h umfpack/umfpack.h umfpack.h],
    [umfpack${UMFPACK_TAG}get_determinant],
    [], [don't use UMFPACK, disable some sparse matrix functionality])
  if test -n "$UMFPACK_LIBS"; then
    UMFPACK_LIBS="$UMFPACK_LIBS -lcblas"
  fi
  LIBS="$save_LIBS"
fi

## Test features of the installed UMFPACK library

if test -n "$UMFPACK_LIBS"; then
  ## SuiteSparse >= 4.0 needs additional link library for SuiteSparse_time()
  save_CPPFLAGS="$CPPFLAGS"
  save_LIBS="$LIBS";
  CPPFLAGS="$UMFPACK_CPPFLAGS $AMD_CPPFLAGS $CPPFLAGS"
  LIBS="$UMFPACK_LIBS $AMD_LDFLAGS $AMD_LIBS $BLAS_LIBS $FLIBS $LIBS"
  xtra_libs=
  OCTAVE_UMFPACK_NEED_SUITESPARSE_TIME
  if test $octave_cv_umfpack_need_suitesparse_time = yes; then
    AC_CHECK_LIB([rt], [clock_gettime], [xtra_libs="-lrt"], [xtra_libs=])
    ## FIXME: This library list is only accurate for Linux, Mac OS X.
    ##        Possibly need other library names for MinGW, Cygwin.
    AC_SEARCH_LIBS([SuiteSparse_time],
                   [suitesparseconfig SuiteSparse],
                   [], [], [$xtra_libs])
    case $ac_cv_search_SuiteSparse_time in
      -l*)
        UMFPACK_LIBS="$UMFPACK_LIBS $ac_cv_search_SuiteSparse_time"
      ;;
      no)
        UMFPACK_LIBS=
        AC_MSG_WARN([UMFPACK library found but is missing SuiteSparse_time functionality.])
        AC_MSG_WARN([UMFPACK library will be disabled.])
      ;;
    esac
  fi
  LIBS="$save_LIBS"
  CPPFLAGS="$save_CPPFLAGS"

  ## Check for UMFPACK separately split complex matrix and RHS.
  if test -n "$UMFPACK_LIBS"; then
    save_CPPFLAGS="$CPPFLAGS"
    save_LIBS="$LIBS";
    CPPFLAGS="$UMFPACK_CPPFLAGS $AMD_CPPFLAGS $CPPFLAGS"
    LIBS="$UMFPACK_LIBS $CHOLMOD_LDFLAGS $CHOLMOD_LIBS $AMD_LDFLAGS $AMD_LIBS $COLAMD_LDFLAGS $COLAMD_LIBS $LAPACK_LIBS $BLAS_LIBS $FLIBS $LIBS $xtra_libs"
    OCTAVE_UMFPACK_SEPARATE_SPLIT
    LIBS="$save_LIBS"
    CPPFLAGS="$save_CPPFLAGS"
  fi
fi

### Check for ARPACK library.

save_LIBS="$LIBS"
LIBS="$LAPACK_LIBS $BLAS_LIBS $FLIBS $LIBS"
OCTAVE_CHECK_LIB([arpack], ARPACK,
  [ARPACK not found.  The eigs function will be disabled.],
  [],
  [dseupd],
  [Fortran 77], [don't use the ARPACK library, disable eigs function],
  [warn_arpack=
   OCTAVE_CHECK_LIB_ARPACK_OK(
     [AC_DEFINE(HAVE_ARPACK, 1, [Define to 1 if ARPACK is available.])],
     [warn_arpack="ARPACK library found, but does not seem to work properly -- disabling eigs function"])])
LIBS="$save_LIBS"

### Check for readline library.

OCTAVE_ENABLE_READLINE

### Enable dynamic linking.  --enable-shared implies this, so
### --enable-dl is only need if you are only building static libraries
### and want to try dynamic linking too (works on some systems, for
### example, OS X and Windows).

AC_ARG_ENABLE([dl],
  [AS_HELP_STRING([--disable-dl],
    [disable loading of dynamically linked modules])],
  [case $enableval in
     yes) ENABLE_DYNAMIC_LINKING=yes ;;
     no) ENABLE_DYNAMIC_LINKING=no ;;
     *) AC_MSG_ERROR([bad value $enableval for --enable-dl]) ;;
   esac],
  [ENABLE_DYNAMIC_LINKING=no])

if test $STATIC_LIBS = no && test $SHARED_LIBS = no; then
  AC_MSG_ERROR([You can't disable building both static AND shared libraries!])
fi

CPICFLAG=-fPIC
CXXPICFLAG=-fPIC
FPICFLAG=-fPIC
SHLEXT=so
SHLLIB='$(SHLEXT)'
SHLBIN=
SHLEXT_VER='$(SHLEXT).$(version)'
SHLLIB_VER='$(SHLLIB).$(version)'
SHLBIN_VER='$(SHLBIN).$(version)'
SHLLINKEXT=
LIBPRE=lib
SHLPRE=lib
SHLLIBPRE=lib
SHLBINPRE=lib
SH_LD='$(CXX)'
SH_LDFLAGS=-shared
DL_LD='$(SH_LD)'
DL_LDFLAGS='$(SH_LDFLAGS)'
MKOCTFILE_DL_LDFLAGS='$(DL_LDFLAGS)'
SONAME_FLAGS=
NO_OCT_FILE_STRIP=false
TEMPLATE_AR='$(AR)'
TEMPLATE_ARFLAGS="$ARFLAGS"
CRUFT_DLL_DEFS=
OCTAVE_DLL_DEFS=
OCTINTERP_DLL_DEFS=
OCTGUI_DLL_DEFS=
OCTGRAPHICS_DLL_DEFS=
library_path_var=LD_LIBRARY_PATH
ldpreloadsep=" "
case $canonical_host_type in
  *-*-386bsd* | *-*-netbsd*)
    SH_LD=ld
    SH_LDFLAGS=-Bshareable
  ;;
  *-*-openbsd*)
    SH_LDFLAGS='-shared -fPIC'
  ;;
  *-*-freebsd*)
    SH_LDFLAGS="-shared -Wl,-x"
  ;;
  alpha*-dec-osf*)
    CPICFLAG=
    CXXPICFLAG=
    FPICFLAG=
    SH_LDFLAGS="-shared -Wl,-expect_unresolved -Wl,'*'"
  ;;
  *-*-darwin*)
    DL_LDFLAGS='-bundle -bundle_loader $(top_builddir)/libinterp/octave $(LDFLAGS)'
    MKOCTFILE_DL_LDFLAGS='-bundle -bundle_loader $(bindir)/octave-$(version)$(EXEEXT)'
    SH_LDFLAGS='-dynamiclib -single_module $(LDFLAGS)'
    case $canonical_host_type in
      powerpc-*)
        CXXPICFLAG=
        CPICFLAG=
        FPICFLAG=
      ;;
    esac
    SHLEXT=dylib
    SHLLIB='$(SHLEXT)'
    SHLEXT_VER='$(version).$(SHLEXT)'
    SHLLIB_VER='$(version).$(SHLLIB)'
    NO_OCT_FILE_STRIP=true
    SONAME_FLAGS='-install_name $(octlibdir)/$@'
    library_path_var=DYLD_LIBRARY_PATH
  ;;
  *-*-cygwin*)
    CPICFLAG=
    CXXPICFLAG=
    FPICFLAG=
    LIBPRE=lib
    SHLPRE=cyg
    SHLBINPRE=cyg
    SHLEXT=dll
    SHLLIB=dll.a
    SHLBIN=dll
    DL_LDFLAGS="-shared -Wl,--export-all-symbols -Wl,--enable-auto-import -Wl,--enable-runtime-pseudo-reloc"
    SH_LDFLAGS="-shared -Wl,--export-all-symbols -Wl,--enable-auto-import -Wl,--enable-auto-image-base"
    SONAME_FLAGS='-Wl,--out-implib=$(patsubst $(SHLPRE)%,$(LIBPRE)%,$@).a'
    ldpreloadsep=":"
  ;;
  *-*-mingw*)
    if test $have_msvc = yes; then
      DL_LDFLAGS="-shared"
      CPICFLAG=
      CXXPICFLAG=
      FPICFLAG=
      SHLEXT=dll
      SHLLIB=lib
      SHLBIN=dll
      LIBPRE=
      SHLPRE=
      SHLLIBPRE=
      SHLBINPRE=
      SH_LDFLAGS="-shared"
      if test -n "`echo $CFLAGS | $GREP -e '-g'`" || test -n "`echo $CXXFLAGS | $GREP -e '-g'`"; then
        DL_LDFLAGS="$DL_LDFLAGS -g"
        SH_LDFLAGS="$SH_LDFLAGS -g"
      fi
      NO_OCT_FILE_STRIP=true
      library_path_var=PATH
      ## Extra compilation flags.
      CRUFT_DLL_DEFS="-DCRUFT_DLL"
      OCTAVE_DLL_DEFS="-DOCTAVE_DLL"
      OCTINTERP_DLL_DEFS="-DOCTINTERP_DLL"
      OCTGUI_DLL_DEFS="-DOCTGUI_DLL"
      OCTGRAPHICS_DLL_DEFS="-DOCTGRAPHICS_DLL"
    else
      CPICFLAG=
      CXXPICFLAG=
      FPICFLAG=
      SHLEXT=dll
      SHLLIB=dll.a
      SHLBIN=dll
      DL_LDFLAGS="-shared -Wl,--export-all-symbols -Wl,--enable-auto-import -Wl,--enable-runtime-pseudo-reloc"
      SH_LDFLAGS="-shared -Wl,--export-all-symbols -Wl,--enable-auto-import -Wl,--enable-auto-image-base"
      SONAME_FLAGS='-Wl,--out-implib=$@.a'
      library_path_var=PATH
    fi
  ;;

  *-*-msdosmsvc)
    DL_LDFLAGS="-shared"
    CPICFLAG=
    CXXPICFLAG=
    FPICFLAG=
    SHLEXT=dll
    SHLLIB=lib
    SHLBIN=dll
    LIBPRE=
    SHLPRE=
    SHLLIBPRE=
    SHLBINPRE=
    SH_LDFLAGS="-shared"
    if test -n "`echo $CFLAGS | $GREP -e '-g'`" || test -n "`echo $CXXFLAGS | $GREP -e '-g'`"; then
      DL_LDFLAGS="$DL_LDFLAGS -g"
      SH_LDFLAGS="$SH_LDFLAGS -g"
    fi
    NO_OCT_FILE_STRIP=true
    library_path_var=PATH
    ## Extra compilation flags.
    CRUFT_DLL_DEFS="-DCRUFT_DLL"
    OCTAVE_DLL_DEFS="-DOCTAVE_DLL"
    OCTGUI_DLL_DEFS="-DOCTGUI_DLL"
    OCTGRAPHICS_DLL_DEFS="-DOCTGRAPHICS_DLL"
  ;;
  *-*-linux* | *-*-gnu*)
    MKOCTFILE_DL_LDFLAGS="-shared -Wl,-Bsymbolic"
    SONAME_FLAGS='-Wl,-soname -Wl,$@'
  ;;
  i[[3456]]86-*-sco3.2v5*)
    SONAME_FLAGS='-Wl,-h -Wl,$@'
    SH_LDFLAGS=-G
  ;;
  rs6000-ibm-aix* | powerpc-ibm-aix*)
    CPICFLAG=
    CXXPICFLAG=
    FPICFLAG=
    library_path_var=LIBPATH
  ;;
  hppa*-hp-hpux*)
    if test $ac_cv_f77_compiler_gnu = yes; then
      FPICFLAG=-fPIC
    else
      FPICFLAG=+Z
    fi
    SHLEXT=sl
    SH_LDFLAGS="-shared -fPIC"
    library_path_var=SHLIB_PATH
  ;;
  ia64*-hp-hpux*)
    if test $ac_cv_f77_compiler_gnu = yes; then
      FPICFLAG=-fPIC
    else
      FPICFLAG=+Z
    fi
    SH_LDFLAGS="-shared -fPIC"
  ;;
  *-sgi-*)
    CPICFLAG=
    CXXPICFLAG=
    FPICFLAG=
  ;;
  sparc-sun-sunos4*)
    if test $ac_cv_f77_compiler_gnu = yes; then
      FPICFLAG=-fPIC
    else
      FPICFLAG=-PIC
    fi
    SH_LD=ld
    SH_LDFLAGS="-assert nodefinitions"
  ;;
  sparc-sun-solaris2* | i386-pc-solaris2*)
    if test $ac_cv_f77_compiler_gnu = yes; then
      FPICFLAG=-fPIC
    else
      FPICFLAG=-KPIC
    fi
    if test "$GCC" = yes; then
      CPICFLAG=-fPIC
    else
      CPICFLAG=-KPIC
    fi
    if test "$GXX" = yes; then
      CXXPICFLAG=-fPIC
      SH_LDFLAGS=-shared
    else
      CXXPICFLAG=-KPIC
      SH_LDFLAGS=-G
    fi
    ## Template closures in archive libraries need a different mechanism.
    if test "$GXX" != yes; then
      TEMPLATE_AR='$(CXX)'
      TEMPLATE_ARFLAGS="-xar -o"
    fi
  ;;
esac

AC_MSG_NOTICE([defining FPICFLAG to be $FPICFLAG])
AC_MSG_NOTICE([defining CPICFLAG to be $CPICFLAG])
AC_MSG_NOTICE([defining CXXPICFLAG to be $CXXPICFLAG])
AC_MSG_NOTICE([defining SHLEXT to be $SHLEXT])
AC_MSG_NOTICE([defining SHLLIB to be $SHLLIB])
AC_MSG_NOTICE([defining SHLBIN to be $SHLBIN])
AC_MSG_NOTICE([defining SHLEXT_VER to be $SHLEXT_VER])
AC_MSG_NOTICE([defining SHLLIB_VER to be $SHLLIB_VER])
AC_MSG_NOTICE([defining SHLBIN_VER to be $SHLBIN_VER])
AC_MSG_NOTICE([defining SHLLINKEXT to be $SHLLINKEXT])
AC_MSG_NOTICE([defining LIBPRE to be $LIBPRE])
AC_MSG_NOTICE([defining SHLPRE to be $SHLPRE])
AC_MSG_NOTICE([defining SHLLIBPRE to be $SHLLIBPRE])
AC_MSG_NOTICE([defining SHLBINPRE to be $SHLBINPRE])
AC_MSG_NOTICE([defining SH_LD to be $SH_LD])
AC_MSG_NOTICE([defining SH_LDFLAGS to be $SH_LDFLAGS])
AC_MSG_NOTICE([defining DL_LD to be $DL_LD])
AC_MSG_NOTICE([defining DL_LDFLAGS to be $DL_LDFLAGS])
AC_MSG_NOTICE([defining MKOCTFILE_DL_LDFLAGS to be $MKOCTFILE_DL_LDFLAGS])
AC_MSG_NOTICE([defining SONAME_FLAGS to be $SONAME_FLAGS])
AC_MSG_NOTICE([defining NO_OCT_FILE_STRIP to be $NO_OCT_FILE_STRIP])
AC_MSG_NOTICE([defining TEMPLATE_AR to be $TEMPLATE_AR])
AC_MSG_NOTICE([defining TEMPLATE_ARFLAGS to be $TEMPLATE_ARFLAGS])
AC_MSG_NOTICE([defining CRUFT_DLL_DEFS to be $CRUFT_DLL_DEFS])
AC_MSG_NOTICE([defining OCTAVE_DLL_DEFS to be $OCTAVE_DLL_DEFS])
AC_MSG_NOTICE([defining OCTINTERP_DLL_DEFS to be $OCTINTERP_DLL_DEFS])
AC_MSG_NOTICE([defining OCTGUI_DLL_DEFS to be $OCTGUI_DLL_DEFS])
AC_MSG_NOTICE([defining OCTGRAPHICS_DLL_DEFS to be $OCTGRAPHICS_DLL_DEFS])
AC_MSG_NOTICE([defining library_path_var to be $library_path_var])
AC_SUBST(FPICFLAG)
AC_SUBST(CPICFLAG)
AC_SUBST(CXXPICFLAG)
AC_SUBST(SHLEXT)
AC_SUBST(SHLLIB)
AC_SUBST(SHLBIN)
AC_SUBST(SHLEXT_VER)
AC_SUBST(SHLLIB_VER)
AC_SUBST(SHLBIN_VER)
AC_SUBST(SHLLINKEXT)
AC_SUBST(LIBPRE)
AC_SUBST(SHLPRE)
AC_SUBST(SHLLIBPRE)
AC_SUBST(SHLBINPRE)
AC_SUBST(SH_LD)
AC_SUBST(SH_LDFLAGS)
AC_SUBST(DL_LD)
AC_SUBST(DL_LDFLAGS)
AC_SUBST(MKOCTFILE_DL_LDFLAGS)
AC_SUBST(SONAME_FLAGS)
AC_SUBST(NO_OCT_FILE_STRIP)
AC_SUBST(TEMPLATE_AR)
AC_SUBST(TEMPLATE_ARFLAGS)
AC_SUBST(CRUFT_DLL_DEFS)
AC_SUBST(OCTAVE_DLL_DEFS)
AC_SUBST(OCTINTERP_DLL_DEFS)
AC_SUBST(OCTGUI_DLL_DEFS)
AC_SUBST(OCTGRAPHICS_DLL_DEFS)
AC_SUBST(library_path_var)
AC_SUBST(ldpreloadsep)

### More configure argument checking related to linking

AC_ARG_ENABLE([no-undefined],
  [AS_HELP_STRING([--disable-no-undefined],
    [don't pass -no-undefined to libtool when linking Octave and its shared libraries])],
  [case $enableval in
     yes) NO_UNDEFINED_LDFLAG="-no-undefined" ;;
     no)  NO_UNDEFINED_LDFLAG="" ;;
     *) AC_MSG_ERROR([bad value $enableval for --disable-no-undefined]) ;;
   esac],
  [NO_UNDEFINED_LDFLAG="-no-undefined"])
AC_SUBST(NO_UNDEFINED_LDFLAG)

AC_ARG_ENABLE([link-all-dependencies],
  [AS_HELP_STRING([--enable-link-all-dependencies],
    [link Octave and its shared libraries with all dependencies, not just those immediately referenced (should not be needed on most systems)])],
  [case $enableval in
     yes) link_all_deps=yes ;;
     no)  link_all_deps=no ;;
     *) AC_MSG_ERROR([bad value $enableval for --enable-link-all-depenencies])
     ;;
   esac],
  [link_all_deps=no])
AM_CONDITIONAL([AMCOND_LINK_ALL_DEPS], [test $link_all_deps = yes])

## Dynamic linking is now enabled only if we are building shared
## libs and some API for dynamic linking has been detected.

## FIXME: A lot of the following duplicates the functionality of
## code generated by the dlopen option for LT_INIT.

LD_CXX='$(CXX)'
RDYNAMIC_FLAG=
DL_API_MSG=""
dlopen_api=no
shl_load_api=no
loadlibrary_api=no
dyld_api=no

if test $SHARED_LIBS = yes || test $ENABLE_DYNAMIC_LINKING = yes; then

  case $lt_cv_dlopen in
    dlopen)
      dlopen_api=yes
      DL_API_MSG="(dlopen)"
      AC_DEFINE(HAVE_DLOPEN_API, 1,
        [Define to 1 if your system has dlopen, dlsym, dlerror, and dlclose for dynamic linking.])
      OCTAVE_CXX_FLAG([-rdynamic], [RDYNAMIC_FLAG=-rdynamic])
    ;;
    shl_load)
      shl_load_api=yes
      DL_API_MSG="(shl_load)"
      AC_DEFINE(HAVE_SHL_LOAD_API, 1,
        [Define to 1 if your system has shl_load and shl_findsym for dynamic linking.])
    ;;
    LoadLibrary)
      loadlibrary_api=yes
      DL_API_MSG="(LoadLibrary)"
      AC_DEFINE(HAVE_LOADLIBRARY_API, 1,
        [Define to 1 if your system has LoadLibrary for dynamic linking.])
    ;;
    dyld)
      dyld_api=yes
      DL_API_MSG="(dyld)"
      AC_DEFINE(HAVE_DYLD_API, 1,
        [Define to 1 if your system has dyld for dynamic linking.])
    ;;
  esac

  DL_LIBS="$lt_cv_dlopen_libs"
  AC_SUBST(DL_LIBS)

  ## Disable dynamic linking if capability is not present.
  if test $dlopen_api = yes \
      || test $shl_load_api = yes \
      || test $loadlibrary_api = yes \
      || test $dyld_api = yes; then
    # some form of dynamic linking present
    ENABLE_DYNAMIC_LINKING=yes
  else
    ENABLE_DYNAMIC_LINKING=no
  fi
fi

if test $ENABLE_DYNAMIC_LINKING = yes; then
  AC_DEFINE(ENABLE_DYNAMIC_LINKING, 1, [Define to 1 if using dynamic linking.])
fi

AM_CONDITIONAL([AMCOND_ENABLE_DYNAMIC_LINKING],
  [test $ENABLE_DYNAMIC_LINKING = yes])

if test $SHARED_LIBS = yes; then
  LIBOCTINTERP="-loctinterp$SHLLINKEXT"
  LIBOCTAVE="-loctave$SHLLINKEXT"
else
  LIBOCTINTERP='$(top_builddir)/libinterp/liboctinterp.$(LIBEXT)'
  LIBOCTAVE='$(top_builddir)/liboctave/liboctave.$(LIBEXT)'
fi

AC_SUBST(LD_CXX)
AC_SUBST(RDYNAMIC_FLAG)
AC_SUBST(ENABLE_DYNAMIC_LINKING)
AC_SUBST(LIBOCTINTERP)
AC_SUBST(LIBOCTAVE)


if test "$cross_compiling" = yes && test -n "$ac_tool_prefix"; then
  CROSS_TOOL_PREFIX="$ac_tool_prefix"
  MKOCTFILE_AR='$(shell echo $(AR) | $(SED) "s,$(CROSS_TOOL_PREFIX),,")'
  MKOCTFILE_CC='$(shell echo $(CC) | $(SED) "s,$(CROSS_TOOL_PREFIX),,")'
  MKOCTFILE_CXX='$(shell echo $(CXX) | $(SED) "s,$(CROSS_TOOL_PREFIX),,")'
  MKOCTFILE_DL_LD='$(shell echo $(DL_LD) | $(SED) "s,$(CROSS_TOOL_PREFIX),,")'
  MKOCTFILE_F77='$(shell echo $(F77) | $(SED) "s,$(CROSS_TOOL_PREFIX),,")'
  MKOCTFILE_LD_CXX='$(shell echo $(LD_CXX) | $(SED) "s,$(CROSS_TOOL_PREFIX),,")'
  MKOCTFILE_RANLIB='$(shell echo $(RANLIB) | $(SED) "s,$(CROSS_TOOL_PREFIX),,")'
else
  MKOCTFILE_AR="$AR"
  MKOCTFILE_CC="$CC"
  MKOCTFILE_CXX="$CXX"
  MKOCTFILE_DL_LD="$DL_LD"
  MKOCTFILE_F77="$F77"
  MKOCTFILE_LD_CXX="$LD_CXX"
  MKOCTFILE_RANLIB="$RANLIB"
fi
AC_MSG_NOTICE([defining CROSS_TOOL_PREFIX to be $CROSS_TOOL_PREFIX])
AC_MSG_NOTICE([defining MKOCTFILE_AR to be $MKOCTFILE_AR])
AC_MSG_NOTICE([defining MKOCTFILE_CC to be $MKOCTFILE_CC])
AC_MSG_NOTICE([defining MKOCTFILE_CXX to be $MKOCTFILE_CXX])
AC_MSG_NOTICE([defining MKOCTFILE_DL_LD to be $MKOCTFILE_DL_LD])
AC_MSG_NOTICE([defining MKOCTFILE_F77 to be $MKOCTFILE_F77])
AC_MSG_NOTICE([defining MKOCTFILE_LD_CXX to be $MKOCTFILE_LD_CXX])
AC_MSG_NOTICE([defining MKOCTFILE_RANLIB to be $MKOCTFILE_RANLIB])
AC_SUBST(CROSS_TOOL_PREFIX)
AC_SUBST(MKOCTFILE_AR)
AC_SUBST(MKOCTFILE_CC)
AC_SUBST(MKOCTFILE_CXX)
AC_SUBST(MKOCTFILE_DL_LD)
AC_SUBST(MKOCTFILE_F77)
AC_SUBST(MKOCTFILE_LD_CXX)
AC_SUBST(MKOCTFILE_RANLIB)

### Check for existence of various libraries

## OS-specific test for dirent, opendir.
case $host_os in
  mingw*)
    if test $have_msvc = yes; then
      AC_CHECK_LIB([dirent], [opendir])
      LIBS="$LIBS -ladvapi32 -lgdi32 -lws2_32 -luser32 -lkernel32"
    else
      LIBS="$LIBS -lgdi32 -lws2_32 -luser32 -lkernel32"
    fi
    LIBS="$LIBS -lgdi32 -lws2_32 -luser32 -lkernel32"
  ;;
  msdosmsvc)
    AC_CHECK_LIB([dirent], [opendir])
    LIBS="$LIBS -ladvapi32 -lgdi32 -lws2_32 -luser32 -lkernel32"
  ;;
esac

## Find a termlib to use.
OCTAVE_CHECK_LIB_TERMLIB

### Checks for header files.

AC_HEADER_DIRENT
AC_HEADER_SYS_WAIT

## C headers

dnl Use multiple AC_CHECKs to avoid line continuations '\' in list
AC_CHECK_HEADERS([curses.h direct.h dlfcn.h floatingpoint.h fpu_control.h])
AC_CHECK_HEADERS([grp.h ieeefp.h inttypes.h locale.h memory.h ncurses.h])
AC_CHECK_HEADERS([poll.h pthread.h pwd.h sunmath.h sys/ioctl.h])
AC_CHECK_HEADERS([sys/param.h sys/poll.h sys/resource.h])
AC_CHECK_HEADERS([sys/select.h termcap.h])

## C++ headers

AC_LANG_PUSH(C++)

AC_CHECK_HEADERS([sstream])
OCTAVE_UNORDERED_MAP_HEADERS

AC_LANG_POP(C++)

## Find a termio header to include.

AC_CHECK_HEADERS([termios.h], have_termios_h=yes, have_termios_h=no)
AC_CHECK_HEADERS([termio.h], have_termio_h=yes, have_termio_h=no)
AC_CHECK_HEADERS([sgtty.h], have_sgtty_h=yes, have_sgtty_h=no)
AC_CHECK_HEADERS([fnmatch.h], have_fnmatch_h=yes, have_fnmatch_h=no)
AC_CHECK_HEADERS([conio.h], have_conio_h=yes, have_conio_h=no)

if test $have_termios_h != yes \
    && test $have_termio_h != yes \
    && test $have_sgtty_h != yes; then
  AC_MSG_WARN([I couldn't find termios.h, termio.h, or sgtty.h!])
fi

## For MSVC compilers, avoid #define of min/max from windows.h header
if test $have_msvc = yes; then
  AC_DEFINE(NOMINMAX, 1, [Define to 1 if you want to avoid min/max macro definition in Windows headers.])
fi

### Determine types and size of types.

AC_TYPE_INT64_T
AC_TYPE_MODE_T
AC_TYPE_OFF_T
AC_TYPE_PID_T
AC_TYPE_SIZE_T
AC_TYPE_SSIZE_T
AC_TYPE_UID_T
AC_TYPE_UINT64_T
AC_CHECK_TYPES([dev_t, ino_t])
AC_CHECK_TYPES([long long int, unsigned long long int])
AC_CHECK_TYPES([ptrdiff_t])

## How big are ints and how are they oriented?
## These could probably be eliminated in favor of run-time checks.

AC_CHECK_SIZEOF([short])
AC_CHECK_SIZEOF([int])
AC_CHECK_SIZEOF([long])
AC_CHECK_SIZEOF([long long])
## Check for long double type (for 64-bit integers)
AC_CHECK_SIZEOF([long double])

### Check structures and existence of necessary members

AC_CHECK_MEMBERS([struct stat.st_blksize, struct stat.st_blocks,
                  struct stat.st_rdev])
AC_CHECK_MEMBERS([struct group.gr_passwd])

AC_STRUCT_TIMEZONE

### Check compiler characteristics.

## Does compiler have support for new friend template declarations?
OCTAVE_CXX_NEW_FRIEND_TEMPLATE_DECL

## Does reinterpret_cast fail for function pointers?
OCTAVE_CXX_BROKEN_REINTERPRET_CAST

## Check if C++ compiler allows placement delete.
OCTAVE_CXX_PLACEMENT_DELETE

## Check if C++ compiler can auto allocate variable sized arrays.
OCTAVE_CXX_DYNAMIC_AUTO_ARRAYS

## Check that C compiler and libraries support IEEE754 data format.
OCTAVE_IEEE754_DATA_FORMAT

## Is C++ runtime library ISO compliant?
OCTAVE_CXX_ISO_COMPLIANT_LIBRARY

## Are bit_and, bit_or, and bit_xor defined as templated operators?
OCTAVE_CXX_BITWISE_OP_TEMPLATES

## Can complex class set components independently?
OCTAVE_CXX_COMPLEX_SETTERS

## Are there functions to access real/imag parts of numbers via references?
OCTAVE_CXX_COMPLEX_REFERENCE_ACCESSORS

## Check if fast integer arithmetics based on bit tricks is available.
OCTAVE_FAST_INT_OPS

## Does the C compiler handle alloca() and const correctly?
AC_FUNC_ALLOCA

## Does the C compiler support Automake subdir-objects option?
AM_PROG_CC_C_O

### gnulib initialization: part 2
### After all include and path modifications have taken place
### and at the same priority level as function checks.

gl_INIT

### Checks for functions and variables.

dnl These checks define/undefine HAVE_FUNCNAME in config.h.
dnl Code tests HAVE_FUNCNAME and either uses function or provides workaround.
dnl Use multiple AC_CHECKs to avoid line continuations '\' in list
AC_CHECK_FUNCS([ctermid dup2])
AC_CHECK_FUNCS([endgrent endpwent execvp expm1 expm1f fork])
AC_CHECK_FUNCS([getegid geteuid getgid getgrent getgrgid getgrnam])
AC_CHECK_FUNCS([getpgrp getpid getppid getpwent getpwuid getuid])
AC_CHECK_FUNCS([isascii kill])
AC_CHECK_FUNCS([lgamma lgammaf lgamma_r lgammaf_r])
AC_CHECK_FUNCS([log1p log1pf pipe])
AC_CHECK_FUNCS([realpath resolvepath roundl])
AC_CHECK_FUNCS([select setgrent setpwent siglongjmp strsignal])
AC_CHECK_FUNCS([tcgetattr tcsetattr tempnam tgammaf toascii])
AC_CHECK_FUNCS([umask waitpid])
AC_CHECK_FUNCS([_kbhit])

dnl There are no workarounds in the code for missing these functions.
AC_CHECK_FUNCS([modf pow sqrt sqrtf], [],
               [AC_MSG_ERROR([Missing function required to build Octave])])

## exp2, round, tgamma function checks
AC_LANG_PUSH(C++)
AC_CHECK_DECLS([exp2, round, tgamma], [], [], [[#include <cmath>]])
AC_CHECK_FUNCS([exp2 round tgamma])
AH_VERBATIM([Z_FUNCS_AND_DECLS], [
#if defined (__cplusplus)
extern "C" {
#endif
#if HAVE_EXP2 && ! HAVE_DECL_EXP2
double exp2 (double);
#endif
#if HAVE_ROUND && ! HAVE_DECL_ROUND
double round (double);
#endif
#if HAVE_TGAMMA && ! HAVE_DECL_TGAMMA
double tgamma (double);
#endif
#if defined (__cplusplus)
}
#endif
])
AC_LANG_POP(C++)

## Look in <cmath> for the IEEE functions isnan, isinf, isfinite that we need.

OCTAVE_CHECK_FUNC_CMATH(isnan)
OCTAVE_CHECK_FUNC_CMATH(isinf)
OCTAVE_CHECK_FUNC_CMATH(isfinite)
OCTAVE_CHECK_FUNC_CMATH(signbit)

## Check for Inf and NaN functions

case $canonical_host_type in
  m68k-hp-hpux*)
    ## I am told that Inf and NaN don't work on m68k HP sytems.
  ;;
  *)
    AC_CHECK_FUNCS([finite isnan isinf signbit])
    AC_CHECK_FUNCS([_finite _isnan])
    AC_CHECK_DECLS([signbit], , , [#include <math.h>])
  ;;
esac

## Check for nonstandard, but common math functions, that we need.

dnl Use multiple AC_CHECKs to avoid line continuations '\' in list
AC_CHECK_FUNCS([acosh acoshf asinh asinhf atanh atanhf cbrt cbrtf])
AC_CHECK_FUNCS([erf erff erfc erfcf exp2f hypotf _hypotf log2 log2f])

## Check for math defines such as M_LN2 in math.h
AC_CACHE_CHECK([for MATH DEFINES in math.h],
  [octave_cv_header_math_defines],
  [AC_COMPILE_IFELSE([AC_LANG_PROGRAM([[
    #include <math.h>
    ]], [[
    double x = M_LN2;]])],
    octave_cv_header_math_defines=yes,
    octave_cv_header_math_defines=no)
  ])

if test $octave_cv_header_math_defines = no; then
  ## Check again and try defining _USE_MATH_DEFINES
  AC_CACHE_CHECK([whether _USE_MATH_DEFINES needs to be defined],
    [octave_cv_header__use_math_defines],
    [save_CPPFLAGS="$CPPFLAGS"
    CPPFLAGS="$CPPFLAGS -D_USE_MATH_DEFINES"
    AC_COMPILE_IFELSE([AC_LANG_PROGRAM([[
      #include <math.h>
      ]], [[
      double x = M_LN2;]])],
      octave_cv_header__use_math_defines=yes,
      octave_cv_header__use_math_defines=no)
    CPPFLAGS="$save_CPPFLAGS"
    ])
  if test $octave_cv_header__use_math_defines = yes; then
    octave_cv_header_math_defines=yes
    AC_DEFINE(_USE_MATH_DEFINES, 1,
      [Define to 1 if _USE_MATH_DEFINES is required to get math constants like M_LN2.])
    CPPFLAGS="$CPPFLAGS -D_USE_MATH_DEFINES"
  fi
fi

if test $octave_cv_header_math_defines = yes; then
  AC_DEFINE(HAVE_MATH_DEFINES, 1,
    [Define to 1 if defines such as M_PI are available in math.h])
else
  AC_MSG_ERROR([MATH DEFINES in math.h such as M_PI are required to build Octave])
fi

## Windows-specific tests for extra #defines
case $host_os in
  msdosmsvc | mingw*)
    AC_MSG_CHECKING([for required _WIN32_WINNT])
    AC_COMPILE_IFELSE([AC_LANG_PROGRAM([[
        #include <windows.h>
        #if _WIN32_WINNT < 0x0403
        #error "Wrong version"
        #endif
        ]], [])],
      [AC_MSG_RESULT([none])],
      [AC_DEFINE(_WIN32_WINNT, 0x0403,
        [Define to 0x0403 to access InitializeCriticalSectionAndSpinCount.])
       AC_MSG_RESULT([0x0403])])
  ;;
esac

## Windows-specific use of functions
case $host_os in
  msdosmsvc | mingw*)
    AC_CHECK_FUNCS([setvbuf], [],
                   [AC_MSG_ERROR([Missing function required to build Octave])])
  ;;
esac

## Cygwin kluge for getrusage.
AC_CHECK_FUNCS([getrusage])
case $host_os in
  cygwin*)
    AC_DEFINE(RUSAGE_TIMES_ONLY, 1,
      [Define to 1 if your struct rusage only has time information.])
  ;;
esac

## Check for CGDisplayBitsPerPixel function on Mac OSX systems with Carbon
if test $have_framework_carbon = yes; then
  OCTAVE_CARBON_CGDISPLAYBITSPERPIXEL
fi

AC_CHECK_FUNCS([getpwnam], [], [AC_CHECK_LIB([sun], [getpwnam])])

AC_FUNC_CLOSEDIR_VOID

## Check return type of matherr()
AC_CACHE_CHECK([for struct exception in math.h],
  [octave_cv_func_matherr_type],
  [AC_COMPILE_IFELSE([AC_LANG_PROGRAM([[
      #include <math.h>
      ]], [[
      struct exception *x;
      x->type;
      x->name;
      ]])],
    octave_cv_func_matherr_type=yes,
    octave_cv_func_matherr_type=no)
  ])
if test $octave_cv_func_matherr_type = yes; then
  AC_DEFINE(EXCEPTION_IN_MATH, 1,
    [Define to 1 if math.h declares struct exception for matherr().])
fi

## Signal stuff.

AC_CHECK_DECLS([sys_siglist], [], [],
[[#include <signal.h>
/* NetBSD declares sys_siglist in unistd.h.  */
#if HAVE_UNISTD_H
# include <unistd.h>
#endif
]])

### Need to disable building documentation if either gnuplot or
### makeinfo are missing.  Skip this warning if building docs was
### disabled with a configure option.

if test -n "$DOCDIR"; then
  if test -n "$warn_gnuplot"; then
    DOCDIR=
    warn_docs_gnuplot="building documentation disabled because gnuplot was not found; make dist will fail"
    OCTAVE_CONFIGURE_WARNING([warn_docs_gnuplot])
  fi
  if test -n "$warn_makeinfo"; then
    DOCDIR=
    warn_docs_makeinfo="building documentation disabled because makeinfo was not found; make dist will fail"
    OCTAVE_CONFIGURE_WARNING([warn_docs_makeinfo])
  fi
fi
AM_CONDITIONAL([AMCOND_BUILD_DOCS], [test -n "$DOCDIR"])

### Maybe add -Wall, -W, and -Wshadow to compiler flags now that we're
### done feature testing.

GCC_EXTRA_FLAGS="-Wall -W -Wshadow -Wformat -Wpointer-arith -Wmissing-prototypes -Wstrict-prototypes -Wwrite-strings -Wcast-align -Wcast-qual"

GXX_EXTRA_FLAGS="-Wall -W -Wshadow -Wold-style-cast -Wformat -Wpointer-arith -Wwrite-strings -Wcast-align -Wcast-qual"

try_extra_warning_flags=yes

AC_ARG_ENABLE([extra-warning-flags],
  [AS_HELP_STRING([--disable-extra-warning-flags],
    [don't add -Wall, -W, -Wshadow, and -Wold-style-cast options to CFLAGS and CXXFLAGS])],
  [if test "$enableval" = no; then
     try_extra_warning_flags=no
   fi],
  [])

if test $try_extra_warning_flags = yes; then
  for flag in $GCC_EXTRA_FLAGS; do
    OCTAVE_CC_FLAG([$flag], [
      WARN_CFLAGS="$WARN_CFLAGS $flag";
      AC_MSG_RESULT([adding $flag to WARN_CFLAGS])])
  done
  for flag in $GXX_EXTRA_FLAGS; do
    OCTAVE_CXX_FLAG([$flag], [
      WARN_CXXFLAGS="$WARN_CXXFLAGS $flag";
      AC_MSG_RESULT([adding $flag to WARN_CXXFLAGS])])
  done
fi

GCC_STRICT_FLAGS="-Wconversion"

GXX_STRICT_FLAGS="-Wconversion -Weffc++"

try_strict_warning_flags=no

AC_ARG_ENABLE([strict-warning-flags],
  [AS_HELP_STRING([--enable-strict-warning-flags],
    [add extra strict warning options to CFLAGS and CXXFLAGS])],
  [if test "$enableval" = yes; then
     try_strict_warning_flags=yes
   fi],
  [])

if test $try_strict_warning_flags = yes; then
  for flag in $GCC_STRICT_FLAGS; do
    OCTAVE_CC_FLAG([$flag], [
      WARN_CFLAGS="$WARN_CFLAGS $flag";
      AC_MSG_RESULT([adding $flag to WARN_CFLAGS])])
  done
  for flag in $GXX_STRICT_FLAGS; do
    OCTAVE_CXX_FLAG([$flag], [
      WARN_CXXFLAGS="$WARN_CXXFLAGS $flag";
      AC_MSG_RESULT([adding $flag to WARN_CXXFLAGS])])
  done
fi

AC_SUBST(WARN_CFLAGS)
AC_SUBST(WARN_CXXFLAGS)

### Check for Java.

build_java=yes
AC_ARG_ENABLE([java],
  [AS_HELP_STRING([--disable-java],
    [disable Java interface])],
  [if test "$enableval" = no; then
     build_java=no
   fi],
  [])

AC_ARG_WITH([java-homedir],
  [AS_HELP_STRING([--with-java-homedir=DIR],
    [Java JDK directory in DIR])],
  [JAVA_HOMEDIR="$withval"])

AC_ARG_WITH([java-includedir],
  [AS_HELP_STRING([--with-java-includedir=DIR],
    [look for java include file <jni.h> in DIR])],
  [JAVA_CPPFLAGS="$withval"], [JAVA_CPPFLAGS=""])

AC_ARG_WITH([java-libdir],
  [AS_HELP_STRING([--with-java-libdir=DIR],
    [look for java library libjvm in DIR])],
  [JAVA_LDPATH="$withval"], [JAVA_LDPATH=""])

## Grab JAVA_HOME from environment variable if it exists
AC_ARG_VAR([JAVA_HOME], [path to Java JDK installation])
## But --with-java-homedir option overrides environment variable
if test -n "$JAVA_HOMEDIR"; then
  JAVA_HOME=$JAVA_HOMEDIR
fi
JAVA=
JAVAC=
JAR=
JAVA_LIBS=

## Fake loop so that "break" can be used to skip code blocks.
warn_java=""
while test $build_java = yes
do
  ## Unset build_java.  Variable is set only if all configuration tests pass.
  build_java=no

  ## Warn if JAVA_HOME is unset.  It is *strongly* advised to specify JAVA_HOME.
  if test -z "$JAVA_HOME"; then
    warn_java_home="JAVA_HOME environment variable not initialized.  Auto-detection will proceed but is unreliable."
    OCTAVE_CONFIGURE_WARNING([warn_java_home])
  fi

  ## Search for a viable Java executable.
  if test -z "$JAVA_HOME"; then
    JAVA_PATH="$PATH"
  else
    JAVA_PATH="${JAVA_HOME}$PATH_SEPARATOR${JAVA_HOME}/jre/bin$PATH_SEPARATOR${JAVA_HOME}/bin$PATH_SEPARATOR${JAVA_HOME}/../bin$PATH_SEPARATOR${PATH}"
  fi
  AC_PATH_PROG(JAVA, java, [], [$JAVA_PATH])

  if test -z "$JAVA"; then
    warn_java="No Java executable found.  Octave will not be able to call Java methods."
    break
  fi

  if test -z "$JAVA_HOME"; then
    ## Find JAVA_HOME for JRE by running java and querying properties.
    JAVA_TMP_HOME=`"$JAVA" -classpath ${srcdir}/build-aux OctJavaQry JAVA_HOME`
    ## Strip directory back to top-level installation dir (JAVA_HOME for JDK).
    JAVA_HOME=`echo $JAVA_TMP_HOME | $SED -e 's|[[/\\]]bin[[/\\]]\?$||' | $SED -e 's|[[/\\]]jre[[/\\]]\?$||'`
  fi

  case $build_os in
    mingw* | msdosmsvc)
      ## Under Win32 platform, we want JAVA_HOME to be in MSYS format, that is
      ## without colon and backslashes, as it is also used as path separator.
      ## Use quoted paths as Java may be installed in a path with whitespaces
      ## (e.g. C:\Program Files\Java\...).
      if test -n "$JAVA_HOME"; then
        JAVA_HOME=`cd "$JAVA_HOME" && pwd`
      fi
    ;;
  esac

  ## Amend search path for JAVAC and JAR.
  if test -z "$JAVA_HOME"; then
    JAVA_PATH="$PATH"
  else
    JAVA_PATH="${JAVA_HOME}$PATH_SEPARATOR${JAVA_HOME}/bin$PATH_SEPARATOR${JAVA_HOME}/../bin$PATH_SEPARATOR${PATH}"
  fi

  AC_PATH_PROG(JAVAC, javac, [], [$JAVA_PATH])
  AC_PATH_PROG(JAR, jar, [], [$JAVA_PATH])

  if test -z "$JAVAC" || test -z "$JAR"; then
    warn_java="No javac compiler or jar executable found.  Octave will not be able to call Java methods."
    break
  fi

  ## Check Java version is recent enough.
  AC_MSG_CHECKING([for Java version])
  java_version=[`"$JAVA" -version 2>&1 | $SED -n -e 's/^[^ ]* version[^0-9"]*"\([^"]*\)"/\1/p'`]
  AC_MSG_RESULT([$java_version])
  java_major=[`echo $java_version | $SED -e 's/^\([0-9][0-9]*\)\.\([0-9][0-9]*\)\..*$/\1/'`]
  java_minor=[`echo $java_version | $SED -e 's/^\([0-9][0-9]*\)\.\([0-9][0-9]*\)\..*$/\2/'`]
  if test $java_major -ge 1 && test $java_minor -ge 5; then
    :  # Version is ok.  Do nothing.
  else
    warn_java="Java version is too old (< 1.5).  Octave will not be able to call Java methods."
    break
  fi

  ## At this point Win32 systems have enough configuration data.
  ## We assume that all appropriate variables (e.g. INCLUDE and LIB) already
  ## contain the required paths to compile and link against JDK.
  case $host_os in
    msdosmsvc)
      build_java=yes
      JAVA_LIBS=-ladvapi32
      AC_DEFINE(HAVE_JAVA, 1,
        [Define to 1 if Java is available and is at least version 1.5])
      break
    ;;
    mingw* | cygwin*)
      build_java=yes
      JAVA_LIBS=-ladvapi32
      if test $have_msvc = no; then
        if test -n "$JAVA_CPPFLAGS"; then
          JAVA_CPPFLAGS="-I\"${JAVA_CPPFLAGS}\" -I\"${JAVA_CPPFLAGS}/win32\""
        else
          JAVA_CPPFLAGS="-I\"${JAVA_HOME}/include\" -I\"${JAVA_HOME}/include/win32\""
        fi
        LDFLAGS="$LDFLAGS -Wl,--export-all-symbols"
      fi
      AC_DEFINE(HAVE_JAVA, 1,
        [Define to 1 if Java is available and is at least version 1.5])
      break
    ;;
  esac

  ## Determine which library file name to search for.
  case $host_os in
    darwin*)
      jvmlib=libjvm.dylib
    ;;
    *)
      jvmlib=libjvm.so
    ;;
  esac

  AC_MSG_CHECKING([for $jvmlib])

  if test -z "$JAVA_LDPATH"; then
    ## Run Java to try and determine library path to libjvm.so.
    JAVA_TMP_LDPATH=`$JAVA -classpath ${srcdir}/build-aux OctJavaQry JAVA_LDPATH`
    JAVA_TMP_LDPATH=`echo $JAVA_TMP_LDPATH | $SED -e "s/${PATH_SEPARATOR}/ /g"`
    for dir in $JAVA_TMP_LDPATH; do
      if test -f "$dir/$jvmlib"; then
        JAVA_LDPATH=$dir
        break
      fi
    done
  fi

  if test -z "$JAVA_LDPATH"; then
    ## Nothing found.  Try Java again using bootpath argument.
    JAVA_TMP_LDPATH=`$JAVA -classpath ${srcdir}/build-aux OctJavaQry JAVA_BOOTPATH`
    JAVA_TMP_LDPATH="${JAVA_TMP_LDPATH} ${JAVA_TMP_LDPATH}/client ${JAVA_TMP_LDPATH}/server"
    for dir in $JAVA_TMP_LDPATH; do
      if test -f "$dir/$jvmlib"; then
        JAVA_LDPATH=$dir
        break
      fi
    done
  fi

  if test -z "$JAVA_LDPATH"; then
    ## Java failed to find it's own library path.  Guess wildly.
    JAVA_TMP_LDPATH=`ls -d $JAVA_HOME/jre/lib/*/client`
    JAVA_TMP_LDPATH="${JAVA_TMP_LDPATH} `ls -d $JAVA_HOME/jre/lib/*/server`"
    ## Add some paths that might work on Macs.
    JAVA_TMP_LDPATH="${JAVA_TMP_LDPATH} ${JAVA_HOME}/../Libraries ${JAVA_HOME}/Libraries"
    ## Add some paths that might work on MinGW
    JAVA_TMP_LDPATH="${JAVA_TMP_LDPATH} ${JAVA_HOME}/bin/client ${JAVA_HOME}/bin/server"
    for dir in $JAVA_TMP_LDPATH; do
      if test -f "$dir/$jvmlib"; then
        JAVA_LDPATH=$dir
        break
      fi
    done
  fi

  ## Verify value passed in option --with-java-libdir
  if test -n "$JAVA_LDPATH"; then
    if test -f "${JAVA_LDPATH}/$jvmlib"; then
      :  # libjvm found
    else
      JAVA_LDPATH=""
    fi
  fi

  if test -z "$JAVA_LDPATH"; then
    AC_MSG_RESULT([not found])
    warn_java="Library $jvmlib not found.  Octave will not be able to call Java methods."
    break
  else
    AC_MSG_RESULT([$JAVA_LDPATH])
  fi

  AC_MSG_CHECKING([for include file <jni.h>])

  ## Java and JVM found.  Set up flags.
  case $host_os in
    darwin*)
      ## Sneak the -framework flag into mkoctfile via LDFLAGS
      LDFLAGS="$LDFLAGS -framework JavaVM"
      ## According to: http://developer.apple.com/unix/crossplatform.html
      ## one must explicitly set the include path.
      ## Unfortunately, the include path keeps moving around.
      if test -n "$JAVA_CPPFLAGS"; then
        JAVA_CPPFLAGS="-I${JAVA_CPPFLAGS}"
      else
        JAVA_CPPFLAGS="-I${JAVA_HOME}/include -I/System/Library/Frameworks/JavaVM.framework/Home/include -I/System/Library/Frameworks/JavaVM.framework/Versions/CurrentJDK/Headers -I/System/Library/Frameworks/JavaVM.framework/Versions/Current/Headers"
      fi
      JAVA_LIBS="-framework JavaVM"
    ;;
    *)
      if test -n "$JAVA_CPPFLAGS"; then
        JAVA_CPPFLAGS="-I${JAVA_CPPFLAGS} -I${JAVA_CPPFLAGS}/linux"
      else
        JAVA_CPPFLAGS="-I${JAVA_HOME}/include -I${JAVA_HOME}/include/linux"
      fi
    ;;
  esac

  ## Verify jni.h include file exists.
  JNI_PATH=`echo $JAVA_CPPFLAGS | $SED -e 's/-I//g'`
  have_jni=no
  for dir in $JNI_PATH; do
    if test -f "${dir}/jni.h"; then have_jni=yes; break; fi
  done
  if test $have_jni = yes; then
    AC_MSG_RESULT([$dir])
  else
    AC_MSG_RESULT([not found])
    warn_java="Include file <jni.h> not found.  Octave will not be able to call Java methods."
    break
  fi

  ## Passed all configuration tests.  A workable Java installation was found.
  build_java=yes
  AC_DEFINE(HAVE_JAVA, 1,
    [Define to 1 if Java is available and is at least version 1.5])
  break
done
if test -n "$warn_java"; then
  OCTAVE_CONFIGURE_WARNING([warn_java])
fi

AM_CONDITIONAL([AMCOND_HAVE_JAVA], [test $build_java = yes])
AC_SUBST(JAVA)
AC_SUBST(JAVAC)
AC_SUBST(JAR)
AC_SUBST(JAVA_CPPFLAGS)
AC_SUBST(JAVA_LIBS)
AC_DEFINE_UNQUOTED([JAVA_HOME], ["$JAVA_HOME"], [Java home (top-level installation dir)])
AC_DEFINE_UNQUOTED([JAVA_LDPATH], ["$JAVA_LDPATH"], [Java library path (libjvm)])

### GUI/Qt related tests.

QT_CPPFLAGS=
QT_LDFLAGS=
QT_LIBS=
win32_terminal=no
build_gui=yes
AC_ARG_ENABLE([gui],
  [AS_HELP_STRING([--disable-gui], [don't build the GUI])],
  [if test "$enableval" = no; then build_gui=no; fi], [])

if test -z "$OPENGL_LIBS"; then
  build_gui=no
  if test $check_opengl = yes; then
    warn_gui="OpenGL libs (GL and GLU) not found -- disabling GUI"
  else
    warn_gui="--without-opengl was specified -- disabling GUI"
  fi
  OCTAVE_CONFIGURE_WARNING([warn_gui])
fi

if test $build_gui = yes; then

  warn_gui=""
  ## Check for Qt libraries
  QT_MODULES="QtCore QtGui QtNetwork QtOpenGL"
  PKG_CHECK_MODULES(QT, [$QT_MODULES],
    [],
    [warn_gui="Qt libraries not found -- disabling GUI"
     build_gui=no])

  if test $build_gui = yes; then
    ## Retrieve Qt compilation and linker flags
    QT_CPPFLAGS="`$PKG_CONFIG --cflags-only-I $QT_MODULES`"
    QT_LDFLAGS="`$PKG_CONFIG --libs-only-L $QT_MODULES`"
    QT_LIBS="`$PKG_CONFIG --libs-only-l $QT_MODULES`"

    case $host_os in
      *darwin*)
        ## Qt might be installed in framework
        if test -z "$QT_LIBS"; then
          QT_LDFLAGS="`$PKG_CONFIG --libs-only-other $QT_MODULES | tr ' ' '\n' | $GREP -e '-F' | uniq | tr '\n' ' '`"
          QT_LIBS="`$PKG_CONFIG --libs-only-other $QT_MODULES | tr ' ' '\n' | $GREP -v -e '-F' | uniq | tr '\n' ' '`"
          ## Enabling link_all_deps works around libtool's imperfect handling
          ## of the -F flag
          AM_CONDITIONAL([AMCOND_LINK_ALL_DEPS],
                         [test $link_all_deps = yes || test -n "$QT_LDFLAGS"])
        fi
      ;;
    esac

    ## Check for Qt4
    if ! `$PKG_CONFIG --atleast-version=4.0.0 QtCore`; then
      warn_gui="Qt >= 4.0.0 not found -- disabling GUI"
      build_gui=no
    fi
  fi

  if test $build_gui = yes; then
    AC_CHECK_TOOLS(MOC, [moc-qt5 moc-qt4 moc])
    AC_CHECK_TOOLS(UIC, [uic-qt5 uic-qt4 uic])
    AC_CHECK_TOOLS(RCC, [rcc-qt5 rcc-qt4 rcc])
    AC_CHECK_TOOLS(LRELEASE, [lrelease-qt5 lrelease-qt4 lrelease])
    if test -n "$MOC" && test -n "$UIC" && test -n "$RCC" && test -n "$LRELEASE"; then
      AC_DEFINE(HAVE_QT, 1,
        [Define to 1 if Qt is available (libraries, developer header files, utility programs (moc, uic, rcc, and lrelease))])
    else
      warn_gui="Qt utility programs moc, uic, rcc, and lrelease not found -- disabling GUI"
      build_gui=no
    fi
  fi

  if test $build_gui = yes; then
    OCTAVE_CHECK_FUNC_QABSTRACTITEMMODEL_BEGINRESETMODEL
    if test $octave_cv_func_qabstractitemmodel_beginresetmodel = no; then
      warn_gui="QAbstractItemModel::beginResetModel() not found -- disabling GUI"
      build_gui=no
    fi
  fi

  if test $build_gui = yes; then
    OCTAVE_CHECK_QFONT_MONOSPACE
    OCTAVE_CHECK_QFONT_FORCE_INTEGER_METRICS
    OCTAVE_CHECK_FUNC_SETPLACEHOLDERTEXT
    OCTAVE_CHECK_FUNC_QTABWIDGET_SETMOVABLE
    OCTAVE_CHECK_FUNC_QSCI_FINDSELECTION
  fi

  if test $build_gui = yes; then
    ## Check for Qscintilla library which is used in the GUI editor.
    AC_CACHE_CHECK([whether Qscintilla library is installed],
      [octave_cv_lib_qscintilla],
      [save_CPPFLAGS="$CPPFLAGS"
      save_LDFLAGS="$LDFLAGS"
      save_LIBS="$LIBS"
      CPPFLAGS="$QT_CPPFLAGS $CPPFLAGS"
      LDFLAGS="$QT_LDFLAGS $LDFLAGS"
      LIBS="$QT_LIBS -lqscintilla2"
      AC_LANG_PUSH(C++)
      AC_LINK_IFELSE([AC_LANG_PROGRAM([[
        #include <Qsci/qscilexersql.h>
        ]], [[
        QsciLexerSQL sqlLexer(0);
        ]])],
        octave_cv_lib_qscintilla=yes,
        octave_cv_lib_qscintilla=no)
      CPPFLAGS="$save_CPPFLAGS"
      LDFLAGS="$save_LDFLAGS"
      LIBS="$save_LIBS"
      AC_LANG_POP([C++])
    ])
    if test $octave_cv_lib_qscintilla = no; then
      warn_gui_editor="Qscintilla library not found -- disabling built-in GUI editor"
      OCTAVE_CONFIGURE_WARNING([warn_gui_editor])
    else
      ## Let's assume Qscintilla library is at the same location as
      ## other regular Qt libraries.
      QT_LIBS="$QT_LIBS -lqscintilla2"
      OCTAVE_CHECK_VERSION_2_6_0
      AC_DEFINE(HAVE_QSCINTILLA, 1,
        [Define to 1 if the QScintilla library and header files are available])

      save_CPPFLAGS="$CPPFLAGS"
      CPPFLAGS="$QT_CPPFLAGS $CPPFLAGS"
      AC_LANG_PUSH(C++)
      AC_CHECK_HEADERS([Qsci/qscilexeroctave.h Qsci/qscilexermatlab.h])
      AC_LANG_POP(C++)
      CPPFLAGS="$save_CPPFLAGS"
    fi

    AC_CHECK_FUNCS([setlocale], [],
      [warn_gui="setlocale not found -- disabling GUI"
       build_gui=no])

    if test $build_gui = yes; then
      case $host_os in
        mingw* | msdosmsvc*)
          AC_CHECK_FUNCS([setvbuf], [win32_terminal=yes],
            [warn_gui="setvbuf not found -- disabling GUI"
             build_gui=no])
        ;;
        *)
          AC_CHECK_HEADERS([pty.h libutil.h util.h])
          AC_SEARCH_LIBS([openpty], [util],
            [AC_DEFINE(HAVE_OPENPTY, [], [Define whether openpty exists])])
          AC_CHECK_FUNCS([chmod chown ftruncate mmap munmap], [],
            [AC_MSG_ERROR([At least one of chmod, chown, ftruncate, mmap, and munmap not found -- disabling GUI])
             build_gui=no])
        ;;
      esac
    fi
  fi

  if test -n "$warn_gui"; then
    OCTAVE_CONFIGURE_WARNING([warn_gui])
  fi
fi

AM_CONDITIONAL([AMCOND_BUILD_GUI], [test $build_gui = yes])
AM_CONDITIONAL([AMCOND_HAVE_QSCINTILLA], [test "$octave_cv_lib_qscintilla" = yes])
AM_CONDITIONAL([WIN32_TERMINAL], [test $win32_terminal = yes])
AC_SUBST(QT_CPPFLAGS)
AC_SUBST(QT_LDFLAGS)
AC_SUBST(QT_LIBS)

### Run configure in subdirectories.

export CC
export CXX
export F77

AH_BOTTOM([#include "oct-conf-post.h"])

### Make all AC_DEFINES available to testif feature of test.m function.
### This must reside at the bottom of configure.ac after all AC_DEFINES
### have been made.

AC_OUTPUT_MAKE_DEFS

### Do the substitutions in all the Makefiles.

AC_SUBST(ac_config_files)
AC_SUBST(ac_config_headers)

AC_CONFIG_FILES([
  oct-conf-post.h:oct-conf-post.in.h
  Makefile
  doc/Makefile
  doc/doxyhtml/Makefile
  doc/doxyhtml/Doxyfile
  doc/interpreter/Makefile
  doc/liboctave/Makefile
  doc/refcard/Makefile
  etc/icons/Makefile
  examples/Makefile
  libgnu/Makefile
  libgui/Makefile
  libinterp/Makefile
  liboctave/Makefile
  liboctave/cruft/Makefile
  liboctave/cruft/mkf77def
  scripts/Makefile
  src/Makefile
  test/Makefile])

AC_OUTPUT

### Print a summary so that important information isn't missed.

AC_MSG_NOTICE([

Octave is now configured for $canonical_host_type

  Source directory:            $srcdir
  Installation prefix:         $prefix
  C compiler:                  $CC $XTRA_CFLAGS $WARN_CFLAGS $CFLAGS
  C++ compiler:                $CXX $XTRA_CXXFLAGS $WARN_CXXFLAGS $CXXFLAGS
  Fortran compiler:            $F77 $FFLAGS
  Fortran libraries:           $FLIBS
  Lex libraries:               $LEXLIB
  LIBS:                        $LIBS

  AMD CPPFLAGS:                $AMD_CPPFLAGS
  AMD LDFLAGS:                 $AMD_LDFLAGS
  AMD libraries:               $AMD_LIBS
  ARPACK CPPFLAGS:             $ARPACK_CPPFLAGS
  ARPACK LDFLAGS:              $ARPACK_LDFLAGS
  ARPACK libraries:            $ARPACK_LIBS
  BLAS libraries:              $BLAS_LIBS
  CAMD CPPFLAGS:               $CAMD_CPPFLAGS
  CAMD LDFLAGS:                $CAMD_LDFLAGS
  CAMD libraries:              $CAMD_LIBS
  CARBON libraries:            $CARBON_LIBS
  CCOLAMD CPPFLAGS:            $CCOLAMD_CPPFLAGS
  CCOLAMD LDFLAGS:             $CCOLAMD_LDFLAGS
  CCOLAMD libraries:           $CCOLAMD_LIBS
  CHOLMOD CPPFLAGS:            $CHOLMOD_CPPFLAGS
  CHOLMOD LDFLAGS:             $CHOLMOD_LDFLAGS
  CHOLMOD libraries:           $CHOLMOD_LIBS
  COLAMD CPPFLAGS:             $COLAMD_CPPFLAGS
  COLAMD LDFLAGS:              $COLAMD_LDFLAGS
  COLAMD libraries:            $COLAMD_LIBS
  CURL CPPFLAGS:               $CURL_CPPFLAGS
  CURL LDFLAGS:                $CURL_LDFLAGS
  CURL libraries:              $CURL_LIBS
  CXSPARSE CPPFLAGS:           $CXSPARSE_CPPFLAGS
  CXSPARSE LDFLAGS:            $CXSPARSE_LDFLAGS
  CXSPARSE libraries:          $CXSPARSE_LIBS
  DL libraries:                $DL_LIBS
  FFTW3 CPPFLAGS:              $FFTW3_CPPFLAGS
  FFTW3 LDFLAGS:               $FFTW3_LDFLAGS
  FFTW3 libraries:             $FFTW3_LIBS
  FFTW3F CPPFLAGS:             $FFTW3F_CPPFLAGS
  FFTW3F LDFLAGS:              $FFTW3F_LDFLAGS
  FFTW3F libraries:            $FFTW3F_LIBS
  fontconfig CFLAGS:           $FONTCONFIG_CFLAGS
  fontconfig libraries:        $FONTCONFIG_LIBS
  FreeType2 CFLAGS:            $FT2_CFLAGS
  FreeType2 libraries:         $FT2_LIBS
  GLPK CPPFLAGS:               $GLPK_CPPFLAGS
  GLPK LDFLAGS:                $GLPK_LDFLAGS
  GLPK libraries:              $GLPK_LIBS
  graphics CFLAGS:             $GRAPHICS_CFLAGS
  graphics libraries:          $GRAPHICS_LIBS
  HDF5 CPPFLAGS:               $HDF5_CPPFLAGS
  HDF5 LDFLAGS:                $HDF5_LDFLAGS
  HDF5 libraries:              $HDF5_LIBS
  Java home:                   $JAVA_HOME
  Java JVM path:               $JAVA_LDPATH
  Java CPPFLAGS:               $JAVA_CPPFLAGS
  Java libraries:              $JAVA_LIBS
  LAPACK libraries:            $LAPACK_LIBS
  LLVM CPPFLAGS:               $LLVM_CPPFLAGS
  LLVM LDFLAGS:                $LLVM_LDFLAGS
  LLVM libraries:              $LLVM_LIBS
  Magick++ CPPFLAGS:           $MAGICK_CPPFLAGS
  Magick++ LDFLAGS:            $MAGICK_LDFLAGS
  Magick++ libraries:          $MAGICK_LIBS
  OPENGL libraries:            $OPENGL_LIBS
  PCRE CPPFLAGS:               $PCRE_CPPFLAGS
  PCRE libraries:              $PCRE_LIBS
  PTHREAD flags:               $PTHREAD_CFLAGS
  PTHREAD libraries:           $PTHREAD_LIBS
  QHULL CPPFLAGS:              $QHULL_CPPFLAGS
  QHULL LDFLAGS:               $QHULL_LDFLAGS
  QHULL libraries:             $QHULL_LIBS
  QRUPDATE CPPFLAGS:           $QRUPDATE_CPPFLAGS
  QRUPDATE LDFLAGS:            $QRUPDATE_LDFLAGS
  QRUPDATE libraries:          $QRUPDATE_LIBS
  Qt CPPFLAGS:                 $QT_CPPFLAGS
  Qt LDFLAGS:                  $QT_LDFLAGS
  Qt libraries:                $QT_LIBS
  READLINE libraries:          $READLINE_LIBS
  TERM libraries:              $TERM_LIBS
  UMFPACK CPPFLAGS:            $UMFPACK_CPPFLAGS
  UMFPACK LDFLAGS:             $UMFPACK_LDFLAGS
  UMFPACK libraries:           $UMFPACK_LIBS
  X11 include flags:           $X11_INCFLAGS
  X11 libraries:               $X11_LIBS
  Z CPPFLAGS:                  $Z_CPPFLAGS
  Z LDFLAGS:                   $Z_LDFLAGS
  Z libraries:                 $Z_LIBS

  Default pager:               $DEFAULT_PAGER
  gnuplot:                     $GNUPLOT

  Build Octave GUI:                   $build_gui
  JIT compiler for loops:             $build_jit
  Build Java interface:               $build_java
  Do internal array bounds checking:  $BOUNDS_CHECKING
  Use octave_allocator:               $USE_OCTAVE_ALLOCATOR
  Build static libraries:             $STATIC_LIBS
  Build shared libraries:             $SHARED_LIBS
  Dynamic Linking:                    $ENABLE_DYNAMIC_LINKING $DL_API_MSG
  Include support for GNU readline:   $USE_READLINE
  64-bit array dims and indexing:     $USE_64_BIT_IDX_T
])

warn_msg_printed=false

OCTAVE_CONFIGURE_WARNING_SUMMARY

if test $ENABLE_DYNAMIC_LINKING = yes; then
  if test $SHARED_LIBS = no; then
    AC_MSG_WARN([You used --enable-dl but not --enable-shared.])
    AC_MSG_WARN([Are you sure that is what you want to do?])
    warn_msg_printed=true
  fi
fi

if test $USE_64_BIT_IDX_T = yes; then
  AC_MSG_WARN([])
  AC_MSG_WARN([You used the EXPERIMENTAL --enable-64 option.])
  AC_MSG_WARN([Are you sure that is what you want to do?])
  AC_MSG_WARN([])
  AC_MSG_WARN([Your Fortran compiler must have an option to generate])
  AC_MSG_WARN([code with 8 byte signed INTEGER values.  This option])
  AC_MSG_WARN([should be specified in the F77_INTEGER_8_FLAG variable])
  AC_MSG_WARN([Make.  This should work automatically for gfortran.  If])
  AC_MSG_WARN([you use another compiler, you will need to set this])
  AC_MSG_WARN([variable on the configure command line.  You must also])
  AC_MSG_WARN([compile the ARPACK, BLAS, LAPACK, QRUPDATE, and SuiteSparse])
  AC_MSG_WARN([libraries to use 8 byte signed integers for array indexing.])
  AC_MSG_WARN([])
  warn_msg_printed=true
fi

if test $USE_OPENMP = yes; then
  AC_MSG_WARN([])
  AC_MSG_WARN([You used the EXPERIMENTAL --enable-openmp option.])
  AC_MSG_WARN([Are you sure that is what you want to do?])
  AC_MSG_WARN([])
  AC_MSG_WARN([This option enables experimental SMP multithreding])
  AC_MSG_WARN([code that has had very little testing.  There is no])
  AC_MSG_WARN([certainity that the results returned by Octave with])
  AC_MSG_WARN([this option enabled will be correct.])
  AC_MSG_WARN([])
  warn_msg_printed=true
fi

if test $native_graphics != yes; then
  AC_MSG_WARN([])
  AC_MSG_WARN([I didn't find the necessary libraries to compile native])
  AC_MSG_WARN([graphics.  It isn't necessary to have native graphics,])
  AC_MSG_WARN([but you will need to have gnuplot installed or you won't])
  AC_MSG_WARN([be able to use any of Octave's plotting commands])
  AC_MSG_WARN([])
  warn_msg_printed=true
fi

if test -n "$warn_gnuplot"; then
  if test $native_graphics = yes; then
    AC_MSG_WARN([])
    AC_MSG_WARN([I didn't find gnuplot.  Plotting commands will use the])
    AC_MSG_WARN([native graphics toolkit.])
  else
    AC_MSG_WARN([I didn't find gnuplot.  It isn't necessary to have gnuplot])
    AC_MSG_WARN([installed, but you won't be able to use any of Octave's])
    AC_MSG_WARN([plotting commands without it.])
  fi
  AC_MSG_WARN([])
  AC_MSG_WARN([If gnuplot is installed, but isn't in your path, you can])
  AC_MSG_WARN([tell Octave where to find it by using the gnuplot_binary])
  AC_MSG_WARN([function.  For example,])
  AC_MSG_WARN([])
  AC_MSG_WARN([gnuplot_binary ("/full/path/and/name/of/gnuplot/binary")])
  AC_MSG_WARN([])
  AC_MSG_WARN([at the Octave prompt.])
  AC_MSG_WARN([])
  AC_MSG_WARN([Setting default value to $GNUPLOT])
  AC_MSG_WARN([])

  warn_msg_printed=true
fi

if test $USE_ATOMIC_REFCOUNT = no; then
  AC_MSG_WARN([])
  AC_MSG_WARN([atomic reference counting disabled.])
  AC_MSG_WARN([This feature allows access to Octave data safely from])
  AC_MSG_WARN([another thread, and is required when using the GUI's Qt toolkit])
  AC_MSG_WARN([for plotting.])
  AC_MSG_WARN([])
fi
if test $USE_ATOMIC_REFCOUNT = yes; then
  if test $USE_OCTAVE_ALLOCATOR = yes; then
    AC_MSG_WARN([Using atomic reference counting.])
    AC_MSG_WARN([Thread-safe behavior is not guaranteed unless the])
    AC_MSG_WARN([octave_allocator class is also disabled.])
    AC_MSG_WARN([])
  fi
  warn_msg_printed=true
fi

if $warn_msg_printed; then
  AC_MSG_NOTICE([])
  AC_MSG_NOTICE([NOTE: Libraries or auxiliary programs may be skipped if they are])
  AC_MSG_NOTICE([NOTE: not found OR if they are missing required features on your])
  AC_MSG_NOTICE([NOTE: system. ])
fi

### End of configure.<|MERGE_RESOLUTION|>--- conflicted
+++ resolved
@@ -1,10 +1,6 @@
 dnl Process this file with autoconf to produce a configure script.
 dnl
-<<<<<<< HEAD
-dnl Copyright (C) 1993-2013 John W. Eaton
-=======
 dnl Copyright (C) 1993-2014 John W. Eaton
->>>>>>> a3ba6b1e
 ###
 ### This file is part of Octave.
 ###
