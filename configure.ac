--- conflicted
+++ resolved
@@ -2717,13 +2717,8 @@
   oct-conf-post.h:oct-conf-post.in.h
   Makefile 
   doc/Makefile
-<<<<<<< HEAD
-  doc/doxyhtml/Makefile
-=======
-  doc/faq/Makefile
   doc/doxyhtml/Makefile
   doc/doxyhtml/Doxyfile
->>>>>>> ea416761
   doc/icons/Makefile
   doc/interpreter/Makefile
   doc/liboctave/Makefile
