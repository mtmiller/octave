dnl Process this file with autoconf to produce a configure script.
dnl
dnl Copyright (C) 1993-2017 John W. Eaton
###
### This file is part of Octave.
###
### Octave is free software; you can redistribute it and/or modify it
### under the terms of the GNU General Public License as published by
### the Free Software Foundation; either version 3 of the License, or
### (at your option) any later version.
###
### Octave is distributed in the hope that it will be useful, but
### WITHOUT ANY WARRANTY; without even the implied warranty of
### MERCHANTABILITY or FITNESS FOR A PARTICULAR PURPOSE.  See the
### GNU General Public License for more details.
###
### You should have received a copy of the GNU General Public License
### along with Octave; see the file COPYING.  If not, see
### <http://www.gnu.org/licenses/>.

AC_PREREQ([2.65])
AC_INIT([GNU Octave], [4.3.0+], [http://octave.org/bugs.html], [octave])

dnl Note that the version number is duplicated here and in AC_INIT
dnl because AC_INIT requires it to be static, not computed from
dnl shell variables.
OCTAVE_MAJOR_VERSION=4
OCTAVE_MINOR_VERSION=3
OCTAVE_PATCH_VERSION=0+

dnl PACKAGE_VERSION is set by the AC_INIT VERSION arg
OCTAVE_VERSION="$PACKAGE_VERSION"

OCTAVE_COPYRIGHT="Copyright (C) 2016 John W. Eaton and others."

OCTAVE_RELEASE_DATE="2016-11-13"

## The "API version" is used as a way of checking that interfaces in the
## liboctave and libinterp libraries haven't changed in a backwardly
## incompatible way when loading .oct files.  A better way to do that is
## with library versioning, but not all systems support that.
## NOTE: This macro will be removed in a future version of Octave.  If
## you insist on checking for features using a version number, use the
## OCTAVE_MAJOR_VERSION, OCTAVE_MINOR_VERSION, and
## OCTAVE_PATCH_VERSION macros instead.
## FIXME: Since we also set libtool versions for liboctave and
## libinterp, perhaps we should be computing the "api version" from
## those versions numbers in some way instead of setting it
## independently here.
OCTAVE_API_VERSION="api-v51"

AC_SUBST(OCTAVE_MAJOR_VERSION)
AC_SUBST(OCTAVE_MINOR_VERSION)
AC_SUBST(OCTAVE_PATCH_VERSION)
AC_SUBST(OCTAVE_VERSION)
AC_SUBST(OCTAVE_COPYRIGHT)
AC_SUBST(OCTAVE_RELEASE_DATE)
AC_SUBST(OCTAVE_API_VERSION)

dnl FIXME: We should auto-insert the Mercurial changeset ID into the
dnl        AC_REVISION field whenever configure.ac is modified.
dnl AC_REVISION($Revision: 1.603 $)
AC_CONFIG_SRCDIR([libinterp/octave.cc])
AC_CONFIG_HEADERS([config.h:config.in.h])
AC_CONFIG_AUX_DIR([build-aux])
AC_CONFIG_MACRO_DIR([m4])

<<<<<<< HEAD
AM_INIT_AUTOMAKE([1.14 foreign -Wno-portability -Wno-override tar-ustar subdir-objects dist-lzip])
=======
AM_INIT_AUTOMAKE([1.11 foreign -Wno-portability -Wno-override tar-ustar subdir-objects dist-lzip dist-xz])
>>>>>>> 34b721ed

## Add the option to enable silent rules and make silent rules the
## default behavior.  Available since Automake 1.11 and included by
## default starting with Automake 1.13.
AM_SILENT_RULES([yes])

OCTAVE_CANONICAL_HOST

AC_DEFINE(OCTAVE_SOURCE, 1, [Define to 1 if this is Octave.])

AC_USE_SYSTEM_EXTENSIONS

### Make configure args available for other uses.

config_opts=$ac_configure_args
AC_SUBST(config_opts)

## Set default file locations.

## Where to install and expect libraries like liboctave.a, liboctinterp.a,
## and other architecture-dependent data.
OCTAVE_SET_DEFAULT([octlibdir], '${libdir}/octave/${version}')

## Where to put executables to be run by Octave rather than
## the user.  This path usually includes the Octave version
## and configuration name, so that multiple configurations
## for multiple versions of Octave may be installed at once.
OCTAVE_SET_DEFAULT([archlibdir],
  '${libexecdir}/octave/${version}/exec/${canonical_host_type}')

## Where to put executables to be run by Octave rather than by the
## user that are specific to this site.
OCTAVE_SET_DEFAULT([localarchlibdir],
  '${libexecdir}/octave/site/exec/${canonical_host_type}')

OCTAVE_SET_DEFAULT([localapiarchlibdir],
  '${libexecdir}/octave/${api_version}/site/exec/${canonical_host_type}')

OCTAVE_SET_DEFAULT([localverarchlibdir],
  '${libexecdir}/octave/${version}/site/exec/${canonical_host_type}')

## Where to put object files that will by dynamically loaded.
## This path usually includes the Octave version and configuration
## name, so that multiple configurations for multiple versions of
## Octave may be installed at once.
OCTAVE_SET_DEFAULT([octfiledir],
  '${libdir}/octave/${version}/oct/${canonical_host_type}')

## Directories Octave should search for object files that will be
## dynamically loaded and that are specific to this site
## (i.e. customizations), before consulting ${octfiledir}.  This should
## be a colon-separated list of directories.
OCTAVE_SET_DEFAULT([localoctfiledir],
  '${libdir}/octave/site/oct/${canonical_host_type}')

OCTAVE_SET_DEFAULT([localapioctfiledir],
  '${libdir}/octave/site/oct/${api_version}/${canonical_host_type}')

OCTAVE_SET_DEFAULT([localveroctfiledir],
  '${libdir}/octave/${version}/site/oct/${canonical_host_type}')

## Where to install Octave's include files.
OCTAVE_SET_DEFAULT([octincludedir], '${includedir}/octave-${version}/octave')

## Where to install the function file distributed with
## Octave.  This includes the Octave version, so that the
## function files for different versions of Octave will install
## themselves in separate directories.
OCTAVE_SET_DEFAULT([fcnfiledir], '${datadir}/octave/${version}/m')

## Directories Octave should search for function files specific
## to this site (i.e. customizations), before consulting
## ${fcnfiledir}.  This should be a colon-separated list of
## directories.
OCTAVE_SET_DEFAULT([localfcnfiledir], '${datadir}/octave/site/m')

OCTAVE_SET_DEFAULT([localapifcnfiledir],
  '${datadir}/octave/site/${api_version}/m')

OCTAVE_SET_DEFAULT([localverfcnfiledir], '${datadir}/octave/${version}/site/m')

## Where to install and expect extra files like NEWS and doc-cache.
OCTAVE_SET_DEFAULT([octetcdir], '${datadir}/octave/${version}/etc')

## Where to install and expect the language files for the gui.
OCTAVE_SET_DEFAULT([octlocaledir], '${datadir}/octave/${version}/locale')

## The full path to the default doc cache file.
OCTAVE_SET_DEFAULT([doc_cache_file], '${octetcdir}/doc-cache')

## Where to install test files.
OCTAVE_SET_DEFAULT([octtestsdir], '${octetcdir}/tests')

## The full path to the default texi macros file.
OCTAVE_SET_DEFAULT([texi_macros_file], '${octetcdir}/macros.texi')

## Where Octave will search to find image files.
OCTAVE_SET_DEFAULT([imagedir], '${datadir}/octave/${version}/imagelib')

## Where Octave will search for example data files shipped with distribution.
OCTAVE_SET_DEFAULT([octdatadir], '${datadir}/octave/${version}/data')

## Where Octave will look for startup files
OCTAVE_SET_DEFAULT([startupfiledir], ['${fcnfiledir}/startup'])
OCTAVE_SET_DEFAULT([localstartupfiledir], ['${localfcnfiledir}/startup'])

OCTAVE_SET_DEFAULT([man1dir], '${mandir}/man1')

OCTAVE_SET_DEFAULT([man1ext], '.1')

OCTAVE_SET_DEFAULT([infofile], '${infodir}/octave.info')

### Check for programs used in building, installing, and running Octave.

## Programs used in configuring Octave.
## Find pkg-config executable (sets $PKG_CONFIG)
PKG_PROG_PKG_CONFIG

## Programs used in Makefiles.
AC_PROG_AWK
AC_PROG_GREP
OCTAVE_PROG_FIND
OCTAVE_PROG_SED
OCTAVE_PROG_PERL

## Programs used to build parts of Octave.
OCTAVE_PROG_GPERF

OCTAVE_PROG_FLEX
AC_SUBST([LEX_OUTPUT_ROOT], [lex.octave_])

OCTAVE_PROG_BISON

OCTAVE_PROG_MAKEINFO
OCTAVE_PROG_TEXI2DVI
OCTAVE_PROG_TEXI2PDF

## Programs used when installing Octave.
AC_PROG_LN_S
AC_PROG_MKDIR_P

AC_PROG_INSTALL
INSTALL_SCRIPT="${INSTALL}"
AC_SUBST(INSTALL_SCRIPT)

OCTAVE_PROG_DESKTOP_FILE_INSTALL

## Programs used when running Octave
OCTAVE_PROG_GHOSTSCRIPT
OCTAVE_PROG_GNUPLOT
OCTAVE_PROG_PAGER
OCTAVE_PROG_PYTHON

## Programs used to generate icons file formats.
OCTAVE_PROG_ICOTOOL
OCTAVE_PROG_RSVG_CONVERT
AM_CONDITIONAL([AMCOND_HAVE_ICON_TOOLS],
  [test -n "$ICOTOOL" && test -n "$RSVG_CONVERT"])

### Default terminal font for the GUI
case $host_os in
  mingw* | msdosmsvc)
    DEFAULT_TERMINAL_FONT="Lucida Console"
  ;;
  *)
    DEFAULT_TERMINAL_FONT="Courier"
  ;;
esac
DEFAULT_TERMINAL_FONT_SIZE=10
AC_SUBST(DEFAULT_TERMINAL_FONT)
AC_SUBST(DEFAULT_TERMINAL_FONT_SIZE)

### Path separator.

sepchar=':'
AC_ARG_WITH([sepchar],
  [AS_HELP_STRING([--with-sepchar=<char>],
    [use <char> as the path separation character])])
case $with_sepchar in
  yes | "")
    case $host_os in
      mingw* | msdosmsvc)
        sepchar=';' ;;
    esac
  ;;
  no)
    AC_MSG_ERROR([You are required to define a path separation character])
    ;;
  *)
    sepchar=$with_sepchar
  ;;
esac
AC_SUBST(sepchar)
AC_DEFINE_UNQUOTED(SEPCHAR, ['$sepchar'],
  [Define this to be the path separator for your system, as a character constant.])
AC_DEFINE_UNQUOTED(SEPCHAR_STR, ["$sepchar"],
  [Define this to be the path separator for your system, as a string.])

### Define the path to the shell on the host system.  Most systems will
### ensure /bin/sh is the default shell so this can be safely ignored by
### almost everyone.  However, when building for Android, for example,
### this will need to be set.
SHELL_PATH=/bin/sh
AC_ARG_WITH([shell],
  [AS_HELP_STRING([--with-shell=SHELL],
    [use SHELL as the shell interpreter (default: /bin/sh)])])
case $with_shell in
  no)
    AC_MSG_ERROR([A shell interpreter is required])
  ;;
  yes | "")
  ;;
  *)
    SHELL_PATH=$with_shell
  ;;
esac
AC_DEFINE_UNQUOTED([SHELL_PATH], ["$SHELL_PATH"],
  [Define this to be the path to the shell command interpreter.])

ENABLE_HG_ID=yes
AC_ARG_ENABLE([hg-id],
  [AS_HELP_STRING([--disable-hg-id],
    [disable embedding of hg id in libraries])],
  [if test "$enableval" = no; then ENABLE_HG_ID=no; fi], [])
AM_CONDITIONAL([AMCOND_ENABLE_HG_ID], [test $ENABLE_HG_ID = yes])

### Enable bounds checking on element references within Octave's array and
### matrix classes.  This slows down some operations a bit, so it is turned off
### by default.

ENABLE_BOUNDS_CHECK=no
AC_ARG_ENABLE([bounds-check],
  [AS_HELP_STRING([--enable-bounds-check],
    [OBSOLETE: use --enable-address-sanitizer-flags instead])],
  [if test "$enableval" = yes; then ENABLE_BOUNDS_CHECK=yes; fi], [])
if test $ENABLE_BOUNDS_CHECK = yes; then
  warn_bounds_check="--enable-bounds-check is obsolete; use --enable-address-sanitizer-flags instead"
  OCTAVE_CONFIGURE_WARNING([warn_bounds_check])
fi

### Use atomic operations for internal reference counting.  This is required
### for thread-safe behavior (Qt Handles) but incurs a significant slowdown.
### Enabled by default until a higher performing solution can be found.

ENABLE_ATOMIC_REFCOUNT=yes
AC_ARG_ENABLE([atomic-refcount],
  [AS_HELP_STRING([--disable-atomic-refcount],
    [Do not use atomic operations for internal reference counting.  This option is required for thread-safe behavior as used in the GUI's Qt plotting toolkit.  Performance for CLI-only builds is improved by disabling this feature.])],
  [if test "$enableval" = no; then ENABLE_ATOMIC_REFCOUNT=no; fi], [])
if test $ENABLE_ATOMIC_REFCOUNT = yes; then
  AC_DEFINE(OCTAVE_ENABLE_ATOMIC_REFCOUNT, 1,
    [Define to 1 to use atomic operations for reference counting.])
fi

### Disable running Make in the doc directory.
### This is useful, for example, when building Octave on systems without TeX.

ENABLE_DOCS=yes
AC_ARG_ENABLE([docs],
  [AS_HELP_STRING([--disable-docs], [don't build documentation files])],
  [if test "$enableval" = no; then
     ENABLE_DOCS=no
     warn_docs="building documentation disabled; make dist will fail"
     OCTAVE_CONFIGURE_WARNING([warn_docs])
   fi], [])

### If possible, use a 64-bit integer type for array dimensions and indexing.

AC_CHECK_SIZEOF([void *])
if test $ac_cv_sizeof_void_p -ge 8; then
  ENABLE_64=yes
else
  ENABLE_64=no
fi

AC_ARG_ENABLE(64,
  [AS_HELP_STRING([--disable-64],
    [don't use 64-bit integers for array dimensions and indexing])],
  [case $enableval in
     yes) ENABLE_64=yes ;;
     no) ENABLE_64=no ;;
     *) AC_MSG_ERROR([bad value $enableval for --enable-64]) ;;
   esac])

if test $ENABLE_64 = yes; then
  if test $ac_cv_sizeof_void_p -ge 8; then
    OCTAVE_IDX_TYPE=int64_t
  else
    warn_64_bit="--enable-64 option given but pointers are less than 64-bits wide; disabling 64-bit indexing"
    OCTAVE_CONFIGURE_WARNING([warn_64_bit])
    OCTAVE_IDX_TYPE=int32_t
    ENABLE_64=no
  fi
else
  OCTAVE_IDX_TYPE=int32_t
fi

AC_SUBST(ENABLE_64)
if test $ENABLE_64 = yes; then
  octave_sizeof_octave_idx_type=8
  AC_DEFINE(OCTAVE_ENABLE_64, 1,
    [Define to 1 to use 64-bit integers for array dimensions and indexing.])
else
  octave_sizeof_octave_idx_type=4
fi

AC_DEFINE_UNQUOTED(OCTAVE_SIZEOF_IDX_TYPE, [$octave_sizeof_octave_idx_type],
  [Define to the size of the octave_idx_type (8 or 4).])

AC_SUBST(OCTAVE_IDX_TYPE)
AC_DEFINE_UNQUOTED(OCTAVE_IDX_TYPE, [$OCTAVE_IDX_TYPE],
  [Define to the type of octave_idx_type (64 or 32 bit signed integer).])

### It seems that there are some broken inline assembly functions in
### the GNU libc.  Since I'm not sure how to test whether we are using
### GNU libc, just disable them for all platforms.

AC_MSG_NOTICE([defining __NO_MATH_INLINES avoids buggy GNU libc exp function])
AC_DEFINE(__NO_MATH_INLINES, 1,
  [Define to 1 if your version of GNU libc has buggy inline assembly code for math functions like exp.])

### Determine which C++ compiler to use (we expect to find g++).

AC_PROG_CXX
AC_PROG_CXXCPP

### Determine which C compiler to use (we expect to find gcc).

AC_PROG_CC
AC_PROG_CPP
AC_PROG_GCC_TRADITIONAL

## Save and restore CFLAGS and CXXFLAGS globally.  These variables
## are for users, so we shouldn't be touching them.  Instead, we should
## set the corresponding AM_ flags (currently by way of the XTRA_ variables).
## However, for the duration of the configure script, we may set CFLAGS
## and CXXFLAGS so that subsequent tests succeed.  Temporary settings
## like this are currently done for pthreads and openmp, for example.
original_octave_configure_CFLAGS="$CFLAGS"
original_octave_configure_CXXFLAGS="$CXXFLAGS"

## Check for MSVC
have_msvc=no
case $host_os in
  msdosmsvc)
    have_msvc=yes
  ;;
  mingw*)
    AC_MSG_CHECKING([for MSVC compiler])
    AC_PREPROC_IFELSE([AC_LANG_SOURCE([[
        #if ! defined (_MSC_VER)
        #error "Not MSVC compiler"
        #endif
        ]])],
      have_msvc=yes, have_msvc=no)
    AC_MSG_RESULT([$have_msvc])
  ;;
esac

### gnulib initialization: part 1
### Must take place immediately after a compiler is determined

gl_EARLY

### Check version number when using gcc.

GCC_VERSION=
if test "$GCC" = yes; then
  AC_MSG_CHECKING([C compiler version number])
  gcc_version=`$CC -v 2>&1 | $GREP "^.*gcc version" | \
    $SED -e 's/^.*g.. version *//' -e 's/cygnus-//' -e 's/egcs-//' -e 's/ .*//'`

  AX_COMPARE_VERSION([$gcc_version], [lt], [3],
    [warn_gcc_version="gcc version $gcc_version is likely to cause problems"
     OCTAVE_CONFIGURE_WARNING([warn_gcc_version])])

  GCC_VERSION=$gcc_version
  AC_MSG_RESULT([$GCC_VERSION])
fi
AC_SUBST(GCC_VERSION)

### Check version number when using g++ .
### It might be different from the gcc version number.

GXX_VERSION=
if test "$GXX" = yes; then
  AC_MSG_CHECKING([C++ compiler version number])
  gxx_version=`$CXX -v 2>&1 | $GREP "^.*g.. version" | \
    $SED -e 's/^.*g.. version *//' -e 's/cygnus-//' -e 's/egcs-//' -e 's/ .*//'`

  AX_COMPARE_VERSION([$gxx_version], [lt], [4.1],
    [warn_gxx_version="g++ version $gxx_version is likely to cause problems"
     OCTAVE_CONFIGURE_WARNING([warn_gxx_version])])

  GXX_VERSION=$gxx_version
  AC_MSG_RESULT([$GXX_VERSION])
fi
AC_SUBST(GXX_VERSION)

OCTAVE_CHECK_BROKEN_STL_ALGO_H
AM_CONDITIONAL([AMCOND_HAVE_BROKEN_STL_ALGO_H],
  [test $octave_cv_broken_stl_algo_h = yes])

if test $octave_cv_broken_stl_algo_h = yes; then
  warn_stl_algo_h="Found nth_element broken in g++ $GXX_VERSION.  Attempting to repair by using local patched version of bits/stl_algo.h."
  OCTAVE_CONFIGURE_WARNING([warn_stl_algo_h])
fi

### Determine the compiler flag necessary to create dependencies

## Assume GCC.
INCLUDE_DEPS=yes
DEPEND_FLAGS="-M"
DEPEND_EXTRA_SED_PATTERN=""
if test "$GCC" != yes; then
  case $canonical_host_type in
    sparc-sun-solaris2* | i386-pc-solaris2*)
      DEPEND_FLAGS="-xM1"
      DEPEND_EXTRA_SED_PATTERN="-e '/\/opt\/SUNWspro/d'"
    ;;
    *-*-msdosmsvc)
    ;;
    *-*-mingw*)
      if test $have_msvc = no; then
        INCLUDE_DEPS=no
      fi
    ;;
    *)
      INCLUDE_DEPS=no
    ;;
  esac
fi
AC_SUBST(INCLUDE_DEPS)
AC_SUBST(DEPEND_FLAGS)
AC_SUBST(DEPEND_EXTRA_SED_PATTERN)

### Check for pthread library

AX_PTHREAD
## Include pthread libs and flags early in case other tests need them.
## They seem to be required for the OpenGL tests on Debian systems.
LIBS="$PTHREAD_LIBS $LIBS"
XTRA_CFLAGS="$XTRA_CFLAGS $PTHREAD_CFLAGS"
XTRA_CXXFLAGS="$XTRA_CXXFLAGS $PTHREAD_CFLAGS"
## Set these for any other tests that may require them.  They will be
## reset before output files are generated.
CFLAGS="$CFLAGS $PTHREAD_CFLAGS"
CXXFLAGS="$CXXFLAGS $PTHREAD_CFLAGS"

### Test whether the compiler supports OpenMP.  This is enabled by default
### now to allow the option of using OpenMP in loadable modules.

ENABLE_OPENMP=no
check_for_openmp=yes
AC_ARG_ENABLE([openmp],
  [AS_HELP_STRING([--disable-openmp],
    [disable OpenMP SMP multi-threading])],
  [if test "$enableval" = no; then check_for_openmp=no; fi], [])
if test $check_for_openmp = yes; then
  AC_LANG_PUSH(C)
  AX_OPENMP([XTRA_CFLAGS="$XTRA_CFLAGS $OPENMP_CFLAGS"; ENABLE_OPENMP=yes], [])
  AC_LANG_POP(C)
  AC_LANG_PUSH(C++)
  AX_OPENMP([XTRA_CXXFLAGS="$XTRA_CXXFLAGS $OPENMP_CXXFLAGS"; ENABLE_OPENMP=yes], [])
  AC_LANG_POP(C++)
fi

## Set these for any other tests that may require them.  They will be
## reset before output files are generated.
CFLAGS="$CFLAGS $OPENMP_CFLAGS"
CXXFLAGS="$CXXFLAGS $OPENMP_CXXFLAGS"

dnl Define here since it is skipped if the first argument to
dnl AX_OPENMP is not empty.
if test $ENABLE_OPENMP = yes; then
  AC_CHECK_HEADERS([omp.h])
  AC_CHECK_FUNCS([omp_get_num_threads])
  AC_DEFINE(OCTAVE_ENABLE_OPENMP, 1, [Define if OpenMP is enabled])
fi

### Start determination of shared vs. static libraries

## Use -static if compiling on Alpha OSF/1 1.3 systems.
case $canonical_host_type in
  alpha*-dec-osf1.3)
    LD_STATIC_FLAG=-static
  ;;
esac
if test -n "$LD_STATIC_FLAG"; then
  AC_MSG_NOTICE([defining LD_STATIC_FLAG to be $LD_STATIC_FLAG])
fi
AC_SUBST(LD_STATIC_FLAG)

OCTAVE_PROG_AR

ifdef([LT_INIT], [], [
  errprint([error: you must have libtool 2.2.2 or a more recent version
])
  m4exit([1])])

LT_PREREQ([2.2.2])
LT_INIT([disable-static dlopen win32-dll])

if test $enable_shared = yes; then
  SHARED_LIBS=yes
else
  SHARED_LIBS=no
fi
AC_SUBST(SHARED_LIBS)

if test $enable_static = yes; then
  STATIC_LIBS=yes
else
  STATIC_LIBS=no
fi
AC_SUBST(STATIC_LIBS)

XTRA_EXTERNAL_SH_LDFLAGS=
if test $have_msvc = yes; then
  FLIBS="$FLIBS -lkernel32"
  XTRA_EXTERNAL_SH_LDFLAGS="-Wl,external/external.def"
fi
AC_SUBST(XTRA_EXTERNAL_SH_LDFLAGS)

### Enable dynamic linking.  --enable-shared implies this, so
### --enable-dl is only need if you are only building static libraries
### and want to try dynamic linking too (works on some systems, for
### example, OS X and Windows).

AC_ARG_ENABLE([dl],
  [AS_HELP_STRING([--disable-dl],
    [disable loading of dynamically linked modules])],
  [case $enableval in
     yes) ENABLE_DYNAMIC_LINKING=yes ;;
     no) ENABLE_DYNAMIC_LINKING=no ;;
     *) AC_MSG_ERROR([bad value $enableval for --enable-dl]) ;;
   esac],
  [ENABLE_DYNAMIC_LINKING=no])

if test $STATIC_LIBS = no && test $SHARED_LIBS = no; then
  AC_MSG_ERROR([You can't disable building both static AND shared libraries!])
fi

CPICFLAG=-fPIC
CXXPICFLAG=-fPIC
FPICFLAG=-fPIC
SH_LD="${CXX}"
SH_LDFLAGS=-shared
DL_LD="${SH_LD}"
DL_LDFLAGS="${SH_LDFLAGS}"
MKOCTFILE_DL_LDFLAGS="${DL_LDFLAGS}"
NO_OCT_FILE_STRIP=false
TEMPLATE_AR="${AR}"
TEMPLATE_ARFLAGS="$ARFLAGS"
EXTERNAL_DLL_DEFS=
OCTAVE_DLL_DEFS=
OCTINTERP_DLL_DEFS=
OCTGUI_DLL_DEFS=
OCTGRAPHICS_DLL_DEFS=
library_path_var=LD_LIBRARY_PATH
ldpreloadsep=" "
case $canonical_host_type in
  *-*-386bsd* | *-*-netbsd*)
    SH_LD=ld
    SH_LDFLAGS=-Bshareable
  ;;
  *-*-openbsd*)
    SH_LDFLAGS="-shared -fPIC"
  ;;
  *-*-freebsd*)
    SH_LDFLAGS="-shared -Wl,-x"
  ;;
  alpha*-dec-osf*)
    CPICFLAG=
    CXXPICFLAG=
    FPICFLAG=
    SH_LDFLAGS="-shared -Wl,-expect_unresolved -Wl,'*'"
  ;;
  *-*-darwin*)
    DL_LDFLAGS="-bundle -bundle_loader ${ac_top_build_prefix}libinterp/octave ${LDFLAGS}"
    ## Contains variables that are defined and undefined at this point, so use
    ## appropriate quoting to defer expansion of ${bindir} and ${version}.
    MKOCTFILE_DL_LDFLAGS='-bundle -bundle_loader ${bindir}/octave-${version}'"${EXEEXT}"
    SH_LDFLAGS="-dynamiclib -single_module ${LDFLAGS}"
    case $canonical_host_type in
      powerpc-*)
        CXXPICFLAG=
        CPICFLAG=
        FPICFLAG=
      ;;
    esac
    NO_OCT_FILE_STRIP=true
    library_path_var=DYLD_LIBRARY_PATH
  ;;
  *-*-cygwin*)
    CPICFLAG=
    CXXPICFLAG=
    FPICFLAG=
    DL_LDFLAGS="-shared -Wl,--export-all-symbols -Wl,--enable-auto-import -Wl,--enable-runtime-pseudo-reloc"
    SH_LDFLAGS="-shared -Wl,--export-all-symbols -Wl,--enable-auto-import -Wl,--enable-auto-image-base"
    ldpreloadsep=":"
  ;;
  *-*-mingw*)
    if test $have_msvc = yes; then
      DL_LDFLAGS="-shared"
      CPICFLAG=
      CXXPICFLAG=
      FPICFLAG=
      SH_LDFLAGS="-shared"
      if test -n "`echo $CFLAGS | $GREP -e '-g'`" || test -n "`echo $CXXFLAGS | $GREP -e '-g'`"; then
        DL_LDFLAGS="$DL_LDFLAGS -g"
        SH_LDFLAGS="$SH_LDFLAGS -g"
      fi
      NO_OCT_FILE_STRIP=true
      library_path_var=PATH
      ## Extra compilation flags.
      EXTERNAL_DLL_DEFS="-DEXTERNAL_DLL"
      OCTAVE_DLL_DEFS="-DOCTAVE_DLL"
      OCTINTERP_DLL_DEFS="-DOCTINTERP_DLL"
      OCTGUI_DLL_DEFS="-DOCTGUI_DLL"
      OCTGRAPHICS_DLL_DEFS="-DOCTGRAPHICS_DLL"
    else
      CPICFLAG=
      CXXPICFLAG=
      FPICFLAG=
      DL_LDFLAGS="-shared -Wl,--export-all-symbols -Wl,--enable-auto-import -Wl,--enable-runtime-pseudo-reloc"
      SH_LDFLAGS="-shared -Wl,--export-all-symbols -Wl,--enable-auto-import -Wl,--enable-auto-image-base"
      library_path_var=PATH
    fi
  ;;

  *-*-msdosmsvc)
    DL_LDFLAGS="-shared"
    CPICFLAG=
    CXXPICFLAG=
    FPICFLAG=
    SH_LDFLAGS="-shared"
    if test -n "`echo $CFLAGS | $GREP -e '-g'`" || test -n "`echo $CXXFLAGS | $GREP -e '-g'`"; then
      DL_LDFLAGS="$DL_LDFLAGS -g"
      SH_LDFLAGS="$SH_LDFLAGS -g"
    fi
    NO_OCT_FILE_STRIP=true
    library_path_var=PATH
    ## Extra compilation flags.
    EXTERNAL_DLL_DEFS="-DEXTERNAL_DLL"
    OCTAVE_DLL_DEFS="-DOCTAVE_DLL"
    OCTGUI_DLL_DEFS="-DOCTGUI_DLL"
    OCTGRAPHICS_DLL_DEFS="-DOCTGRAPHICS_DLL"
  ;;
  *-*-linux* | *-*-gnu*)
    MKOCTFILE_DL_LDFLAGS="-shared -Wl,-Bsymbolic"
  ;;
  i[[3456]]86-*-sco3.2v5*)
    SH_LDFLAGS=-G
  ;;
  rs6000-ibm-aix* | powerpc-ibm-aix*)
    CPICFLAG=
    CXXPICFLAG=
    FPICFLAG=
    library_path_var=LIBPATH
  ;;
  hppa*-hp-hpux*)
    if test $ac_cv_f77_compiler_gnu = yes; then
      FPICFLAG=-fPIC
    else
      FPICFLAG=+Z
    fi
    SH_LDFLAGS="-shared -fPIC"
    library_path_var=SHLIB_PATH
  ;;
  ia64*-hp-hpux*)
    if test $ac_cv_f77_compiler_gnu = yes; then
      FPICFLAG=-fPIC
    else
      FPICFLAG=+Z
    fi
    SH_LDFLAGS="-shared -fPIC"
  ;;
  *-sgi-*)
    CPICFLAG=
    CXXPICFLAG=
    FPICFLAG=
  ;;
  sparc-sun-sunos4*)
    if test $ac_cv_f77_compiler_gnu = yes; then
      FPICFLAG=-fPIC
    else
      FPICFLAG=-PIC
    fi
    SH_LD=ld
    SH_LDFLAGS="-assert nodefinitions"
  ;;
  sparc-sun-solaris2* | i386-pc-solaris2*)
    if test $ac_cv_f77_compiler_gnu = yes; then
      FPICFLAG=-fPIC
    else
      FPICFLAG=-KPIC
    fi
    if test "$GCC" = yes; then
      CPICFLAG=-fPIC
    else
      CPICFLAG=-KPIC
    fi
    if test "$GXX" = yes; then
      CXXPICFLAG=-fPIC
      SH_LDFLAGS=-shared
    else
      CXXPICFLAG=-KPIC
      SH_LDFLAGS=-G
    fi
    ## Template closures in archive libraries need a different mechanism.
    if test "$GXX" != yes; then
      TEMPLATE_AR="${CXX}"
      TEMPLATE_ARFLAGS="-xar -o"
    fi
  ;;
esac

AC_MSG_NOTICE([defining FPICFLAG to be $FPICFLAG])
AC_MSG_NOTICE([defining CPICFLAG to be $CPICFLAG])
AC_MSG_NOTICE([defining CXXPICFLAG to be $CXXPICFLAG])
AC_MSG_NOTICE([defining SH_LD to be $SH_LD])
AC_MSG_NOTICE([defining SH_LDFLAGS to be $SH_LDFLAGS])
AC_MSG_NOTICE([defining DL_LD to be $DL_LD])
AC_MSG_NOTICE([defining DL_LDFLAGS to be $DL_LDFLAGS])
AC_MSG_NOTICE([defining MKOCTFILE_DL_LDFLAGS to be $MKOCTFILE_DL_LDFLAGS])
AC_MSG_NOTICE([defining NO_OCT_FILE_STRIP to be $NO_OCT_FILE_STRIP])
AC_MSG_NOTICE([defining TEMPLATE_AR to be $TEMPLATE_AR])
AC_MSG_NOTICE([defining TEMPLATE_ARFLAGS to be $TEMPLATE_ARFLAGS])
AC_MSG_NOTICE([defining EXTERNAL_DLL_DEFS to be $EXTERNAL_DLL_DEFS])
AC_MSG_NOTICE([defining OCTAVE_DLL_DEFS to be $OCTAVE_DLL_DEFS])
AC_MSG_NOTICE([defining OCTINTERP_DLL_DEFS to be $OCTINTERP_DLL_DEFS])
AC_MSG_NOTICE([defining OCTGUI_DLL_DEFS to be $OCTGUI_DLL_DEFS])
AC_MSG_NOTICE([defining OCTGRAPHICS_DLL_DEFS to be $OCTGRAPHICS_DLL_DEFS])
AC_MSG_NOTICE([defining library_path_var to be $library_path_var])
AC_SUBST(FPICFLAG)
AC_SUBST(CPICFLAG)
AC_SUBST(CXXPICFLAG)
AC_SUBST(SH_LD)
AC_SUBST(SH_LDFLAGS)
AC_SUBST(DL_LD)
AC_SUBST(DL_LDFLAGS)
AC_SUBST(MKOCTFILE_DL_LDFLAGS)
AC_SUBST(NO_OCT_FILE_STRIP)
AC_SUBST(TEMPLATE_AR)
AC_SUBST(TEMPLATE_ARFLAGS)
AC_SUBST(EXTERNAL_DLL_DEFS)
AC_SUBST(OCTAVE_DLL_DEFS)
AC_SUBST(OCTINTERP_DLL_DEFS)
AC_SUBST(OCTGUI_DLL_DEFS)
AC_SUBST(OCTGRAPHICS_DLL_DEFS)
AC_SUBST(library_path_var)
AC_SUBST(ldpreloadsep)
AM_SUBST_NOTMAKE(ldpreloadsep)

### More configure argument checking related to linking

AC_ARG_ENABLE([no-undefined],
  [AS_HELP_STRING([--disable-no-undefined],
    [don't pass -no-undefined to libtool when linking Octave and its shared libraries])],
  [case $enableval in
     yes) NO_UNDEFINED_LDFLAG="-no-undefined" ;;
     no)  NO_UNDEFINED_LDFLAG="" ;;
     *) AC_MSG_ERROR([bad value $enableval for --disable-no-undefined]) ;;
   esac],
  [NO_UNDEFINED_LDFLAG="-no-undefined"])
AC_SUBST(NO_UNDEFINED_LDFLAG)

AC_ARG_ENABLE([link-all-dependencies],
  [AS_HELP_STRING([--enable-link-all-dependencies],
    [link Octave and its shared libraries with all dependencies, not just those immediately referenced (should not be needed on most systems)])],
  [case $enableval in
     yes) link_all_deps=yes ;;
     no)  link_all_deps=no ;;
     *) AC_MSG_ERROR([bad value $enableval for --enable-link-all-depenencies])
     ;;
   esac],
  [link_all_deps=no])
AM_CONDITIONAL([AMCOND_LINK_ALL_DEPS], [test $link_all_deps = yes])

### Look for math library.  If found, this will add -lm to LIBS.

dnl Keep this check before the check for the Fortran compiler,
dnl in case -lm is needed to compile Fortran programs.
AC_CHECK_LIB(m, sin)

### Determine the Fortran compiler and how to invoke it

## Prefer gfortran, but the user's F77 environment variable will override.
AC_PROG_F77([gfortran])
if test -z "$F77"; then
  ## No gfortran found, search for any other installed compiler.
  AC_PROG_F77
fi
if test "$F77" = g77; then
  AC_MSG_ERROR([g77 is not a supported Fortran compiler.  Select another compiler by setting the environment variable F77 and re-running configure.])
fi

AC_MSG_CHECKING([whether a usable Fortran compiler was found])
if test -n "$F77"; then
  AC_MSG_RESULT(yes)
else
  AC_MSG_RESULT(no)
  AC_MSG_ERROR([A Fortran compiler is required])
fi

AC_F77_LIBRARY_LDFLAGS
AC_F77_DUMMY_MAIN
AC_F77_WRAPPERS

F77_TOLOWER=yes
F77_APPEND_UNDERSCORE=yes
F77_APPEND_EXTRA_UNDERSCORE=yes

case $ac_cv_f77_mangling in
  "upper case") F77_TOLOWER=no ;;
esac
case $ac_cv_f77_mangling in
  "no underscore") F77_APPEND_UNDERSCORE=no ;;
esac
case $ac_cv_f77_mangling in
  "no extra underscore") F77_APPEND_EXTRA_UNDERSCORE=no ;;
esac

case $canonical_host_type in
  i[[3456789]]86-*-*)
    if test $ac_cv_f77_compiler_gnu = yes; then
      OCTAVE_F77_FLAG([-mieee-fp])
    fi
  ;;
  alpha*-*-*)
    if test $ac_cv_f77_compiler_gnu = yes; then
      OCTAVE_F77_FLAG([-mieee])
    else
      OCTAVE_F77_FLAG([-ieee])
      OCTAVE_F77_FLAG([-fpe1])
    fi
  ;;
  powerpc-apple-machten*)
    FFLAGS=
  ;;
esac

if test $ac_cv_f77_compiler_gnu = yes; then
  FORTRAN_CALLING_CONVENTION=gfortran
else
  FORTRAN_CALLING_CONVENTION=unknown
fi
AC_ARG_ENABLE([fortran-calling-convention],
  [AS_HELP_STRING([--enable-fortran-calling-convention=OPTION],
    [Select C++ to Fortran calling convention.  "gfortran" should be detected automatically.  Other options are "cray", "visual-fortran", or "f2c".])],
  [FORTRAN_CALLING_CONVENTION="$enableval"], [])

case "$FORTRAN_CALLING_CONVENTION" in
  gfortran)
    AC_DEFINE(F77_USES_GFORTRAN_CALLING_CONVENTION, 1, [Define to 1 if calling Fortran from C++ should use the gfortran calling convention.])
  ;;
  cray)
    AC_DEFINE(F77_USES_CRAY_CALLING_CONVENTION, 1, [Define to 1 if calling Fortran from C++ should use the Cray Fortran calling convention.])
  ;;
  visual-fortran)
    AC_DEFINE(F77_USES_VISUAL_FORTRAN_CALLING_CONVENTION, 1, [Define to 1 if calling Fortran from C++ should use the Visual Fortran calling convention.])
  ;;
  f2c)
    AC_DEFINE(F77_USES_F2C_CALLING_CONVENTION, 1, [Define to 1 if calling Fortran from C++ should use the f2c calling convention.])
  ;;
  *)
    AC_MSG_ERROR([to build Octave, the C++ to Fortran calling convention must be known.])
  ;;
esac

if test -n "$FFLAGS"; then
  AC_MSG_NOTICE([defining FFLAGS to be $FFLAGS])
fi

AC_SUBST(F77_TOLOWER)
AC_SUBST(F77_APPEND_UNDERSCORE)
AC_SUBST(F77_APPEND_EXTRA_UNDERSCORE)

if test -z "$F77"; then
  AC_MSG_ERROR([to build Octave, you must have a compatible Fortran compiler or wrapper script for f2c that functions as a Fortran compiler installed and in your path.  See the file INSTALL for more information.])
fi

OCTAVE_CHECK_FUNC_FORTRAN_ISNAN
F77_ISNAN_MACRO=
if test $octave_cv_func_fortran_isnan = no; then
  AC_MSG_NOTICE([substituting ISNAN(X) with X.NE.X in Fortran sources])
  F77_ISNAN_MACRO="s|ISNAN(\(@<:@^)@:>@*\))|(\1.NE.\1)|"
fi
AC_SUBST(F77_ISNAN_MACRO)

### Check for BLAS and LAPACK libraries:

## Need to adjust FFLAGS to include correct integer size.
save_FFLAGS="$FFLAGS"
FFLAGS="$FFLAGS $F77_INTEGER_8_FLAG"

OCTAVE_BLAS_WITH_F77_FUNC([:], [:],
  [ax_blas_ok=yes
  AC_MSG_CHECKING([BLAS can be called from Fortran])
  AC_MSG_RESULT([yes assumed for cross compilation])])
AX_LAPACK([:], [:])

## Restore FFLAGS.
FFLAGS="$save_FFLAGS"

## If necessary, try again with -ff2c in FFLAGS
if test $ax_blas_ok = no; then
  save_FFLAGS="$FFLAGS"
  FFLAGS="-ff2c $FFLAGS $F77_INTEGER_8_FLAG"

  OCTAVE_BLAS_WITH_F77_FUNC([:], [:])
  AX_LAPACK([:], [:])

  ## Restore FFLAGS, with -ff2c if that was helpful

  if test $ax_blas_ok = yes; then
    FFLAGS="-ff2c $save_FFLAGS"
  else
    FFLAGS="$save_FFLAGS"
  fi
fi

## On OSX, try again with a wrapper library (without -ff2c!)
if test $ax_blas_ok = no; then
  case $host_os in
    darwin*)
      ## test if wrapper functions help
      octave_blaswrap_save_CFLAGS="$CFLAGS"
      CFLAGS="$CFLAGS -DUSE_BLASWRAP"
      AC_LANG_PUSH(C)
      AC_COMPILE_IFELSE([AC_LANG_SOURCE([[
          #include "liboctave/util/blaswrap.c"
        ]])],
        [mv conftest.$ac_objext blaswrap.$ac_objext
         octave_blaswrap_save_BLAS_LIBS="$BLAS_LIBS"
         BLAS_LIBS="blaswrap.$ac_objext -framework vecLib"

         save_FFLAGS="$FFLAGS"
         FFLAGS="$FFLAGS $F77_INTEGER_8_FLAG"

         OCTAVE_BLAS_WITH_F77_FUNC([:], [:])
         AX_LAPACK([:], [:])

         ## Restore FFLAGS.
         FFLAGS="$save_FFLAGS"

         ## remove temp file
         rm -f blaswrap.$ac_objext],
        [AC_MSG_FAILURE([cannot compile liboctave/util/blaswrap.c])])
      AC_LANG_POP(C)
      CFLAGS="$octave_blaswrap_save_CFLAGS"

      if test $ax_blas_ok = no; then
        BLAS_LIBS="$octave_blaswrap_save_BLAS_LIBS"
      else
        ## wrapper in liboctave/util, remove from BLAS_LIBS
        BLAS_LIBS=`echo $BLAS_LIBS | $SED -e 's/blaswrap.[[^ ]]* //g'`
        AC_DEFINE(USE_BLASWRAP, 1,
          [Define to 1 if BLAS functions need to be wrapped (potentially needed for 64-bit OSX only).])
      fi
    ;;
  esac
fi

if test $ax_blas_ok = no || test $ax_lapack_ok = no; then
  AC_MSG_ERROR([BLAS and LAPACK libraries are required])
fi

case $ax_blas_integer_size in
  4)
    HAVE_64_BIT_BLAS=no
  ;;
  8)
    HAVE_64_BIT_BLAS=yes
  ;;
  *)
    AC_MSG_ERROR([unrecognized BLAS library integer size])
  ;;
esac

OCTAVE_CHECK_SIZEOF_FORTRAN_INTEGER
if test $octave_cv_sizeof_fortran_integer -ne $ax_blas_integer_size; then
  if test $ax_blas_integer_size -eq 8; then
    case $F77 in
      *gfortran*)
        case $F77_INTEGER_8_FLAG in
          *-fdefault-integer-8*)
          ;;
          *)
            case $FFLAGS in
              *-fdefault-integer-8*)
                AC_MSG_NOTICE([setting -fdefault-integer-8 in F77_INTEGER_8_FLAG instead of FFLAGS])
                FFLAGS=`echo $FFLAGS | $SED 's/-fdefault-integer-8//g'`
                F77_INTEGER_8_FLAG="-fdefault-integer-8"
              ;;
              *)
                AC_MSG_NOTICE([adding -fdefault-integer-8 to F77_INTEGER_8_FLAG])
                F77_INTEGER_8_FLAG="-fdefault-integer-8"
                ## Invalidate the cache and try again.
                $as_unset octave_cv_sizeof_fortran_integer
              ;;
            esac
          ;;
        esac
      ;;
    esac
    if test -z "$octave_cv_sizeof_fortran_integer"; then
      OCTAVE_CHECK_SIZEOF_FORTRAN_INTEGER
    fi
  fi
  ## We intentionally don't attempt to fix things up if the default
  ## Fortran integer size is 8 but BLAS appears to use 4-byte integers.
  if test $octave_cv_sizeof_fortran_integer -ne $ax_blas_integer_size; then
    AC_MSG_ERROR([your Fortran compiler must have an option for setting the default integer size to be the same size as your BLAS library uses ($ax_blas_integer_size bytes).  See the file INSTALL for more information.])
  fi
fi
AC_SUBST(F77_INTEGER_8_FLAG)

case $octave_cv_sizeof_fortran_integer in
  8)
    OCTAVE_F77_INT_TYPE=int64_t
  ;;
  4)
    OCTAVE_F77_INT_TYPE=int32_t
  ;;
esac
AC_SUBST(OCTAVE_F77_INT_TYPE)
AC_DEFINE_UNQUOTED(OCTAVE_F77_INT_TYPE, [$OCTAVE_F77_INT_TYPE],
  [Define to the type of octave_f77_int_type (64 or 32 bit signed integer).])
AC_DEFINE_UNQUOTED(OCTAVE_SIZEOF_F77_INT_TYPE,
  [$octave_cv_sizeof_fortran_integer],
  [Define to the size of the octave_f77_int_type (8 or 4).])

OCTAVE_F77_FLAG([-ffloat-store], [
  AC_MSG_RESULT([setting F77_FLOAT_STORE_FLAG to -ffloat-store])
  F77_FLOAT_STORE_FLAG=-ffloat-store
  AC_SUBST(F77_FLOAT_STORE_FLAG)
])

## Dynamic linking is now enabled only if we are building shared
## libs and some API for dynamic linking has been detected.

## FIXME: A lot of the following duplicates the functionality of
## code generated by the dlopen option for LT_INIT.

LD_CXX="${CXX}"
RDYNAMIC_FLAG=
DL_API_MSG=""
dlopen_api=no
shl_load_api=no
loadlibrary_api=no
dyld_api=no

if test $SHARED_LIBS = yes || test $ENABLE_DYNAMIC_LINKING = yes; then

  case $lt_cv_dlopen in
    dlopen)
      dlopen_api=yes
      DL_API_MSG="(dlopen)"
      AC_DEFINE(HAVE_DLOPEN_API, 1,
        [Define to 1 if system has dlopen, dlsym, dlerror, and dlclose for dynamic linking.])
      OCTAVE_CXX_FLAG([-rdynamic], [RDYNAMIC_FLAG=-rdynamic])
    ;;
    shl_load)
      shl_load_api=yes
      DL_API_MSG="(shl_load)"
      AC_DEFINE(HAVE_SHL_LOAD_API, 1,
        [Define to 1 if system has shl_load and shl_findsym for dynamic linking.])
    ;;
    LoadLibrary)
      loadlibrary_api=yes
      DL_API_MSG="(LoadLibrary)"
      AC_DEFINE(HAVE_LOADLIBRARY_API, 1,
        [Define to 1 if system has LoadLibrary for dynamic linking.])
    ;;
    dyld)
      dyld_api=yes
      DL_API_MSG="(dyld)"
      AC_DEFINE(HAVE_DYLD_API, 1,
        [Define to 1 if system has dyld for dynamic linking.])
    ;;
  esac

  DL_LIBS="$lt_cv_dlopen_libs"
  AC_SUBST(DL_LIBS)

  ## Disable dynamic linking if capability is not present.
  if test $dlopen_api = yes \
      || test $shl_load_api = yes \
      || test $loadlibrary_api = yes \
      || test $dyld_api = yes; then
    # some form of dynamic linking present
    ENABLE_DYNAMIC_LINKING=yes
  else
    ENABLE_DYNAMIC_LINKING=no
  fi
fi

if test $ENABLE_DYNAMIC_LINKING = yes; then
  AC_DEFINE(ENABLE_DYNAMIC_LINKING, 1, [Define to 1 if using dynamic linking.])
fi

AM_CONDITIONAL([AMCOND_ENABLE_DYNAMIC_LINKING],
  [test $ENABLE_DYNAMIC_LINKING = yes])

if test $SHARED_LIBS = yes; then
  LIBOCTINTERP="-loctinterp"
  LIBOCTAVE="-loctave"
else
  LIBOCTINTERP="${top_builddir}/libinterp/liboctinterp.a"
  LIBOCTAVE="${top_builddir}/liboctave/liboctave.a"
fi

AC_SUBST(LD_CXX)
AC_SUBST(RDYNAMIC_FLAG)
AC_SUBST(ENABLE_DYNAMIC_LINKING)
AC_SUBST(LIBOCTINTERP)
AC_SUBST(LIBOCTAVE)


if test "$cross_compiling" = yes && test -n "$ac_tool_prefix"; then
  CROSS_TOOL_PREFIX="$ac_tool_prefix"
  MKOCTFILE_AR=`echo "$AR" | $SED "s,$CROSS_TOOL_PREFIX,,"`
  MKOCTFILE_CC=`echo "$CC" | $SED "s,$CROSS_TOOL_PREFIX,,"`
  MKOCTFILE_CXX=`echo "$CXX" | $SED "s,$CROSS_TOOL_PREFIX,,"`
  MKOCTFILE_DL_LD=`echo "$DL_LD" | $SED "s,$CROSS_TOOL_PREFIX,,"`
  MKOCTFILE_F77=`echo "$F77" | $SED "s,$CROSS_TOOL_PREFIX,,"`
  MKOCTFILE_LD_CXX=`echo "$LD_CXX" | $SED "s,$CROSS_TOOL_PREFIX,,"`
  MKOCTFILE_RANLIB=`echo "$RANLIB" | $SED "s,$CROSS_TOOL_PREFIX,,"`
else
  MKOCTFILE_AR="$AR"
  MKOCTFILE_CC="$CC"
  MKOCTFILE_CXX="$CXX"
  MKOCTFILE_DL_LD="$DL_LD"
  MKOCTFILE_F77="$F77"
  MKOCTFILE_LD_CXX="$LD_CXX"
  MKOCTFILE_RANLIB="$RANLIB"
fi
AC_MSG_NOTICE([defining CROSS_TOOL_PREFIX to be $CROSS_TOOL_PREFIX])
AC_MSG_NOTICE([defining MKOCTFILE_AR to be $MKOCTFILE_AR])
AC_MSG_NOTICE([defining MKOCTFILE_CC to be $MKOCTFILE_CC])
AC_MSG_NOTICE([defining MKOCTFILE_CXX to be $MKOCTFILE_CXX])
AC_MSG_NOTICE([defining MKOCTFILE_DL_LD to be $MKOCTFILE_DL_LD])
AC_MSG_NOTICE([defining MKOCTFILE_F77 to be $MKOCTFILE_F77])
AC_MSG_NOTICE([defining MKOCTFILE_LD_CXX to be $MKOCTFILE_LD_CXX])
AC_MSG_NOTICE([defining MKOCTFILE_RANLIB to be $MKOCTFILE_RANLIB])
AC_SUBST(CROSS_TOOL_PREFIX)
AC_SUBST(MKOCTFILE_AR)
AC_SUBST(MKOCTFILE_CC)
AC_SUBST(MKOCTFILE_CXX)
AC_SUBST(MKOCTFILE_DL_LD)
AC_SUBST(MKOCTFILE_F77)
AC_SUBST(MKOCTFILE_LD_CXX)
AC_SUBST(MKOCTFILE_RANLIB)

### When compiling math for x87, problems may arise in some code comparing
### floating-point intermediate results.  The root cause is the extra precision
### (~80 bits) of x87 co-processor registers versus the IEEE standard 64 bits.
### Generally, storing the result in a local volatile variable forces a
### truncation back to 64 bits, but it also degrades performance.
### However, this performance degradation is very minimal, if indeed measurable.
### Therefore, it has been enabled for all platforms and compilers.
### Reported bugs indicate that --enable-float-truncate is required for MinGW
### and Cygwin platforms and for GCC compilers >= 5.0.  It should not be
### necessary for non-x87 targets or when using modern SSE math.
ENABLE_FLOAT_TRUNCATE=yes
AC_ARG_ENABLE([float-truncate],
  [AS_HELP_STRING([--disable-float-truncate],
    [truncate intermediate FP results])],
  [if test "$enableval" = no; then ENABLE_FLOAT_TRUNCATE=no; fi], [])
if test $ENABLE_FLOAT_TRUNCATE = yes; then
  AC_DEFINE(OCTAVE_ENABLE_FLOAT_TRUNCATE, 1,
    [Define to 1 to truncate intermediate FP results.])
fi

### Determine extra CFLAGS that may be necessary for Octave.

## On Intel systems with gcc, we may need to compile with -mieee-fp
## to get full support for IEEE floating point.
##
## On Alpha/OSF systems, we need -mieee.

ieee_fp_flag=
case $canonical_host_type in
  i[[3456789]]86-*-*)
    if test "$GCC" = yes; then
      OCTAVE_CC_FLAG([-mieee-fp], [
        ieee_fp_flag=-mieee-fp
        XTRA_CFLAGS="$XTRA_CFLAGS -mieee-fp"
        AC_MSG_NOTICE([adding -mieee-fp to XTRA_CFLAGS])])
    fi
    if test "$GXX" = yes; then
      OCTAVE_CXX_FLAG([-mieee-fp], [
        ieee_fp_flag=-mieee-fp
        XTRA_CXXFLAGS="$XTRA_CXXFLAGS -mieee-fp"
        AC_MSG_NOTICE([adding -mieee-fp to XTRA_CXXFLAGS])])
    fi
  ;;
  alpha*-*-*)
    if test "$GCC" = yes; then
      OCTAVE_CC_FLAG([-mieee], [
        ieee_fp_flag=-mieee
        XTRA_CFLAGS="$XTRA_CFLAGS -mieee"
        AC_MSG_NOTICE([adding -mieee to XTRA_CFLAGS])])
    else
      OCTAVE_CC_FLAG([-ieee], [
        ieee_fp_flag=-ieee
        XTRA_CFLAGS="$XTRA_CFLAGS -ieee"
        AC_MSG_NOTICE([adding -ieee to XTRA_CFLAGS])])
    fi
    if test "$GXX" = yes; then
      OCTAVE_CXX_FLAG([-mieee], [
        ieee_fp_flag=-mieee
        XTRA_CXXFLAGS="$XTRA_CXXFLAGS -mieee"
        AC_MSG_NOTICE([adding -mieee to XTRA_CXXFLAGS])])
    else
      OCTAVE_CXX_FLAG([-ieee], [
        ieee_fp_flag=-ieee
        XTRA_CXXFLAGS="$XTRA_CXXFLAGS -ieee"
        AC_MSG_NOTICE([adding -ieee to XTRA_CXXFLAGS])])
    fi
  ;;
  *ibm-aix4*)
    OCTAVE_CC_FLAG([-mminimal-toc], [
      XTRA_CFLAGS="$XTRA_CFLAGS -mminimal-toc"])

    OCTAVE_CXX_FLAG([-mminimal-toc], [
      XTRA_CXXFLAGS="$XTRA_CXXFLAGS -mminimal-toc"])
  ;;
esac

AC_SUBST(XTRA_CFLAGS)
AC_SUBST(XTRA_CXXFLAGS)

### Defaults for cross compiling.  BUILD_CC and BUILD_CXX are
### the compilers that we use for building tools on the build system.
### For now, we assume that the only cross compiling we can do is
### with gcc on a Unixy system, but the dedicated hacker can override these.

if test "$cross_compiling" = yes; then
  BUILD_CC="gcc"
  BUILD_CFLAGS="-O2 -g"
  BUILD_CXX="g++"
  BUILD_CXXFLAGS="-O2 -g -std=c++11"
  BUILD_LDFLAGS=""
  BUILD_EXEEXT=""
else
  BUILD_CC="${CC}"
  BUILD_CFLAGS="${CFLAGS}"
  BUILD_CXX="${CXX}"
  BUILD_CXXFLAGS="${CXXFLAGS}"
  BUILD_LDFLAGS="${LDFLAGS}"
  BUILD_EXEEXT="${EXEEXT}"
fi

AC_ARG_VAR([BUILD_CC],
  [build system C compiler (used if cross compiling)])
AC_ARG_VAR([BUILD_CFLAGS],
  [build system C compiler flags (used if cross compiling)])
AC_ARG_VAR([BUILD_CXX],
  [build system C++ compiler (used if cross compiling)])
AC_ARG_VAR([BUILD_CXXFLAGS],
  [build system C++ compiler flags (used if cross compiling)])
AC_ARG_VAR([BUILD_LDFLAGS],
  [build system C++ compiler link flags (used if cross compiling)])
AC_ARG_VAR([BUILD_EXEEXT],
  [build system executable extension (used if cross compiling)])

### Check for the Qhull library

OCTAVE_CHECK_LIB(qhull, QHull,
  [Qhull library not found.  This will result in loss of functionality of some geometry functions.],
  [libqhull/libqhull.h qhull/libqhull.h libqhull.h qhull/qhull.h qhull.h],
  [qh_qhull], [], [],
  [warn_qhull=
  OCTAVE_CHECK_QHULL_VERSION
  OCTAVE_CHECK_LIB_QHULL_OK(
    [AC_DEFINE(HAVE_QHULL, 1, [Define to 1 if Qhull is available.])],
    [warn_qhull="Qhull library found, but does not seem to work properly.  This will result in loss of functionality of some geometry functions.  Please try recompiling the library with -fno-strict-aliasing."])])

### Check for PCRE regex library.

OCTAVE_CHECK_LIB(pcre, PCRE,
  [], [pcre.h pcre/pcre.h], [pcre_compile], [], [], [],
  [libpcre], [REQUIRED])

### Check for ZLIB library.

OCTAVE_CHECK_LIB(z, ZLIB,
  [ZLIB library not found.  Octave will not be able to save or load compressed data files or HDF5 files.],
  [zlib.h], [gzclearerr])

### Also define HAVE_ZLIB if libz is found.
if test -z "$warn_z"; then
  AC_DEFINE(HAVE_ZLIB, 1, [Define to 1 if ZLIB is available.])
fi

### Check for BZIP2 library.

OCTAVE_CHECK_LIB(bz2, BZIP2,
  [BZIP2 library not found.  Octave will not be able to compress or decompress bzip2 files.],
  [bzlib.h], [BZ2_bzCompressInit])


### Check for the LLVM library

ENABLE_JIT=no
AC_ARG_ENABLE([jit],
  [AS_HELP_STRING([--enable-jit],
    [(EXPERIMENTAL) enable JIT compiler])],
  [if test "$enableval" = yes; then ENABLE_JIT=yes; fi], [])

LLVM_CXXFLAGS=
LLVM_CPPFLAGS=
LLVM_LDFLAGS=
LLVM_LIBS=

if test $ENABLE_JIT = yes; then

  ## Find llvm-config program from environment variable or by searching
  AC_ARG_VAR([LLVM_CONFIG], [path to llvm-config utility])
  AC_CHECK_PROG([LLVM_CONFIG], llvm-config, llvm-config, [])

  if test -z "$LLVM_CONFIG"; then
    warn_llvm="llvm-config utility not found.  JIT compiler is disabled."
  else
    dnl Preset warning message in case compile fails
    warn_llvm="LLVM was not found or is to old.  JIT compiler is disabled."

    save_CPPFLAGS="$CPPFLAGS"
    save_CXXFLAGS="$CXXFLAGS"
    save_LDFLAGS="$LDFLAGS"

    ## Use -isystem if available because we don't want to see warnings in LLVM
    LLVM_INCLUDE_FLAG=-I
    OCTAVE_CC_FLAG([-isystem .], [
      LLVM_INCLUDE_FLAG=-isystem
      AC_MSG_NOTICE([using -isystem for LLVM headers])])

    dnl Use -isystem so we don't get warnings from llvm headers
    LLVM_CPPFLAGS="$LLVM_INCLUDE_FLAG `$LLVM_CONFIG --includedir`"
    LLVM_CXXFLAGS=
    LLVM_LDFLAGS="-L`$LLVM_CONFIG --libdir`"


    LDFLAGS="$LDFLAGS $LLVM_LDFLAGS"
    LLVM_SO=LLVM-`$LLVM_CONFIG --version`
    AC_CHECK_LIB([$LLVM_SO], [LLVMBuildAdd], [LLVM_LIBS="-l$LLVM_SO"], [LLVM_LIBS=`$LLVM_CONFIG --libs`])

    dnl
    dnl Define some extra flags that LLVM requires in order to include headers.
    dnl Ideally we should get these from llvm-config, but llvm-config isn't
    dnl very helpful.
    dnl
    CPPFLAGS="-D__STDC_CONSTANT_MACROS -D__STDC_LIMIT_MACROS $LLVM_CPPFLAGS $CPPFLAGS"
    CXXFLAGS="$LLVM_CXXFLAGS $CXXFLAGS"
    AC_LANG_PUSH(C++)
    AC_CHECK_HEADER([llvm/Support/TargetSelect.h], [warn_llvm=""])

    have_function_h=no
    AC_CHECK_HEADERS([llvm/IR/Function.h llvm/Function.h],
                     [have_function_h=yes; break])
    if test $have_function_h = no; then
      warn_llvm="Missing LLVM file Function.h.  JIT compiler is disabled."
    fi
    have_irbuilder_h=no
    AC_CHECK_HEADERS([llvm/Support/IRBuilder.h llvm/IR/IRBuilder.h \
                      llvm/IRBuilder.h], [have_irbuilder_h=yes; break])
    if test $have_irbuilder_h = no; then
      warn_llvm="Missing LLVM file IRBuilder.h.  JIT compiler is disabled."
    fi
    have_llvm_data_h=no
    AC_CHECK_HEADERS([llvm/Target/TargetData.h llvm/IR/DataLayout.h \
                      llvm/DataLayout.h], [have_llvm_data_h=yes; break])
    if test $have_llvm_data_h = no; then
      warn_llvm="Missing LLVM file TargetData.h.  JIT compiler is disabled."
    fi

    AC_CHECK_HEADERS([llvm/IR/Verifier.h])

    OCTAVE_LLVM_FUNCTION_ADDATTRIBUTE_API
    OCTAVE_LLVM_FUNCTION_ADDFNATTR_API
    OCTAVE_LLVM_CALLINST_ADDATTRIBUTE_API
    OCTAVE_LLVM_RAW_FD_OSTREAM_API
    OCTAVE_LLVM_LEGACY_PASSMANAGER_API
    AC_LANG_POP(C++)
    CPPFLAGS="$save_CPPFLAGS"
    CXXFLAGS="$save_CXXFLAGS"
    LDFLAGS="$save_LDFLAGS"
  fi

  if test -z "$warn_llvm"; then
    AC_DEFINE(HAVE_LLVM, 1, [Define to 1 if LLVM is available.])
  else
    ENABLE_JIT=no
    LLVM_CPPFLAGS=
    LLVM_CXXFLAGS=
    LLVM_LDFLAGS=
    LLVM_LIBS=
    OCTAVE_CONFIGURE_WARNING([warn_llvm])
  fi
dnl FIXME: Re-instate when JIT is enabled by default
dnl else
dnl   ## JIT build disabled
dnl   warn_llvm="JIT compiler disabled, some performance loss for loops"
dnl   OCTAVE_CONFIGURE_WARNING([warn_llvm])
fi
if test $ENABLE_JIT; then
  AC_DEFINE(ENABLE_JIT, 1, [Define to 1 to enable JIT compiler.])
fi

AC_SUBST(LLVM_CPPFLAGS)
AC_SUBST(LLVM_CXXFLAGS)
AC_SUBST(LLVM_LDFLAGS)
AC_SUBST(LLVM_LIBS)
AM_CONDITIONAL([AMCOND_HAVE_LLVM], [test -z "$warn_llvm"])

### Check for HDF5 library.

save_CPPFLAGS="$CPPFLAGS"
save_LIBS="$LIBS"
CPPFLAGS="$Z_CPPFLAGS $CPPFLAGS"
LIBS="$Z_LDFLAGS $Z_LIBS $LIBS"
OCTAVE_CHECK_LIB(hdf5, HDF5,
  [HDF5 library not found.  Octave will not be able to save or load HDF5 data files.],
  [hdf5.h], [H5Gget_num_objs], [], [],
  [warn_hdf5=
   OCTAVE_CHECK_HDF5_HAS_VER_16_API
   AC_DEFINE(HAVE_HDF5, 1,
     [Define to 1 if HDF5 is available and newer than version 1.6.])
   if test $have_msvc = yes; then
     OCTAVE_CHECK_LIB_HDF5_DLL
   fi
  ])
CPPFLAGS="$save_CPPFLAGS"
LIBS="$save_LIBS"

dnl Should we check for this now, or wait until some version of
dnl HDF5 actually supports this feature?
have_hdf5_int2float_conversions=no
if test $have_hdf5_int2float_conversions = yes; then
  AC_DEFINE(HAVE_HDF5_INT2FLOAT_CONVERSIONS, 1,
    [Define to 1 if/when HDF5 supports automatic conversion between integer and floating-point binary data.])
fi

### Check for FFTW library.  Default to Fortran FFTPACK if it is not available.

## Check for FFTW header and library.
OCTAVE_CHECK_LIB(fftw3, FFTW3,
  [FFTW3 library not found.  The slower FFTPACK library will be used instead.],
  [fftw3.h], [fftw_plan_dft_1d])

OCTAVE_CHECK_LIB(fftw3f, FFTW3F,
  [FFTW3F library not found.  The slower FFTPACK library will be used instead.],
  [fftw3.h], [fftwf_plan_dft_1d])

## Check command line for the option to disable multi-threaded FFTW
build_fftw_threads=yes
AC_ARG_ENABLE([fftw-threads],
  [AS_HELP_STRING([--disable-fftw-threads],
    [disable Multi-threaded FFTW])],
  [if test "$enableval" = no; then
     build_fftw_threads=no
   fi],
  [])

## Octave is currently unable to use FFTW unless
## both float and double versions are available.

AM_CONDITIONAL([AMCOND_HAVE_FFTW],
  [test -n "$FFTW3_LIBS" && test -n "$FFTW3F_LIBS"])

if test -n "$FFTW3_LIBS" && test -n "$FFTW3F_LIBS"; then
  AC_DEFINE(HAVE_FFTW, 1, [Define if you have both FFTW3 and FFTW3F libraries.])
else
  ## --without-fftw3 given, or one of the FFTW3 libs not installed.
  ## Don't check for FFTW threads as this is now pointless.
  build_fftw_threads=no
fi

## Check for the multithreaded FFTW library.
## Fallback to singlethreaded if not found or disabled
if test $build_fftw_threads = yes; then
  OCTAVE_CHECK_FFTW_THREADS(fftw3, fftw_plan_with_nthreads)
  OCTAVE_CHECK_FFTW_THREADS(fftw3f, fftwf_plan_with_nthreads)
fi

## Collections of flags.  These are here instead of just in the
## Makefile.am file because we substitute some of them into other
## source files like mkoctfile.

## Order matters, at least on some systems (Cygwin, for example).

FFTW_XCPPFLAGS="$FFTW3_CPPFLAGS $FFTW3F_CPPFLAGS"

FFTW_XLDFLAGS="$FFTW3_LDFLAGS $FFTW3F_LDFLAGS"

FFTW_XLIBS="$FFTW3_LIBS $FFTW3F_LIBS"

AC_SUBST(FFTW_XCPPFLAGS)
AC_SUBST(FFTW_XLDFLAGS)
AC_SUBST(FFTW_XLIBS)

## Subdirectory of liboctave/external to build if FFTW is not found.
FFT_DIR="fftpack"
AC_SUBST(FFT_DIR)

### Check for GLPK library and header.

save_CPPFLAGS="$CPPFLAGS"
save_LIBS="$LIBS"
CPPFLAGS="$Z_CPPFLAGS $CPPFLAGS"
LIBS="$Z_LDFLAGS $Z_LIBS $LIBS"
OCTAVE_CHECK_LIB(glpk, GLPK,
  [GLPK library not found.  The glpk function for solving linear programs will be disabled.],
  [glpk/glpk.h glpk.h], [glp_simplex], [], [],
  [warn_glpk=
   OCTAVE_CHECK_LIB_GLPK_OK(
    [AC_DEFINE(HAVE_GLPK, 1, [Define to 1 if GLPK is available.])],
    [warn_glpk="GLPK library found, but does not seem to work properly; disabling glpk function"])])
LIBS="$save_LIBS"
CPPFLAGS="$save_CPPFLAGS"

### Checks for cURL header and library.

save_CPPFLAGS="$CPPFLAGS"
save_LIBS="$LIBS"
CPPFLAGS="$Z_CPPFLAGS $CPPFLAGS"
LIBS="$Z_LDFLAGS $Z_LIBS $LIBS"
OCTAVE_CHECK_LIB(curl, cURL,
  [cURL library not found.  The ftp objects, urlread and urlwrite functions will be disabled.],
  [curl/curl.h], [curl_easy_escape])
if test -z "$warn_curl"; then
  ## Additional check on cURL library that was found
  AC_CACHE_CHECK([for CURLOPT_DIRLISTONLY in curl/curl.h],
    [octave_cv_curl_has_curlopt_dirlistonly],
    [AC_COMPILE_IFELSE([AC_LANG_PROGRAM([[
      #include <curl/curl.h>
      ]], [[
      curl_easy_setopt ((CURL*)NULL, CURLOPT_DIRLISTONLY, 0);
      ]])],
      [octave_cv_curl_has_curlopt_dirlistonly=yes],
      [octave_cv_curl_has_curlopt_dirlistonly=no])
    ])
  if test $octave_cv_curl_has_curlopt_dirlistonly = no; then
    AC_DEFINE(CURLOPT_DIRLISTONLY, CURLOPT_FTPLISTONLY,
      [Define to the legacy option name if using an older version of cURL.])
  fi
fi
LIBS="$save_LIBS"
CPPFLAGS="$save_CPPFLAGS"

### Check for sndfile

OCTAVE_CHECK_LIB(sndfile, sndfile,
  [sndfile library not found.  The audioinfo, audioread, and audiowrite functions will be disabled.],
  [sndfile.h], [sf_open],
  [], [don't use sndfile library, disable audio file I/O],
  [warn_sndfile=
   OCTAVE_CHECK_LIB_SNDFILE_OK(
    [AC_DEFINE(HAVE_SNDFILE, 1, [Define to 1 if sndfile is available.])],
    [warn_sndfile="sndfile library found, but does not seem to work properly; disabling audio file I/O functions"])])

### Check for PortAudio

OCTAVE_CHECK_LIB(portaudio, PortAudio,
  [PortAudio library not found.  The audioplayer, audiorecorder, and audiodevinfo functions will be disabled.],
  [portaudio.h], [Pa_GetDeviceCount],
  [], [don't use PortAudio library, disable audio playback and recording],
  [], [portaudio-2.0])

### Check for either of Graphics/ImageMagick++ libraries

check_magick=yes
use_magick=no
AC_ARG_WITH([magick],
  [AS_HELP_STRING([--with-magick=LIB],
    [select library to use for image I/O (options: GraphicsMagick(default) or ImageMagick)])],
  [if test x"$withval" = xno; then
     check_magick=no
     warn_magick_disabled="--without-magick specified.  The imread, imwrite, and imfinfo functions for reading and writing image files will not be fully functional."
     OCTAVE_CONFIGURE_WARNING([warn_magick_disabled])
   else
     magick="$withval"
   fi], [magick="GraphicsMagick"])

if test $check_magick = yes; then

  MAGICK_CPPFLAGS=
  MAGICK_LDFLAGS=
  MAGICK_LIBS=

  PKG_CHECK_EXISTS([$magick++], [
    ## Make sure we only get -I, -L, and -l flags.  Some Graphics/ImageMagick++
    ## packages add extra flags that are useful when building
    ## Graphics/ImageMagick++ extentions.  These extra flags break the
    ## Octave build.
    MAGICK_CPPFLAGS=`$PKG_CONFIG --cflags-only-I $magick++`
    MAGICK_LDFLAGS=`$PKG_CONFIG --libs-only-L $magick++`
    MAGICK_LIBS=`$PKG_CONFIG --libs-only-l $magick++`

    warn_magick="$magick++ library fails tests.  The imread, imwrite, and imfinfo functions for reading and writing image files will not be fully functional."

    save_CPPFLAGS="$CPPFLAGS"
    save_LIBS="$LIBS"
    CPPFLAGS="$MAGICK_CPPFLAGS $CPPFLAGS"
    LIBS="$MAGICK_LDFLAGS $MAGICK_LIBS $LIBS"
    AC_LANG_PUSH(C++)
    AC_CHECK_HEADER([Magick++.h], [
      AC_CACHE_CHECK([for Magick::ColorRGB in Magick++.h],
        [octave_cv_func_magick_colorrgb],
        [AC_PREPROC_IFELSE([AC_LANG_SOURCE([[
          #include <Magick++.h>
          ]], [[
          Magick::ColorRGB c;
          ]])],
          octave_cv_func_magick_colorrgb=yes,
          octave_cv_func_magick_colorrgb=no)
        ])
      if test $octave_cv_func_magick_colorrgb = yes; then
        use_magick=yes
        warn_magick=
      fi
    ])
    AC_LANG_POP(C++)
    CPPFLAGS="$save_CPPFLAGS"
    LIBS="$save_LIBS"

    AC_CHECK_FUNCS([setlocale], [],
      [use_magick=no
       warn_magick="$magick++ requires setlocale function.  The imread, imwrite, and imfinfo functions for reading and writing image files will not be fully functional."])
  ],
  [use_magick=no
   warn_magick="$magick++ library not found.  The imread, imwrite, and imfinfo functions for reading and writing image files will not be fully functional."])
fi

if test $use_magick = yes; then
  AC_DEFINE(HAVE_MAGICK, 1,
    [Define to 1 if Graphics/ImageMagick++ is available.])
else
  if test -n "$warn_magick"; then
    OCTAVE_CONFIGURE_WARNING([warn_magick])
  fi
  MAGICK_CPPFLAGS=
  MAGICK_LDFLAGS=
  MAGICK_LIBS=
fi
AC_SUBST(MAGICK_CPPFLAGS)
AC_SUBST(MAGICK_LDFLAGS)
AC_SUBST(MAGICK_LIBS)

### Check for X11 libraries

AC_PATH_X
if test "$have_x" = yes; then
  AC_DEFINE(HAVE_X_WINDOWS, 1, [Define to 1 if X11 is available.])

  if test "$x_includes" != "NONE"; then
    X11_INCFLAGS="$x_includes"
  fi
  AC_SUBST(X11_INCFLAGS)

  if test -z "$x_libraries"; then
    AC_CHECK_LIB([X11], XrmInitialize, [X11_LIBS="-lX11"], [X11_LIBS=])
  elif test "$x_libraries" != "NONE"; then
    AC_CHECK_LIB([X11], XrmInitialize,
      [X11_LIBS="-L$x_libraries -lX11"], [X11_LIBS=], "-L$x_libraries")
  fi
  AC_SUBST(X11_LIBS)
fi

### Check for the Carbon framework on MacOSX systems
OCTAVE_HAVE_FRAMEWORK([Carbon],
  [[#include <Carbon/Carbon.h>]], [[CGMainDisplayID ()]],
  [have_framework_carbon=yes], [have_framework_carbon=no])
if test $have_framework_carbon = yes; then
  AC_DEFINE(HAVE_FRAMEWORK_CARBON, 1,
    [Define to 1 if framework CARBON is available.])
  CARBON_LIBS="-framework Carbon"
  AC_MSG_NOTICE([adding -framework Carbon to CARBON_LIBS])
  AC_SUBST(CARBON_LIBS)
fi

### Check for list of libraries needed for OpenGL graphics renderer.

check_opengl=yes
AC_ARG_WITH([opengl],
  [AS_HELP_STRING([--without-opengl],
    [don't use OpenGL libraries, disable OpenGL graphics])],
  [if test x"$withval" = xno; then
     check_opengl=no
     warn_opengl_disabled="--without-opengl specified.  OpenGL graphics will be disabled."
     OCTAVE_CONFIGURE_WARNING([warn_opengl_disabled])
   fi])

## Check for OpenGL library
if test $check_opengl = yes; then
  OCTAVE_CHECK_LIB_OPENGL
  if test -z "$OPENGL_LIBS"; then
    warn_opengl_libs="OpenGL libs (GL and GLU) not found.  OpgnGL graphics will be disabled."
    OCTAVE_CONFIGURE_WARNING([warn_opengl_libs])
  fi
fi

## Check for FreeType 2 library

warn_freetype=""
PKG_CHECK_MODULES([FT2], [freetype2], [
  min_ft2_version=9.03
  AC_MSG_CHECKING([for FreeType2 version >= $min_ft2_version])
  $PKG_CONFIG freetype2 --atleast-version=$min_ft2_version
  ac_status=$?
  if test "$ac_status" = 0; then
    AC_MSG_RESULT(yes)
    AC_DEFINE(HAVE_FREETYPE, 1, [Define to 1 if Freetype is available.])
    save_LIBS="$LIBS"
    LIBS="$FT2_LIBS $LIBS"
    AC_CHECK_FUNCS([FT_Reference_Face])
    LIBS="$save_LIBS"
  else
    AC_MSG_RESULT(no)
    warn_freetype="FreeType library >= 9.03 not found.  OpenGL graphics will not be fully functional."
  fi],
  [warn_freetype="FreeType library not found.  OpenGL graphics will not be fully functional."])

if test -n "$warn_freetype"; then
  OCTAVE_CONFIGURE_WARNING([warn_freetype])
else
  FT2_CPPFLAGS="$FT2_CFLAGS"
  ## Alias CPPFLAGS to CFLAGS.  This is closer to the true meaning
  ## of `pkg-config --cflags` output.
  FT2_CPPFLAGS="$FT2_CFLAGS"
  AC_SUBST(FT2_CPPFLAGS)
fi

## Check for Xft library (when using X11)

## FIXME: We don't use this library directly, so there's no need to
## check for the header file.  Do we even need to check for the library?

OCTAVE_CHECK_LIB(Xft, Xft,
  [Xft library not found.  OpenGL graphics will not be fully functional.],
  [], [XftFontOpen],
  [], [don't use Xft library, OpenGL graphics will not be fully functional],
  [], [xft])

## Check for fontconfig library

OCTAVE_CHECK_LIB(fontconfig, fontconfig,
  [Fontconfig library not found.  OpenGL graphics will not be fully functional.],
  [fontconfig.h fontconfig/fontconfig.h], [FcInit],
  [], [don't use fontconfig library, OpenGL graphics will not be fully functional])

## Check for OSMesa which is needed for offscreen rendering with OpenGL
## FIXME: Check for version >= 9.0.0
OCTAVE_CHECK_LIB(OSMesa, OSMesa,
  [OSMesa library not found.  Offscreen rendering with OpenGL will be disabled.],
  [osmesa.h GL/osmesa.h], [OSMesaCreateContext])

## Check for gl2ps which is required for printing with OpenGL graphics

AC_CHECK_HEADERS([gl2ps.h],
  [GL2PS_LIBS="-lgl2ps"],
  [warn_gl2ps="gl2ps library not found.  Printing of OpenGL graphics will be disabled."])

if test -n "$warn_gl2ps"; then
  OCTAVE_CONFIGURE_WARNING([warn_gl2ps])
else
  save_LIBS="$LIBS"
  LIBS="$GL2PS_LIBS $LIBS"
  AC_CHECK_FUNCS([gl2psLineJoin])
  LIBS="$save_LIBS"
fi

AC_SUBST(GL2PS_LIBS)

### GUI/Qt related tests.

QT_VERSIONS="5 4"

AC_ARG_WITH([qt],
  [AS_HELP_STRING([--with-qt=VER], [use the Qt major version VER])
dnl Second help string must not be indented for correct alignment
AS_HELP_STRING([--without-qt], [don't use Qt libraries, disable Qt GUI])],
  [case $withval in
     yes | "")
     ;;
     no)
       QT_VERSIONS=
       warn_qt_disabled="--without-qt specified.  The Qt GUI will be disabled."
       OCTAVE_CONFIGURE_WARNING([warn_qt_disabled])
     ;;
     *)
       QT_VERSIONS="$withval"
     ;;
   esac])

check_qscintilla=yes
AC_ARG_WITH([qscintilla],
  [AS_HELP_STRING([--without-qscintilla], [disable QScintilla editor])],
  [if test x"$withval" = xno; then
     check_qscintilla=no
     warn_qscintilla_disabled="--without-qscintilla specified.  The GUI editor will be disabled."
     OCTAVE_CONFIGURE_WARNING([warn_qscintilla_disabled])
   fi])

OCTAVE_CHECK_QT([$QT_VERSIONS])

## Check for FLTK (www.fltk.org) library

check_fltk=yes
build_fltk_graphics=no

AC_ARG_WITH([fltk],
  [AS_HELP_STRING([--without-fltk],
    [don't use FLTK libraries, disable OpenGL graphics with FLTK widgets])],
  [if test x"$withval" = xno; then
     check_fltk=no
     warn_fltk="--without-fltk specified.  FLTK widgets will be disabled."
     OCTAVE_CONFIGURE_WARNING([warn_fltk])
   fi])

FLTK_CPPFLAGS=
FLTK_LDFLAGS=
FLTK_LIBS=

if test $check_fltk = yes; then
  AC_ARG_WITH([fltk-prefix],
    [AS_HELP_STRING([--with-fltk-prefix=PFX],
      [prefix where FLTK is installed (optional)])],
    [fltk_prefix="$withval"],
    [fltk_prefix=""])

  AC_ARG_WITH([fltk-exec-prefix],
    [AS_HELP_STRING([--with-fltk-exec-prefix=PFX],
      [exec prefix where FLTK is installed (optional)])],
    [fltk_exec_prefix="$withval"],
    [fltk_exec_prefix=""])

  if test "x$fltk_exec_prefix" != x; then
    fltk_args="$fltk_args --exec-prefix=$fltk_exec_prefix"
    if test "x${FLTK_CONFIG+set}" != xset ; then
      FLTK_CONFIG="$fltk_exec_prefix/bin/fltk-config"
    fi
  fi

  if test "x$fltk_prefix" != x; then
    fltk_args="$fltk_args --prefix=$fltk_prefix"
    if test x${FLTK_CONFIG+set} != xset ; then
      FLTK_CONFIG="$fltk_prefix/bin/fltk-config"
    fi
  fi

  AC_PATH_PROG([FLTK_CONFIG], [fltk-config], [no])

  warn_fltk_config=""
  warn_fltk_opengl=""

  if test "$FLTK_CONFIG" = no; then
    warn_fltk_config="FLTK config script not found.  Native graphics will be disabled."
    OCTAVE_CONFIGURE_WARNING([warn_fltk_config])
  else
    ## Only include -I options in FLTK_CPPFLAGS
    fltk_cflags=`$FLTK_CONFIG $fltkconf_args --use-gl --cflags`
    for fltk_option in $fltk_cflags; do
      case $fltk_option in
        -I*)
          FLTK_CPPFLAGS="$FLTK_CPPFLAGS $fltk_option"
        ;;
      esac
    done
    FLTK_LDFLAGS=`$FLTK_CONFIG $fltkconf_args --use-gl --ldflags`

    case $host_os in
      mingw*)
        FLTK_LDFLAGS=`echo $FLTK_LDFLAGS | $SED -e 's/-mwindows//g'`
      ;;
    esac
    AC_LANG_PUSH(C++)
    AC_CACHE_CHECK([for OpenGL support in FLTK],
      [octave_cv_fltk_opengl_support],
      [save_CPPFLAGS="$CPPFLAGS"
      CPPFLAGS="$CFLAGS $FLTK_CPPFLAGS"
      AC_COMPILE_IFELSE([AC_LANG_PROGRAM([[
        #include <FL/gl.h>
        ]], [[
        int nothing = 0;
        ]])],
        octave_cv_fltk_opengl_support=yes,
        octave_cv_fltk_opengl_support=no)
      CPPFLAGS="$save_CPPFLAGS"
      ])
    if test $octave_cv_fltk_opengl_support = no; then
      warn_fltk_opengl="FLTK does not have OpenGL support.  OpenGL graphics with FLTK widgets will be disabled."
    else
      build_fltk_graphics=yes
      AC_DEFINE(HAVE_FLTK, 1, [Define to 1 if FLTK is available.])
    fi
    AC_LANG_POP(C++)

    if test -n "$warn_fltk_opengl"; then
      OCTAVE_CONFIGURE_WARNING([warn_fltk_opengl])
    fi
  fi
fi

AC_SUBST(FLTK_CPPFLAGS)
AC_SUBST(FLTK_LDFLAGS)
AC_SUBST(FLTK_LIBS)

if test $build_qt_graphics = no && test $build_fltk_graphics = no; then
  opengl_graphics=no
else
  opengl_graphics=yes
fi

### Check for the qrupdate library

## No need to adjust FFLAGS because only link is attempted.
## Must supply proper LIBS, however.
save_LIBS="$LIBS"
LIBS="$LAPACK_LIBS $BLAS_LIBS $FLIBS $LIBS"
OCTAVE_CHECK_LIB(qrupdate, qrupdate,
  [qrupdate not found.  The QR & Cholesky updating functions will be slow.],
  [],
  [sqr1up],
  [Fortran 77], [don't use qrupdate, disable QR & Cholesky updating functions])

## Additional check to see if qrupdate lib found supports LU updates
if test -z "$warn_qrupdate"; then
  AC_CACHE_CHECK([for slup1up in $QRUPDATE_LIBS],
    [octave_cv_func_slup1up],
    [LIBS="$LIBS $QRUPDATE_LIBS"
    AC_LANG_PUSH([Fortran 77])
    AC_LINK_IFELSE([AC_LANG_CALL([], [slup1up])],
      octave_cv_func_slup1up=yes, octave_cv_func_slup1up=no)
    AC_LANG_POP([Fortran 77])
  ])
  if test $octave_cv_func_slup1up = yes; then
    AC_DEFINE(HAVE_QRUPDATE_LUU, 1, [Define to 1 if qrupdate supports LU updates.])
  fi
fi
LIBS="$save_LIBS"

if test $ENABLE_64 = yes; then
  CHOLMOD_TAG="_l_"
  CXSPARSE_TAG="_dl_"
  UMFPACK_TAG="_zl_"
else
  CHOLMOD_TAG="_"
  CXSPARSE_TAG="_di_"
  UMFPACK_TAG="_zi_"
fi

### Check for AMD library

OCTAVE_CHECK_LIB(amd, AMD,
  [AMD library not found.  This will result in some lack of functionality for sparse matrices.],
  [suitesparse/amd.h ufsparse/amd.h amd/amd.h amd.h],
  [amd_postorder],
  [], [don't use AMD library, disable some sparse matrix functionality])

### Check for CAMD library

OCTAVE_CHECK_LIB(camd, CAMD,
  [CAMD library not found.  This will result in some lack of functionality for sparse matrices.],
  [suitesparse/camd.h ufsparse/camd.h camd/camd.h camd.h],
  [camd_postorder],
  [], [don't use CAMD library, disable some sparse matrix functionality])

### Check for COLAMD library

OCTAVE_CHECK_LIB(colamd, COLAMD,
  [COLAMD library not found.  This will result in some lack of functionality for sparse matrices.],
  [suitesparse/colamd.h ufsparse/colamd.h colamd/colamd.h colamd.h],
  [colamd],
  [], [don't use COLAMD library, disable some sparse matrix functionality])

### Check for CCOLAMD library

OCTAVE_CHECK_LIB(ccolamd, CCOLAMD,
  [CCOLAMD library not found.  This will result in some lack of functionality for sparse matrices.],
  [suitesparse/ccolamd.h ufsparse/ccolamd.h ccolamd/ccolamd.h ccolamd.h],
  [ccolamd],
  [], [don't use CCOLAMD library, disable some sparse matrix functionality])

### Check for CHOLMOD library.
### If your cholmod library requires cblas, then you will need to
### configure with --with-cholmod="-lcholmod -lcblas".

save_LIBS="$LIBS"
LIBS="$COLAMD_LDFLAGS $COLAMD_LIBS $AMD_LDFLAGS $AMD_LIBS $LAPACK_LIBS $BLAS_LIBS $FLIBS $LIBS"
OCTAVE_CHECK_LIB(cholmod, CHOLMOD,
  [CHOLMOD library not found.  This will result in some lack of functionality for sparse matrices.],
  [suitesparse/cholmod.h ufsparse/cholmod.h cholmod/cholmod.h cholmod.h],
  [cholmod${CHOLMOD_TAG}start],
  [], [don't use CHOLMOD library, disable some sparse matrix functionality])
LIBS="$save_LIBS"

### Check for CXSparse library

OCTAVE_CHECK_LIB(cxsparse, CXSparse,
  [CXSparse library not found.  This will result in some lack of functionality for sparse matrices.],
  [suitesparse/cs.h ufsparse/cs.h cxsparse/cs.h cs.h],
  [cs${CXSPARSE_TAG}sqr],
  [C++], [don't use CXSparse library, disable some sparse matrix functionality])

## Additional check for CXSparse version >= 2.2
if test $octave_cv_lib_cxsparse = yes; then
  OCTAVE_CHECK_CXSPARSE_VERSION_OK
  if test $octave_cv_cxsparse_version_ok = no; then
    AC_MSG_ERROR([CXSparse library is too old (< version 2.2).  Upgrade CXSparse (SuiteSparse) or configure Octave with --disable-cxsparse"])
  fi
fi

### Check for UMFPACK library.

save_LIBS="$LIBS"
save_CPPFLAGS="$CPPFLAGS"
LIBS="$AMD_LDFLAGS $AMD_LIBS $BLAS_LIBS $FLIBS $LIBS"
CPPFLAGS="$AMD_CPPFLAGS $CPPFLAGS"
OCTAVE_CHECK_LIB([umfpack], UMFPACK,
  [UMFPACK not found.  This will result in some lack of functionality for sparse matrices.],
  [suitesparse/umfpack.h ufsparse/umfpack.h umfpack/umfpack.h umfpack.h],
  [umfpack${UMFPACK_TAG}get_determinant],
  [], [don't use UMFPACK, disable some sparse matrix functionality])
CPPFLAGS="$save_CPPFLAGS"
LIBS="$save_LIBS"

if test -z "$UMFPACK_LIBS"; then
  ## Invalidate the cache and try again with -lcblas.
  $as_unset ac_cv_lib_umfpack_umfpack${UMFPACK_TAG}get_determinant
  $as_unset octave_cv_lib_umfpack
  save_LIBS="$LIBS"
  LIBS="-lcblas $AMD_LDFLAGS $AMD_LIBS $BLAS_LIBS $FLIBS $LIBS"
  OCTAVE_CHECK_LIB([umfpack], UMFPACK,
    [UMFPACK not found.  This will result in some lack of functionality for sparse matrices.],
    [suitesparse/umfpack.h ufsparse/umfpack.h umfpack/umfpack.h umfpack.h],
    [umfpack${UMFPACK_TAG}get_determinant],
    [], [don't use UMFPACK, disable some sparse matrix functionality])
  if test -n "$UMFPACK_LIBS"; then
    UMFPACK_LIBS="$UMFPACK_LIBS -lcblas"
  fi
  LIBS="$save_LIBS"
fi

### Check for KLU library and header.

OCTAVE_CHECK_LIB(klu, KLU,
  [KLU library not found.  This will result in some lack of functionality for sparse matrices],
  [suitesparse/klu.h ufsparse/klu.h klu/klu.h klu.h], [klu_solve],
  [], [don't use KLU library, disable some sparse matrix functionality])

## If using SuiteSparse libraries, check for suitesparseconfig library.

SUITESPARSE_CONFIG_LIBS=
if test x$octave_cv_lib_amd = xyes \
   || test x$octave_cv_lib_camd = xyes \
   || test x$octave_cv_lib_colamd = xyes \
   || test x$octave_cv_lib_ccolamd = xyes \
   || test x$octave_cv_lib_cholmod = xyes \
   || test x$octave_cv_lib_cxsparse = xyes \
   || test x$octave_cv_lib_klu = xyes \
   || test x$octave_cv_lib_umfpack = xyes; then
  ## SuiteSparse >= 4.0 needs additional link library for SuiteSparse_time
  save_CPPFLAGS="$CPPFLAGS"
  save_LIBS="$LIBS";
  CPPFLAGS="$UMFPACK_CPPFLAGS $AMD_CPPFLAGS $CPPFLAGS"
  LIBS="$UMFPACK_LIBS $AMD_LDFLAGS $AMD_LIBS $BLAS_LIBS $FLIBS $LIBS"
  xtra_libs=
  AC_CHECK_LIB([suitesparseconfig], [SuiteSparse_time],
    [SUITESPARSE_CONFIG_LIBS="-lsuitesparseconfig"],
    [AC_CHECK_LIB([rt], [clock_gettime],
      [AC_CHECK_LIB([suitesparseconfig], [SuiteSparse_time],
        [SUITESPARSE_CONFIG_LIBS="-lsuitesparseconfig -lrt"], [], [-lrt])])])
  LIBS="$save_LIBS"
  CPPFLAGS="$save_CPPFLAGS"
fi
AC_SUBST(SUITESPARSE_CONFIG_LIBS)

## Collections of flags.  These are here instead of just in the
## Makefile.am file because we substitute some of them into other
## source files like mkoctfile.

## Order matters, at least on some systems (Cygwin, for example).

SPARSE_XCPPFLAGS="$CHOLMOD_CPPFLAGS $UMFPACK_CPPFLAGS $AMD_CPPFLAGS $CAMD_CPPFLAGS $COLAMD_CPPFLAGS $CCOLAMD_CPPFLAGS $CXSPARSE_CPPFLAGS"

SPARSE_XLDFLAGS="$CHOLMOD_LDFLAGS $UMFPACK_LDFLAGS $AMD_LDFLAGS $CAMD_LDFLAGS $COLAMD_LDFLAGS  $CCOLAMD_LDFLAGS $CXSPARSE_LDFLAGS"

SPARSE_XLIBS="$CHOLMOD_LIBS $UMFPACK_LIBS $AMD_LIBS $CAMD_LIBS $COLAMD_LIBS $CCOLAMD_LIBS $CXSPARSE_LIBS $SUITESPARSE_CONFIG_LIBS"

AC_SUBST(SPARSE_XCPPFLAGS)
AC_SUBST(SPARSE_XLDFLAGS)
AC_SUBST(SPARSE_XLIBS)

## Check for UMFPACK separately split complex matrix and RHS.
if test -n "$UMFPACK_LIBS"; then
  save_CPPFLAGS="$CPPFLAGS"
  save_LDFLAGS="$LDFLAGS";
  save_LIBS="$LIBS";

  CPPFLAGS="$SPARSE_XCPPFLAGS $CPPFLAGS"
  LDFLAGS="$SPARSE_XLDFLAGS $LDFLAGS"
  LIBS="$SPARSE_XLIBS $LAPACK_LIBS $BLAS_LIBS $FLIBS $LIBS $xtra_libs"

  OCTAVE_UMFPACK_SEPARATE_SPLIT

  CPPFLAGS="$save_CPPFLAGS"
  LDFLAGS="$save_LDFLAGS"
  LIBS="$save_LIBS"
fi

### Check for Sundials nvecserial library and header.

OCTAVE_CHECK_LIB(sundials_nvecserial, [Sundials nvecserial],
  [Sundials nvecserial library not found.  Solvers ode15i and ode15s will be disabled.],
  [nvector/nvector_serial.h nvector_serial.h ], [N_VNew_Serial],
  [], [don't use Sundials nvecserial library, solvers ode15i and ode15s will be disabled])

if test -n "$SUNDIALS_NVECSERIAL_LIBS"; then
  AC_DEFINE(HAVE_SUNDIALS_NVECSERIAL, 1,
    [Define to 1 if Sundials nvecserial is available.])
fi

### Check for Sundials IDA library and header.

save_LIBS="$LIBS"
LIBS="$SUNDIALS_NVECSERIAL_LIBS $KLU_LIBS $BLAS_LIBS $FLIBS $LIBS"
OCTAVE_CHECK_LIB(sundials_ida, [Sundials IDA],
  [Sundials IDA library not found.  Solvers ode15i and ode15s will be disabled.],
  [ida/ida.h ida.h], [IDAInit],
  [], [don't use Sundials IDA library, solvers ode15i and ode15s will be disabled],
  [warn_sundials_ida=
   OCTAVE_CHECK_SIZEOF_SUNDIALS_IDA_REALTYPE
   OCTAVE_CHECK_SUNDIALS_IDAKLU])
LIBS="$save_LIBS"

## Define this way instead of with an #if in oct-conf-post.h so that
## the build features script will get the correct value.
if test -n "$SUNDIALS_IDA_LIBS" \
    && test -n "$SUNDIALS_NVECSERIAL_LIBS" \
    && test $octave_cv_sizeof_ida_double = yes; then
  AC_DEFINE(HAVE_SUNDIALS, 1, [Define Sundials is available.])
fi

## Collections of flags.  These are here instead of just in the
## Makefile.am file because we substitute some of them into other
## source files like mkoctfile.

## Order matters, at least on some systems (Cygwin, for example).

SUNDIALS_XCPPFLAGS="$SUNDIALS_IDA_CPPFLAGS $SUNDIALS_NVECSERIAL_CPPFLAGS $KLU_CPPFLAGS"

SUNDIALS_XLDFLAGS="$SUNDIALS_IDA_LDFLAGS $SUNDIALS_NVECSERIAL_LDFLAGS $KLU_LDFLAGS"

SUNDIALS_XLIBS="$SUNDIALS_IDA_LIBS $SUNDIALS_NVECSERIAL_LIBS $KLU_LIBS"

AC_SUBST(SUNDIALS_XCPPFLAGS)
AC_SUBST(SUNDIALS_XLDFLAGS)
AC_SUBST(SUNDIALS_XLIBS)

### Check for ARPACK library.

save_LIBS="$LIBS"
LIBS="$LAPACK_LIBS $BLAS_LIBS $FLIBS $LIBS"
OCTAVE_CHECK_LIB([arpack], ARPACK,
  [ARPACK not found.  The eigs function will be disabled.],
  [],
  [dseupd],
  [Fortran 77], [don't use the ARPACK library, disable eigs function],
  [warn_arpack=
   OCTAVE_CHECK_LIB_ARPACK_OK(
     [AC_DEFINE(HAVE_ARPACK, 1, [Define to 1 if ARPACK is available.])],
     [warn_arpack="ARPACK library found, but does not seem to work properly; disabling eigs function"])])
LIBS="$save_LIBS"

### Check for readline library.

OCTAVE_ENABLE_READLINE

### Check for existence of various libraries

## OS-specific test for dirent, opendir.
case $host_os in
  mingw*)
    if test $have_msvc = yes; then
      AC_CHECK_LIB([dirent], [opendir])
      LIBS="$LIBS -ladvapi32 -lgdi32 -lws2_32 -luser32 -lkernel32"
    else
      LIBS="$LIBS -lgdi32 -lws2_32 -luser32 -lkernel32"
    fi
    LIBS="$LIBS -lgdi32 -lws2_32 -luser32 -lkernel32"
  ;;
  msdosmsvc)
    AC_CHECK_LIB([dirent], [opendir])
    LIBS="$LIBS -ladvapi32 -lgdi32 -lws2_32 -luser32 -lkernel32"
  ;;
esac

## Find a termlib to use.
OCTAVE_CHECK_LIB_TERMLIB

### Checks for header files.

AC_HEADER_DIRENT
AC_HEADER_SYS_WAIT

## C headers

dnl Use multiple AC_CHECKs to avoid line continuations '\' in list
AC_CHECK_HEADERS([curses.h direct.h dlfcn.h floatingpoint.h fpu_control.h])
AC_CHECK_HEADERS([grp.h ieeefp.h inttypes.h locale.h memory.h ncurses.h])
AC_CHECK_HEADERS([poll.h pthread.h pwd.h sunmath.h sys/ioctl.h])
AC_CHECK_HEADERS([sys/param.h sys/poll.h sys/resource.h])
AC_CHECK_HEADERS([sys/select.h sys/stropts.h termcap.h])

## C++ headers

AC_LANG_PUSH(C++)

AC_CHECK_HEADERS([sstream])

AC_LANG_POP(C++)

## Find a termio header to include.

AC_CHECK_HEADERS([termios.h], have_termios_h=yes, have_termios_h=no)
AC_CHECK_HEADERS([termio.h], have_termio_h=yes, have_termio_h=no)
AC_CHECK_HEADERS([sgtty.h], have_sgtty_h=yes, have_sgtty_h=no)
AC_CHECK_HEADERS([fnmatch.h], have_fnmatch_h=yes, have_fnmatch_h=no)
AC_CHECK_HEADERS([conio.h], have_conio_h=yes, have_conio_h=no)

if test $have_termios_h != yes \
    && test $have_termio_h != yes \
    && test $have_sgtty_h != yes; then
  AC_MSG_WARN([I couldn't find termios.h, termio.h, or sgtty.h!])
fi

## For MSVC compilers, avoid #define of min/max from windows.h header
if test $have_msvc = yes; then
  AC_DEFINE(NOMINMAX, 1, [Define to 1 to avoid min/max macro definition in Windows headers.])
fi

### Determine types and size of types.

AC_TYPE_INT64_T
AC_TYPE_MODE_T
AC_TYPE_OFF_T
AC_TYPE_PID_T
AC_TYPE_SIZE_T
AC_TYPE_SSIZE_T
AC_TYPE_UID_T
AC_TYPE_UINT64_T
AC_CHECK_TYPES([dev_t, ino_t])
AC_CHECK_TYPES([ptrdiff_t])

AC_CHECK_TYPES([long long int])
if test $ac_cv_type_long_long_int = yes; then
  AC_DEFINE(OCTAVE_HAVE_LONG_LONG_INT, 1,
    [Define to 1 if the system has the type 'long long int'.])
fi

AC_CHECK_TYPES([unsigned long long int])
if test $ac_cv_type_unsigned_long_long_int = yes; then
  AC_DEFINE(OCTAVE_HAVE_UNSIGNED_LONG_LONG_INT, 1,
    [Define to 1 if the system has the type 'unsigned long long int'.])
fi

## Check for long double type (may be used for 64-bit integer computations).
AC_CHECK_SIZEOF([long double])

### Check structures and existence of necessary members

AC_CHECK_MEMBERS([struct stat.st_blksize, struct stat.st_blocks,
                  struct stat.st_rdev])
AC_CHECK_MEMBERS([struct group.gr_passwd])

AC_STRUCT_TIMEZONE

## Check if C++ compiler allows overload of char, int8_t, and uint8_t.
AC_CACHE_CHECK([whether ${CXX-g++} allows overload of char, int8_t, and uint8_t],
  [octave_cv_overload_char_int8_t],
  [AC_LANG_PUSH(C++)
  AC_COMPILE_IFELSE([AC_LANG_SOURCE([[
    #include <stdint.h>
    void somefunc(char x) {};
    void somefunc(int8_t x) {};
    void somefunc(uint8_t x) {};
    ]])],
    octave_cv_overload_char_int8_t=yes,
    octave_cv_overload_char_int8_t=no)
  AC_LANG_POP(C++)
  ])
if test $octave_cv_overload_char_int8_t = yes; then
  AC_DEFINE(OCTAVE_HAVE_OVERLOAD_CHAR_INT8_TYPES, 1,
    [Define to 1 if C++ allows overload of char, int8_t, and uint8_t types.])
fi

### Check compiler characteristics.

## Check if C++ compiler can auto allocate variable sized arrays.
OCTAVE_CXX_DYNAMIC_AUTO_ARRAYS

## Check that C compiler and libraries support IEEE754 data format.
OCTAVE_IEEE754_DATA_FORMAT

## Are bit_and, bit_or, and bit_xor defined as templated operators?
OCTAVE_CXX_BITWISE_OP_TEMPLATES

## Can complex class set components independently?
OCTAVE_CXX_COMPLEX_SETTERS

## Are there functions to access real/imag parts of numbers via references?
OCTAVE_CXX_COMPLEX_REFERENCE_ACCESSORS

## Check if fast integer arithmetics based on bit tricks is available.
OCTAVE_FAST_INT_OPS

## Does the C compiler handle alloca and const correctly?
AC_FUNC_ALLOCA

## Does the C compiler support Automake subdir-objects option?
AM_PROG_CC_C_O

### gnulib initialization: part 2
### After all include and path modifications have taken place
### and at the same priority level as function checks.

gl_INIT

### Checks for functions and variables.

dnl These checks define/undefine HAVE_FUNCNAME in config.h.
dnl Code tests HAVE_FUNCNAME and either uses function or provides workaround.
dnl Use multiple AC_CHECKs to avoid line continuations '\' in list
AC_CHECK_FUNCS([ctermid dup2])
AC_CHECK_FUNCS([endgrent endpwent execvp expm1 expm1f fork])
AC_CHECK_FUNCS([getegid geteuid getgid getgrent getgrgid getgrnam])
AC_CHECK_FUNCS([getpgrp getpid getppid getpwent getpwuid getuid])
AC_CHECK_FUNCS([isascii kill])
AC_CHECK_FUNCS([lgamma lgammaf lgamma_r lgammaf_r])
AC_CHECK_FUNCS([log1p log1pf])
AC_CHECK_FUNCS([realpath resolvepath roundl])
AC_CHECK_FUNCS([select setgrent setpwent setsid siglongjmp strsignal])
AC_CHECK_FUNCS([tcgetattr tcsetattr tgammaf toascii])
AC_CHECK_FUNCS([umask waitpid])
AC_CHECK_FUNCS([_getch _kbhit])

dnl There are no workarounds in the code for missing these functions.
AC_CHECK_FUNCS([modf pow sqrt sqrtf], [],
               [AC_MSG_ERROR([Missing function required to build Octave])])

## exp2, round, tgamma function checks
AC_LANG_PUSH(C++)
AC_CHECK_DECLS([exp2, round, tgamma], [], [], [[#include <cmath>]])
AC_CHECK_FUNCS([exp2 round tgamma])
AH_VERBATIM([Z_FUNCS_AND_DECLS], [
#if defined (__cplusplus)
extern "C" {
#endif
#if HAVE_EXP2 && ! HAVE_DECL_EXP2
double exp2 (double);
#endif
#if HAVE_ROUND && ! HAVE_DECL_ROUND
double round (double);
#endif
#if HAVE_TGAMMA && ! HAVE_DECL_TGAMMA
double tgamma (double);
#endif
#if defined (__cplusplus)
}
#endif
])
AC_LANG_POP(C++)

## Look in <cmath> for the IEEE functions isnan, isinf, isfinite that we need.

OCTAVE_CHECK_FUNC_CMATH(isnan)
OCTAVE_CHECK_FUNC_CMATH(isinf)
OCTAVE_CHECK_FUNC_CMATH(isfinite)
OCTAVE_CHECK_FUNC_CMATH(signbit)

## Check for Inf and NaN functions

case $canonical_host_type in
  m68k-hp-hpux*)
    ## I am told that Inf and NaN don't work on m68k HP sytems.
  ;;
  *)
    AC_CHECK_FUNCS([finite isnan isinf signbit])
    AC_CHECK_FUNCS([_finite _isnan])
    AC_CHECK_DECLS([signbit], , , [#include <math.h>])
  ;;
esac

## Look in <complex> for C++ variants of math functions that we need.

OCTAVE_CHECK_FUNC_COMPLEX(acos)
OCTAVE_CHECK_FUNC_COMPLEX(acosh)
OCTAVE_CHECK_FUNC_COMPLEX(asin)
OCTAVE_CHECK_FUNC_COMPLEX(asinh)
OCTAVE_CHECK_FUNC_COMPLEX(atan)
OCTAVE_CHECK_FUNC_COMPLEX(atanh)

## Check for nonstandard, but common math functions, that we need.

dnl Use multiple AC_CHECKs to avoid line continuations '\' in list
AC_CHECK_FUNCS([acosh acoshf asinh asinhf atanh atanhf cbrt cbrtf])
AC_CHECK_FUNCS([erf erff erfc erfcf exp2f hypotf _hypotf log2 log2f])

## Check for math defines such as M_LN2 in math.h
AC_CACHE_CHECK([for MATH DEFINES in math.h],
  [octave_cv_header_math_defines],
  [AC_COMPILE_IFELSE([AC_LANG_PROGRAM([[
    #include <math.h>
    ]], [[
    double x = M_LN2;]])],
    octave_cv_header_math_defines=yes,
    octave_cv_header_math_defines=no)
  ])

if test $octave_cv_header_math_defines = no; then
  ## Check again and try defining _USE_MATH_DEFINES
  AC_CACHE_CHECK([whether _USE_MATH_DEFINES needs to be defined],
    [octave_cv_header__use_math_defines],
    [save_CPPFLAGS="$CPPFLAGS"
    CPPFLAGS="$CPPFLAGS -D_USE_MATH_DEFINES"
    AC_COMPILE_IFELSE([AC_LANG_PROGRAM([[
      #include <math.h>
      ]], [[
      double x = M_LN2;]])],
      octave_cv_header__use_math_defines=yes,
      octave_cv_header__use_math_defines=no)
    CPPFLAGS="$save_CPPFLAGS"
    ])
  if test $octave_cv_header__use_math_defines = yes; then
    octave_cv_header_math_defines=yes
    AC_DEFINE(_USE_MATH_DEFINES, 1,
      [Define to 1 if _USE_MATH_DEFINES is required to get math constants like M_LN2.])
    CPPFLAGS="$CPPFLAGS -D_USE_MATH_DEFINES"
  fi
fi

if test $octave_cv_header_math_defines = yes; then
  AC_DEFINE(HAVE_MATH_DEFINES, 1,
    [Define to 1 if defines such as M_PI are available in math.h])
else
  AC_MSG_ERROR([MATH DEFINES in math.h such as M_PI are required to build Octave])
fi

## Windows-specific tests for extra #defines
case $host_os in
  msdosmsvc | mingw*)
    AC_MSG_CHECKING([for required _WIN32_WINNT])
    AC_COMPILE_IFELSE([AC_LANG_PROGRAM([[
        #include <windows.h>
        #if _WIN32_WINNT < 0x0403
        #error "Wrong version"
        #endif
        ]], [])],
      [AC_MSG_RESULT([none])],
      [AC_DEFINE(_WIN32_WINNT, 0x0403,
        [Define to 0x0403 to access InitializeCriticalSectionAndSpinCount.])
       AC_MSG_RESULT([0x0403])])
  ;;
esac

## Windows-specific use of functions
case $host_os in
  msdosmsvc | mingw*)
    AC_CHECK_FUNCS([setvbuf], [],
                   [AC_MSG_ERROR([Missing function required to build Octave])])
  ;;
esac

## Cygwin kluge for getrusage.
AC_CHECK_FUNCS([getrusage])
case $host_os in
  cygwin*)
    AC_DEFINE(RUSAGE_TIMES_ONLY, 1,
      [Define to 1 if the struct rusage only has time information.])
  ;;
esac

## Check for CGDisplayBitsPerPixel function on Mac OSX systems with Carbon
if test $have_framework_carbon = yes; then
  OCTAVE_CARBON_CGDISPLAYBITSPERPIXEL
fi

AC_CHECK_FUNCS([getpwnam], [], [AC_CHECK_LIB([sun], [getpwnam])])

AC_FUNC_CLOSEDIR_VOID

## Check return type of matherr
AC_CACHE_CHECK([for struct exception in math.h],
  [octave_cv_func_matherr_type],
  [AC_COMPILE_IFELSE([AC_LANG_PROGRAM([[
      #include <math.h>
      ]], [[
      struct exception *x;
      x->type;
      x->name;
      ]])],
    octave_cv_func_matherr_type=yes,
    octave_cv_func_matherr_type=no)
  ])
if test $octave_cv_func_matherr_type = yes; then
  AC_DEFINE(EXCEPTION_IN_MATH, 1,
    [Define to 1 if math.h declares struct exception for matherr.])
fi

## Signal stuff.

AC_CHECK_DECLS([sys_siglist], [], [],
[[#include <signal.h>
/* NetBSD declares sys_siglist in unistd.h.  */
#if HAVE_UNISTD_H
# include <unistd.h>
#endif
]])

### Need to disable building documentation if either gnuplot or
### makeinfo are missing.  Skip this warning if building docs was
### disabled with a configure option.

if test $ENABLE_DOCS = yes; then
  if test $opengl_graphics = no || test -n "$warn_OSMesa"; then
    if test -n "$warn_gnuplot"; then
      ENABLE_DOCS=no
      warn_docs_graphics="building documentation disabled because no suitable graphics toolkit is available; make dist will fail"
        OCTAVE_CONFIGURE_WARNING([warn_docs_graphics])
    fi
  fi
  if test -n "$warn_makeinfo"; then
    ENABLE_DOCS=no
    warn_docs_makeinfo="building documentation disabled because makeinfo was not found; make dist will fail"
    OCTAVE_CONFIGURE_WARNING([warn_docs_makeinfo])
  fi
fi
if test $ENABLE_DOCS = yes; then
  AC_DEFINE(ENABLE_DOCS, 1,
    [Define to 1 to build Octave documentation files.])
fi
AM_CONDITIONAL([AMCOND_BUILD_DOCS], [test $ENABLE_DOCS = yes])

case "$GCC_VERSION" in
  *4*)
  ;;
  *)
    GCC_WSHADOW_OPTION=-Wshadow
  ;;
esac

### Maybe add -Wall, -W, and -Wshadow to compiler flags now that we're
### done feature testing.

GCC_EXTRA_FLAGS="-Wall -W $GCC_WSHADOW_OPTION -Wformat -Wpointer-arith -Wmissing-prototypes -Wstrict-prototypes -Wwrite-strings -Wcast-align -Wcast-qual"
GXX_EXTRA_FLAGS="-Wall -W $GCC_WSHADOW_OPTION -Wold-style-cast -Wformat -Wpointer-arith -Wwrite-strings -Wcast-align -Wcast-qual"

try_extra_warning_flags=yes

AC_ARG_ENABLE([extra-warning-flags],
  [AS_HELP_STRING([--disable-extra-warning-flags],
    [don't add -Wall, -W, -Wformat, -Wold-style-cast, and other warning options to CFLAGS and CXXFLAGS])],
  [if test "$enableval" = no; then
     try_extra_warning_flags=no
   fi],
  [])

if test $try_extra_warning_flags = yes; then
  for flag in $GCC_EXTRA_FLAGS; do
    OCTAVE_CC_FLAG([$flag], [
      WARN_CFLAGS="$WARN_CFLAGS $flag";
      AC_MSG_RESULT([adding $flag to WARN_CFLAGS])])
  done
  for flag in $GXX_EXTRA_FLAGS; do
    OCTAVE_CXX_FLAG([$flag], [
      WARN_CXXFLAGS="$WARN_CXXFLAGS $flag";
      AC_MSG_RESULT([adding $flag to WARN_CXXFLAGS])])
  done
fi

GCC_STRICT_FLAGS="-Wconversion"
GXX_STRICT_FLAGS="-Wconversion -Weffc++"

try_strict_warning_flags=no

AC_ARG_ENABLE([strict-warning-flags],
  [AS_HELP_STRING([--enable-strict-warning-flags],
    [add extra strict warning options to CFLAGS and CXXFLAGS])],
  [if test "$enableval" = yes; then
     try_strict_warning_flags=yes
   fi],
  [])

if test $try_strict_warning_flags = yes; then
  for flag in $GCC_STRICT_FLAGS; do
    OCTAVE_CC_FLAG([$flag], [
      WARN_CFLAGS="$WARN_CFLAGS $flag";
      AC_MSG_RESULT([adding $flag to WARN_CFLAGS])])
  done
  for flag in $GXX_STRICT_FLAGS; do
    OCTAVE_CXX_FLAG([$flag], [
      WARN_CXXFLAGS="$WARN_CXXFLAGS $flag";
      AC_MSG_RESULT([adding $flag to WARN_CXXFLAGS])])
  done
fi

GCC_ADDRESS_SANITIZER_FLAGS="-fsanitize=address -fno-omit-frame-pointer"
GXX_ADDRESS_SANITIZER_FLAGS="-fsanitize=address -fno-omit-frame-pointer"
LD_ADDRESS_SANITIZER_FLAGS="-fsanitize=address"

try_address_sanitizer_flags=no

AC_ARG_ENABLE([address-sanitizer-flags],
  [AS_HELP_STRING([--enable-address-sanitizer-flags],
    [add extra -fsanitize=address and -fno-omit-frame-pointer options to CFLAGS, CXXFLAGS, and LDFLAGS])],
  [if test "$enableval" = yes; then
     try_address_sanitizer_flags=yes
   fi],
  [])

if test $try_address_sanitizer_flags = yes; then
  ADDRESS_SANITIZER_OPTIONS="symbolize=1"
  AC_SUBST(ADDRESS_SANITIZER_OPTIONS)
fi

AM_CONDITIONAL([AMCOND_ADDRESS_SANITIZER_ENABLED],
  [test $try_address_sanitizer_flags = yes])

if test $try_address_sanitizer_flags = yes; then
  for flag in $GCC_ADDRESS_SANITIZER_FLAGS; do
    OCTAVE_CC_FLAG([$flag], [
      WARN_CFLAGS="$WARN_CFLAGS $flag";
      AC_MSG_RESULT([adding $flag to WARN_CFLAGS])])
  done
  for flag in $GXX_ADDRESS_SANITIZER_FLAGS; do
    OCTAVE_CXX_FLAG([$flag], [
      WARN_CXXFLAGS="$WARN_CXXFLAGS $flag";
      AC_MSG_RESULT([adding $flag to WARN_CXXFLAGS])])
  done
  dnl FIXME: do we really need an LD-specific test, or is this good enough?
  for flag in $LD_ADDRESS_SANITIZER_FLAGS; do
    OCTAVE_CC_FLAG([$flag], [
      WARN_LDFLAGS="$WARN_LDFLAGS $flag";
      AC_MSG_RESULT([adding $flag to WARN_LDFLAGS])])
  done
fi

AC_SUBST(WARN_CFLAGS)
AC_SUBST(WARN_CXXFLAGS)
AC_SUBST(WARN_LDFLAGS)

## Also check for the GCC-specific pragmas for controlling warnings.

AC_CACHE_CHECK([for @%:@pragma GCC diagnostic push/pop/ignore],
  [octave_cv_gcc_has_pragma_GCC_diagnostic],
  [AC_LANG_PUSH(C++)
   AC_TRY_COMPILE([], [
#pragma GCC diagnostic push
#pragma GCC diagnostic ignore "-Wold-style-cast"
  int three = (int) 3.1415926;
#pragma GCC diagnostic pop
    ],
    [octave_cv_gcc_has_pragma_GCC_diagnostic=yes],
    [octave_cv_gcc_has_pragma_GCC_diagnostic=no])
   AC_LANG_POP(C++)],
  ])

if test $octave_cv_gcc_has_pragma_GCC_diagnostic = yes; then
  AC_DEFINE(HAVE_PRAGMA_GCC_DIAGNOSTIC, 1,
   [define if GCC supports @%:@pragma GCC diagnostic ...])
fi

### Check for Java.

build_java=yes
AC_ARG_ENABLE([java],
  [AS_HELP_STRING([--disable-java],
    [disable Java interface])],
  [if test "$enableval" = no; then
     build_java=no
   fi],
  [])

AC_ARG_WITH([java-homedir],
  [AS_HELP_STRING([--with-java-homedir=DIR],
    [Java JDK directory in DIR])],
  [JAVA_HOMEDIR="$withval"])

AC_ARG_WITH([java-includedir],
  [AS_HELP_STRING([--with-java-includedir=DIR],
    [look for java include file <jni.h> in DIR])],
  [JAVA_CPPFLAGS="$withval"], [JAVA_CPPFLAGS=""])

AC_ARG_WITH([java-libdir],
  [AS_HELP_STRING([--with-java-libdir=DIR],
    [look for java library libjvm in DIR])],
  [JAVA_LDPATH="$withval"], [JAVA_LDPATH=""])

## Grab JAVA_HOME from environment variable if it exists
AC_ARG_VAR([JAVA_HOME], [path to Java JDK installation])
## But --with-java-homedir option overrides environment variable
if test -n "$JAVA_HOMEDIR"; then
  JAVA_HOME=$JAVA_HOMEDIR
fi
JAVA=
JAVAC=
JAR=
JAVA_LIBS=

## Fake loop so that "break" can be used to skip code blocks.
warn_java=""
while test $build_java = yes
do
  ## Unset build_java.  Variable is set only if all configuration tests pass.
  build_java=no

  ## Warn if JAVA_HOME is unset.  It is *strongly* advised to specify JAVA_HOME.
  if test -z "$JAVA_HOME"; then
    warn_java_home="JAVA_HOME environment variable not initialized.  Auto-detection will proceed but is unreliable."
    OCTAVE_CONFIGURE_WARNING([warn_java_home])
  fi

  ## Search for a viable Java executable.
  if test -z "$JAVA_HOME"; then
    JAVA_PATH="$PATH"
  else
    JAVA_PATH="${JAVA_HOME}$PATH_SEPARATOR${JAVA_HOME}/jre/bin$PATH_SEPARATOR${JAVA_HOME}/bin$PATH_SEPARATOR${JAVA_HOME}/../bin$PATH_SEPARATOR${PATH}"
  fi
  AC_PATH_PROG(JAVA, java, [], [$JAVA_PATH])

  if test -z "$JAVA"; then
    warn_java="No Java executable found.  Octave will not be able to call Java methods."
    break
  fi

  if test -z "$JAVA_HOME"; then
    ## Find JAVA_HOME for JRE by running java and querying properties.
    JAVA_TMP_HOME=`"$JAVA" -classpath ${srcdir}/build-aux OctJavaQry JAVA_HOME`
    ## Strip directory back to top-level installation dir (JAVA_HOME for JDK).
    JAVA_HOME=`echo $JAVA_TMP_HOME | $SED -e 's|[[/\\]]bin[[/\\]]\?$||' | $SED -e 's|[[/\\]]jre[[/\\]]\?$||'`
  fi

  case $build_os in
    mingw* | msdosmsvc)
      ## Under Win32 platform, we want JAVA_HOME to be in MSYS format, that is
      ## without colon and backslashes, as it is also used as path separator.
      ## Use quoted paths as Java may be installed in a path with whitespaces
      ## (e.g. C:\Program Files\Java\...).
      if test -n "$JAVA_HOME"; then
        JAVA_HOME=`cd "$JAVA_HOME" && pwd`
      fi
    ;;
  esac

  ## Amend search path for JAVAC and JAR.
  if test -z "$JAVA_HOME"; then
    JAVA_PATH="$PATH"
  else
    JAVA_PATH="${JAVA_HOME}$PATH_SEPARATOR${JAVA_HOME}/bin$PATH_SEPARATOR${JAVA_HOME}/../bin$PATH_SEPARATOR${PATH}"
  fi

  AC_PATH_PROG(JAVAC, javac, [], [$JAVA_PATH])
  AC_PATH_PROG(JAR, jar, [], [$JAVA_PATH])

  if test -z "$JAVAC" || test -z "$JAR"; then
    warn_java="No javac compiler or jar executable found.  Octave will not be able to call Java methods."
    break
  fi

  ## Check Java version is recent enough.
  AC_MSG_CHECKING([for Java version])
  java_version=[`"$JAVA" -version 2>&1 | $SED -n -e 's/^[^ ]* version[^0-9"]*"\([^"]*\)"/\1/p'`]
  AC_MSG_RESULT([$java_version])
  java_major=[`echo $java_version | $SED -e 's/^\([0-9][0-9]*\)\.\([0-9][0-9]*\)\..*$/\1/'`]
  java_minor=[`echo $java_version | $SED -e 's/^\([0-9][0-9]*\)\.\([0-9][0-9]*\)\..*$/\2/'`]
  if test $java_major -ge 1 && test $java_minor -ge 5; then
    :  # Version is ok.  Do nothing.
  else
    warn_java="Java version is too old (< 1.5).  Octave will not be able to call Java methods."
    break
  fi

  ## At this point Win32 systems have enough configuration data.
  ## We assume that all appropriate variables (e.g. INCLUDE and LIB) already
  ## contain the required paths to compile and link against JDK.
  case $host_os in
    msdosmsvc)
      build_java=yes
      JAVA_LIBS=-ladvapi32
      AC_DEFINE(HAVE_JAVA, 1,
        [Define to 1 if Java is available and is at least version 1.5])
      break
    ;;
    mingw* | cygwin*)
      build_java=yes
      JAVA_LIBS=-ladvapi32
      if test $have_msvc = no; then
        if test -n "$JAVA_CPPFLAGS"; then
          JAVA_CPPFLAGS="-I\"${JAVA_CPPFLAGS}\" -I\"${JAVA_CPPFLAGS}/win32\""
        else
          JAVA_CPPFLAGS="-I\"${JAVA_HOME}/include\" -I\"${JAVA_HOME}/include/win32\""
        fi
        LDFLAGS="$LDFLAGS -Wl,--export-all-symbols"
      fi
      AC_DEFINE(HAVE_JAVA, 1,
        [Define to 1 if Java is available and is at least version 1.5])
      break
    ;;
  esac

  ## Determine which library filename to search for.
  case $host_os in
    darwin*)
      jvmlib=libjvm.dylib
    ;;
    *)
      jvmlib=libjvm.so
    ;;
  esac

  AC_MSG_CHECKING([for $jvmlib])

  if test -z "$JAVA_LDPATH"; then
    ## Run Java to try and determine library path to libjvm.so.
    JAVA_TMP_LDPATH=`$JAVA -classpath ${srcdir}/build-aux OctJavaQry JAVA_LDPATH`
    JAVA_TMP_LDPATH=`echo $JAVA_TMP_LDPATH | $SED -e "s/${PATH_SEPARATOR}/ /g"`
    for dir in $JAVA_TMP_LDPATH; do
      if test -f "$dir/$jvmlib"; then
        JAVA_LDPATH=$dir
        break
      fi
    done
  fi

  if test -z "$JAVA_LDPATH"; then
    ## Nothing found.  Try Java again using bootpath argument.
    JAVA_TMP_LDPATH=`$JAVA -classpath ${srcdir}/build-aux OctJavaQry JAVA_BOOTPATH`
    JAVA_TMP_LDPATH="${JAVA_TMP_LDPATH} ${JAVA_TMP_LDPATH}/client ${JAVA_TMP_LDPATH}/server"
    for dir in $JAVA_TMP_LDPATH; do
      if test -f "$dir/$jvmlib"; then
        JAVA_LDPATH=$dir
        break
      fi
    done
  fi

  if test -z "$JAVA_LDPATH"; then
    ## Java failed to find it's own library path.  Guess wildly.
    JAVA_TMP_LDPATH=`ls -d $JAVA_HOME/jre/lib/*/client`
    JAVA_TMP_LDPATH="${JAVA_TMP_LDPATH} `ls -d $JAVA_HOME/jre/lib/*/server`"
    ## Add some paths that might work on Macs.
    JAVA_TMP_LDPATH="${JAVA_TMP_LDPATH} ${JAVA_HOME}/../Libraries ${JAVA_HOME}/Libraries"
    ## Add some paths that might work on MinGW
    JAVA_TMP_LDPATH="${JAVA_TMP_LDPATH} ${JAVA_HOME}/bin/client ${JAVA_HOME}/bin/server"
    for dir in $JAVA_TMP_LDPATH; do
      if test -f "$dir/$jvmlib"; then
        JAVA_LDPATH=$dir
        break
      fi
    done
  fi

  ## Verify value passed in option --with-java-libdir
  if test -n "$JAVA_LDPATH"; then
    if test -f "${JAVA_LDPATH}/$jvmlib"; then
      :  # libjvm found
    else
      JAVA_LDPATH=""
    fi
  fi

  if test -z "$JAVA_LDPATH"; then
    AC_MSG_RESULT([not found])
    warn_java="Library $jvmlib not found.  Octave will not be able to call Java methods."
    break
  else
    AC_MSG_RESULT([$JAVA_LDPATH])
  fi

  AC_MSG_CHECKING([for include file <jni.h>])

  ## Java and JVM found.  Set up flags.
  case $host_os in
    darwin*)
      ## Sneak the -framework flag into mkoctfile via LDFLAGS
      LDFLAGS="$LDFLAGS -framework JavaVM"
      ## According to: http://developer.apple.com/unix/crossplatform.html
      ## one must explicitly set the include path.
      ## Unfortunately, the include path keeps moving around.
      if test -n "$JAVA_CPPFLAGS"; then
        JAVA_CPPFLAGS="-I${JAVA_CPPFLAGS}"
      else
        JAVA_CPPFLAGS="-I${JAVA_HOME}/include -I/System/Library/Frameworks/JavaVM.framework/Home/include -I/System/Library/Frameworks/JavaVM.framework/Versions/CurrentJDK/Headers -I/System/Library/Frameworks/JavaVM.framework/Versions/Current/Headers"
      fi
      JAVA_LIBS="-framework JavaVM"
    ;;
    *)
      if test -n "$JAVA_CPPFLAGS"; then
        JAVA_CPPFLAGS="-I${JAVA_CPPFLAGS} -I${JAVA_CPPFLAGS}/linux"
      else
        JAVA_CPPFLAGS="-I${JAVA_HOME}/include -I${JAVA_HOME}/include/linux"
      fi
    ;;
  esac

  ## Verify jni.h include file exists.
  JNI_PATH=`echo $JAVA_CPPFLAGS | $SED -e 's/-I//g'`
  have_jni=no
  for dir in $JNI_PATH; do
    if test -f "${dir}/jni.h"; then have_jni=yes; break; fi
  done
  if test $have_jni = yes; then
    AC_MSG_RESULT([$dir])
  else
    AC_MSG_RESULT([not found])
    warn_java="Include file <jni.h> not found.  Octave will not be able to call Java methods."
    break
  fi

  ## Passed all configuration tests.  A workable Java installation was found.
  build_java=yes
  AC_DEFINE(HAVE_JAVA, 1,
    [Define to 1 if Java is available and is at least version 1.5])
  break
done
if test -n "$warn_java"; then
  OCTAVE_CONFIGURE_WARNING([warn_java])
fi

AM_CONDITIONAL([AMCOND_HAVE_JAVA], [test $build_java = yes])
AC_SUBST(JAVA)
AC_SUBST(JAVAC)
AC_SUBST(JAR)
AC_SUBST(JAVA_CPPFLAGS)
AC_SUBST(JAVA_LIBS)
AC_DEFINE_UNQUOTED([JAVA_HOME], ["$JAVA_HOME"], [Java home (top-level installation dir)])
AC_DEFINE_UNQUOTED([JAVA_LDPATH], ["$JAVA_LDPATH"], [Java library path (libjvm)])

GNULIB_LINK_DEPS="$COPYSIGNF_LIBM $COPYSIGN_LIBM $FLOORF_LIBM $FLOOR_LIBM $GETHOSTNAME_LIB $LIBSOCKET $LIB_NANOSLEEP $LIB_SELECT $LTLIBINTL $ROUNDF_LIBM $ROUND_LIBM $TRUNCF_LIBM $TRUNC_LIBM"

AC_SUBST(GNULIB_LINK_DEPS)

LIBOCTAVE_LINK_DEPS="$GNULIB_LINK_DEPS $CURL_LIBS $SPARSE_XLIBS $ARPACK_LIBS $QRUPDATE_LIBS $FFTW_XLIBS $LAPACK_LIBS $BLAS_LIBS $READLINE_LIBS $TERM_LIBS $LIBGLOB $PCRE_LIBS $DL_LIBS $PTHREAD_LIBS $FLIBS $LIBS"

LIBOCTAVE_LINK_OPTS="$CURL_LDFLAGS $SPARSE_XLDFLAGS $ARPACK_LDFLAGS $QRUPDATE_LDFLAGS $FFTW_XLDFLAGS $PCRE_LDFLAGS"

AC_SUBST(LIBOCTAVE_LINK_DEPS)
AC_SUBST(LIBOCTAVE_LINK_OPTS)

if test $ENABLE_DYNAMIC_LINKING = yes; then
  LIBOCTINTERP_LINK_DEPS=""
else
  LIBOCTINTERP_LINK_DEPS="$DLDFCN_LIBS"
fi

LIBOCTINTERP_LINK_DEPS="$LIBOCTINTERP_LINK_DEPS $FT2_LIBS $HDF5_LIBS $MAGICK_LIBS $Z_LIBS $FFTW_XLIBS $OPENGL_LIBS $FONTCONFIG_LIBS $FREETYPE_LIBS $X11_LIBS $CARBON_LIBS $GL2PS_LIBS $LLVM_LIBS $JAVA_LIBS $LAPACK_LIBS"

LIBOCTINTERP_LINK_OPTS="$FT2_LDFLAGS $HDF5_LDFLAGS $MAGICK_LDFLAGS $Z_LDFLAGS $FFTW_XLDFLAGS $LLVM_LDFLAGS"

OCTAVE_LINK_DEPS=""
OCTAVE_LINK_OPTS=""

OCT_LINK_DEPS=""
OCT_LINK_OPTS="$LDFLAGS"

if test $link_all_deps = yes || test -n "$QT_LDFLAGS"; then
  LIBOCTINTERP_LINK_DEPS="$LIBOCTINTERP_LINK_DEPS $LIBOCTAVE_LINK_DEPS"
  LIBOCTINTERP_LINK_OPTS="$LIBOCTINTERP_LINK_OPTS $LIBOCTAVE_LINK_OPTS"

  OCTAVE_LINK_DEPS="$LIBOCTINTERP_LINK_DEPS"
  OCTAVE_LINK_OPTS="$LIBOCTINTERP_LINK_OPTS"

  OCT_LINK_DEPS="$OCT_LINK_DEPS $LIBOCTINTERP_LINK_DEPS"
  OCT_LINK_OPTS="$OCT_LINK_OPTS $LIBOCTINTERP_LINK_OPTS"
fi

AC_SUBST(LIBOCTINTERP_LINK_DEPS)
AC_SUBST(LIBOCTINTERP_LINK_OPTS)

AC_SUBST(OCTAVE_LINK_DEPS)
AC_SUBST(OCTAVE_LINK_OPTS)

AC_SUBST(OCT_LINK_DEPS)
AC_SUBST(OCT_LINK_OPTS)

LIBOCTGUI_LINK_DEPS=""
LIBOCTGUI_LINK_OPTS=""

OCTAVE_GUI_LINK_DEPS=""
OCTAVE_GUI_LINK_OPTS=""

if test $build_qt_gui = yes; then
  if test $ENABLE_DYNAMIC_LINKING = yes; then
    LIBOCTGUI_LINK_DEPS=""
  else
    LIBOCTGUI_LINK_DEPS="$DLDFCN_LIBS"
  fi

  LIBOCTGUI_LINK_DEPS="$LIBOCTGUI_LINK_DEPS $QT_LIBS $OPENGL_LIBS"
  LIBOCTGUI_LINK_OPTS="$QT_LDFLAGS"

  if test $link_all_deps = yes || test -n "$QT_LDFLAGS"; then
    LIBOCTGUI_LINK_DEPS="$LIBOCTGUI_LINK_DEPS $LIBOCTINTERP_LINK_DEPS"
    LIBOCTGUI_LINK_OPTS="$LIBOCTGUI_LINK_OPTS $LIBOCTINTERP_LINK_OPTS"

    OCTAVE_GUI_LINK_DEPS="$OCTAVE_GUI_LINK_DEPS $LIBOCTGUI_LINK_DEPS"
    OCTAVE_GUI_LINK_OPTS="$OCTAVE_GUI_LINK_OPTS $LIBOCTGUI_LINK_OPTS"
  fi
fi

AC_SUBST(LIBOCTGUI_LINK_DEPS)
AC_SUBST(LIBOCTGUI_LINK_OPTS)

AC_SUBST(OCTAVE_GUI_LINK_DEPS)
AC_SUBST(OCTAVE_GUI_LINK_OPTS)

### Do we want to create cross-mkoctfile etc ?

cross_tools=no
AC_ARG_ENABLE([cross-tools],
  [AS_HELP_STRING([--enable-cross-tools],
    [build cross tools (mkoctfile, octave-config) if cross compiling])],
  [if test "$enableval" = yes; then cross_tools=yes; fi])

if test "$cross_tools" = yes; then
  if test "$cross_compiling" = no; then
    AC_MSG_WARN([ignoring --enable-cross-tools when not cross compiling])
    cross_tools=no
  fi
fi
AM_CONDITIONAL([AMCOND_CROSS_TOOLS], [test $cross_tools = yes])

### Decide whether or not to install build logs with Octave.

install_build_logs=no
AC_ARG_ENABLE([install-build-logs],
  [AS_HELP_STRING([--enable-install-build-logs],
    [install build logs (i.e. config.log) with Octave])],
  [if test "$enableval" = yes; then install_build_logs=yes; fi])
AM_CONDITIONAL([AMCOND_INSTALL_BUILD_LOGS], [test $install_build_logs = yes])

CFLAGS="$original_octave_configure_CFLAGS"
CXXFLAGS="$original_octave_configure_CXXFLAGS"

AH_BOTTOM([#include "oct-conf-post.h"])

### Make all AC_DEFINES available to testif feature of test.m function.
### This must reside at the bottom of configure.ac after all AC_DEFINES
### have been made.

AC_OUTPUT_MAKE_DEFS

AC_CONFIG_COMMANDS_PRE([
  ## Fully expand all directory variables.  These are normally left
  ## unexpanded (as explained and recommended by the autoconf manual).
  ## But we store coniguration info in files and expect whatever
  ## is set at configure time stay the same when Make is executed.
  ## Doing things like
  ##
  ##   configure --prefix=/some/where
  ##   make --prefix="/some/where/else
  ##
  ## won't work properly and is not allowed when building Octave.

  eval prefix="\"$prefix\""
  eval exec_prefix="\"$exec_prefix\""
  eval bindir="\"$bindir\""
  eval sbindir="\"$sbindir\""
  eval libexecdir="\"$libexecdir\""
  eval datarootdir="\"$datarootdir\""
  eval datadir="\"$datadir\""
  eval sysconfdir="\"$sysconfdir\""
  eval sharedstatedir="\"$sharedstatedir\""
  eval localstatedir="\"$localstatedir\""
  eval runstatedir="\"$runstatedir\""
  eval includedir="\"$includedir\""
  eval oldincludedir="\"$oldincludedir\""
  eval docdir="\"$docdir\""
  eval infodir="\"$infodir\""
  eval htmldir="\"$htmldir\""
  eval dvidir="\"$dvidir\""
  eval pdfdir="\"$pdfdir\""
  eval psdir="\"$psdir\""
  eval libdir="\"$libdir\""
  eval localedir="\"$localedir\""
  eval mandir="\"$mandir\""

  version="$OCTAVE_VERSION"
  api_version="$OCTAVE_API_VERSION"

  eval octlibdir="\"$octlibdir\""
  eval archlibdir="\"$archlibdir\""
  eval localarchlibdir="\"$localarchlibdir\""
  eval localapiarchlibdir="\"$localapiarchlibdir\""
  eval localverarchlibdir="\"$localverarchlibdir\""
  eval octfiledir="\"$octfiledir\""
  eval localoctfiledir="\"$localoctfiledir\""
  eval localapioctfiledir="\"$localapioctfiledir\""
  eval localveroctfiledir="\"$localveroctfiledir\""
  eval octincludedir="\"$octincludedir\""
  eval fcnfiledir="\"$fcnfiledir\""
  eval localfcnfiledir="\"$localfcnfiledir\""
  eval localapifcnfiledir="\"$localapifcnfiledir\""
  eval localverfcnfiledir="\"$localverfcnfiledir\""
  eval octetcdir="\"$octetcdir\""
  eval octlocaledir="\"$octlocaledir\""
  eval doc_cache_file="\"$doc_cache_file\""
  eval octtestsdir="\"$octtestsdir\""
  eval texi_macros_file="\"$texi_macros_file\""
  eval imagedir="\"$imagedir\""
  eval octdatadir="\"$octdatadir\""
  eval startupfiledir="\"$startupfiledir\""
  eval localstartupfiledir="\"$localstartupfiledir\""
  eval man1dir="\"$man1dir\""
  eval man1ext="\"$man1ext\""
  eval infofile="\"$infofile\""

  ## Also expand MKOCTFILE_DL_LDFLAGS, because it may depend on the values
  ## of variables expanded above.

  eval MKOCTFILE_DL_LDFLAGS="\"$MKOCTFILE_DL_LDFLAGS\""
])

### Do the substitutions in Makefiles and other scripts that
### hold configuration info.

AUTOCONF_SUBST_VARS="`echo $ac_subst_vars`"

AC_SUBST(AUTOCONF_SUBST_VARS)
AC_SUBST(ac_config_files)
AC_SUBST(ac_config_headers)

AC_CONFIG_FILES([
  Makefile
  build-aux/check-subst-vars.sh:build-aux/check-subst-vars.in.sh
  doc/doxyhtml/Doxyfile
  libgnu/Makefile])

dnl We use a .in.h file for oct-conf-post.h simply to copy it to
dnl the build tree and so that we don't have to add the -I${top_srcdir}
dnl to any CPPFLAGS variables.

AC_CONFIG_FILES([oct-conf-post.h-tmp:oct-conf-post.in.h])
AC_CONFIG_COMMANDS([oct-conf-post.h],
  [$SHELL $srcdir/build-aux/move-if-change oct-conf-post.h-tmp oct-conf-post.h])

OCTAVE_CONFIG_MOVE_IF_CHANGE_FILES([
  build-aux/mk-default-qt-settings.sh
  build-aux/mk-f77-def.sh
  build-aux/mk-mxarray-h.sh
  build-aux/mk-version-h.sh
  build-aux/subst-config-vals.sh
  build-aux/subst-cross-config-vals.sh
  build-aux/subst-default-vals.sh
  build-aux/subst-f77-isnan-macro.sh
  build-aux/subst-script-vals.sh])

AC_OUTPUT

### Print a summary so that important information isn't missed.

AC_MSG_NOTICE([

Octave is now configured for $canonical_host_type

  Source directory:              $srcdir
  Installation prefix:           $prefix
  C compiler:                    $CC $XTRA_CFLAGS $WARN_CFLAGS $CFLAGS
  C++ compiler:                  $CXX $XTRA_CXXFLAGS $WARN_CXXFLAGS $CXXFLAGS
  Fortran compiler:              $F77 $FFLAGS
  Fortran libraries:             $FLIBS
  Lex libraries:                 $LEXLIB
  LIBS:                          $LIBS
  LDFLAGS:                       $LDFLAGS
  Extra LDFLAGS:                 $WARN_LDFLAGS

  AMD CPPFLAGS:                  $AMD_CPPFLAGS
  AMD LDFLAGS:                   $AMD_LDFLAGS
  AMD libraries:                 $AMD_LIBS
  ARPACK CPPFLAGS:               $ARPACK_CPPFLAGS
  ARPACK LDFLAGS:                $ARPACK_LDFLAGS
  ARPACK libraries:              $ARPACK_LIBS
  BLAS libraries:                $BLAS_LIBS
  BZ2 CPPFLAGS:                  $BZ2_CPPFLAGS
  BZ2 LDFLAGS:                   $BZ2_LDFLAGS
  BZ2 libraries:                 $BZ2_LIBS
  CAMD CPPFLAGS:                 $CAMD_CPPFLAGS
  CAMD LDFLAGS:                  $CAMD_LDFLAGS
  CAMD libraries:                $CAMD_LIBS
  CARBON libraries:              $CARBON_LIBS
  CCOLAMD CPPFLAGS:              $CCOLAMD_CPPFLAGS
  CCOLAMD LDFLAGS:               $CCOLAMD_LDFLAGS
  CCOLAMD libraries:             $CCOLAMD_LIBS
  CHOLMOD CPPFLAGS:              $CHOLMOD_CPPFLAGS
  CHOLMOD LDFLAGS:               $CHOLMOD_LDFLAGS
  CHOLMOD libraries:             $CHOLMOD_LIBS
  COLAMD CPPFLAGS:               $COLAMD_CPPFLAGS
  COLAMD LDFLAGS:                $COLAMD_LDFLAGS
  COLAMD libraries:              $COLAMD_LIBS
  CURL CPPFLAGS:                 $CURL_CPPFLAGS
  CURL LDFLAGS:                  $CURL_LDFLAGS
  CURL libraries:                $CURL_LIBS
  CXSPARSE CPPFLAGS:             $CXSPARSE_CPPFLAGS
  CXSPARSE LDFLAGS:              $CXSPARSE_LDFLAGS
  CXSPARSE libraries:            $CXSPARSE_LIBS
  DL libraries:                  $DL_LIBS
  FFTW3 CPPFLAGS:                $FFTW3_CPPFLAGS
  FFTW3 LDFLAGS:                 $FFTW3_LDFLAGS
  FFTW3 libraries:               $FFTW3_LIBS
  FFTW3F CPPFLAGS:               $FFTW3F_CPPFLAGS
  FFTW3F LDFLAGS:                $FFTW3F_LDFLAGS
  FFTW3F libraries:              $FFTW3F_LIBS
  FLTK CPPFLAGS:                 $FLTK_CPPFLAGS
  FLTK LDFLAGS:                  $FLTK_LDFLAGS
  FLTK libraries:                $FLTK_LIBS
  fontconfig CPPFLAGS:           $FONTCONFIG_CPPFLAGS
  fontconfig libraries:          $FONTCONFIG_LIBS
  FreeType2 CPPFLAGS:            $FT2_CPPFLAGS
  FreeType2 libraries:           $FT2_LIBS
  GLPK CPPFLAGS:                 $GLPK_CPPFLAGS
  GLPK LDFLAGS:                  $GLPK_LDFLAGS
  GLPK libraries:                $GLPK_LIBS
  HDF5 CPPFLAGS:                 $HDF5_CPPFLAGS
  HDF5 LDFLAGS:                  $HDF5_LDFLAGS
  HDF5 libraries:                $HDF5_LIBS
  Java home:                     $JAVA_HOME
  Java JVM path:                 $JAVA_LDPATH
  Java CPPFLAGS:                 $JAVA_CPPFLAGS
  Java libraries:                $JAVA_LIBS
  KLU CPPFLAGS:                  $KLU_CPPFLAGS
  KLU LDFLAGS:                   $KLU_LDFLAGS
  KLU libraries:                 $KLU_LIBS
  LAPACK libraries:              $LAPACK_LIBS
  LLVM CPPFLAGS:                 $LLVM_CPPFLAGS
  LLVM LDFLAGS:                  $LLVM_LDFLAGS
  LLVM libraries:                $LLVM_LIBS
  Magick++ CPPFLAGS:             $MAGICK_CPPFLAGS
  Magick++ LDFLAGS:              $MAGICK_LDFLAGS
  Magick++ libraries:            $MAGICK_LIBS
  OPENGL libraries:              $OPENGL_LIBS
  OSMesa CPPFLAGS:               $OSMESA_CPPFLAGS
  OSMesa LDFLAGS:                $OSMESA_LDFLAGS
  OSMesa libraries:              $OSMESA_LIBS
  PCRE CPPFLAGS:                 $PCRE_CPPFLAGS
  PCRE LDFLAGS:                  $PCRE_LDFLAGS
  PCRE libraries:                $PCRE_LIBS
  PortAudio CPPFLAGS:            $PORTAUDIO_CPPFLAGS
  PortAudio LDFLAGS:             $PORTAUDIO_LDFLAGS
  PortAudio libraries:           $PORTAUDIO_LIBS
  PTHREAD flags:                 $PTHREAD_CFLAGS
  PTHREAD libraries:             $PTHREAD_LIBS
  QHULL CPPFLAGS:                $QHULL_CPPFLAGS
  QHULL LDFLAGS:                 $QHULL_LDFLAGS
  QHULL libraries:               $QHULL_LIBS
  QRUPDATE CPPFLAGS:             $QRUPDATE_CPPFLAGS
  QRUPDATE LDFLAGS:              $QRUPDATE_LDFLAGS
  QRUPDATE libraries:            $QRUPDATE_LIBS
  Qt CPPFLAGS:                   $QT_CPPFLAGS
  Qt LDFLAGS:                    $QT_LDFLAGS
  Qt libraries:                  $QT_LIBS
  Qt moc:                        $MOC $MOCFLAGS
  Qt uic:                        $UIC $UICFLAGS
  Qt rcc:                        $RCC $RCCFLAGS
  Qt lrelease:                   $LRELEASE $LRELEASEFLAGS
  READLINE libraries:            $READLINE_LIBS
  Sndfile CPPFLAGS:              $SNDFILE_CPPFLAGS
  Sndfile LDFLAGS:               $SNDFILE_LDFLAGS
  Sndfile libraries:             $SNDFILE_LIBS
  SuiteSparse config libraries:  $SUITESPARSE_CONFIG_LIBS
  SUNDIALS_IDA CPPFLAGS:         $SUNDIALS_IDA_CPPFLAGS
  SUNDIALS_IDA LDFLAGS:          $SUNDIALS_IDA_LDFLAGS
  SUNDIALS_IDA libraries:        $SUNDIALS_IDA_LIBS
  SUNDIALS_NVECSERIAL CPPFLAGS:  $SUNDIALS_NVECSERIAL_CPPFLAGS
  SUNDIALS_NVECSERIAL LDFLAGS:   $SUNDIALS_NVECSERIAL_LDFLAGS
  SUNDIALS_NVECSERIAL libraries: $SUNDIALS_NVECSERIAL_LIBS
  TERM libraries:                $TERM_LIBS
  UMFPACK CPPFLAGS:              $UMFPACK_CPPFLAGS
  UMFPACK LDFLAGS:               $UMFPACK_LDFLAGS
  UMFPACK libraries:             $UMFPACK_LIBS
  X11 include flags:             $X11_INCFLAGS
  X11 libraries:                 $X11_LIBS
  Z CPPFLAGS:                    $Z_CPPFLAGS
  Z LDFLAGS:                     $Z_LDFLAGS
  Z libraries:                   $Z_LIBS

  Default pager:                 $DEFAULT_PAGER
  gnuplot:                       $GNUPLOT

  Build Octave Qt GUI:                  $build_qt_gui
  JIT compiler for loops:               $ENABLE_JIT
  Build Java interface:                 $build_java
  Build static libraries:               $STATIC_LIBS
  Build shared libraries:               $SHARED_LIBS
  Dynamic Linking:                      $ENABLE_DYNAMIC_LINKING $DL_API_MSG
  Include support for GNU readline:     $USE_READLINE
  64-bit array dims and indexing:       $ENABLE_64
  64-bit BLAS array dims and indexing:  $HAVE_64_BIT_BLAS
  OpenMP SMP multithreading:            $ENABLE_OPENMP
  Build cross tools:                    $cross_tools
  Build docs:                           $ENABLE_DOCS
  Truncate intermediate FP results:     $ENABLE_FLOAT_TRUNCATE
])

warn_msg_printed=false

OCTAVE_CONFIGURE_WARNING_SUMMARY

if test $ENABLE_DYNAMIC_LINKING = yes; then
  if test $SHARED_LIBS = no; then
    AC_MSG_WARN([])
    AC_MSG_WARN([You used --enable-dl but not --enable-shared.])
    AC_MSG_WARN([Are you sure that is what you want to do?])
    warn_msg_printed=true
  fi
fi

if test $opengl_graphics = no; then
  AC_MSG_WARN([])
  AC_MSG_WARN([I didn't find the libraries needed to compile Octave])
  AC_MSG_WARN([with support for OpenGL graphics.  Creating plots is])
  AC_MSG_WARN([still possible if you have gnuplot installed.])
  warn_msg_printed=true
fi

if test $ENABLE_ATOMIC_REFCOUNT = no; then
  AC_MSG_WARN([])
  AC_MSG_WARN([atomic reference counting disabled.])
  AC_MSG_WARN([This feature allows access to Octave data safely from])
  AC_MSG_WARN([another thread, and is required when using the GUI's Qt toolkit])
  AC_MSG_WARN([for plotting.])
fi

if $warn_msg_printed; then
  AC_MSG_NOTICE([])
  AC_MSG_NOTICE([NOTE: Libraries or auxiliary programs may be skipped if they are])
  AC_MSG_NOTICE([NOTE: not found OR if they are missing required features on your])
  AC_MSG_NOTICE([NOTE: system. ])
fi

### End of configure.<|MERGE_RESOLUTION|>--- conflicted
+++ resolved
@@ -65,11 +65,7 @@
 AC_CONFIG_AUX_DIR([build-aux])
 AC_CONFIG_MACRO_DIR([m4])
 
-<<<<<<< HEAD
-AM_INIT_AUTOMAKE([1.14 foreign -Wno-portability -Wno-override tar-ustar subdir-objects dist-lzip])
-=======
-AM_INIT_AUTOMAKE([1.11 foreign -Wno-portability -Wno-override tar-ustar subdir-objects dist-lzip dist-xz])
->>>>>>> 34b721ed
+AM_INIT_AUTOMAKE([1.14 foreign -Wno-portability -Wno-override tar-ustar subdir-objects dist-lzip dist-xz])
 
 ## Add the option to enable silent rules and make silent rules the
 ## default behavior.  Available since Automake 1.11 and included by
