dnl Process this file with autoconf to produce a configure script.
dnl
dnl Copyright (C) 1993-2013 John W. Eaton
###
### This file is part of Octave.
###
### Octave is free software; you can redistribute it and/or modify it
### under the terms of the GNU General Public License as published by the
### Free Software Foundation; either version 3 of the License, or (at
### your option) any later version.
###
### Octave is distributed in the hope that it will be useful, but WITHOUT
### ANY WARRANTY; without even the implied warranty of MERCHANTABILITY or
### FITNESS FOR A PARTICULAR PURPOSE.  See the GNU General Public License
### for more details.
###
### You should have received a copy of the GNU General Public License
### along with Octave; see the file COPYING.  If not, see
### <http://www.gnu.org/licenses/>.

AC_PREREQ([2.62])
<<<<<<< HEAD
AC_INIT([GNU Octave], [3.9.0+], [http://octave.org/bugs.html], [octave])
=======
AC_INIT([GNU Octave], [3.8.2-rc2], [http://octave.org/bugs.html], [octave])
>>>>>>> e061d29f

dnl Note that the version number is duplicated here and in AC_INIT
dnl because AC_INIT requires it to be static, not computed from
dnl shell variables.
OCTAVE_MAJOR_VERSION=3
<<<<<<< HEAD
OCTAVE_MINOR_VERSION=9
OCTAVE_PATCH_VERSION=0+
=======
OCTAVE_MINOR_VERSION=8
OCTAVE_PATCH_VERSION=2-rc2
>>>>>>> e061d29f

dnl PACKAGE_VERSION is set by the AC_INIT VERSION arg
OCTAVE_VERSION="$PACKAGE_VERSION"

OCTAVE_COPYRIGHT="Copyright (C) 2013 John W. Eaton and others."

OCTAVE_RELEASE_DATE="2014-07-01"

## The "API version" is used as a way of checking that interfaces in the
## liboctave and libinterp libraries haven't changed in a backwardly
## incompatible way when loading .oct files.  A better way to do that is
## with library versioning, but not all systems support that.
## NOTE: This macro will be removed in a future version of Octave.  If
## you insist on checking for features using a version number, use the
## OCTAVE_MAJOR_VERSION, OCTAVE_MINOR_VERSION, and
## OCTAVE_PATCH_VERSION macros instead.
## FIXME: Since we also set libtool versions for liboctave and
## libinterp, perhaps we should be computing the "api version" from
## those versions numbers in some way instead of setting it
## independently here.
OCTAVE_API_VERSION="api-v49+"

AC_SUBST(OCTAVE_MAJOR_VERSION)
AC_SUBST(OCTAVE_MINOR_VERSION)
AC_SUBST(OCTAVE_PATCH_VERSION)
AC_SUBST(OCTAVE_VERSION)
AC_SUBST(OCTAVE_COPYRIGHT)
AC_SUBST(OCTAVE_RELEASE_DATE)
AC_SUBST(OCTAVE_API_VERSION)

dnl FIXME: We should auto-insert the Mercurial changeset ID into the
dnl        AC_REVISION field whenever configure.ac is modified.
dnl AC_REVISION($Revision: 1.603 $)
AC_CONFIG_SRCDIR([libinterp/octave.cc])
AC_CONFIG_HEADERS([config.h:config.in.h])
AC_CONFIG_AUX_DIR([build-aux])
AC_CONFIG_MACRO_DIR([m4])

AM_INIT_AUTOMAKE([1.11 foreign -Wno-portability -Wno-override tar-ustar subdir-objects])

## Add the option to enable silent rules, available since Automake 1.11
## and included by default starting with Automake 1.13.
AM_SILENT_RULES

OCTAVE_CANONICAL_HOST

AC_DEFINE(OCTAVE_SOURCE, 1, [Define to 1 if this is Octave.])

AC_USE_SYSTEM_EXTENSIONS

### Make configure args available for other uses.

config_opts=$ac_configure_args
AC_SUBST(config_opts)

### Set default file locations

OCTAVE_SET_DEFAULT([octlibdir], '$(libdir)/octave/$(version)')
OCTAVE_SET_DEFAULT([archlibdir],
  '$(libexecdir)/octave/$(version)/exec/$(canonical_host_type)')
OCTAVE_SET_DEFAULT([localarchlibdir],
  '$(libexecdir)/octave/site/exec/$(canonical_host_type)')
OCTAVE_SET_DEFAULT([localapiarchlibdir],
  '$(libexecdir)/octave/$(api_version)/site/exec/$(canonical_host_type)')
OCTAVE_SET_DEFAULT([localverarchlibdir],
  '$(libexecdir)/octave/$(version)/site/exec/$(canonical_host_type)')
OCTAVE_SET_DEFAULT([octfiledir],
  '$(libdir)/octave/$(version)/oct/$(canonical_host_type)')
OCTAVE_SET_DEFAULT([localoctfiledir],
  '$(libdir)/octave/site/oct/$(canonical_host_type)')
OCTAVE_SET_DEFAULT([localapioctfiledir],
  '$(libdir)/octave/site/oct/$(api_version)/$(canonical_host_type)')
OCTAVE_SET_DEFAULT([localveroctfiledir],
  '$(libdir)/octave/$(version)/site/oct/$(canonical_host_type)')
OCTAVE_SET_DEFAULT([octincludedir], '$(includedir)/octave-$(version)/octave')
OCTAVE_SET_DEFAULT([fcnfiledir], '$(datadir)/octave/$(version)/m')
OCTAVE_SET_DEFAULT([localfcnfiledir], '$(datadir)/octave/site/m')
OCTAVE_SET_DEFAULT([localapifcnfiledir],
  '$(datadir)/octave/site/$(api_version)/m')
OCTAVE_SET_DEFAULT([localverfcnfiledir], '$(datadir)/octave/$(version)/site/m')
OCTAVE_SET_DEFAULT([octetcdir], '$(datadir)/octave/$(version)/etc')
OCTAVE_SET_DEFAULT([octlocaledir], '$(datadir)/octave/$(version)/locale')
OCTAVE_SET_DEFAULT([doc_cache_file], '$(octetcdir)/doc-cache')
OCTAVE_SET_DEFAULT([octtestsdir], '$(octetcdir)/tests')
OCTAVE_SET_DEFAULT([texi_macros_file], '$(octetcdir)/macros.texi')
OCTAVE_SET_DEFAULT([imagedir], '$(datadir)/octave/$(version)/imagelib')
OCTAVE_SET_DEFAULT([man1dir], '$(mandir)/man1')
OCTAVE_SET_DEFAULT([man1ext], '.1')
OCTAVE_SET_DEFAULT([infofile], '$(infodir)/octave.info')

### Check for programs used in building, installing, and running Octave.

## Programs used in configuring Octave.
## Find pkg-config executable (sets $PKG_CONFIG)
PKG_PROG_PKG_CONFIG

## Programs used in Makefiles.
AC_PROG_AWK
AC_PROG_GREP
OCTAVE_PROG_FIND
OCTAVE_PROG_SED
OCTAVE_PROG_PERL

## Programs used to build parts of Octave.
OCTAVE_PROG_GPERF

OCTAVE_PROG_FLEX
AC_SUBST([LEX_OUTPUT_ROOT], [lex.octave_])

OCTAVE_PROG_BISON

OCTAVE_PROG_MAKEINFO
OCTAVE_PROG_TEXI2DVI
OCTAVE_PROG_TEXI2PDF

## Programs used when installing Octave.
AC_PROG_LN_S
AC_PROG_MKDIR_P

AC_PROG_INSTALL
INSTALL_SCRIPT='${INSTALL}'
AC_SUBST(INSTALL_SCRIPT)

OCTAVE_PROG_DESKTOP_FILE_INSTALL

## Programs used when running Octave
OCTAVE_PROG_GHOSTSCRIPT
OCTAVE_PROG_GNUPLOT
OCTAVE_PROG_PAGER
OCTAVE_PROG_PYTHON

### Default terminal font for the GUI
case $host_os in
  mingw* | msdosmsvc)
    DEFAULT_TERMINAL_FONT="Lucida Console"
  ;;
  *)
    DEFAULT_TERMINAL_FONT="Courier"
  ;;
esac
DEFAULT_TERMINAL_FONT_SIZE=10
AC_SUBST(DEFAULT_TERMINAL_FONT)
AC_SUBST(DEFAULT_TERMINAL_FONT_SIZE)

### Path separator.

sepchar=':'
AC_ARG_WITH([sepchar],
  [AS_HELP_STRING([--with-sepchar=<char>],
    [use <char> as the path separation character])])
case $with_sepchar in
  yes | "")
    case $host_os in
      mingw* | msdosmsvc)
        sepchar=';' ;;
    esac
  ;;
  no)
    AC_MSG_ERROR([You are required to define a path separation character])
    ;;
  *)
    sepchar=$with_sepchar
  ;;
esac
AC_SUBST(sepchar)
AC_DEFINE_UNQUOTED(SEPCHAR, ['$sepchar'],
  [Define this to be the path separator for your system, as a character constant.])
AC_DEFINE_UNQUOTED(SEPCHAR_STR, ["$sepchar"],
  [Define this to be the path separator for your system, as a string.])

### Define the path to the shell on the host system.  Most systems will
### ensure /bin/sh is the default shell so this can be safely ignored by
### almost everyone.  However, when building for Android, for example,
### this will need to be set.
SHELL_PATH=/bin/sh
AC_ARG_WITH([shell],
  [AS_HELP_STRING([--with-shell=SHELL],
    [use SHELL as the shell interpreter (default: /bin/sh)])])
case $with_shell in
  no)
    AC_MSG_ERROR([A shell interpreter is required])
  ;;
  yes | "")
  ;;
  *)
    SHELL_PATH=$with_shell
  ;;
esac
AC_DEFINE_UNQUOTED([SHELL_PATH], ["$SHELL_PATH"],
  [Define this to be the path to the shell command interpreter.])

### Enable bounds checking on element references within Octave's array and
### matrix classes.  This slows down some operations a bit, so it is turned off
### by default.

BOUNDS_CHECKING=no
AC_ARG_ENABLE([bounds-check],
  [AS_HELP_STRING([--enable-bounds-check],
    [enable bounds checking for indexing in internal array classes])],
  [if test "$enableval" = yes; then BOUNDS_CHECKING=yes; fi], [])
if test $BOUNDS_CHECKING = yes; then
  AC_DEFINE(BOUNDS_CHECKING, 1, [Define to 1 to use internal bounds checking.])
fi

### Use Octave's built-in memory allocator rather than straightforward malloc.
### Disabled by default.

USE_OCTAVE_ALLOCATOR=no
AC_ARG_ENABLE([octave-allocator],
  [AS_HELP_STRING([--enable-octave-allocator],
    [use the obsolete octave_allocator class for many of Octave's objects (mostly octave_value types).  You probably do NOT want to enable this feature.])],
  [if test "$enableval" = yes; then USE_OCTAVE_ALLOCATOR=yes; fi], [])
if test $USE_OCTAVE_ALLOCATOR = yes; then
  AC_DEFINE(USE_OCTAVE_ALLOCATOR, 1,
    [Define to 1 to use octave_allocator class.])
fi

### Use atomic operations for internal reference counting.  This is required
### for thread-safe behavior (Qt Handles) but incurs a significant slowdown.
### Enabled by default until a higher performing solution can be found.

USE_ATOMIC_REFCOUNT=yes
AC_ARG_ENABLE([atomic-refcount],
  [AS_HELP_STRING([--disable-atomic-refcount],
    [Do not use atomic operations for internal reference counting.  This option is required for thread-safe behavior as used in the GUI's Qt plotting toolkit.  Performance for CLI-only builds is improved by disabling this feature.])],
  [if test "$enableval" = no; then USE_ATOMIC_REFCOUNT=no; fi], [])
if test $USE_ATOMIC_REFCOUNT = yes; then
  AC_DEFINE(USE_ATOMIC_REFCOUNT, 1,
    [Define to 1 to use atomic operations for reference counting.])
fi

### Disable running Make in the doc directory.
### This is useful, for example, when building Octave on systems without TeX.

DOCDIR=doc
AC_ARG_ENABLE([docs],
  [AS_HELP_STRING([--disable-docs], [don't build documentation files])],
  [if test "$enableval" = no; then
     DOCDIR=
     warn_docs="building documentation disabled; make dist will fail"
     OCTAVE_CONFIGURE_WARNING([warn_docs])
   fi],
  [])
AC_SUBST(DOCDIR)

### If possible, use a 64-bit integer type for array dimensions and indexing.

USE_64_BIT_IDX_T=no
OCTAVE_IDX_TYPE=int
AC_ARG_ENABLE(64,
  [AS_HELP_STRING([--enable-64],
    [(EXPERIMENTAL) use 64-bit integers for array dimensions and indexing])],
  [if test "$enableval" = yes; then USE_64_BIT_IDX_T=yes; fi], [])
if test $USE_64_BIT_IDX_T = yes; then
  AC_CHECK_SIZEOF([void *])
  AC_CHECK_SIZEOF([int])
  AC_CHECK_SIZEOF([long])
  AC_CHECK_SIZEOF([int64_t])
  if test $ac_cv_sizeof_void_p -eq 8; then
    OCTAVE_IDX_TYPE=int64_t
  else
    warn_64_bit="pointers are not 64-bits wide; disabling 64-bit features"
    OCTAVE_CONFIGURE_WARNING([warn_64_bit])
    USE_64_BIT_IDX_T=no
  fi
fi
AC_SUBST(OCTAVE_IDX_TYPE)
AC_DEFINE_UNQUOTED(OCTAVE_IDX_TYPE, [$OCTAVE_IDX_TYPE],
  [Define to the type of octave_idx_type (64 or 32 bit signed integer).])
if test $USE_64_BIT_IDX_T = yes; then
  AC_DEFINE(USE_64_BIT_IDX_T, 1,
    [Define to 1 if using 64-bit integers for array dimensions and indexing.])
fi
AC_SUBST(USE_64_BIT_IDX_T)

### It seems that there are some broken inline assembly functions in
### the GNU libc.  Since I'm not sure how to test whether we are using
### GNU libc, just disable them for all platforms.

AC_MSG_NOTICE([defining __NO_MATH_INLINES avoids buggy GNU libc exp function])
AC_DEFINE(__NO_MATH_INLINES, 1,
  [Define to 1 if your version of GNU libc has buggy inline assembly code for math functions like exp.])

### Determine which C++ compiler to use (we expect to find g++).

AC_PROG_CXX
AC_PROG_CXXCPP

### Check version number when using g++.

GXX_VERSION=
if test "$GXX" = yes; then
  gxx_version=`$CXX -v 2>&1 | $GREP "^.*g.. version" | \
    $SED -e 's/^.*g.. version *//' -e 's/cygnus-//' -e 's/egcs-//' -e 's/ .*//'`

  AX_COMPARE_VERSION([$gxx_version], [lt], [3.5],
    [AC_MSG_ERROR([g++ version $gxx_version will probably fail to compile Octave])])

  GXX_VERSION=$gxx_version
fi
AC_SUBST(GXX_VERSION)

## FIXME: CXX_VERSION is deprecated and should be removed in Octave version 3.12
CXX_VERSION=$gxx_version
AC_SUBST(CXX_VERSION)

### Determine which C compiler to use (we expect to find gcc).

AC_PROG_CC
AC_PROG_CPP
AC_PROG_GCC_TRADITIONAL

## Check for MSVC
have_msvc=no
case $host_os in
  msdosmsvc)
    have_msvc=yes
  ;;
  mingw*)
    AC_MSG_CHECKING([for MSVC compiler])
    AC_PREPROC_IFELSE([AC_LANG_SOURCE([[
        #ifndef _MSC_VER
        #error "Not MSVC compiler"
        #endif
        ]])],
      have_msvc=yes, have_msvc=no)
    AC_MSG_RESULT([$have_msvc])
  ;;
esac

### gnulib initialization: part 1
### Must take place immediately after a compiler is determined

gl_EARLY

### Check version number when using gcc.

GCC_VERSION=
if test "$GCC" = yes; then
  AC_MSG_CHECKING([C compiler version number])
  gcc_version=`$CC -v 2>&1 | $GREP "^.*gcc version" | \
    $SED -e 's/^.*g.. version *//' -e 's/cygnus-//' -e 's/egcs-//' -e 's/ .*//'`

  AX_COMPARE_VERSION([$gcc_version], [lt], [3],
    [warn_gcc_version="gcc version $gcc_version is likely to cause problems"
     OCTAVE_CONFIGURE_WARNING([warn_gcc_version])])

  GCC_VERSION=$gcc_version
  AC_MSG_RESULT([$GCC_VERSION])
fi
AC_SUBST(GCC_VERSION)

## FIXME: CC_VERSION is deprecated and should be removed in Octave version 3.12
CC_VERSION=$GCC_VERSION
AC_SUBST(CC_VERSION)

### Also check g++ version number, it might be different from the
## gcc version number.

GXX_VERSION=
if test "$GXX" = yes; then
  AC_MSG_CHECKING([C++ compiler version number])
  gxx_version=`$CXX -v 2>&1 | $GREP "^.*g.. version" | \
    $SED -e 's/^.*g.. version *//' -e 's/cygnus-//' -e 's/egcs-//' -e 's/ .*//'`

  AX_COMPARE_VERSION([$gxx_version], [lt], [3],
    [warn_gxx_version="g++ version $gxx_version is likely to cause problems"
     OCTAVE_CONFIGURE_WARNING([warn_gxx_version])])

  GXX_VERSION=$gxx_version
  AC_MSG_RESULT([$GXX_VERSION])
fi
AC_SUBST(GXX_VERSION)

OCTAVE_CHECK_BROKEN_STL_ALGO_H
AM_CONDITIONAL([AMCOND_HAVE_BROKEN_STL_ALGO_H],
  [test $octave_cv_broken_stl_algo_h = yes])

if test $octave_cv_broken_stl_algo_h = yes; then
  warn_stl_algo_h="Found nth_element broken in g++ $GXX_VERSION.  Attempting to repair by using local patched version of bits/stl_algo.h."
  OCTAVE_CONFIGURE_WARNING([warn_stl_algo_h])
fi

### Determine the compiler flag necessary to create dependencies

## Assume GCC.
INCLUDE_DEPS=yes
DEPEND_FLAGS="-M"
DEPEND_EXTRA_SED_PATTERN=""
if test "$GCC" != yes; then
  case $canonical_host_type in
    sparc-sun-solaris2* | i386-pc-solaris2*)
      DEPEND_FLAGS="-xM1"
      DEPEND_EXTRA_SED_PATTERN="-e '/\/opt\/SUNWspro/d'"
    ;;
    *-*-msdosmsvc)
    ;;
    *-*-mingw*)
      if test $have_msvc = no; then
        INCLUDE_DEPS=no
      fi
    ;;
    *)
      INCLUDE_DEPS=no
    ;;
  esac
fi
AC_SUBST(INCLUDE_DEPS)
AC_SUBST(DEPEND_FLAGS)
AC_SUBST(DEPEND_EXTRA_SED_PATTERN)

### Check for pthread library

AX_PTHREAD
## Include pthread libs and flags early in case other tests need them.
## They seem to be required for the OpenGL tests on Debian systems.
LIBS="$PTHREAD_LIBS $LIBS"
CFLAGS="$CFLAGS $PTHREAD_CFLAGS"
CXXFLAGS="$CXXFLAGS $PTHREAD_CFLAGS"

### When compiling math for x87, problems may arise in some code comparing
### floating-point intermediate results.  The root cause is the extra precision
### (~80 bits) of x87 co-processor registers versus the IEEE standard 64 bits.
### Generally, storing the result in a local volatile variable forces a
### truncation back to 64 bits, but it also degrades performance.
### Thus, we provide a FLOAT_TRUNCATE macro that may be defined to "volatile"
### when compiling for x87 target, or left empty for modern SSE math, that
### doesn't suffer from this problem at all.
### FIXME: If no option value is given, configure uses a default heuristic
###        which assumes that truncation should occur for MinGW and Cygwin
###        systems and not for any others.  It would be marginally nicer
###        to replace this with a test that checks whether the problem arises
###        and only sets the flag if necessary.  However, the principal
###        scenario for those two systems is a cross-build where we can't
###        run an executable so the test wouldn't be too useful most of the
###        time (only native builds on MinGW and Cygwin *might* benefit).
###        Maybe, one could generate assembly code with -S option and inspect
###        it without having to run an executable, but this sounds pretty dicey.
AC_ARG_ENABLE([float-truncate],
  [AS_HELP_STRING([--enable-float-truncate],
    [truncate intermediate FP results])],
  [if test "$enableval" = yes; then
     ac_float_truncate=volatile
   else
     ac_float_truncate=
   fi],
  [case $host_os in
     mingw* | cygwin*)
       ac_float_truncate=volatile
     ;;
     *)
       ac_float_truncate=
     ;;
   esac])

AC_DEFINE_UNQUOTED(FLOAT_TRUNCATE, [$ac_float_truncate],
  [Define to volatile if you need to truncate intermediate FP results.])

### Determine extra CFLAGS that may be necessary for Octave.

## On Intel systems with gcc, we may need to compile with -mieee-fp
## to get full support for IEEE floating point.
##
## On Alpha/OSF systems, we need -mieee.

ieee_fp_flag=
case $canonical_host_type in
  i[[3456789]]86-*-*)
    if test "$GCC" = yes; then
      OCTAVE_CC_FLAG([-mieee-fp], [
        ieee_fp_flag=-mieee-fp
        XTRA_CFLAGS="$XTRA_CFLAGS -mieee-fp"
        AC_MSG_NOTICE([adding -mieee-fp to XTRA_CFLAGS])])
    fi
    if test "$GXX" = yes; then
      OCTAVE_CXX_FLAG([-mieee-fp], [
        ieee_fp_flag=-mieee-fp
        XTRA_CXXFLAGS="$XTRA_CXXFLAGS -mieee-fp"
        AC_MSG_NOTICE([adding -mieee-fp to XTRA_CXXFLAGS])])
    fi
  ;;
  alpha*-*-*)
    if test "$GCC" = yes; then
      OCTAVE_CC_FLAG([-mieee], [
        ieee_fp_flag=-mieee
        XTRA_CFLAGS="$XTRA_CFLAGS -mieee"
        AC_MSG_NOTICE([adding -mieee to XTRA_CFLAGS])])
    else
      OCTAVE_CC_FLAG([-ieee], [
        ieee_fp_flag=-ieee
        XTRA_CFLAGS="$XTRA_CFLAGS -ieee"
        AC_MSG_NOTICE([adding -ieee to XTRA_CFLAGS])])
    fi
    if test "$GXX" = yes; then
      OCTAVE_CXX_FLAG([-mieee], [
        ieee_fp_flag=-mieee
        XTRA_CXXFLAGS="$XTRA_CXXFLAGS -mieee"
        AC_MSG_NOTICE([adding -mieee to XTRA_CXXFLAGS])])
    else
      OCTAVE_CXX_FLAG([-ieee], [
        ieee_fp_flag=-ieee
        XTRA_CXXFLAGS="$XTRA_CXXFLAGS -ieee"
        AC_MSG_NOTICE([adding -ieee to XTRA_CXXFLAGS])])
    fi
  ;;
  *ibm-aix4*)
    OCTAVE_CC_FLAG([-mminimal-toc], [
      XTRA_CFLAGS="$XTRA_CFLAGS -mminimal-toc"])

    OCTAVE_CXX_FLAG([-mminimal-toc], [
      XTRA_CXXFLAGS="$XTRA_CXXFLAGS -mminimal-toc"])
  ;;
esac

AC_SUBST(XTRA_CFLAGS)
AC_SUBST(XTRA_CXXFLAGS)

### Test whether the compiler supports OpenMP.  This is experimental so disable
### it by default.  Enable it with the flag --enable-openmp.

USE_OPENMP=no
AC_ARG_ENABLE([openmp],
  [AS_HELP_STRING([--enable-openmp],
    [(EXPERIMENTAL) use OpenMP SMP multi-threading])],
  [if test "$enableval" = yes; then USE_OPENMP=yes; fi], [])
if test $USE_OPENMP = yes; then
  case $host_os in
    mingw* | cygwin* | *-gnu*)
      OCTAVE_CHECK_OPENMP(-fopenmp)
    ;;
    msdosmsvc)
      ## FIXME: is this the right flag for MSVC?
      OCTAVE_CHECK_OPENMP(-openmp)
    ;;
    ## Add other compilers supporting OpenMP here
  esac
fi

### Defaults for cross compiling.  BUILD_CC and BUILD_CXX are
### the compilers that we use for building tools on the build system.
### For now, we assume that the only cross compiling we can do is
### with gcc on a Unixy system, but the dedicated hacker can override these.

if test "$cross_compiling" = yes; then
  BUILD_CC="gcc"
  BUILD_CFLAGS="-O2 -g"
  BUILD_CXX="g++"
  BUILD_CXXFLAGS="-O2 -g"
  BUILD_LDFLAGS=""
  BUILD_EXEEXT=""
else
  BUILD_CC='$(CC)'
  BUILD_CFLAGS='$(CFLAGS)'
  BUILD_CXX='$(CXX)'
  BUILD_CXXFLAGS='$(CXXFLAGS)'
  BUILD_LDFLAGS='$(LDFLAGS)'
  BUILD_EXEEXT='$(EXEEXT)'
fi

AC_ARG_VAR([BUILD_CC],
  [build system C compiler (used if cross compiling)])
AC_ARG_VAR([BUILD_CFLAGS],
  [build system C compiler flags (used if cross compiling)])
AC_ARG_VAR([BUILD_CXX],
  [build system C++ compiler (used if cross compiling)])
AC_ARG_VAR([BUILD_CXXFLAGS],
  [build system C++ compiler flags (used if cross compiling)])
AC_ARG_VAR([BUILD_LDFLAGS],
  [build system C++ compiler link flags (used if cross compiling)])
AC_ARG_VAR([BUILD_EXEEXT],
  [build system executable extension (used if cross compiling)])


### Look for math library.  If found, this will add -lm to LIBS.

dnl Keep this check before the check for the Fortran compiler,
dnl in case -lm is needed to compile Fortran programs.
AC_CHECK_LIB(m, sin)

### Determine the Fortran compiler and how to invoke it

## Default FFLAGS is -O.
if test x"$FFLAGS" = x""; then
  FFLAGS="-O"
fi

## the F77 variable, if set, overrides AC_PROG_F77 automatically
AC_PROG_F77
AC_F77_LIBRARY_LDFLAGS
AC_F77_DUMMY_MAIN
AC_F77_WRAPPERS

F77_TOLOWER=yes
F77_APPEND_UNDERSCORE=yes
F77_APPEND_EXTRA_UNDERSCORE=yes

case $ac_cv_f77_mangling in
  "upper case") F77_TOLOWER=no ;;
esac
case $ac_cv_f77_mangling in
  "no underscore") F77_APPEND_UNDERSCORE=no ;;
esac
case $ac_cv_f77_mangling in
  "no extra underscore") F77_APPEND_EXTRA_UNDERSCORE=no ;;
esac

case $canonical_host_type in
  i[[3456789]]86-*-*)
    if test $ac_cv_f77_compiler_gnu = yes; then
      OCTAVE_F77_FLAG([-mieee-fp])
    fi
  ;;
  alpha*-*-*)
    if test $ac_cv_f77_compiler_gnu = yes; then
      OCTAVE_F77_FLAG([-mieee])
    else
      OCTAVE_F77_FLAG([-ieee])
      OCTAVE_F77_FLAG([-fpe1])
    fi
  ;;
  powerpc-apple-machten*)
    FFLAGS=
  ;;
esac

if test -n "$FFLAGS"; then
  AC_MSG_NOTICE([defining FFLAGS to be $FFLAGS])
fi

AC_SUBST(F77_TOLOWER)
AC_SUBST(F77_APPEND_UNDERSCORE)
AC_SUBST(F77_APPEND_EXTRA_UNDERSCORE)

if test -z "$F77"; then
  AC_MSG_ERROR([in order to build Octave, you must have a compatible Fortran compiler or wrapper script for f2c that functions as a Fortran compiler installed and in your path.  See the file INSTALL for more information.])
fi

OCTAVE_CHECK_FUNC_FORTRAN_ISNAN
F77_ISNAN_MACRO=
if test $octave_cv_func_fortran_isnan = no; then
  AC_MSG_NOTICE([substituting ISNAN(X) with X.NE.X in Fortran sources])
  F77_ISNAN_MACRO="s|ISNAN(\(@<:@^)@:>@*\))|(\1.NE.\1)|"
fi
AC_SUBST(F77_ISNAN_MACRO)

OCTAVE_CHECK_SIZEOF_FORTRAN_INTEGER
if test $octave_cv_sizeof_fortran_integer = no; then
  if test $USE_64_BIT_IDX_T = yes; then
    case $F77 in
      *gfortran*)
        case $F77_INTEGER_8_FLAG in
          *-fdefault-integer-8*)
          ;;
          *)
            case $FFLAGS in
              *-fdefault-integer-8*)
                AC_MSG_NOTICE([setting -fdefault-integer-8 in F77_INTEGER_8_FLAG instead of FFLAGS])
                FFLAGS=`echo $FFLAGS | $SED 's/-fdefault-integer-8//g'`
                F77_INTEGER_8_FLAG="-fdefault-integer-8"
              ;;
              *)
                AC_MSG_NOTICE([adding -fdefault-integer-8 to F77_INTEGER_8_FLAG])
                F77_INTEGER_8_FLAG="-fdefault-integer-8"
                ## Invalidate the cache and try again.
                $as_unset octave_cv_sizeof_fortran_integer
              ;;
            esac
          ;;
        esac
      ;;
    esac
    if test -z "$octave_cv_sizeof_fortran_integer"; then
      OCTAVE_CHECK_SIZEOF_FORTRAN_INTEGER
    fi
    if test $octave_cv_sizeof_fortran_integer = no; then
      AC_MSG_ERROR([in order to build Octave with 64-bit indexing support your Fortran compiler must have an option for setting the default integer size to 8 bytes.  See the file INSTALL for more information.])
    fi
  else
    AC_MSG_ERROR([your Fortran compiler must have an option to make integers the same size as octave_idx_type ($OCTAVE_IDX_TYPE).  See the file INSTALL for more information.])
  fi
fi
AC_SUBST(F77_INTEGER_8_FLAG)

## FIXME: Is this really used?  Makefile seems to use $F77 for compiler
FC=$F77
AC_SUBST(FC)

OCTAVE_F77_FLAG([-ffloat-store], [
  AC_MSG_RESULT([setting F77_FLOAT_STORE_FLAG to -ffloat-store])
  F77_FLOAT_STORE_FLAG=-ffloat-store
  AC_SUBST(F77_FLOAT_STORE_FLAG)
])

### Check for the Qhull library

OCTAVE_CHECK_LIB(qhull, QHull,
  [Qhull library not found -- this will result in loss of functionality of some geometry functions.],
  [libqhull/libqhull.h qhull/libqhull.h libqhull.h qhull/qhull.h qhull.h],
  [qh_qhull], [], [],
  [warn_qhull=
  OCTAVE_CHECK_QHULL_VERSION
  OCTAVE_CHECK_LIB_QHULL_OK(
    [TEXINFO_QHULL="@set HAVE_QHULL"
    AC_DEFINE(HAVE_QHULL, 1, [Define to 1 if Qhull is available.])],
    [warn_qhull="Qhull library found, but does not seem to work properly -- this will result in loss of functionality of some geometry functions.  Please try recompiling the library with -fno-strict-aliasing."])])

### Check for PCRE regex library.

PCRE_LIBS=

pcre_fail_msg="to build Octave, you must have the PCRE library and header files installed"

AC_CHECK_HEADERS([pcre.h pcre/pcre.h])

AC_CACHE_CHECK([whether pcre.h defines the macros we need],
  [ac_cv_pcre_h_macros_present],
  [AC_EGREP_CPP([PCRE_HAS_MACROS_WE_NEED], [
    #if defined (HAVE_PCRE_H)
    # include <pcre.h>
    #elif defined (HAVE_PCRE_PCRE_H)
    # include <pcre/pcre.h>
    #error "NO PCRE HEADER"
    #endif
    #if defined (PCRE_INFO_NAMECOUNT) \
      && defined (PCRE_INFO_NAMEENTRYSIZE) \
      && defined (PCRE_INFO_NAMETABLE)
      PCRE_HAS_MACROS_WE_NEED
    #endif],
    ac_cv_pcre_h_macros_present=yes, ac_cv_pcre_h_macros_present=no)])

if test $ac_cv_pcre_h_macros_present = yes; then
  ## check for pcre-config, and if so, get build variables
  AC_CHECK_PROG(HAVE_PCRE_CONFIG, pcre-config, [yes], [no])
  if test $HAVE_PCRE_CONFIG = yes; then
    PCRE_CPPFLAGS=`pcre-config --cflags`
    PCRE_LIBS=`pcre-config --libs`
  else
    PCRE_LIBS="-lpcre"
  fi
  save_LIBS="$LIBS"
  LIBS="$PCRE_LIBS $LIBS"
  AC_CHECK_FUNCS([pcre_compile],
    [AC_SUBST(PCRE_CPPFLAGS)
     AC_SUBST(PCRE_LIBS)],
    [AC_MSG_ERROR([$pcre_fail_msg])])
  LIBS="$save_LIBS"
else
  AC_MSG_ERROR([$pcre_fail_msg])
fi

### Check for ZLIB library.

OCTAVE_CHECK_LIB(z, ZLIB,
  [ZLIB library not found.  Octave will not be able to save or load compressed data files or HDF5 files.],
  [zlib.h], [gzclearerr])

### Also define HAVE_ZLIB if libz is found.
if test $octave_cv_lib_z = yes; then
  AC_DEFINE(HAVE_ZLIB, 1, [Define to 1 if ZLIB is available.])
fi

 ### Check for the LLVM library

build_jit=no
AC_ARG_ENABLE([jit],
  [AS_HELP_STRING([--enable-jit],
    [(EXPERIMENTAL) enable JIT compiler])],
  [if test "$enableval" = yes; then
     build_jit=yes
   fi],
  [])

LLVM_CXXFLAGS=
LLVM_CPPFLAGS=
LLVM_LDFLAGS=
LLVM_LIBS=

if test $build_jit = yes; then

  ## Find llvm-config program from environment variable or by searching
  AC_ARG_VAR([LLVM_CONFIG], [path to llvm-config utility])
  AC_CHECK_PROG([LLVM_CONFIG], llvm-config, llvm-config, [])

  if test -z "$LLVM_CONFIG"; then
    warn_llvm="llvm-config utility not found.  JIT compiler is disabled."
  else
    dnl Preset warning message in case compile fails
    warn_llvm="LLVM was not found or is to old.  JIT compiler is disabled."

    save_CPPFLAGS="$CPPFLAGS"
    save_CXXFLAGS="$CXXFLAGS"
    save_LDFLAGS="$LDFLAGS"

    ## Use -isystem if available because we don't want to see warnings in LLVM
    LLVM_INCLUDE_FLAG=-I
    OCTAVE_CC_FLAG([-isystem .], [
      LLVM_INCLUDE_FLAG=-isystem
      AC_MSG_NOTICE([using -isystem for LLVM headers])])

    dnl Use -isystem so we don't get warnings from llvm headers
    LLVM_CPPFLAGS="$LLVM_INCLUDE_FLAG `$LLVM_CONFIG --includedir`"
    LLVM_CXXFLAGS=
    LLVM_LDFLAGS="-L`$LLVM_CONFIG --libdir`"


    LDFLAGS="$LDFLAGS $LLVM_LDFLAGS"
    LLVM_SO=LLVM-`$LLVM_CONFIG --version`
    AC_CHECK_LIB([$LLVM_SO], [LLVMBuildAdd], [LLVM_LIBS="-l$LLVM_SO"], [LLVM_LIBS=`$LLVM_CONFIG --libs`])

    dnl
    dnl Define some extra flags that LLVM requires in order to include headers.
    dnl Ideally we should get these from llvm-config, but llvm-config isn't
    dnl very helpful.
    dnl
    CPPFLAGS="-D__STDC_CONSTANT_MACROS -D__STDC_LIMIT_MACROS $LLVM_CPPFLAGS $CPPFLAGS"
    CXXFLAGS="$LLVM_CXXFLAGS $CXXFLAGS"
    AC_LANG_PUSH(C++)
    AC_CHECK_HEADER([llvm/Support/TargetSelect.h], [warn_llvm=""])

    have_function_h=no
    AC_CHECK_HEADERS([llvm/IR/Function.h llvm/Function.h],
                     [have_function_h=yes; break])
    if test $have_function_h = no; then
      warn_llvm="Missing LLVM file Function.h.  JIT compiler is disabled."
    fi
    have_irbuilder_h=no
    AC_CHECK_HEADERS([llvm/Support/IRBuilder.h llvm/IR/IRBuilder.h \
                      llvm/IRBuilder.h], [have_irbuilder_h=yes; break])
    if test $have_irbuilder_h = no; then
      warn_llvm="Missing LLVM file IRBuilder.h.  JIT compiler is disabled."
    fi
    have_llvm_data_h=no
    AC_CHECK_HEADERS([llvm/Target/TargetData.h llvm/IR/DataLayout.h \
                      llvm/DataLayout.h], [have_llvm_data_h=yes; break])
    if test $have_llvm_data_h = no; then
      warn_llvm="Missing LLVM file TargetData.h.  JIT compiler is disabled."
    fi

    OCTAVE_LLVM_FUNCTION_ADDATTRIBUTE_API
    OCTAVE_LLVM_FUNCTION_ADDFNATTR_API
    OCTAVE_LLVM_CALLINST_ADDATTRIBUTE_API
    AC_LANG_POP(C++)
    CPPFLAGS="$save_CPPFLAGS"
    CXXFLAGS="$save_CXXFLAGS"
    LDFLAGS="$save_LDFLAGS"
  fi

  if test -z "$warn_llvm"; then
    AC_DEFINE(HAVE_LLVM, 1, [Define to 1 if LLVM is available.])
  else
    build_jit=no
    LLVM_CPPFLAGS=
    LLVM_CXXFLAGS=
    LLVM_LDFLAGS=
    LLVM_LIBS=
    OCTAVE_CONFIGURE_WARNING([warn_llvm])
  fi
dnl FIXME: Re-instate when JIT is enabled by default
dnl else
dnl   ## JIT build disabled
dnl   warn_llvm="JIT compiler disabled, some performance loss for loops"
dnl   OCTAVE_CONFIGURE_WARNING([warn_llvm])
fi

AC_SUBST(LLVM_CPPFLAGS)
AC_SUBST(LLVM_CXXFLAGS)
AC_SUBST(LLVM_LDFLAGS)
AC_SUBST(LLVM_LIBS)

### Check for HDF5 library.

save_CPPFLAGS="$CPPFLAGS"
save_LIBS="$LIBS"
CPPFLAGS="$Z_CPPFLAGS $CPPFLAGS"
LIBS="$Z_LDFLAGS $Z_LIBS $LIBS"
OCTAVE_CHECK_LIB(hdf5, HDF5,
  [HDF5 library not found.  Octave will not be able to save or load HDF5 data files.],
  [hdf5.h], [H5Gget_num_objs], [], [],
  [warn_hdf5=
   OCTAVE_CHECK_HDF5_HAS_VER_16_API
   TEXINFO_HDF5="@set HAVE_HDF5"
   AC_DEFINE(HAVE_HDF5, 1,
     [Define to 1 if HDF5 is available and newer than version 1.6.])
   if test $have_msvc = yes; then
     OCTAVE_CHECK_LIB_HDF5_DLL
   fi
  ])
CPPFLAGS="$save_CPPFLAGS"
LIBS="$save_LIBS"

### Check for FFTW library.  Default to Fortran FFTPACK if it is not available.

## Check for FFTW header and library.
OCTAVE_CHECK_LIB(fftw3, FFTW3,
  [FFTW3 library not found.  The slower FFTPACK library will be used instead.],
  [fftw3.h], [fftw_plan_dft_1d])

OCTAVE_CHECK_LIB(fftw3f, FFTW3F,
  [FFTW3F library not found.  The slower FFTPACK library will be used instead.],
  [fftw3.h], [fftwf_plan_dft_1d])

## Check for the multithreaded FFTW library.
## Fallback to singlethreaded if not found or disabled
build_fftw_threads=yes
AC_ARG_ENABLE([fftw-threads],
  [AS_HELP_STRING([--disable-fftw-threads],
    [disable Multi-threaded FFTW])],
  [if test "$enableval" = no; then
     build_fftw_threads=no
   fi],
  [])

if test $build_fftw_threads = yes; then
  OCTAVE_CHECK_FFTW_THREADS(fftw3, fftw_plan_with_nthreads)
  OCTAVE_CHECK_FFTW_THREADS(fftw3f, fftwf_plan_with_nthreads)
fi

## Octave is currently unable to use FFTW unless both float
## and double versions are available.

AM_CONDITIONAL([AMCOND_HAVE_FFTW],
  [test -n "$FFTW3_LIBS" && test -n "$FFTW3F_LIBS"])

if test -n "$FFTW3_LIBS" && test -n "$FFTW3F_LIBS"; then
  AC_DEFINE(HAVE_FFTW, 1, [Define if you have both FFTW3 and FFTW3F libraries.])
fi

## Subdirectory of liboctave/cruft to build if FFTW is not found.
FFT_DIR="fftpack"
AC_SUBST(FFT_DIR)

### Check for GLPK library and header.

save_CPPFLAGS="$CPPFLAGS"
save_LIBS="$LIBS"
CPPFLAGS="$Z_CPPFLAGS $CPPFLAGS"
LIBS="$Z_LDFLAGS $Z_LIBS $LIBS"
OCTAVE_CHECK_LIB(glpk, GLPK,
  [GLPK library not found.  The glpk function for solving linear programs will be disabled.],
  [glpk/glpk.h glpk.h], [glp_simplex], [], [],
  [warn_glpk=
   OCTAVE_CHECK_LIB_GLPK_OK(
    [TEXINFO_GLPK="@set HAVE_GLPK"
    AC_DEFINE(HAVE_GLPK, 1, [Define to 1 if GLPK is available.])],
    [warn_glpk="GLPK library found, but does not seem to work properly -- disabling glpk function"])])
LIBS="$save_LIBS"
CPPFLAGS="$save_CPPFLAGS"

### Checks for cURL header and library.

save_CPPFLAGS="$CPPFLAGS"
save_LIBS="$LIBS"
CPPFLAGS="$Z_CPPFLAGS $CPPFLAGS"
LIBS="$Z_LDFLAGS $Z_LIBS $LIBS"
OCTAVE_CHECK_LIB(curl, cURL,
  [cURL library not found.  The ftp objects, urlread and urlwrite functions will be disabled.],
  [curl/curl.h], [curl_easy_escape])
if test -z "$warn_curl"; then
  ## Additional check on cURL library that was found
  AC_CACHE_CHECK([for CURLOPT_DIRLISTONLY in curl/curl.h],
    [octave_cv_curl_has_curlopt_dirlistonly],
    [AC_COMPILE_IFELSE([AC_LANG_PROGRAM([[
      #include <curl/curl.h>
      ]], [[
      curl_easy_setopt ((CURL*)NULL, CURLOPT_DIRLISTONLY, 0);
      ]])],
      [octave_cv_curl_has_curlopt_dirlistonly=yes],
      [octave_cv_curl_has_curlopt_dirlistonly=no])
    ])
  if test $octave_cv_curl_has_curlopt_dirlistonly = no; then
    AC_DEFINE(CURLOPT_DIRLISTONLY, CURLOPT_FTPLISTONLY,
      [Define to the legacy option name if using an older version of cURL.])
  fi
fi
LIBS="$save_LIBS"
CPPFLAGS="$save_CPPFLAGS"

### Check for either of Graphics/ImageMagick++ libraries

AC_ARG_WITH([magick],
  [AS_HELP_STRING([--with-magick=LIB],
    [select library to use for image I/O (options: GraphicsMagick(default) or ImageMagick)])],
  [magick="$withval"],
  [magick="GraphicsMagick"])

warn_magick="$magick++ library not found.  The imread function for reading image files will not be fully functional."

MAGICK_CPPFLAGS=
MAGICK_LDFLAGS=
MAGICK_LIBS=

PKG_CHECK_EXISTS([$magick++], [
  ## Make sure we only get -I, -L, and -l flags.  Some Graphics/ImageMagick++
  ## packages add extra flags that are useful when building
  ## Graphics/ImageMagick++ extentions.  These extra flags break the
  ## Octave build.
  MAGICK_CPPFLAGS=`$PKG_CONFIG --cflags-only-I $magick++`
  MAGICK_LDFLAGS=`$PKG_CONFIG --libs-only-L $magick++`
  MAGICK_LIBS=`$PKG_CONFIG --libs-only-l $magick++`

  warn_magick="$magick++ library fails tests.  The imread function for reading image files will not be fully functional."

  save_CPPFLAGS="$CPPFLAGS"
  save_LIBS="$LIBS"
  CPPFLAGS="$MAGICK_CPPFLAGS $CPPFLAGS"
  LIBS="$MAGICK_LDFLAGS $MAGICK_LIBS $LIBS"
  AC_LANG_PUSH(C++)
  AC_CHECK_HEADER([Magick++.h], [
    AC_CACHE_CHECK([for Magick::ColorRGB in Magick++.h],
      [octave_cv_func_magick_colorrgb],
      [AC_PREPROC_IFELSE([AC_LANG_SOURCE([[
        #include <Magick++.h>
        ]], [[
        Magick::ColorRGB c;
        ]])],
        octave_cv_func_magick_colorrgb=yes,
        octave_cv_func_magick_colorrgb=no)
      ])
    if test $octave_cv_func_magick_colorrgb = yes; then
      warn_magick=
    fi
  ])
  AC_LANG_POP(C++)
  CPPFLAGS="$save_CPPFLAGS"
  LIBS="$save_LIBS"

  AC_CHECK_FUNCS([setlocale], [],
                 [warn_magick="$magick++ requires setlocale function.  The imread function for reading image files will not be fully functional."])
])

if test -z "$warn_magick"; then
  AC_DEFINE(HAVE_MAGICK, 1,
    [Define to 1 if Graphics/ImageMagick++ is available.])
else
  MAGICK_CPPFLAGS=
  MAGICK_LDFLAGS=
  MAGICK_LIBS=
fi
AC_SUBST(MAGICK_CPPFLAGS)
AC_SUBST(MAGICK_LDFLAGS)
AC_SUBST(MAGICK_LIBS)

### Check for X11 libraries

AC_PATH_X
if test "$have_x" = yes; then
  AC_DEFINE(HAVE_X_WINDOWS, 1, [Define to 1 if you have X11.])

  if test "$x_includes" != "NONE"; then
    X11_INCFLAGS="$x_includes"
  fi
  AC_SUBST(X11_INCFLAGS)

  if test -z "$x_libraries"; then
    AC_CHECK_LIB([X11], XrmInitialize, [X11_LIBS="-lX11"], [X11_LIBS=])
  elif test $x_libraries != "NONE"; then
    AC_CHECK_LIB([X11], XrmInitialize,
      [X11_LIBS="-L$x_libraries -lX11"], [X11_LIBS=], "-L$x_libraries")
  fi
  AC_SUBST(X11_LIBS)
fi

### Check for the Carbon framework on MacOSX systems
OCTAVE_HAVE_FRAMEWORK([Carbon],
  [[#include <Carbon/Carbon.h>]], [[CGMainDisplayID ()]],
  [have_framework_carbon=yes], [have_framework_carbon=no])
if test $have_framework_carbon = yes; then
  AC_DEFINE(HAVE_FRAMEWORK_CARBON, 1,
    [Define to 1 if framework CARBON is available.])
  CARBON_LIBS="-Wl,-framework -Wl,Carbon"
  AC_MSG_NOTICE([adding -Wl,-framework -Wl,Carbon to CARBON_LIBS])
  AC_SUBST(CARBON_LIBS)
fi

### Check for list of libraries needed for native graphics renderer.

native_graphics=yes
warn_freetype=""

check_opengl=no
AC_ARG_WITH([opengl],
  [AS_HELP_STRING([--without-opengl],
    [don't use OpenGL libraries, disable native graphics])],
  [if test x"$withval" = x"no"; then
     native_graphics=no
     warn_opengl="--without-opengl specified.  Native graphics will be disabled."
     OCTAVE_CONFIGURE_WARNING([warn_opengl])
   else
     check_opengl=yes
   fi],
  [check_opengl=yes])

## Check for OpenGL library
if test $check_opengl = yes; then
  OCTAVE_CHECK_LIB_OPENGL
fi

GRAPHICS_LIBS=
GRAPHICS_CFLAGS=

if test -z "$OPENGL_LIBS"; then
  if test $check_opengl = yes; then
    native_graphics=no
    warn_fltk_opengl="OpenGL libs (GL and GLU) not found.  Native graphics will be disabled."
    OCTAVE_CONFIGURE_WARNING([warn_fltk_opengl])
  fi
fi

if test -n "$OPENGL_LIBS"; then
  AC_DEFINE(HAVE_OPENGL, 1, [Define to 1 if OpenGL is available.])

  ## Check for FreeType 2 library

  PKG_CHECK_MODULES([FT2], [freetype2], [
    min_ft2_version=9.03
    AC_MSG_CHECKING([for FreeType2 version >= $min_ft2_version])
    $PKG_CONFIG freetype2 --atleast-version=$min_ft2_version
    ac_status=$?
    if test $ac_status = 0; then
      AC_MSG_RESULT(yes)
      AC_DEFINE(HAVE_FREETYPE, 1, [Define to 1 if you have Freetype library.])
      save_LIBS="$LIBS"
      LIBS="$FT2_LIBS $LIBS"
      AC_CHECK_FUNCS([FT_Reference_Face])
      LIBS="$save_LIBS"
    else
      AC_MSG_RESULT(no)
      warn_freetype="FreeType library >= 9.03 not found.  Native graphics will be disabled."
    fi])

  if test -n "$warn_freetype"; then
    native_graphics=no
    OCTAVE_CONFIGURE_WARNING([warn_freetype])
  fi

  ## Check for fontconfig library

  warn_fontconfig=""
  if test $native_graphics = yes; then
    PKG_CHECK_MODULES(FONTCONFIG, [fontconfig],
      [have_fontconfig=yes
       OPENGL_LIBS="$FONTCONFIG_LIBS $OPENGL_LIBS"
       AC_DEFINE(HAVE_FONTCONFIG, 1, [Define to 1 if fontconfig is present.])],
      [have_fontconfig=no
       warn_fontconfig="Fontconfig library not found.  Native graphics will be disabled."])
  fi

  if test -n "$warn_fontconfig"; then
    native_graphics=no
    OCTAVE_CONFIGURE_WARNING([warn_fontconfig])
  fi

  ## Check for Xft library (when using X11)

  warn_xft=""
  if test $native_graphics = yes && test "$have_x" = yes; then
    PKG_CHECK_MODULES(XFT, [xft],
      [AC_DEFINE(HAVE_XFT, 1, [Define to 1 if Xft is present.])],
      [warn_xft="Xft library not found.  Native graphics will be disabled."])
  fi

  if test -n "$warn_xft"; then
    native_graphics=no
    OCTAVE_CONFIGURE_WARNING([warn_xft])
  fi

  ## Check for FLTK (www.fltk.org) library

  AC_ARG_WITH([fltk-prefix], [
    AS_HELP_STRING([--with-fltk-prefix=PFX],
      [prefix where FLTK is installed (optional)])],
    [fltk_prefix="$withval"],
    [fltk_prefix=""])

  AC_ARG_WITH([fltk-exec-prefix], [
    AS_HELP_STRING([--with-fltk-exec-prefix=PFX],
      [exec prefix where FLTK is installed (optional)])],
    [fltk_exec_prefix="$withval"],
    [fltk_exec_prefix=""])

  if test x"$fltk_exec_prefix" != x""; then
    fltk_args="$fltk_args --exec-prefix=$fltk_exec_prefix"
    if test "x${FLTK_CONFIG+set}" != xset ; then
      FLTK_CONFIG="$fltk_exec_prefix/bin/fltk-config"
    fi
  fi

  if test x"$fltk_prefix" != x""; then
    fltk_args="$fltk_args --prefix=$fltk_prefix"
    if test x${FLTK_CONFIG+set} != xset ; then
      FLTK_CONFIG="$fltk_prefix/bin/fltk-config"
    fi
  fi

  AC_PATH_PROG([FLTK_CONFIG], [fltk-config], [no])

  warn_fltk_config=""
  warn_fltk_opengl=""

  if test "$FLTK_CONFIG" = no; then
    native_graphics=no
    warn_fltk_config="FLTK config script not found.  Native graphics will be disabled."
    OCTAVE_CONFIGURE_WARNING([warn_fltk_config])
  else
    FLTK_CFLAGS=`$FLTK_CONFIG $fltkconf_args --use-gl --cflags`
    FLTK_LDFLAGS=`$FLTK_CONFIG $fltkconf_args --use-gl --ldflags`

    case $host_os in
      mingw*)
        FLTK_LDFLAGS=`echo $FLTK_LDFLAGS | $SED -e 's/-mwindows//g'`
      ;;
    esac

    AC_CACHE_CHECK([for OpenGL support in FLTK],
      [octave_cv_fltk_opengl_support],
      [save_CFLAGS="$CFLAGS"
      CFLAGS="$CFLAGS $FLTK_CFLAGS"
      AC_COMPILE_IFELSE([AC_LANG_PROGRAM([[
        #include <FL/gl.h>
        ]], [[
        int nothing = 0;
        ]])],
        octave_cv_fltk_opengl_support=no,
        octave_cv_fltk_opengl_support=yes)
      CFLAGS="$save_CFLAGS"
      ])
    if test $octave_cv_fltk_opengl_support = no; then
      warn_fltk_opengl="FLTK does not have OpenGL support.  Native graphics will be disabled."
    else
      AC_DEFINE(HAVE_FLTK, 1, [Define to 1 if FLTK is available.])
    fi

    if test -z "$warn_fltk_opengl"; then
      GRAPHICS_CFLAGS="$FLTK_CFLAGS"
      GRAPHICS_LIBS="$FLTK_LDFLAGS"
    else
      native_graphics=no
      OCTAVE_CONFIGURE_WARNING([warn_fltk_opengl])
    fi
  fi
fi

AC_SUBST(GRAPHICS_CFLAGS)
AC_SUBST(GRAPHICS_LIBS)

## Check for gl2ps which is required for printing with OpenGL graphics
if test $native_graphics = yes; then
  AC_CHECK_HEADERS([gl2ps.h],
    [GL2PS_LIBS="-lgl2ps"],
    [warn_gl2ps="gl2ps library not found.  OpenGL printing is disabled."
     OCTAVE_CONFIGURE_WARNING([warn_gl2ps])])
fi

AC_SUBST(GL2PS_LIBS)

### Start determination of shared vs. static libraries

## Use -static if compiling on Alpha OSF/1 1.3 systems.
case $canonical_host_type in
  alpha*-dec-osf1.3)
    LD_STATIC_FLAG=-static
  ;;
esac
if test -n "$LD_STATIC_FLAG"; then
  AC_MSG_NOTICE([defining LD_STATIC_FLAG to be $LD_STATIC_FLAG])
fi
AC_SUBST(LD_STATIC_FLAG)

OCTAVE_PROG_AR

ifdef([LT_INIT], [], [
  errprint([error: you must have libtool 2.2.2 or a more recent version
])
  m4exit([1])])

LT_PREREQ([2.2.2])
LT_INIT([disable-static dlopen win32-dll])

if test x"$enable_shared" = x"yes"; then
  SHARED_LIBS=yes
else
  SHARED_LIBS=no
fi

if test x"$enable_static" = x"yes"; then
  STATIC_LIBS=yes
else
  STATIC_LIBS=no
fi

XTRA_CRUFT_SH_LDFLAGS=
if test $have_msvc = yes; then
  FLIBS="$FLIBS -lkernel32"
  XTRA_CRUFT_SH_LDFLAGS="-Wl,cruft/cruft.def"
fi
AC_SUBST(XTRA_CRUFT_SH_LDFLAGS)

### Check for BLAS and LAPACK libraries:

## Need to adjust FFLAGS to include correct integer size.
save_FFLAGS="$FFLAGS"
FFLAGS="$FFLAGS $F77_INTEGER_8_FLAG"

AX_BLAS_WITH_F77_FUNC([:], [:],
  [ax_blas_ok=yes
  AC_MSG_CHECKING([BLAS can be called from Fortran])
  AC_MSG_RESULT([yes assumed for cross compilation])])
AX_LAPACK([:], [:])

## Restore FFLAGS.
FFLAGS="$save_FFLAGS"

## If necessary, try again with -ff2c in FFLAGS
if test $ax_blas_ok = no; then
  save_FFLAGS="$FFLAGS"
  FFLAGS="-ff2c $FFLAGS $F77_INTEGER_8_FLAG"

  AX_BLAS_WITH_F77_FUNC([:], [:])
  AX_LAPACK([:], [:])

  ## Restore FFLAGS, with -ff2c if that was helpful

  if test $ax_blas_ok = yes; then
    FFLAGS="-ff2c $save_FFLAGS"
  else
    FFLAGS="$save_FFLAGS"
  fi
fi

## On OSX, try again with a wrapper library (without -ff2c!)
if test $ax_blas_ok = no; then
  case $host_os in
    darwin*)
      ## test if wrapper functions help
      octave_blaswrap_save_CFLAGS="$CFLAGS"
      CFLAGS="$CFLAGS -DUSE_BLASWRAP"
      AC_LANG_PUSH(C)
      AC_COMPILE_IFELSE([AC_LANG_SOURCE([[
          #include "liboctave/cruft/misc/blaswrap.c"
        ]])],
        [mv conftest.$ac_objext blaswrap.$ac_objext
         octave_blaswrap_save_BLAS_LIBS="$BLAS_LIBS"
         BLAS_LIBS="blaswrap.$ac_objext -framework vecLib"

         save_FFLAGS="$FFLAGS"
         FFLAGS="$FFLAGS $F77_INTEGER_8_FLAG"

         AX_BLAS_WITH_F77_FUNC([:], [:])
         AX_LAPACK([:], [:])

         ## Restore FFLAGS.
         FFLAGS="$save_FFLAGS"

         ## remove temp file
         rm -f blaswrap.$ac_objext],
        [AC_MSG_FAILURE([cannot compile liboctave/cruft/misc/blaswrap.c])])
      AC_LANG_POP(C)
      CFLAGS="$octave_blaswrap_save_CFLAGS"

      if test $ax_blas_ok = no; then
        BLAS_LIBS="$octave_blaswrap_save_BLAS_LIBS"
      else
        ## wrapper in cruft, remove from BLAS_LIBS
        BLAS_LIBS=`echo $BLAS_LIBS | $SED -e 's/blaswrap.[[^ ]]* //g'`
        AC_DEFINE(USE_BLASWRAP, 1,
          [Define to 1 if BLAS functions need to be wrapped (potentially needed for 64-bit OSX only).])
      fi
    ;;
  esac
fi

if test $ax_blas_ok = no; then
  if test $USE_64_BIT_IDX_T = yes && test "$ax_blas_integer_size_ok" = no; then
    ## Attempt to be more informative.
    AC_MSG_ERROR([BLAS doesn't seem to support 64-bit integers.  This is incompatible with --enable-64.])
  else
    AC_MSG_ERROR([A BLAS library was detected but found incompatible with your Fortran 77 compiler settings.])
  fi
fi

if test $ax_blas_ok = no || test $ax_lapack_ok = no; then
  AC_MSG_ERROR([BLAS and LAPACK libraries are required])
fi

### Check for the qrupdate library

## No need to adjust FFLAGS because only link is attempted.
## Must supply proper LIBS, however.
save_LIBS="$LIBS"
LIBS="$LAPACK_LIBS $BLAS_LIBS $FLIBS $LIBS"
OCTAVE_CHECK_LIB(qrupdate, qrupdate,
  [qrupdate not found.  The QR & Cholesky updating functions will be slow.],
  [],
  [sqr1up],
  [Fortran 77], [don't use qrupdate, disable QR & Cholesky updating functions])

if test $octave_cv_lib_qrupdate = yes; then
  AC_CACHE_CHECK([for slup1up in $QRUPDATE_LIBS],
    [octave_cv_func_slup1up],
    [LIBS="$LIBS $QRUPDATE_LIBS"
    AC_LANG_PUSH([Fortran 77])
    AC_LINK_IFELSE([AC_LANG_CALL([], [slup1up])],
      octave_cv_func_slup1up=yes, octave_cv_func_slup1up=no)
    AC_LANG_POP([Fortran 77])
  ])
  if test $octave_cv_func_slup1up = yes; then
    AC_DEFINE(HAVE_QRUPDATE_LUU, 1, [Define to 1 if qrupdate supports LU updates.])
  fi
fi
LIBS="$save_LIBS"

if test $USE_64_BIT_IDX_T = yes; then
  CHOLMOD_TAG="_l_"
  CXSPARSE_TAG="_dl_"
  UMFPACK_TAG="_zl_"
else
  CHOLMOD_TAG="_"
  CXSPARSE_TAG="_di_"
  UMFPACK_TAG="_zi_"
fi

### Check for AMD library

OCTAVE_CHECK_LIB(amd, AMD,
  [AMD library not found.  This will result in some lack of functionality for sparse matrices.],
  [suitesparse/amd.h ufsparse/amd.h amd/amd.h amd.h],
  [amd_postorder],
  [], [don't use AMD library, disable some sparse matrix functionality])

### Check for CAMD library

OCTAVE_CHECK_LIB(camd, CAMD,
  [CAMD library not found.  This will result in some lack of functionality for sparse matrices.],
  [suitesparse/camd.h ufsparse/camd.h camd/camd.h camd.h],
  [camd_postorder],
  [], [don't use CAMD library, disable some sparse matrix functionality])

### Check for COLAMD library

OCTAVE_CHECK_LIB(colamd, COLAMD,
  [COLAMD library not found.  This will result in some lack of functionality for sparse matrices.],
  [suitesparse/colamd.h ufsparse/colamd.h colamd/colamd.h colamd.h],
  [colamd],
  [], [don't use COLAMD library, disable some sparse matrix functionality])

### Check for CCOLAMD library

OCTAVE_CHECK_LIB(ccolamd, CCOLAMD,
  [CCOLAMD library not found.  This will result in some lack of functionality for sparse matrices.],
  [suitesparse/ccolamd.h ufsparse/ccolamd.h ccolamd/ccolamd.h ccolamd.h],
  [ccolamd],
  [], [don't use CCOLAMD library, disable some sparse matrix functionality])

### Check for CHOLMOD library.
### If your cholmod library requires cblas, then you will need to
### configure with --with-cholmod="-lcholmod -lcblas".

save_LIBS="$LIBS"
LIBS="$COLAMD_LDFLAGS $COLAMD_LIBS $AMD_LDFLAGS $AMD_LIBS $LAPACK_LIBS $BLAS_LIBS $FLIBS $LIBS"
OCTAVE_CHECK_LIB(cholmod, CHOLMOD,
  [CHOLMOD library not found.  This will result in some lack of functionality for sparse matrices.],
  [suitesparse/cholmod.h ufsparse/cholmod.h cholmod/cholmod.h cholmod.h],
  [cholmod${CHOLMOD_TAG}start],
  [], [don't use CHOLMOD library, disable some sparse matrix functionality])
LIBS="$save_LIBS"

### Check for CXSparse library

OCTAVE_CHECK_LIB(cxsparse, CXSparse,
  [CXSparse library not found.  This will result in some lack of functionality for sparse matrices.],
  [suitesparse/cs.h ufsparse/cs.h cxsparse/cs.h cs.h],
  [cs${CXSPARSE_TAG}sqr],
  [C++], [don't use CXSparse library, disable some sparse matrix functionality])

### Check for UMFPACK library.

save_LIBS="$LIBS"
save_CPPFLAGS="$CPPFLAGS"
LIBS="$AMD_LDFLAGS $AMD_LIBS $BLAS_LIBS $FLIBS $LIBS"
CPPFLAGS="$AMD_CPPFLAGS $CPPFLAGS"
OCTAVE_CHECK_LIB([umfpack], UMFPACK,
  [UMFPACK not found.  This will result in some lack of functionality for sparse matrices.],
  [suitesparse/umfpack.h ufsparse/umfpack.h umfpack/umfpack.h umfpack.h],
  [umfpack${UMFPACK_TAG}get_determinant],
  [], [don't use UMFPACK, disable some sparse matrix functionality])
CPPFLAGS="$save_CPPFLAGS"
LIBS="$save_LIBS"

if test -z "$UMFPACK_LIBS"; then
  ## Invalidate the cache and try again with -lcblas.
  $as_unset ac_cv_lib_umfpack_umfpack${UMFPACK_TAG}get_determinant
  $as_unset octave_cv_lib_umfpack
  save_LIBS="$LIBS"
  LIBS="-lcblas $AMD_LDFLAGS $AMD_LIBS $BLAS_LIBS $FLIBS $LIBS"
  OCTAVE_CHECK_LIB([umfpack], UMFPACK,
    [UMFPACK not found.  This will result in some lack of functionality for sparse matrices.],
    [suitesparse/umfpack.h ufsparse/umfpack.h umfpack/umfpack.h umfpack.h],
    [umfpack${UMFPACK_TAG}get_determinant],
    [], [don't use UMFPACK, disable some sparse matrix functionality])
  if test -n "$UMFPACK_LIBS"; then
    UMFPACK_LIBS="$UMFPACK_LIBS -lcblas"
  fi
  LIBS="$save_LIBS"
fi

## Test features of the installed UMFPACK library

if test -n "$UMFPACK_LIBS"; then
  ## SuiteSparse >= 4.0 needs additional link library for SuiteSparse_time()
  save_CPPFLAGS="$CPPFLAGS"
  save_LIBS="$LIBS";
  CPPFLAGS="$UMFPACK_CPPFLAGS $AMD_CPPFLAGS $CPPFLAGS"
  LIBS="$UMFPACK_LIBS $AMD_LDFLAGS $AMD_LIBS $BLAS_LIBS $FLIBS $LIBS"
  xtra_libs=
  OCTAVE_UMFPACK_NEED_SUITESPARSE_TIME
  if test $octave_cv_umfpack_need_suitesparse_time = yes; then
    AC_CHECK_LIB([rt], [clock_gettime], [xtra_libs="-lrt"], [xtra_libs=])
    ## FIXME: This library list is only accurate for Linux, Mac OS X.
    ##        Possibly need other library names for MinGW, Cygwin.
    AC_SEARCH_LIBS([SuiteSparse_time],
                   [suitesparseconfig SuiteSparse],
                   [], [], [$xtra_libs])
    case $ac_cv_search_SuiteSparse_time in
      -l*)
        UMFPACK_LIBS="$UMFPACK_LIBS $ac_cv_search_SuiteSparse_time"
      ;;
      no)
        UMFPACK_LIBS=
        AC_MSG_WARN([UMFPACK library found but is missing SuiteSparse_time functionality.])
        AC_MSG_WARN([UMFPACK library will be disabled.])
      ;;
    esac
  fi
  LIBS="$save_LIBS"
  CPPFLAGS="$save_CPPFLAGS"

  ## Check for UMFPACK separately split complex matrix and RHS.
  if test -n "$UMFPACK_LIBS"; then
    save_CPPFLAGS="$CPPFLAGS"
    save_LIBS="$LIBS";
    CPPFLAGS="$UMFPACK_CPPFLAGS $AMD_CPPFLAGS $CPPFLAGS"
    LIBS="$UMFPACK_LIBS $CHOLMOD_LDFLAGS $CHOLMOD_LIBS $AMD_LDFLAGS $AMD_LIBS $COLAMD_LDFLAGS $COLAMD_LIBS $LAPACK_LIBS $BLAS_LIBS $FLIBS $LIBS $xtra_libs"
    OCTAVE_UMFPACK_SEPARATE_SPLIT
    LIBS="$save_LIBS"
    CPPFLAGS="$save_CPPFLAGS"
  fi
fi

### Check for ARPACK library.

save_LIBS="$LIBS"
LIBS="$LAPACK_LIBS $BLAS_LIBS $FLIBS $LIBS"
OCTAVE_CHECK_LIB([arpack], ARPACK,
  [ARPACK not found.  The eigs function will be disabled.],
  [],
  [dseupd],
  [Fortran 77], [don't use the ARPACK library, disable eigs function],
  [warn_arpack=
   OCTAVE_CHECK_LIB_ARPACK_OK(
     [AC_DEFINE(HAVE_ARPACK, 1, [Define to 1 if ARPACK is available.])],
     [warn_arpack="ARPACK library found, but does not seem to work properly -- disabling eigs function"])])
LIBS="$save_LIBS"

### Check for readline library.

OCTAVE_ENABLE_READLINE

### Enable dynamic linking.  --enable-shared implies this, so
### --enable-dl is only need if you are only building static libraries
### and want to try dynamic linking too (works on some systems, for
### example, OS X and Windows).

AC_ARG_ENABLE([dl],
  [AS_HELP_STRING([--disable-dl],
    [disable loading of dynamically linked modules])],
  [case $enableval in
     yes) ENABLE_DYNAMIC_LINKING=yes ;;
     no) ENABLE_DYNAMIC_LINKING=no ;;
     *) AC_MSG_ERROR([bad value $enableval for --enable-dl]) ;;
   esac],
  [ENABLE_DYNAMIC_LINKING=no])

if test $STATIC_LIBS = no && test $SHARED_LIBS = no; then
  AC_MSG_ERROR([You can't disable building both static AND shared libraries!])
fi

CPICFLAG=-fPIC
CXXPICFLAG=-fPIC
FPICFLAG=-fPIC
SHLEXT=so
SHLLIB='$(SHLEXT)'
SHLBIN=
SHLEXT_VER='$(SHLEXT).$(version)'
SHLLIB_VER='$(SHLLIB).$(version)'
SHLBIN_VER='$(SHLBIN).$(version)'
SHLLINKEXT=
LIBPRE=lib
SHLPRE=lib
SHLLIBPRE=lib
SHLBINPRE=lib
SH_LD='$(CXX)'
SH_LDFLAGS=-shared
DL_LD='$(SH_LD)'
DL_LDFLAGS='$(SH_LDFLAGS)'
MKOCTFILE_DL_LDFLAGS='$(DL_LDFLAGS)'
SONAME_FLAGS=
NO_OCT_FILE_STRIP=false
TEMPLATE_AR='$(AR)'
TEMPLATE_ARFLAGS="$ARFLAGS"
CRUFT_DLL_DEFS=
OCTAVE_DLL_DEFS=
OCTINTERP_DLL_DEFS=
OCTGUI_DLL_DEFS=
OCTGRAPHICS_DLL_DEFS=
library_path_var=LD_LIBRARY_PATH
ldpreloadsep=" "
case $canonical_host_type in
  *-*-386bsd* | *-*-netbsd*)
    SH_LD=ld
    SH_LDFLAGS=-Bshareable
  ;;
  *-*-openbsd*)
    SH_LDFLAGS='-shared -fPIC'
  ;;
  *-*-freebsd*)
    SH_LDFLAGS="-shared -Wl,-x"
  ;;
  alpha*-dec-osf*)
    CPICFLAG=
    CXXPICFLAG=
    FPICFLAG=
    SH_LDFLAGS="-shared -Wl,-expect_unresolved -Wl,'*'"
  ;;
  *-*-darwin*)
    DL_LDFLAGS='-bundle -bundle_loader $(top_builddir)/libinterp/octave $(LDFLAGS)'
    MKOCTFILE_DL_LDFLAGS='-bundle -bundle_loader $(bindir)/octave-$(version)$(EXEEXT)'
    SH_LDFLAGS='-dynamiclib -single_module $(LDFLAGS)'
    case $canonical_host_type in
      powerpc-*)
        CXXPICFLAG=
        CPICFLAG=
        FPICFLAG=
      ;;
    esac
    SHLEXT=dylib
    SHLLIB='$(SHLEXT)'
    SHLEXT_VER='$(version).$(SHLEXT)'
    SHLLIB_VER='$(version).$(SHLLIB)'
    NO_OCT_FILE_STRIP=true
    SONAME_FLAGS='-install_name $(octlibdir)/$@'
    library_path_var=DYLD_LIBRARY_PATH
  ;;
  *-*-cygwin*)
    CPICFLAG=
    CXXPICFLAG=
    FPICFLAG=
    LIBPRE=lib
    SHLPRE=cyg
    SHLBINPRE=cyg
    SHLEXT=dll
    SHLLIB=dll.a
    SHLBIN=dll
    DL_LDFLAGS="-shared -Wl,--export-all-symbols -Wl,--enable-auto-import -Wl,--enable-runtime-pseudo-reloc"
    SH_LDFLAGS="-shared -Wl,--export-all-symbols -Wl,--enable-auto-import -Wl,--enable-auto-image-base"
    SONAME_FLAGS='-Wl,--out-implib=$(patsubst $(SHLPRE)%,$(LIBPRE)%,$@).a'
    ldpreloadsep=":"
  ;;
  *-*-mingw*)
    if test $have_msvc = yes; then
      DL_LDFLAGS="-shared"
      CPICFLAG=
      CXXPICFLAG=
      FPICFLAG=
      SHLEXT=dll
      SHLLIB=lib
      SHLBIN=dll
      LIBPRE=
      SHLPRE=
      SHLLIBPRE=
      SHLBINPRE=
      SH_LDFLAGS="-shared"
      if test -n "`echo $CFLAGS | $GREP -e '-g'`" || test -n "`echo $CXXFLAGS | $GREP -e '-g'`"; then
        DL_LDFLAGS="$DL_LDFLAGS -g"
        SH_LDFLAGS="$SH_LDFLAGS -g"
      fi
      NO_OCT_FILE_STRIP=true
      library_path_var=PATH
      ## Extra compilation flags.
      CRUFT_DLL_DEFS="-DCRUFT_DLL"
      OCTAVE_DLL_DEFS="-DOCTAVE_DLL"
      OCTINTERP_DLL_DEFS="-DOCTINTERP_DLL"
      OCTGUI_DLL_DEFS="-DOCTGUI_DLL"
      OCTGRAPHICS_DLL_DEFS="-DOCTGRAPHICS_DLL"
    else
      CPICFLAG=
      CXXPICFLAG=
      FPICFLAG=
      SHLEXT=dll
      SHLLIB=dll.a
      SHLBIN=dll
      DL_LDFLAGS="-shared -Wl,--export-all-symbols -Wl,--enable-auto-import -Wl,--enable-runtime-pseudo-reloc"
      SH_LDFLAGS="-shared -Wl,--export-all-symbols -Wl,--enable-auto-import -Wl,--enable-auto-image-base"
      SONAME_FLAGS='-Wl,--out-implib=$@.a'
      library_path_var=PATH
    fi
  ;;

  *-*-msdosmsvc)
    DL_LDFLAGS="-shared"
    CPICFLAG=
    CXXPICFLAG=
    FPICFLAG=
    SHLEXT=dll
    SHLLIB=lib
    SHLBIN=dll
    LIBPRE=
    SHLPRE=
    SHLLIBPRE=
    SHLBINPRE=
    SH_LDFLAGS="-shared"
    if test -n "`echo $CFLAGS | $GREP -e '-g'`" || test -n "`echo $CXXFLAGS | $GREP -e '-g'`"; then
      DL_LDFLAGS="$DL_LDFLAGS -g"
      SH_LDFLAGS="$SH_LDFLAGS -g"
    fi
    NO_OCT_FILE_STRIP=true
    library_path_var=PATH
    ## Extra compilation flags.
    CRUFT_DLL_DEFS="-DCRUFT_DLL"
    OCTAVE_DLL_DEFS="-DOCTAVE_DLL"
    OCTGUI_DLL_DEFS="-DOCTGUI_DLL"
    OCTGRAPHICS_DLL_DEFS="-DOCTGRAPHICS_DLL"
  ;;
  *-*-linux* | *-*-gnu*)
    MKOCTFILE_DL_LDFLAGS="-shared -Wl,-Bsymbolic"
    SONAME_FLAGS='-Wl,-soname -Wl,$@'
  ;;
  i[[3456]]86-*-sco3.2v5*)
    SONAME_FLAGS='-Wl,-h -Wl,$@'
    SH_LDFLAGS=-G
  ;;
  rs6000-ibm-aix* | powerpc-ibm-aix*)
    CPICFLAG=
    CXXPICFLAG=
    FPICFLAG=
    library_path_var=LIBPATH
  ;;
  hppa*-hp-hpux*)
    if test $ac_cv_f77_compiler_gnu = yes; then
      FPICFLAG=-fPIC
    else
      FPICFLAG=+Z
    fi
    SHLEXT=sl
    SH_LDFLAGS="-shared -fPIC"
    library_path_var=SHLIB_PATH
  ;;
  ia64*-hp-hpux*)
    if test $ac_cv_f77_compiler_gnu = yes; then
      FPICFLAG=-fPIC
    else
      FPICFLAG=+Z
    fi
    SH_LDFLAGS="-shared -fPIC"
  ;;
  *-sgi-*)
    CPICFLAG=
    CXXPICFLAG=
    FPICFLAG=
  ;;
  sparc-sun-sunos4*)
    if test $ac_cv_f77_compiler_gnu = yes; then
      FPICFLAG=-fPIC
    else
      FPICFLAG=-PIC
    fi
    SH_LD=ld
    SH_LDFLAGS="-assert nodefinitions"
  ;;
  sparc-sun-solaris2* | i386-pc-solaris2*)
    if test $ac_cv_f77_compiler_gnu = yes; then
      FPICFLAG=-fPIC
    else
      FPICFLAG=-KPIC
    fi
    if test "$GCC" = yes; then
      CPICFLAG=-fPIC
    else
      CPICFLAG=-KPIC
    fi
    if test "$GXX" = yes; then
      CXXPICFLAG=-fPIC
      SH_LDFLAGS=-shared
    else
      CXXPICFLAG=-KPIC
      SH_LDFLAGS=-G
    fi
    ## Template closures in archive libraries need a different mechanism.
    if test "$GXX" != yes; then
      TEMPLATE_AR='$(CXX)'
      TEMPLATE_ARFLAGS="-xar -o"
    fi
  ;;
esac

AC_MSG_NOTICE([defining FPICFLAG to be $FPICFLAG])
AC_MSG_NOTICE([defining CPICFLAG to be $CPICFLAG])
AC_MSG_NOTICE([defining CXXPICFLAG to be $CXXPICFLAG])
AC_MSG_NOTICE([defining SHLEXT to be $SHLEXT])
AC_MSG_NOTICE([defining SHLLIB to be $SHLLIB])
AC_MSG_NOTICE([defining SHLBIN to be $SHLBIN])
AC_MSG_NOTICE([defining SHLEXT_VER to be $SHLEXT_VER])
AC_MSG_NOTICE([defining SHLLIB_VER to be $SHLLIB_VER])
AC_MSG_NOTICE([defining SHLBIN_VER to be $SHLBIN_VER])
AC_MSG_NOTICE([defining SHLLINKEXT to be $SHLLINKEXT])
AC_MSG_NOTICE([defining LIBPRE to be $LIBPRE])
AC_MSG_NOTICE([defining SHLPRE to be $SHLPRE])
AC_MSG_NOTICE([defining SHLLIBPRE to be $SHLLIBPRE])
AC_MSG_NOTICE([defining SHLBINPRE to be $SHLBINPRE])
AC_MSG_NOTICE([defining SH_LD to be $SH_LD])
AC_MSG_NOTICE([defining SH_LDFLAGS to be $SH_LDFLAGS])
AC_MSG_NOTICE([defining DL_LD to be $DL_LD])
AC_MSG_NOTICE([defining DL_LDFLAGS to be $DL_LDFLAGS])
AC_MSG_NOTICE([defining MKOCTFILE_DL_LDFLAGS to be $MKOCTFILE_DL_LDFLAGS])
AC_MSG_NOTICE([defining SONAME_FLAGS to be $SONAME_FLAGS])
AC_MSG_NOTICE([defining NO_OCT_FILE_STRIP to be $NO_OCT_FILE_STRIP])
AC_MSG_NOTICE([defining TEMPLATE_AR to be $TEMPLATE_AR])
AC_MSG_NOTICE([defining TEMPLATE_ARFLAGS to be $TEMPLATE_ARFLAGS])
AC_MSG_NOTICE([defining CRUFT_DLL_DEFS to be $CRUFT_DLL_DEFS])
AC_MSG_NOTICE([defining OCTAVE_DLL_DEFS to be $OCTAVE_DLL_DEFS])
AC_MSG_NOTICE([defining OCTINTERP_DLL_DEFS to be $OCTINTERP_DLL_DEFS])
AC_MSG_NOTICE([defining OCTGUI_DLL_DEFS to be $OCTGUI_DLL_DEFS])
AC_MSG_NOTICE([defining OCTGRAPHICS_DLL_DEFS to be $OCTGRAPHICS_DLL_DEFS])
AC_MSG_NOTICE([defining library_path_var to be $library_path_var])
AC_SUBST(FPICFLAG)
AC_SUBST(CPICFLAG)
AC_SUBST(CXXPICFLAG)
AC_SUBST(SHLEXT)
AC_SUBST(SHLLIB)
AC_SUBST(SHLBIN)
AC_SUBST(SHLEXT_VER)
AC_SUBST(SHLLIB_VER)
AC_SUBST(SHLBIN_VER)
AC_SUBST(SHLLINKEXT)
AC_SUBST(LIBPRE)
AC_SUBST(SHLPRE)
AC_SUBST(SHLLIBPRE)
AC_SUBST(SHLBINPRE)
AC_SUBST(SH_LD)
AC_SUBST(SH_LDFLAGS)
AC_SUBST(DL_LD)
AC_SUBST(DL_LDFLAGS)
AC_SUBST(MKOCTFILE_DL_LDFLAGS)
AC_SUBST(SONAME_FLAGS)
AC_SUBST(NO_OCT_FILE_STRIP)
AC_SUBST(TEMPLATE_AR)
AC_SUBST(TEMPLATE_ARFLAGS)
AC_SUBST(CRUFT_DLL_DEFS)
AC_SUBST(OCTAVE_DLL_DEFS)
AC_SUBST(OCTINTERP_DLL_DEFS)
AC_SUBST(OCTGUI_DLL_DEFS)
AC_SUBST(OCTGRAPHICS_DLL_DEFS)
AC_SUBST(library_path_var)
AC_SUBST(ldpreloadsep)

### More configure argument checking related to linking

AC_ARG_ENABLE([no-undefined],
  [AS_HELP_STRING([--disable-no-undefined],
    [don't pass -no-undefined to libtool when linking Octave and its shared libraries])],
  [case $enableval in
     yes) NO_UNDEFINED_LDFLAG="-no-undefined" ;;
     no)  NO_UNDEFINED_LDFLAG="" ;;
     *) AC_MSG_ERROR([bad value $enableval for --disable-no-undefined]) ;;
   esac],
  [NO_UNDEFINED_LDFLAG="-no-undefined"])
AC_SUBST(NO_UNDEFINED_LDFLAG)

AC_ARG_ENABLE([link-all-dependencies],
  [AS_HELP_STRING([--enable-link-all-dependencies],
    [link Octave and its shared libraries with all dependencies, not just those immediately referenced (should not be needed on most systems)])],
  [case $enableval in
     yes) link_all_deps=yes ;;
     no)  link_all_deps=no ;;
     *) AC_MSG_ERROR([bad value $enableval for --enable-link-all-depenencies])
     ;;
   esac],
  [link_all_deps=no])
AM_CONDITIONAL([AMCOND_LINK_ALL_DEPS], [test $link_all_deps = yes])

## Dynamic linking is now enabled only if we are building shared
## libs and some API for dynamic linking has been detected.

## FIXME: A lot of the following duplicates the functionality of
## code generated by the dlopen option for LT_INIT.

LD_CXX='$(CXX)'
RDYNAMIC_FLAG=
DL_API_MSG=""
dlopen_api=no
shl_load_api=no
loadlibrary_api=no
dyld_api=no

if test $SHARED_LIBS = yes || test $ENABLE_DYNAMIC_LINKING = yes; then

  case $lt_cv_dlopen in
    dlopen)
      dlopen_api=yes
      DL_API_MSG="(dlopen)"
      AC_DEFINE(HAVE_DLOPEN_API, 1,
        [Define to 1 if your system has dlopen, dlsym, dlerror, and dlclose for dynamic linking.])
      OCTAVE_CXX_FLAG([-rdynamic], [RDYNAMIC_FLAG=-rdynamic])
    ;;
    shl_load)
      shl_load_api=yes
      DL_API_MSG="(shl_load)"
      AC_DEFINE(HAVE_SHL_LOAD_API, 1,
        [Define to 1 if your system has shl_load and shl_findsym for dynamic linking.])
    ;;
    LoadLibrary)
      loadlibrary_api=yes
      DL_API_MSG="(LoadLibrary)"
      AC_DEFINE(HAVE_LOADLIBRARY_API, 1,
        [Define to 1 if your system has LoadLibrary for dynamic linking.])
    ;;
    dyld)
      dyld_api=yes
      DL_API_MSG="(dyld)"
      AC_DEFINE(HAVE_DYLD_API, 1,
        [Define to 1 if your system has dyld for dynamic linking.])
    ;;
  esac

  DL_LIBS="$lt_cv_dlopen_libs"
  AC_SUBST(DL_LIBS)

  ## Disable dynamic linking if capability is not present.
  if test $dlopen_api = yes \
      || test $shl_load_api = yes \
      || test $loadlibrary_api = yes \
      || test $dyld_api = yes; then
    # some form of dynamic linking present
    ENABLE_DYNAMIC_LINKING=yes
  else
    ENABLE_DYNAMIC_LINKING=no
  fi
fi

if test $ENABLE_DYNAMIC_LINKING = yes; then
  AC_DEFINE(ENABLE_DYNAMIC_LINKING, 1, [Define to 1 if using dynamic linking.])
fi

AM_CONDITIONAL([AMCOND_ENABLE_DYNAMIC_LINKING],
  [test $ENABLE_DYNAMIC_LINKING = yes])

if test $SHARED_LIBS = yes; then
  LIBOCTINTERP="-loctinterp$SHLLINKEXT"
  LIBOCTAVE="-loctave$SHLLINKEXT"
else
  LIBOCTINTERP='$(top_builddir)/libinterp/liboctinterp.$(LIBEXT)'
  LIBOCTAVE='$(top_builddir)/liboctave/liboctave.$(LIBEXT)'
fi

AC_SUBST(LD_CXX)
AC_SUBST(RDYNAMIC_FLAG)
AC_SUBST(ENABLE_DYNAMIC_LINKING)
AC_SUBST(LIBOCTINTERP)
AC_SUBST(LIBOCTAVE)


if test "$cross_compiling" = yes && test -n "$ac_tool_prefix"; then
  CROSS_TOOL_PREFIX="$ac_tool_prefix"
  MKOCTFILE_AR='$(shell echo $(AR) | $(SED) "s,$(CROSS_TOOL_PREFIX),,")'
  MKOCTFILE_CC='$(shell echo $(CC) | $(SED) "s,$(CROSS_TOOL_PREFIX),,")'
  MKOCTFILE_CXX='$(shell echo $(CXX) | $(SED) "s,$(CROSS_TOOL_PREFIX),,")'
  MKOCTFILE_DL_LD='$(shell echo $(DL_LD) | $(SED) "s,$(CROSS_TOOL_PREFIX),,")'
  MKOCTFILE_F77='$(shell echo $(F77) | $(SED) "s,$(CROSS_TOOL_PREFIX),,")'
  MKOCTFILE_LD_CXX='$(shell echo $(LD_CXX) | $(SED) "s,$(CROSS_TOOL_PREFIX),,")'
  MKOCTFILE_RANLIB='$(shell echo $(RANLIB) | $(SED) "s,$(CROSS_TOOL_PREFIX),,")'
else
  MKOCTFILE_AR="$AR"
  MKOCTFILE_CC="$CC"
  MKOCTFILE_CXX="$CXX"
  MKOCTFILE_DL_LD="$DL_LD"
  MKOCTFILE_F77="$F77"
  MKOCTFILE_LD_CXX="$LD_CXX"
  MKOCTFILE_RANLIB="$RANLIB"
fi
AC_MSG_NOTICE([defining CROSS_TOOL_PREFIX to be $CROSS_TOOL_PREFIX])
AC_MSG_NOTICE([defining MKOCTFILE_AR to be $MKOCTFILE_AR])
AC_MSG_NOTICE([defining MKOCTFILE_CC to be $MKOCTFILE_CC])
AC_MSG_NOTICE([defining MKOCTFILE_CXX to be $MKOCTFILE_CXX])
AC_MSG_NOTICE([defining MKOCTFILE_DL_LD to be $MKOCTFILE_DL_LD])
AC_MSG_NOTICE([defining MKOCTFILE_F77 to be $MKOCTFILE_F77])
AC_MSG_NOTICE([defining MKOCTFILE_LD_CXX to be $MKOCTFILE_LD_CXX])
AC_MSG_NOTICE([defining MKOCTFILE_RANLIB to be $MKOCTFILE_RANLIB])
AC_SUBST(CROSS_TOOL_PREFIX)
AC_SUBST(MKOCTFILE_AR)
AC_SUBST(MKOCTFILE_CC)
AC_SUBST(MKOCTFILE_CXX)
AC_SUBST(MKOCTFILE_DL_LD)
AC_SUBST(MKOCTFILE_F77)
AC_SUBST(MKOCTFILE_LD_CXX)
AC_SUBST(MKOCTFILE_RANLIB)

### Check for existence of various libraries

## OS-specific test for dirent, opendir.
case $host_os in
  mingw*)
    if test $have_msvc = yes; then
      AC_CHECK_LIB([dirent], [opendir])
      LIBS="$LIBS -ladvapi32 -lgdi32 -lws2_32 -luser32 -lkernel32"
    else
      LIBS="$LIBS -lgdi32 -lws2_32 -luser32 -lkernel32"
    fi
    LIBS="$LIBS -lgdi32 -lws2_32 -luser32 -lkernel32"
  ;;
  msdosmsvc)
    AC_CHECK_LIB([dirent], [opendir])
    LIBS="$LIBS -ladvapi32 -lgdi32 -lws2_32 -luser32 -lkernel32"
  ;;
esac

## Find a termlib to use.
OCTAVE_CHECK_LIB_TERMLIB

### Checks for header files.

AC_HEADER_DIRENT
AC_HEADER_SYS_WAIT

## C headers

dnl Use multiple AC_CHECKs to avoid line continuations '\' in list
AC_CHECK_HEADERS([curses.h direct.h dlfcn.h floatingpoint.h fpu_control.h])
AC_CHECK_HEADERS([grp.h ieeefp.h inttypes.h locale.h memory.h ncurses.h])
AC_CHECK_HEADERS([poll.h pthread.h pwd.h sunmath.h sys/ioctl.h])
AC_CHECK_HEADERS([sys/param.h sys/poll.h sys/resource.h])
AC_CHECK_HEADERS([sys/select.h termcap.h])

## C++ headers

AC_LANG_PUSH(C++)

AC_CHECK_HEADERS([sstream])
OCTAVE_UNORDERED_MAP_HEADERS

AC_LANG_POP(C++)

## Find a termio header to include.

AC_CHECK_HEADERS([termios.h], have_termios_h=yes, have_termios_h=no)
AC_CHECK_HEADERS([termio.h], have_termio_h=yes, have_termio_h=no)
AC_CHECK_HEADERS([sgtty.h], have_sgtty_h=yes, have_sgtty_h=no)
AC_CHECK_HEADERS([fnmatch.h], have_fnmatch_h=yes, have_fnmatch_h=no)
AC_CHECK_HEADERS([conio.h], have_conio_h=yes, have_conio_h=no)

if test $have_termios_h != yes \
    && test $have_termio_h != yes \
    && test $have_sgtty_h != yes; then
  AC_MSG_WARN([I couldn't find termios.h, termio.h, or sgtty.h!])
fi

## For MSVC compilers, avoid #define of min/max from windows.h header
if test $have_msvc = yes; then
  AC_DEFINE(NOMINMAX, 1, [Define to 1 if you want to avoid min/max macro definition in Windows headers.])
fi

### Determine types and size of types.

AC_TYPE_INT64_T
AC_TYPE_MODE_T
AC_TYPE_OFF_T
AC_TYPE_PID_T
AC_TYPE_SIZE_T
AC_TYPE_SSIZE_T
AC_TYPE_UID_T
AC_TYPE_UINT64_T
AC_CHECK_TYPES([dev_t, ino_t])
AC_CHECK_TYPES([long long int, unsigned long long int])
AC_CHECK_TYPES([ptrdiff_t])

## How big are ints and how are they oriented?
## These could probably be eliminated in favor of run-time checks.

AC_CHECK_SIZEOF([short])
AC_CHECK_SIZEOF([int])
AC_CHECK_SIZEOF([long])
AC_CHECK_SIZEOF([long long])
## Check for long double type (for 64-bit integers)
AC_CHECK_SIZEOF([long double])

### Check structures and existence of necessary members

AC_CHECK_MEMBERS([struct stat.st_blksize, struct stat.st_blocks,
                  struct stat.st_rdev])
AC_CHECK_MEMBERS([struct group.gr_passwd])

AC_STRUCT_TIMEZONE

### Check compiler characteristics.

## Does compiler have support for new friend template declarations?
OCTAVE_CXX_NEW_FRIEND_TEMPLATE_DECL

## Does reinterpret_cast fail for function pointers?
OCTAVE_CXX_BROKEN_REINTERPRET_CAST

## Check if C++ compiler allows placement delete.
OCTAVE_CXX_PLACEMENT_DELETE

## Check if C++ compiler can auto allocate variable sized arrays.
OCTAVE_CXX_DYNAMIC_AUTO_ARRAYS

## Check that C compiler and libraries support IEEE754 data format.
OCTAVE_IEEE754_DATA_FORMAT

## Is C++ runtime library ISO compliant?
OCTAVE_CXX_ISO_COMPLIANT_LIBRARY

## Are bit_and, bit_or, and bit_xor defined as templated operators?
OCTAVE_CXX_BITWISE_OP_TEMPLATES

## Can complex class set components independently?
OCTAVE_CXX_COMPLEX_SETTERS

## Are there functions to access real/imag parts of numbers via references?
OCTAVE_CXX_COMPLEX_REFERENCE_ACCESSORS

## Check if fast integer arithmetics based on bit tricks is available.
OCTAVE_FAST_INT_OPS

## Does the C compiler handle alloca() and const correctly?
AC_FUNC_ALLOCA

## Does the C compiler support Automake subdir-objects option?
AM_PROG_CC_C_O

### gnulib initialization: part 2
### After all include and path modifications have taken place
### and at the same priority level as function checks.

gl_INIT

### Checks for functions and variables.

dnl These checks define/undefine HAVE_FUNCNAME in config.h.
dnl Code tests HAVE_FUNCNAME and either uses function or provides workaround.
dnl Use multiple AC_CHECKs to avoid line continuations '\' in list
AC_CHECK_FUNCS([ctermid dup2])
AC_CHECK_FUNCS([endgrent endpwent execvp expm1 expm1f fork])
AC_CHECK_FUNCS([getegid geteuid getgid getgrent getgrgid getgrnam])
AC_CHECK_FUNCS([getpgrp getpid getppid getpwent getpwuid getuid])
AC_CHECK_FUNCS([isascii kill])
AC_CHECK_FUNCS([lgamma lgammaf lgamma_r lgammaf_r])
AC_CHECK_FUNCS([log1p log1pf pipe])
AC_CHECK_FUNCS([realpath resolvepath roundl])
AC_CHECK_FUNCS([select setgrent setpwent siglongjmp strsignal])
AC_CHECK_FUNCS([tcgetattr tcsetattr tempnam tgammaf toascii])
AC_CHECK_FUNCS([umask waitpid])
AC_CHECK_FUNCS([_kbhit])

dnl There are no workarounds in the code for missing these functions.
AC_CHECK_FUNCS([modf pow sqrt sqrtf], [],
               [AC_MSG_ERROR([Missing function required to build Octave])])

## exp2, round, tgamma function checks
AC_LANG_PUSH(C++)
AC_CHECK_DECLS([exp2, round, tgamma], [], [], [[#include <cmath>]])
AC_CHECK_FUNCS([exp2 round tgamma])
AH_VERBATIM([Z_FUNCS_AND_DECLS], [
#if defined (__cplusplus)
extern "C" {
#endif
#if HAVE_EXP2 && ! HAVE_DECL_EXP2
double exp2 (double);
#endif
#if HAVE_ROUND && ! HAVE_DECL_ROUND
double round (double);
#endif
#if HAVE_TGAMMA && ! HAVE_DECL_TGAMMA
double tgamma (double);
#endif
#if defined (__cplusplus)
}
#endif
])
AC_LANG_POP(C++)

## Look in <cmath> for the IEEE functions isnan, isinf, isfinite that we need.

OCTAVE_CHECK_FUNC_CMATH(isnan)
OCTAVE_CHECK_FUNC_CMATH(isinf)
OCTAVE_CHECK_FUNC_CMATH(isfinite)
OCTAVE_CHECK_FUNC_CMATH(signbit)

## Check for Inf and NaN functions

case $canonical_host_type in
  m68k-hp-hpux*)
    ## I am told that Inf and NaN don't work on m68k HP sytems.
  ;;
  *)
    AC_CHECK_FUNCS([finite isnan isinf signbit])
    AC_CHECK_FUNCS([_finite _isnan])
    AC_CHECK_DECLS([signbit], , , [#include <math.h>])
  ;;
esac

## Check for nonstandard, but common math functions, that we need.

dnl Use multiple AC_CHECKs to avoid line continuations '\' in list
AC_CHECK_FUNCS([acosh acoshf asinh asinhf atanh atanhf cbrt cbrtf])
AC_CHECK_FUNCS([erf erff erfc erfcf exp2f hypotf _hypotf log2 log2f])

## Check for math defines such as M_LN2 in math.h
AC_CACHE_CHECK([for MATH DEFINES in math.h],
  [octave_cv_header_math_defines],
  [AC_COMPILE_IFELSE([AC_LANG_PROGRAM([[
    #include <math.h>
    ]], [[
    double x = M_LN2;]])],
    octave_cv_header_math_defines=yes,
    octave_cv_header_math_defines=no)
  ])

if test $octave_cv_header_math_defines = no; then
  ## Check again and try defining _USE_MATH_DEFINES
  AC_CACHE_CHECK([whether _USE_MATH_DEFINES needs to be defined],
    [octave_cv_header__use_math_defines],
    [save_CPPFLAGS="$CPPFLAGS"
    CPPFLAGS="$CPPFLAGS -D_USE_MATH_DEFINES"
    AC_COMPILE_IFELSE([AC_LANG_PROGRAM([[
      #include <math.h>
      ]], [[
      double x = M_LN2;]])],
      octave_cv_header__use_math_defines=yes,
      octave_cv_header__use_math_defines=no)
    CPPFLAGS="$save_CPPFLAGS"
    ])
  if test $octave_cv_header__use_math_defines = yes; then
    octave_cv_header_math_defines=yes
    AC_DEFINE(_USE_MATH_DEFINES, 1,
      [Define to 1 if _USE_MATH_DEFINES is required to get math constants like M_LN2.])
    CPPFLAGS="$CPPFLAGS -D_USE_MATH_DEFINES"
  fi
fi

if test $octave_cv_header_math_defines = yes; then
  AC_DEFINE(HAVE_MATH_DEFINES, 1,
    [Define to 1 if defines such as M_PI are available in math.h])
else
  AC_MSG_ERROR([MATH DEFINES in math.h such as M_PI are required to build Octave])
fi

## Windows-specific tests for extra #defines
case $host_os in
  msdosmsvc | mingw*)
    AC_MSG_CHECKING([for required _WIN32_WINNT])
    AC_COMPILE_IFELSE([AC_LANG_PROGRAM([[
        #include <windows.h>
        #if _WIN32_WINNT < 0x0403
        #error "Wrong version"
        #endif
        ]], [])],
      [AC_MSG_RESULT([none])],
      [AC_DEFINE(_WIN32_WINNT, 0x0403,
        [Define to 0x0403 to access InitializeCriticalSectionAndSpinCount.])
       AC_MSG_RESULT([0x0403])])
  ;;
esac

## Windows-specific use of functions
case $host_os in
  msdosmsvc | mingw*)
    AC_CHECK_FUNCS([setvbuf], [],
                   [AC_MSG_ERROR([Missing function required to build Octave])])
  ;;
esac

## Cygwin kluge for getrusage.
AC_CHECK_FUNCS([getrusage])
case $host_os in
  cygwin*)
    AC_DEFINE(RUSAGE_TIMES_ONLY, 1,
      [Define to 1 if your struct rusage only has time information.])
  ;;
esac

## Check for CGDisplayBitsPerPixel function on Mac OSX systems with Carbon
if test $have_framework_carbon = yes; then
  OCTAVE_CARBON_CGDISPLAYBITSPERPIXEL
fi

AC_CHECK_FUNCS([getpwnam], [], [AC_CHECK_LIB([sun], [getpwnam])])

AC_FUNC_CLOSEDIR_VOID

## Check return type of matherr()
AC_CACHE_CHECK([for struct exception in math.h],
  [octave_cv_func_matherr_type],
  [AC_COMPILE_IFELSE([AC_LANG_PROGRAM([[
      #include <math.h>
      ]], [[
      struct exception *x;
      x->type;
      x->name;
      ]])],
    octave_cv_func_matherr_type=yes,
    octave_cv_func_matherr_type=no)
  ])
if test $octave_cv_func_matherr_type = yes; then
  AC_DEFINE(EXCEPTION_IN_MATH, 1,
    [Define to 1 if math.h declares struct exception for matherr().])
fi

## Signal stuff.

AC_CHECK_DECLS([sys_siglist], [], [],
[[#include <signal.h>
/* NetBSD declares sys_siglist in unistd.h.  */
#if HAVE_UNISTD_H
# include <unistd.h>
#endif
]])

### Need to disable building documentation if either gnuplot or
### makeinfo are missing.  Skip this warning if building docs was
### disabled with a configure option.

if test -n "$DOCDIR"; then
  if test -n "$warn_gnuplot"; then
    DOCDIR=
    warn_docs_gnuplot="building documentation disabled because gnuplot was not found; make dist will fail"
    OCTAVE_CONFIGURE_WARNING([warn_docs_gnuplot])
  fi
  if test -n "$warn_makeinfo"; then
    DOCDIR=
    warn_docs_makeinfo="building documentation disabled because makeinfo was not found; make dist will fail"
    OCTAVE_CONFIGURE_WARNING([warn_docs_makeinfo])
  fi
fi
AM_CONDITIONAL([AMCOND_BUILD_DOCS], [test -n "$DOCDIR"])

### Maybe add -Wall, -W, and -Wshadow to compiler flags now that we're
### done feature testing.

GCC_EXTRA_FLAGS="-Wall -W -Wshadow -Wformat -Wpointer-arith -Wmissing-prototypes -Wstrict-prototypes -Wwrite-strings -Wcast-align -Wcast-qual"

GXX_EXTRA_FLAGS="-Wall -W -Wshadow -Wold-style-cast -Wformat -Wpointer-arith -Wwrite-strings -Wcast-align -Wcast-qual"

try_extra_warning_flags=yes

AC_ARG_ENABLE([extra-warning-flags],
  [AS_HELP_STRING([--disable-extra-warning-flags],
    [don't add -Wall, -W, -Wshadow, and -Wold-style-cast options to CFLAGS and CXXFLAGS])],
  [if test "$enableval" = no; then
     try_extra_warning_flags=no
   fi],
  [])

if test $try_extra_warning_flags = yes; then
  for flag in $GCC_EXTRA_FLAGS; do
    OCTAVE_CC_FLAG([$flag], [
      WARN_CFLAGS="$WARN_CFLAGS $flag";
      AC_MSG_RESULT([adding $flag to WARN_CFLAGS])])
  done
  for flag in $GXX_EXTRA_FLAGS; do
    OCTAVE_CXX_FLAG([$flag], [
      WARN_CXXFLAGS="$WARN_CXXFLAGS $flag";
      AC_MSG_RESULT([adding $flag to WARN_CXXFLAGS])])
  done
fi

GCC_STRICT_FLAGS="-Wconversion"

GXX_STRICT_FLAGS="-Wconversion -Weffc++"

try_strict_warning_flags=no

AC_ARG_ENABLE([strict-warning-flags],
  [AS_HELP_STRING([--enable-strict-warning-flags],
    [add extra strict warning options to CFLAGS and CXXFLAGS])],
  [if test "$enableval" = yes; then
     try_strict_warning_flags=yes
   fi],
  [])

if test $try_strict_warning_flags = yes; then
  for flag in $GCC_STRICT_FLAGS; do
    OCTAVE_CC_FLAG([$flag], [
      WARN_CFLAGS="$WARN_CFLAGS $flag";
      AC_MSG_RESULT([adding $flag to WARN_CFLAGS])])
  done
  for flag in $GXX_STRICT_FLAGS; do
    OCTAVE_CXX_FLAG([$flag], [
      WARN_CXXFLAGS="$WARN_CXXFLAGS $flag";
      AC_MSG_RESULT([adding $flag to WARN_CXXFLAGS])])
  done
fi

AC_SUBST(WARN_CFLAGS)
AC_SUBST(WARN_CXXFLAGS)

### Check for Java.

build_java=yes
AC_ARG_ENABLE([java],
  [AS_HELP_STRING([--disable-java],
    [disable Java interface])],
  [if test "$enableval" = no; then
     build_java=no
   fi],
  [])

AC_ARG_WITH([java-homedir],
  [AS_HELP_STRING([--with-java-homedir=DIR],
    [Java JDK directory in DIR])],
  [JAVA_HOMEDIR="$withval"])

AC_ARG_WITH([java-includedir],
  [AS_HELP_STRING([--with-java-includedir=DIR],
    [look for java include file <jni.h> in DIR])],
  [JAVA_CPPFLAGS="$withval"], [JAVA_CPPFLAGS=""])

AC_ARG_WITH([java-libdir],
  [AS_HELP_STRING([--with-java-libdir=DIR],
    [look for java library libjvm in DIR])],
  [JAVA_LDPATH="$withval"], [JAVA_LDPATH=""])

## Grab JAVA_HOME from environment variable if it exists
AC_ARG_VAR([JAVA_HOME], [path to Java JDK installation])
## But --with-java-homedir option overrides environment variable
if test -n "$JAVA_HOMEDIR"; then
  JAVA_HOME=$JAVA_HOMEDIR
fi
JAVA=
JAVAC=
JAR=
JAVA_LIBS=

## Fake loop so that "break" can be used to skip code blocks.
warn_java=""
while test $build_java = yes
do
  ## Unset build_java.  Variable is set only if all configuration tests pass.
  build_java=no

  ## Warn if JAVA_HOME is unset.  It is *strongly* advised to specify JAVA_HOME.
  if test -z "$JAVA_HOME"; then
    warn_java_home="JAVA_HOME environment variable not initialized.  Auto-detection will proceed but is unreliable."
    OCTAVE_CONFIGURE_WARNING([warn_java_home])
  fi

  ## Search for a viable Java executable.
  if test -z "$JAVA_HOME"; then
    JAVA_PATH="$PATH"
  else
    JAVA_PATH="${JAVA_HOME}$PATH_SEPARATOR${JAVA_HOME}/jre/bin$PATH_SEPARATOR${JAVA_HOME}/bin$PATH_SEPARATOR${JAVA_HOME}/../bin$PATH_SEPARATOR${PATH}"
  fi
  AC_PATH_PROG(JAVA, java, [], [$JAVA_PATH])

  if test -z "$JAVA"; then
    warn_java="No Java executable found.  Octave will not be able to call Java methods."
    break
  fi

  if test -z "$JAVA_HOME"; then
    ## Find JAVA_HOME for JRE by running java and querying properties.
    JAVA_TMP_HOME=`"$JAVA" -classpath ${srcdir}/build-aux OctJavaQry JAVA_HOME`
    ## Strip directory back to top-level installation dir (JAVA_HOME for JDK).
    JAVA_HOME=`echo $JAVA_TMP_HOME | $SED -e 's|[[/\\]]bin[[/\\]]\?$||' | $SED -e 's|[[/\\]]jre[[/\\]]\?$||'`
  fi

  case $build_os in
    mingw* | msdosmsvc)
      ## Under Win32 platform, we want JAVA_HOME to be in MSYS format, that is
      ## without colon and backslashes, as it is also used as path separator.
      ## Use quoted paths as Java may be installed in a path with whitespaces
      ## (e.g. C:\Program Files\Java\...).
      if test -n "$JAVA_HOME"; then
        JAVA_HOME=`cd "$JAVA_HOME" && pwd`
      fi
    ;;
  esac

  ## Amend search path for JAVAC and JAR.
  if test -z "$JAVA_HOME"; then
    JAVA_PATH="$PATH"
  else
    JAVA_PATH="${JAVA_HOME}$PATH_SEPARATOR${JAVA_HOME}/bin$PATH_SEPARATOR${JAVA_HOME}/../bin$PATH_SEPARATOR${PATH}"
  fi

  AC_PATH_PROG(JAVAC, javac, [], [$JAVA_PATH])
  AC_PATH_PROG(JAR, jar, [], [$JAVA_PATH])

  if test -z "$JAVAC" || test -z "$JAR"; then
    warn_java="No javac compiler or jar executable found.  Octave will not be able to call Java methods."
    break
  fi

  ## Check Java version is recent enough.
  AC_MSG_CHECKING([for Java version])
  java_version=[`"$JAVA" -version 2>&1 | $SED -n -e 's/^[^ ]* version[^0-9"]*"\([^"]*\)"/\1/p'`]
  AC_MSG_RESULT([$java_version])
  java_major=[`echo $java_version | $SED -e 's/^\([0-9][0-9]*\)\.\([0-9][0-9]*\)\..*$/\1/'`]
  java_minor=[`echo $java_version | $SED -e 's/^\([0-9][0-9]*\)\.\([0-9][0-9]*\)\..*$/\2/'`]
  if test $java_major -ge 1 && test $java_minor -ge 5; then
    :  # Version is ok.  Do nothing.
  else
    warn_java="Java version is too old (< 1.5).  Octave will not be able to call Java methods."
    break
  fi

  ## At this point Win32 systems have enough configuration data.
  ## We assume that all appropriate variables (e.g. INCLUDE and LIB) already
  ## contain the required paths to compile and link against JDK.
  case $host_os in
    msdosmsvc)
      build_java=yes
      JAVA_LIBS=-ladvapi32
      AC_DEFINE(HAVE_JAVA, 1,
        [Define to 1 if Java is available and is at least version 1.5])
      break
    ;;
    mingw* | cygwin*)
      build_java=yes
      JAVA_LIBS=-ladvapi32
      if test $have_msvc = no; then
        if test -n "$JAVA_CPPFLAGS"; then
          JAVA_CPPFLAGS="-I\"${JAVA_CPPFLAGS}\" -I\"${JAVA_CPPFLAGS}/win32\""
        else
          JAVA_CPPFLAGS="-I\"${JAVA_HOME}/include\" -I\"${JAVA_HOME}/include/win32\""
        fi
        LDFLAGS="$LDFLAGS -Wl,--export-all-symbols"
      fi
      AC_DEFINE(HAVE_JAVA, 1,
        [Define to 1 if Java is available and is at least version 1.5])
      break
    ;;
  esac

  ## Determine which library file name to search for.
  case $host_os in
    darwin*)
      jvmlib=libjvm.dylib
    ;;
    *)
      jvmlib=libjvm.so
    ;;
  esac

  AC_MSG_CHECKING([for $jvmlib])

  if test -z "$JAVA_LDPATH"; then
    ## Run Java to try and determine library path to libjvm.so.
    JAVA_TMP_LDPATH=`$JAVA -classpath ${srcdir}/build-aux OctJavaQry JAVA_LDPATH`
    JAVA_TMP_LDPATH=`echo $JAVA_TMP_LDPATH | $SED -e "s/${PATH_SEPARATOR}/ /g"`
    for dir in $JAVA_TMP_LDPATH; do
      if test -f "$dir/$jvmlib"; then
        JAVA_LDPATH=$dir
        break
      fi
    done
  fi

  if test -z "$JAVA_LDPATH"; then
    ## Nothing found.  Try Java again using bootpath argument.
    JAVA_TMP_LDPATH=`$JAVA -classpath ${srcdir}/build-aux OctJavaQry JAVA_BOOTPATH`
    JAVA_TMP_LDPATH="${JAVA_TMP_LDPATH} ${JAVA_TMP_LDPATH}/client ${JAVA_TMP_LDPATH}/server"
    for dir in $JAVA_TMP_LDPATH; do
      if test -f "$dir/$jvmlib"; then
        JAVA_LDPATH=$dir
        break
      fi
    done
  fi

  if test -z "$JAVA_LDPATH"; then
    ## Java failed to find it's own library path.  Guess wildly.
    JAVA_TMP_LDPATH=`ls -d $JAVA_HOME/jre/lib/*/client`
    JAVA_TMP_LDPATH="${JAVA_TMP_LDPATH} `ls -d $JAVA_HOME/jre/lib/*/server`"
    ## Add some paths that might work on Macs.
    JAVA_TMP_LDPATH="${JAVA_TMP_LDPATH} ${JAVA_HOME}/../Libraries ${JAVA_HOME}/Libraries"
    ## Add some paths that might work on MinGW
    JAVA_TMP_LDPATH="${JAVA_TMP_LDPATH} ${JAVA_HOME}/bin/client ${JAVA_HOME}/bin/server"
    for dir in $JAVA_TMP_LDPATH; do
      if test -f "$dir/$jvmlib"; then
        JAVA_LDPATH=$dir
        break
      fi
    done
  fi

  ## Verify value passed in option --with-java-libdir
  if test -n "$JAVA_LDPATH"; then
    if test -f "${JAVA_LDPATH}/$jvmlib"; then
      :  # libjvm found
    else
      JAVA_LDPATH=""
    fi
  fi

  if test -z "$JAVA_LDPATH"; then
    AC_MSG_RESULT([not found])
    warn_java="Library $jvmlib not found.  Octave will not be able to call Java methods."
    break
  else
    AC_MSG_RESULT([$JAVA_LDPATH])
  fi

  AC_MSG_CHECKING([for include file <jni.h>])

  ## Java and JVM found.  Set up flags.
  case $host_os in
    darwin*)
      ## Sneak the -framework flag into mkoctfile via LDFLAGS
      LDFLAGS="$LDFLAGS -framework JavaVM"
      ## According to: http://developer.apple.com/unix/crossplatform.html
      ## one must explicitly set the include path.
      ## Unfortunately, the include path keeps moving around.
      if test -n "$JAVA_CPPFLAGS"; then
        JAVA_CPPFLAGS="-I${JAVA_CPPFLAGS}"
      else
        JAVA_CPPFLAGS="-I${JAVA_HOME}/include -I/System/Library/Frameworks/JavaVM.framework/Home/include -I/System/Library/Frameworks/JavaVM.framework/Versions/CurrentJDK/Headers -I/System/Library/Frameworks/JavaVM.framework/Versions/Current/Headers"
      fi
      JAVA_LIBS="-framework JavaVM"
    ;;
    *)
      if test -n "$JAVA_CPPFLAGS"; then
        JAVA_CPPFLAGS="-I${JAVA_CPPFLAGS} -I${JAVA_CPPFLAGS}/linux"
      else
        JAVA_CPPFLAGS="-I${JAVA_HOME}/include -I${JAVA_HOME}/include/linux"
      fi
    ;;
  esac

  ## Verify jni.h include file exists.
  JNI_PATH=`echo $JAVA_CPPFLAGS | $SED -e 's/-I//g'`
  have_jni=no
  for dir in $JNI_PATH; do
    if test -f "${dir}/jni.h"; then have_jni=yes; break; fi
  done
  if test $have_jni = yes; then
    AC_MSG_RESULT([$dir])
  else
    AC_MSG_RESULT([not found])
    warn_java="Include file <jni.h> not found.  Octave will not be able to call Java methods."
    break
  fi

  ## Passed all configuration tests.  A workable Java installation was found.
  build_java=yes
  AC_DEFINE(HAVE_JAVA, 1,
    [Define to 1 if Java is available and is at least version 1.5])
  break
done
if test -n "$warn_java"; then
  OCTAVE_CONFIGURE_WARNING([warn_java])
fi

AM_CONDITIONAL([AMCOND_HAVE_JAVA], [test $build_java = yes])
AC_SUBST(JAVA)
AC_SUBST(JAVAC)
AC_SUBST(JAR)
AC_SUBST(JAVA_CPPFLAGS)
AC_SUBST(JAVA_LIBS)
AC_DEFINE_UNQUOTED([JAVA_HOME], ["$JAVA_HOME"], [Java home (top-level installation dir)])
AC_DEFINE_UNQUOTED([JAVA_LDPATH], ["$JAVA_LDPATH"], [Java library path (libjvm)])

### GUI/Qt related tests.

QT_CPPFLAGS=
QT_LDFLAGS=
QT_LIBS=
win32_terminal=no
build_gui=yes
AC_ARG_ENABLE([gui],
  [AS_HELP_STRING([--disable-gui], [don't build the GUI])],
  [if test "$enableval" = no; then build_gui=no; fi], [])

if test $build_gui = yes; then

  warn_gui=""
  ## Check for Qt libraries
  QT_MODULES="QtCore QtGui QtNetwork QtOpenGL"
  PKG_CHECK_MODULES(QT, [$QT_MODULES],
    [],
    [warn_gui="Qt libraries not found -- disabling GUI"
     build_gui=no])

  if test $build_gui = yes; then
    ## Retrieve Qt compilation and linker flags
    QT_CPPFLAGS="`$PKG_CONFIG --cflags-only-I $QT_MODULES`"
    QT_LDFLAGS="`$PKG_CONFIG --libs-only-L $QT_MODULES`"
    QT_LIBS="`$PKG_CONFIG --libs-only-l $QT_MODULES`"

    case $host_os in
      *darwin*)
        ## Qt might be installed in framework
        if test -z "$QT_LIBS"; then
          QT_LDFLAGS="`$PKG_CONFIG --libs-only-other $QT_MODULES | tr ' ' '\n' | $GREP -e '-F' | uniq | tr '\n' ' '`"
          QT_LIBS="`$PKG_CONFIG --libs-only-other $QT_MODULES | tr ' ' '\n' | $GREP -v -e '-F' | uniq | tr '\n' ' '`"
          ## Enabling link_all_deps works around libtool's imperfect handling
          ## of the -F flag
          AM_CONDITIONAL([AMCOND_LINK_ALL_DEPS],
                         [test $link_all_deps = yes || test -n "$QT_LDFLAGS"])
        fi
      ;;
    esac

    ## Check for Qt4
    if ! `$PKG_CONFIG --atleast-version=4.0.0 QtCore`; then
      warn_gui="Qt >= 4.0.0 not found -- disabling GUI"
      build_gui=no
    fi
  fi

  if test $build_gui = yes; then
    AC_CHECK_TOOLS(MOC, [moc-qt5 moc-qt4 moc])
    AC_CHECK_TOOLS(UIC, [uic-qt5 uic-qt4 uic])
    AC_CHECK_TOOLS(RCC, [rcc-qt5 rcc-qt4 rcc])
    AC_CHECK_TOOLS(LRELEASE, [lrelease-qt5 lrelease-qt4 lrelease])
    if test -n "$MOC" && test -n "$UIC" && test -n "$RCC" && test -n "$LRELEASE"; then
      AC_DEFINE(HAVE_QT, 1,
        [Define to 1 if Qt is available (libraries, developer header files, utility programs (moc, uic, rcc, and lrelease))])
    else
      warn_gui="Qt utility programs moc, uic, rcc, and lrelease not found -- disabling GUI"
      build_gui=no
    fi
  fi

  if test $build_gui = yes; then
    OCTAVE_CHECK_FUNC_QABSTRACTITEMMODEL_BEGINRESETMODEL
    if test $octave_cv_func_qabstractitemmodel_beginresetmodel = no; then
      warn_gui="QAbstractItemModel::beginResetModel() not found -- disabling GUI"
      build_gui=no
    fi
  fi

  if test $build_gui = yes; then
    OCTAVE_CHECK_QFONT_MONOSPACE
    OCTAVE_CHECK_FUNC_SETPLACEHOLDERTEXT
    OCTAVE_CHECK_FUNC_QTABWIDGET_SETMOVABLE
    OCTAVE_CHECK_FUNC_QSCI_FINDSELECTION
  fi

  if test $build_gui = yes; then
    ## Check for Qscintilla library which is used in the GUI editor.
    AC_CACHE_CHECK([whether Qscintilla library is installed],
      [octave_cv_lib_qscintilla],
      [save_CPPFLAGS="$CPPFLAGS"
      save_LDFLAGS="$LDFLAGS"
      save_LIBS="$LIBS"
      CPPFLAGS="$QT_CPPFLAGS $CPPFLAGS"
      LDFLAGS="$QT_LDFLAGS $LDFLAGS"
      LIBS="$QT_LIBS -lqscintilla2"
      AC_LANG_PUSH(C++)
      AC_LINK_IFELSE([AC_LANG_PROGRAM([[
        #include <Qsci/qscilexersql.h>
        ]], [[
        QsciLexerSQL sqlLexer(0);
        ]])],
        octave_cv_lib_qscintilla=yes,
        octave_cv_lib_qscintilla=no)
      CPPFLAGS="$save_CPPFLAGS"
      LDFLAGS="$save_LDFLAGS"
      LIBS="$save_LIBS"
      AC_LANG_POP([C++])
    ])
    if test $octave_cv_lib_qscintilla = no; then
      warn_gui_editor="Qscintilla library not found -- disabling built-in GUI editor"
      OCTAVE_CONFIGURE_WARNING([warn_gui_editor])
    else
      ## Let's assume Qscintilla library is at the same location as
      ## other regular Qt libraries.
      QT_LIBS="$QT_LIBS -lqscintilla2"
      OCTAVE_CHECK_VERSION_2_6_0
      AC_DEFINE(HAVE_QSCINTILLA, 1,
        [Define to 1 if the QScintilla library and header files are available])

      save_CPPFLAGS="$CPPFLAGS"
      CPPFLAGS="$QT_CPPFLAGS $CPPFLAGS"
      AC_LANG_PUSH(C++)
      AC_CHECK_HEADERS([Qsci/qscilexeroctave.h Qsci/qscilexermatlab.h])
      AC_LANG_POP(C++)
      CPPFLAGS="$save_CPPFLAGS"
    fi

    AC_CHECK_FUNCS([setlocale], [],
      [warn_gui="setlocale not found -- disabling GUI"
       build_gui=no])

    if test $build_gui = yes; then
      case $host_os in
        mingw* | msdosmsvc*)
          AC_CHECK_FUNCS([setvbuf], [win32_terminal=yes],
            [warn_gui="setvbuf not found -- disabling GUI"
             build_gui=no])
        ;;
        *)
          AC_CHECK_HEADERS([pty.h libutil.h util.h])
          AC_SEARCH_LIBS([openpty], [util],
            [AC_DEFINE(HAVE_OPENPTY, [], [Define whether openpty exists])])
          AC_CHECK_FUNCS([chmod chown ftruncate mmap munmap], [],
            [AC_MSG_ERROR([At least one of chmod, chown, ftruncate, mmap, and munmap not found -- disabling GUI])
             build_gui=no])
        ;;
      esac
    fi
  fi

  if test -n "$warn_gui"; then
    OCTAVE_CONFIGURE_WARNING([warn_gui])
  fi
fi

AM_CONDITIONAL([AMCOND_BUILD_GUI], [test $build_gui = yes])
AM_CONDITIONAL([AMCOND_HAVE_QSCINTILLA], [test "$octave_cv_lib_qscintilla" = yes])
AM_CONDITIONAL([WIN32_TERMINAL], [test $win32_terminal = yes])
AC_SUBST(QT_CPPFLAGS)
AC_SUBST(QT_LDFLAGS)
AC_SUBST(QT_LIBS)

### Run configure in subdirectories.

export CC
export CXX
export F77

AH_BOTTOM([#include "oct-conf-post.h"])

### Make all AC_DEFINES available to testif feature of test.m function.
### This must reside at the bottom of configure.ac after all AC_DEFINES
### have been made.

AC_OUTPUT_MAKE_DEFS

### Do the substitutions in all the Makefiles.

AC_SUBST(ac_config_files)
AC_SUBST(ac_config_headers)

AC_CONFIG_FILES([
  oct-conf-post.h:oct-conf-post.in.h
  Makefile
  doc/Makefile
  doc/doxyhtml/Makefile
  doc/doxyhtml/Doxyfile
  doc/icons/Makefile
  doc/interpreter/Makefile
  doc/liboctave/Makefile
  doc/refcard/Makefile
  examples/Makefile
  libgnu/Makefile
  libgui/Makefile
  libinterp/Makefile
  liboctave/Makefile
  liboctave/cruft/Makefile
  liboctave/cruft/mkf77def
  scripts/Makefile
  src/Makefile
  test/Makefile])

AC_OUTPUT

### Print a summary so that important information isn't missed.

AC_MSG_NOTICE([

Octave is now configured for $canonical_host_type

  Source directory:            $srcdir
  Installation prefix:         $prefix
  C compiler:                  $CC $XTRA_CFLAGS $WARN_CFLAGS $CFLAGS
  C++ compiler:                $CXX $XTRA_CXXFLAGS $WARN_CXXFLAGS $CXXFLAGS
  Fortran compiler:            $F77 $FFLAGS
  Fortran libraries:           $FLIBS
  Lex libraries:               $LEXLIB
  LIBS:                        $LIBS

  AMD CPPFLAGS:                $AMD_CPPFLAGS
  AMD LDFLAGS:                 $AMD_LDFLAGS
  AMD libraries:               $AMD_LIBS
  ARPACK CPPFLAGS:             $ARPACK_CPPFLAGS
  ARPACK LDFLAGS:              $ARPACK_LDFLAGS
  ARPACK libraries:            $ARPACK_LIBS
  BLAS libraries:              $BLAS_LIBS
  CAMD CPPFLAGS:               $CAMD_CPPFLAGS
  CAMD LDFLAGS:                $CAMD_LDFLAGS
  CAMD libraries:              $CAMD_LIBS
  CARBON libraries:            $CARBON_LIBS
  CCOLAMD CPPFLAGS:            $CCOLAMD_CPPFLAGS
  CCOLAMD LDFLAGS:             $CCOLAMD_LDFLAGS
  CCOLAMD libraries:           $CCOLAMD_LIBS
  CHOLMOD CPPFLAGS:            $CHOLMOD_CPPFLAGS
  CHOLMOD LDFLAGS:             $CHOLMOD_LDFLAGS
  CHOLMOD libraries:           $CHOLMOD_LIBS
  COLAMD CPPFLAGS:             $COLAMD_CPPFLAGS
  COLAMD LDFLAGS:              $COLAMD_LDFLAGS
  COLAMD libraries:            $COLAMD_LIBS
  CURL CPPFLAGS:               $CURL_CPPFLAGS
  CURL LDFLAGS:                $CURL_LDFLAGS
  CURL libraries:              $CURL_LIBS
  CXSPARSE CPPFLAGS:           $CXSPARSE_CPPFLAGS
  CXSPARSE LDFLAGS:            $CXSPARSE_LDFLAGS
  CXSPARSE libraries:          $CXSPARSE_LIBS
  DL libraries:                $DL_LIBS
  FFTW3 CPPFLAGS:              $FFTW3_CPPFLAGS
  FFTW3 LDFLAGS:               $FFTW3_LDFLAGS
  FFTW3 libraries:             $FFTW3_LIBS
  FFTW3F CPPFLAGS:             $FFTW3F_CPPFLAGS
  FFTW3F LDFLAGS:              $FFTW3F_LDFLAGS
  FFTW3F libraries:            $FFTW3F_LIBS
  fontconfig CFLAGS:           $FONTCONFIG_CFLAGS
  fontconfig libraries:        $FONTCONFIG_LIBS
  FreeType2 CFLAGS:            $FT2_CFLAGS
  FreeType2 libraries:         $FT2_LIBS
  GLPK CPPFLAGS:               $GLPK_CPPFLAGS
  GLPK LDFLAGS:                $GLPK_LDFLAGS
  GLPK libraries:              $GLPK_LIBS
  graphics CFLAGS:             $GRAPHICS_CFLAGS
  graphics libraries:          $GRAPHICS_LIBS
  HDF5 CPPFLAGS:               $HDF5_CPPFLAGS
  HDF5 LDFLAGS:                $HDF5_LDFLAGS
  HDF5 libraries:              $HDF5_LIBS
  Java home:                   $JAVA_HOME
  Java JVM path:               $JAVA_LDPATH
  Java CPPFLAGS:               $JAVA_CPPFLAGS
  Java libraries:              $JAVA_LIBS
  LAPACK libraries:            $LAPACK_LIBS
  LLVM CPPFLAGS:               $LLVM_CPPFLAGS
  LLVM LDFLAGS:                $LLVM_LDFLAGS
  LLVM libraries:              $LLVM_LIBS
  Magick++ CPPFLAGS:           $MAGICK_CPPFLAGS
  Magick++ LDFLAGS:            $MAGICK_LDFLAGS
  Magick++ libraries:          $MAGICK_LIBS
  OPENGL libraries:            $OPENGL_LIBS
  PCRE CPPFLAGS:               $PCRE_CPPFLAGS
  PCRE libraries:              $PCRE_LIBS
  PTHREAD flags:               $PTHREAD_CFLAGS
  PTHREAD libraries:           $PTHREAD_LIBS
  QHULL CPPFLAGS:              $QHULL_CPPFLAGS
  QHULL LDFLAGS:               $QHULL_LDFLAGS
  QHULL libraries:             $QHULL_LIBS
  QRUPDATE CPPFLAGS:           $QRUPDATE_CPPFLAGS
  QRUPDATE LDFLAGS:            $QRUPDATE_LDFLAGS
  QRUPDATE libraries:          $QRUPDATE_LIBS
  Qt CPPFLAGS:                 $QT_CPPFLAGS
  Qt LDFLAGS:                  $QT_LDFLAGS
  Qt libraries:                $QT_LIBS
  READLINE libraries:          $READLINE_LIBS
  TERM libraries:              $TERM_LIBS
  UMFPACK CPPFLAGS:            $UMFPACK_CPPFLAGS
  UMFPACK LDFLAGS:             $UMFPACK_LDFLAGS
  UMFPACK libraries:           $UMFPACK_LIBS
  X11 include flags:           $X11_INCFLAGS
  X11 libraries:               $X11_LIBS
  Z CPPFLAGS:                  $Z_CPPFLAGS
  Z LDFLAGS:                   $Z_LDFLAGS
  Z libraries:                 $Z_LIBS

  Default pager:               $DEFAULT_PAGER
  gnuplot:                     $GNUPLOT

  Build Octave GUI:                   $build_gui
  JIT compiler for loops:             $build_jit
  Build Java interface:               $build_java
  Do internal array bounds checking:  $BOUNDS_CHECKING
  Use octave_allocator:               $USE_OCTAVE_ALLOCATOR
  Build static libraries:             $STATIC_LIBS
  Build shared libraries:             $SHARED_LIBS
  Dynamic Linking:                    $ENABLE_DYNAMIC_LINKING $DL_API_MSG
  Include support for GNU readline:   $USE_READLINE
  64-bit array dims and indexing:     $USE_64_BIT_IDX_T
])

warn_msg_printed=false

OCTAVE_CONFIGURE_WARNING_SUMMARY

if test $ENABLE_DYNAMIC_LINKING = yes; then
  if test $SHARED_LIBS = no; then
    AC_MSG_WARN([You used --enable-dl but not --enable-shared.])
    AC_MSG_WARN([Are you sure that is what you want to do?])
    warn_msg_printed=true
  fi
fi

if test $USE_64_BIT_IDX_T = yes; then
  AC_MSG_WARN([])
  AC_MSG_WARN([You used the EXPERIMENTAL --enable-64 option.])
  AC_MSG_WARN([Are you sure that is what you want to do?])
  AC_MSG_WARN([])
  AC_MSG_WARN([Your Fortran compiler must have an option to generate])
  AC_MSG_WARN([code with 8 byte signed INTEGER values.  This option])
  AC_MSG_WARN([should be specified in the F77_INTEGER_8_FLAG variable])
  AC_MSG_WARN([Make.  This should work automatically for gfortran.  If])
  AC_MSG_WARN([you use another compiler, you will need to set this])
  AC_MSG_WARN([variable on the configure command line.  You must also])
  AC_MSG_WARN([compile the ARPACK, BLAS, LAPACK, QRUPDATE, and SuiteSparse])
  AC_MSG_WARN([libraries to use 8 byte signed integers for array indexing.])
  AC_MSG_WARN([])
  warn_msg_printed=true
fi

if test $USE_OPENMP = yes; then
  AC_MSG_WARN([])
  AC_MSG_WARN([You used the EXPERIMENTAL --enable-openmp option.])
  AC_MSG_WARN([Are you sure that is what you want to do?])
  AC_MSG_WARN([])
  AC_MSG_WARN([This option enables experimental SMP multithreding])
  AC_MSG_WARN([code that has had very little testing.  There is no])
  AC_MSG_WARN([certainity that the results returned by Octave with])
  AC_MSG_WARN([this option enabled will be correct.])
  AC_MSG_WARN([])
  warn_msg_printed=true
fi

if test $native_graphics != yes; then
  AC_MSG_WARN([])
  AC_MSG_WARN([I didn't find the necessary libraries to compile native])
  AC_MSG_WARN([graphics.  It isn't necessary to have native graphics,])
  AC_MSG_WARN([but you will need to have gnuplot installed or you won't])
  AC_MSG_WARN([be able to use any of Octave's plotting commands])
  AC_MSG_WARN([])
  warn_msg_printed=true
fi

if test -n "$warn_gnuplot"; then
  if test $native_graphics = yes; then
    AC_MSG_WARN([])
    AC_MSG_WARN([I didn't find gnuplot.  Plotting commands will use the])
    AC_MSG_WARN([native graphics toolkit.])
  else
    AC_MSG_WARN([I didn't find gnuplot.  It isn't necessary to have gnuplot])
    AC_MSG_WARN([installed, but you won't be able to use any of Octave's])
    AC_MSG_WARN([plotting commands without it.])
  fi
  AC_MSG_WARN([])
  AC_MSG_WARN([If gnuplot is installed, but isn't in your path, you can])
  AC_MSG_WARN([tell Octave where to find it by using the gnuplot_binary])
  AC_MSG_WARN([function.  For example,])
  AC_MSG_WARN([])
  AC_MSG_WARN([gnuplot_binary ("/full/path/and/name/of/gnuplot/binary")])
  AC_MSG_WARN([])
  AC_MSG_WARN([at the Octave prompt.])
  AC_MSG_WARN([])
  AC_MSG_WARN([Setting default value to $GNUPLOT])
  AC_MSG_WARN([])

  warn_msg_printed=true
fi

if test $USE_ATOMIC_REFCOUNT = no; then
  AC_MSG_WARN([])
  AC_MSG_WARN([atomic reference counting disabled.])
  AC_MSG_WARN([This feature allows access to Octave data safely from])
  AC_MSG_WARN([another thread, and is required when using the GUI's Qt toolkit])
  AC_MSG_WARN([for plotting.])
  AC_MSG_WARN([])
fi
if test $USE_ATOMIC_REFCOUNT = yes; then
  if test $USE_OCTAVE_ALLOCATOR = yes; then
    AC_MSG_WARN([Using atomic reference counting.])
    AC_MSG_WARN([Thread-safe behavior is not guaranteed unless the])
    AC_MSG_WARN([octave_allocator class is also disabled.])
    AC_MSG_WARN([])
  fi
  warn_msg_printed=true
fi

if $warn_msg_printed; then
  AC_MSG_NOTICE([])
  AC_MSG_NOTICE([NOTE: Libraries or auxiliary programs may be skipped if they are])
  AC_MSG_NOTICE([NOTE: not found OR if they are missing required features on your])
  AC_MSG_NOTICE([NOTE: system. ])
fi

### End of configure.<|MERGE_RESOLUTION|>--- conflicted
+++ resolved
@@ -19,23 +19,14 @@
 ### <http://www.gnu.org/licenses/>.
 
 AC_PREREQ([2.62])
-<<<<<<< HEAD
 AC_INIT([GNU Octave], [3.9.0+], [http://octave.org/bugs.html], [octave])
-=======
-AC_INIT([GNU Octave], [3.8.2-rc2], [http://octave.org/bugs.html], [octave])
->>>>>>> e061d29f
 
 dnl Note that the version number is duplicated here and in AC_INIT
 dnl because AC_INIT requires it to be static, not computed from
 dnl shell variables.
 OCTAVE_MAJOR_VERSION=3
-<<<<<<< HEAD
 OCTAVE_MINOR_VERSION=9
 OCTAVE_PATCH_VERSION=0+
-=======
-OCTAVE_MINOR_VERSION=8
-OCTAVE_PATCH_VERSION=2-rc2
->>>>>>> e061d29f
 
 dnl PACKAGE_VERSION is set by the AC_INIT VERSION arg
 OCTAVE_VERSION="$PACKAGE_VERSION"
