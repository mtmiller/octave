--- conflicted
+++ resolved
@@ -27,11 +27,7 @@
 
 ### Initialize Autoconf
 AC_PREREQ([2.65])
-<<<<<<< HEAD
 AC_INIT([GNU Octave], [7.0.0], [https://octave.org/bugs.html], [octave],
-=======
-AC_INIT([GNU Octave], [6.0.90], [https://octave.org/bugs.html], [octave],
->>>>>>> 3e396dfe
         [https://www.gnu.org/software/octave/])
 
 ### Declare version numbers
@@ -45,11 +41,7 @@
 
 OCTAVE_MAJOR_VERSION=7
 OCTAVE_MINOR_VERSION=0
-<<<<<<< HEAD
 OCTAVE_PATCH_VERSION=0
-=======
-OCTAVE_PATCH_VERSION=90
->>>>>>> 3e396dfe
 
 dnl PACKAGE_VERSION is set by the AC_INIT VERSION argument.
 OCTAVE_VERSION="$PACKAGE_VERSION"
@@ -71,11 +63,7 @@
 dnl FIXME: Since we also set libtool versions for liboctave and libinterp,
 dnl perhaps we should be computing the "api version" from those versions numbers
 dnl in some way instead of setting it independently here.
-<<<<<<< HEAD
-OCTAVE_API_VERSION="api-v54+"
-=======
-OCTAVE_API_VERSION="api-v55"
->>>>>>> 3e396dfe
+OCTAVE_API_VERSION="api-v55+"
 
 AC_SUBST(OCTAVE_MAJOR_VERSION)
 AC_SUBST(OCTAVE_MINOR_VERSION)
