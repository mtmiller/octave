dnl Process this file with autoconf to produce a configure script.
dnl
dnl Copyright (C) 1993-2016 John W. Eaton
###
### This file is part of Octave.
### 
### Octave is free software; you can redistribute it and/or modify it
### under the terms of the GNU General Public License as published by
### the Free Software Foundation; either version 3 of the License, or
### (at your option) any later version.
### 
### Octave is distributed in the hope that it will be useful, but
### WITHOUT ANY WARRANTY; without even the implied warranty of
### MERCHANTABILITY or FITNESS FOR A PARTICULAR PURPOSE.  See the
### GNU General Public License for more details.
### 
### You should have received a copy of the GNU General Public License
### along with Octave; see the file COPYING.  If not, see
### <http://www.gnu.org/licenses/>.

AC_PREREQ([2.63])
<<<<<<< HEAD
AC_INIT([GNU Octave], [4.3.0+], [http://octave.org/bugs.html], [octave])
=======
AC_INIT([GNU Octave], [4.2.0], [http://octave.org/bugs.html], [octave])
>>>>>>> e2d9ea41

dnl Note that the version number is duplicated here and in AC_INIT
dnl because AC_INIT requires it to be static, not computed from
dnl shell variables.
OCTAVE_MAJOR_VERSION=4
<<<<<<< HEAD
OCTAVE_MINOR_VERSION=3
OCTAVE_PATCH_VERSION=0+
=======
OCTAVE_MINOR_VERSION=2
OCTAVE_PATCH_VERSION=0
>>>>>>> e2d9ea41

dnl PACKAGE_VERSION is set by the AC_INIT VERSION arg
OCTAVE_VERSION="$PACKAGE_VERSION"

OCTAVE_COPYRIGHT="Copyright (C) 2016 John W. Eaton and others."

OCTAVE_RELEASE_DATE="2016-11-13"

## The "API version" is used as a way of checking that interfaces in the
## liboctave and libinterp libraries haven't changed in a backwardly
## incompatible way when loading .oct files.  A better way to do that is
## with library versioning, but not all systems support that.
## NOTE: This macro will be removed in a future version of Octave.  If
## you insist on checking for features using a version number, use the
## OCTAVE_MAJOR_VERSION, OCTAVE_MINOR_VERSION, and
## OCTAVE_PATCH_VERSION macros instead.
## FIXME: Since we also set libtool versions for liboctave and
## libinterp, perhaps we should be computing the "api version" from
## those versions numbers in some way instead of setting it
## independently here.
OCTAVE_API_VERSION="api-v51"

AC_SUBST(OCTAVE_MAJOR_VERSION)
AC_SUBST(OCTAVE_MINOR_VERSION)
AC_SUBST(OCTAVE_PATCH_VERSION)
AC_SUBST(OCTAVE_VERSION)
AC_SUBST(OCTAVE_COPYRIGHT)
AC_SUBST(OCTAVE_RELEASE_DATE)
AC_SUBST(OCTAVE_API_VERSION)

dnl FIXME: We should auto-insert the Mercurial changeset ID into the
dnl        AC_REVISION field whenever configure.ac is modified.
dnl AC_REVISION($Revision: 1.603 $)
AC_CONFIG_SRCDIR([libinterp/octave.cc])
AC_CONFIG_HEADERS([config.h:config.in.h])
AC_CONFIG_AUX_DIR([build-aux])
AC_CONFIG_MACRO_DIR([m4])

AM_INIT_AUTOMAKE([1.11 foreign -Wno-portability -Wno-override tar-ustar subdir-objects dist-lzip])

## Add the option to enable silent rules and make silent rules the
## default behavior.  Available since Automake 1.11 and included by
## default starting with Automake 1.13.
AM_SILENT_RULES([yes])

OCTAVE_CANONICAL_HOST

AC_DEFINE(OCTAVE_SOURCE, 1, [Define to 1 if this is Octave.])

AC_USE_SYSTEM_EXTENSIONS

### Make configure args available for other uses.

config_opts=$ac_configure_args
AC_SUBST(config_opts)

## Set default file locations.

## Where to install and expect libraries like liboctave.a, liboctinterp.a,
## and other architecture-dependent data.
OCTAVE_SET_DEFAULT([octlibdir], '${libdir}/octave/${version}')

## Where to put executables to be run by Octave rather than
## the user.  This path usually includes the Octave version
## and configuration name, so that multiple configurations
## for multiple versions of Octave may be installed at once.
OCTAVE_SET_DEFAULT([archlibdir],
  '${libexecdir}/octave/${version}/exec/${canonical_host_type}')

## Where to put executables to be run by Octave rather than by the
## user that are specific to this site.
OCTAVE_SET_DEFAULT([localarchlibdir],
  '${libexecdir}/octave/site/exec/${canonical_host_type}')

OCTAVE_SET_DEFAULT([localapiarchlibdir],
  '${libexecdir}/octave/${api_version}/site/exec/${canonical_host_type}')

OCTAVE_SET_DEFAULT([localverarchlibdir],
  '${libexecdir}/octave/${version}/site/exec/${canonical_host_type}')

## Where to put object files that will by dynamically loaded.
## This path usually includes the Octave version and configuration
## name, so that multiple configurations for multiple versions of
## Octave may be installed at once.
OCTAVE_SET_DEFAULT([octfiledir],
  '${libdir}/octave/${version}/oct/${canonical_host_type}')

## Directories Octave should search for object files that will be
## dynamically loaded and that are specific to this site
## (i.e. customizations), before consulting ${octfiledir}.  This should
## be a colon-separated list of directories.
OCTAVE_SET_DEFAULT([localoctfiledir],
  '${libdir}/octave/site/oct/${canonical_host_type}')

OCTAVE_SET_DEFAULT([localapioctfiledir],
  '${libdir}/octave/site/oct/${api_version}/${canonical_host_type}')

OCTAVE_SET_DEFAULT([localveroctfiledir],
  '${libdir}/octave/${version}/site/oct/${canonical_host_type}')

## Where to install Octave's include files.
OCTAVE_SET_DEFAULT([octincludedir], '${includedir}/octave-${version}/octave')

## Where to install the function file distributed with
## Octave.  This includes the Octave version, so that the
## function files for different versions of Octave will install
## themselves in separate directories.
OCTAVE_SET_DEFAULT([fcnfiledir], '${datadir}/octave/${version}/m')

## Directories Octave should search for function files specific
## to this site (i.e. customizations), before consulting
## ${fcnfiledir}.  This should be a colon-separated list of
## directories.
OCTAVE_SET_DEFAULT([localfcnfiledir], '${datadir}/octave/site/m')

OCTAVE_SET_DEFAULT([localapifcnfiledir],
  '${datadir}/octave/site/${api_version}/m')

OCTAVE_SET_DEFAULT([localverfcnfiledir], '${datadir}/octave/${version}/site/m')

## Where to install and expect extra files like NEWS and doc-cache.
OCTAVE_SET_DEFAULT([octetcdir], '${datadir}/octave/${version}/etc')

## Where to install and expect the language files for the gui.
OCTAVE_SET_DEFAULT([octlocaledir], '${datadir}/octave/${version}/locale')

## The full path to the default doc cache file.
OCTAVE_SET_DEFAULT([doc_cache_file], '${octetcdir}/doc-cache')

## Where to install test files.
OCTAVE_SET_DEFAULT([octtestsdir], '${octetcdir}/tests')

## The full path to the default texi macros file.
OCTAVE_SET_DEFAULT([texi_macros_file], '${octetcdir}/macros.texi')

## Where Octave will search to find image files.
OCTAVE_SET_DEFAULT([imagedir], '${datadir}/octave/${version}/imagelib')

## Where Octave will search for example data files shipped with distribution.
OCTAVE_SET_DEFAULT([octdatadir], '${datadir}/octave/${version}/data')

## Where Octave will look for startup files
OCTAVE_SET_DEFAULT([startupfiledir], ['${fcnfiledir}/startup'])
OCTAVE_SET_DEFAULT([localstartupfiledir], ['${localfcnfiledir}/startup'])

OCTAVE_SET_DEFAULT([man1dir], '${mandir}/man1')

OCTAVE_SET_DEFAULT([man1ext], '.1')

OCTAVE_SET_DEFAULT([infofile], '${infodir}/octave.info')

### Check for programs used in building, installing, and running Octave.

## Programs used in configuring Octave.
## Find pkg-config executable (sets $PKG_CONFIG)
PKG_PROG_PKG_CONFIG

## Programs used in Makefiles.
AC_PROG_AWK
AC_PROG_GREP
OCTAVE_PROG_FIND
OCTAVE_PROG_SED
OCTAVE_PROG_PERL

## Programs used to build parts of Octave.
OCTAVE_PROG_GPERF

OCTAVE_PROG_FLEX
AC_SUBST([LEX_OUTPUT_ROOT], [lex.octave_])

OCTAVE_PROG_BISON

OCTAVE_PROG_MAKEINFO
OCTAVE_PROG_TEXI2DVI
OCTAVE_PROG_TEXI2PDF

## Programs used when installing Octave.
AC_PROG_LN_S
AC_PROG_MKDIR_P

AC_PROG_INSTALL
INSTALL_SCRIPT="${INSTALL}"
AC_SUBST(INSTALL_SCRIPT)

OCTAVE_PROG_DESKTOP_FILE_INSTALL

## Programs used when running Octave
OCTAVE_PROG_GHOSTSCRIPT
OCTAVE_PROG_GNUPLOT
OCTAVE_PROG_PAGER
OCTAVE_PROG_PYTHON

## Programs used to generate icons file formats.
OCTAVE_PROG_ICOTOOL
OCTAVE_PROG_RSVG_CONVERT
AM_CONDITIONAL([AMCOND_HAVE_ICON_TOOLS],
  [test -n "$ICOTOOL" && test -n "$RSVG_CONVERT"])

### Default terminal font for the GUI
case $host_os in
  mingw* | msdosmsvc)
    DEFAULT_TERMINAL_FONT="Lucida Console"
  ;;
  *)
    DEFAULT_TERMINAL_FONT="Courier"
  ;;
esac
DEFAULT_TERMINAL_FONT_SIZE=10
AC_SUBST(DEFAULT_TERMINAL_FONT)
AC_SUBST(DEFAULT_TERMINAL_FONT_SIZE)

### Path separator.

sepchar=':'
AC_ARG_WITH([sepchar],
  [AS_HELP_STRING([--with-sepchar=<char>],
    [use <char> as the path separation character])])
case $with_sepchar in
  yes | "")
    case $host_os in
      mingw* | msdosmsvc)
        sepchar=';' ;;
    esac
  ;;
  no)
    AC_MSG_ERROR([You are required to define a path separation character])
    ;;
  *)
    sepchar=$with_sepchar
  ;;
esac
AC_SUBST(sepchar)
AC_DEFINE_UNQUOTED(SEPCHAR, ['$sepchar'],
  [Define this to be the path separator for your system, as a character constant.])
AC_DEFINE_UNQUOTED(SEPCHAR_STR, ["$sepchar"],
  [Define this to be the path separator for your system, as a string.])

### Define the path to the shell on the host system.  Most systems will
### ensure /bin/sh is the default shell so this can be safely ignored by
### almost everyone.  However, when building for Android, for example,
### this will need to be set.
SHELL_PATH=/bin/sh
AC_ARG_WITH([shell],
  [AS_HELP_STRING([--with-shell=SHELL],
    [use SHELL as the shell interpreter (default: /bin/sh)])])
case $with_shell in
  no)
    AC_MSG_ERROR([A shell interpreter is required])
  ;;
  yes | "")
  ;;
  *)
    SHELL_PATH=$with_shell
  ;;
esac
AC_DEFINE_UNQUOTED([SHELL_PATH], ["$SHELL_PATH"],
  [Define this to be the path to the shell command interpreter.])

ENABLE_HG_ID=yes
AC_ARG_ENABLE([hg-id],
  [AS_HELP_STRING([--disable-hg-id],
    [disable embedding of hg id in libraries])],
  [if test "$enableval" = no; then ENABLE_HG_ID=no; fi], [])
AM_CONDITIONAL([AMCOND_ENABLE_HG_ID], [test $ENABLE_HG_ID = yes])

### Enable bounds checking on element references within Octave's array and
### matrix classes.  This slows down some operations a bit, so it is turned off
### by default.

ENABLE_BOUNDS_CHECK=no
AC_ARG_ENABLE([bounds-check],
  [AS_HELP_STRING([--enable-bounds-check],
    [enable bounds checking for indexing in internal array classes])],
  [if test "$enableval" = yes; then ENABLE_BOUNDS_CHECK=yes; fi], [])
if test $ENABLE_BOUNDS_CHECK = yes; then
  AC_DEFINE(OCTAVE_ENABLE_BOUNDS_CHECK, 1, [Define to 1 to use internal bounds checking.])
fi

### Use atomic operations for internal reference counting.  This is required
### for thread-safe behavior (Qt Handles) but incurs a significant slowdown.
### Enabled by default until a higher performing solution can be found.

ENABLE_ATOMIC_REFCOUNT=yes
AC_ARG_ENABLE([atomic-refcount],
  [AS_HELP_STRING([--disable-atomic-refcount],
    [Do not use atomic operations for internal reference counting.  This option is required for thread-safe behavior as used in the GUI's Qt plotting toolkit.  Performance for CLI-only builds is improved by disabling this feature.])],
  [if test "$enableval" = no; then ENABLE_ATOMIC_REFCOUNT=no; fi], [])
if test $ENABLE_ATOMIC_REFCOUNT = yes; then
  AC_DEFINE(OCTAVE_ENABLE_ATOMIC_REFCOUNT, 1,
    [Define to 1 to use atomic operations for reference counting.])
fi

### Disable running Make in the doc directory.
### This is useful, for example, when building Octave on systems without TeX.

ENABLE_DOCS=yes
AC_ARG_ENABLE([docs],
  [AS_HELP_STRING([--disable-docs], [don't build documentation files])],
  [if test "$enableval" = no; then
     ENABLE_DOCS=no
     warn_docs="building documentation disabled; make dist will fail"
     OCTAVE_CONFIGURE_WARNING([warn_docs])
   fi], [])

### If possible, use a 64-bit integer type for array dimensions and indexing.

ENABLE_64=no
OCTAVE_IDX_TYPE=int
AC_ARG_ENABLE(64,
  [AS_HELP_STRING([--enable-64],
    [(EXPERIMENTAL) use 64-bit integers for array dimensions and indexing])],
  [if test "$enableval" = yes; then ENABLE_64=yes; fi], [])
if test $ENABLE_64 = yes; then
  AC_CHECK_SIZEOF([void *])
  AC_CHECK_SIZEOF([int])
  AC_CHECK_SIZEOF([long])
  AC_CHECK_SIZEOF([int64_t])
  if test $ac_cv_sizeof_void_p -eq 8; then
    OCTAVE_IDX_TYPE=int64_t
  else
    warn_64_bit="pointers are not 64-bits wide; disabling 64-bit features"
    OCTAVE_CONFIGURE_WARNING([warn_64_bit])
    ENABLE_64=no
  fi
fi
AC_SUBST(OCTAVE_IDX_TYPE)
AC_DEFINE_UNQUOTED(OCTAVE_IDX_TYPE, [$OCTAVE_IDX_TYPE],
  [Define to the type of octave_idx_type (64 or 32 bit signed integer).])
if test $ENABLE_64 = yes; then
  AC_DEFINE(OCTAVE_ENABLE_64, 1,
    [Define to 1 if using 64-bit integers for array dimensions and indexing.])
fi
AC_SUBST(ENABLE_64)

### It seems that there are some broken inline assembly functions in
### the GNU libc.  Since I'm not sure how to test whether we are using
### GNU libc, just disable them for all platforms.

AC_MSG_NOTICE([defining __NO_MATH_INLINES avoids buggy GNU libc exp function])
AC_DEFINE(__NO_MATH_INLINES, 1,
  [Define to 1 if your version of GNU libc has buggy inline assembly code for math functions like exp.])

### Determine which C++ compiler to use (we expect to find g++).

AC_PROG_CXX
AC_PROG_CXXCPP

### Determine which C compiler to use (we expect to find gcc).

AC_PROG_CC
AC_PROG_CPP
AC_PROG_GCC_TRADITIONAL

## Save and restore CFLAGS and CXXFLAGS globally.  These variables
## are for users, so we shouldn't be touching them.  Instead, we should
## set the corresponding AM_ flags (currently by way of the XTRA_ variables).
## However, for the duration of the configure script, we may set CFLAGS
## and CXXFLAGS so that subsequent tests succeed.  Temporary settings
## like this are currently done for pthreads and openmp, for example.
original_octave_configure_CFLAGS="$CFLAGS"
original_octave_configure_CXXFLAGS="$CXXFLAGS"

## Check for MSVC
have_msvc=no
case $host_os in
  msdosmsvc)
    have_msvc=yes
  ;;
  mingw*)
    AC_MSG_CHECKING([for MSVC compiler])
    AC_PREPROC_IFELSE([AC_LANG_SOURCE([[
        #if ! defined (_MSC_VER)
        #error "Not MSVC compiler"
        #endif
        ]])],
      have_msvc=yes, have_msvc=no)
    AC_MSG_RESULT([$have_msvc])
  ;;
esac

### gnulib initialization: part 1
### Must take place immediately after a compiler is determined

gl_EARLY

### Check version number when using gcc.

GCC_VERSION=
if test "$GCC" = yes; then
  AC_MSG_CHECKING([C compiler version number])
  gcc_version=`$CC -v 2>&1 | $GREP "^.*gcc version" | \
    $SED -e 's/^.*g.. version *//' -e 's/cygnus-//' -e 's/egcs-//' -e 's/ .*//'`

  AX_COMPARE_VERSION([$gcc_version], [lt], [3],
    [warn_gcc_version="gcc version $gcc_version is likely to cause problems"
     OCTAVE_CONFIGURE_WARNING([warn_gcc_version])])

  GCC_VERSION=$gcc_version
  AC_MSG_RESULT([$GCC_VERSION])
fi
AC_SUBST(GCC_VERSION)

### Check version number when using g++ .
### It might be different from the gcc version number.

GXX_VERSION=
if test "$GXX" = yes; then
  AC_MSG_CHECKING([C++ compiler version number])
  gxx_version=`$CXX -v 2>&1 | $GREP "^.*g.. version" | \
    $SED -e 's/^.*g.. version *//' -e 's/cygnus-//' -e 's/egcs-//' -e 's/ .*//'`

  AX_COMPARE_VERSION([$gxx_version], [lt], [4.1],
    [warn_gxx_version="g++ version $gxx_version is likely to cause problems"
     OCTAVE_CONFIGURE_WARNING([warn_gxx_version])])

  GXX_VERSION=$gxx_version
  AC_MSG_RESULT([$GXX_VERSION])
fi
AC_SUBST(GXX_VERSION)

OCTAVE_CHECK_BROKEN_STL_ALGO_H
AM_CONDITIONAL([AMCOND_HAVE_BROKEN_STL_ALGO_H],
  [test $octave_cv_broken_stl_algo_h = yes])

if test $octave_cv_broken_stl_algo_h = yes; then
  warn_stl_algo_h="Found nth_element broken in g++ $GXX_VERSION.  Attempting to repair by using local patched version of bits/stl_algo.h."
  OCTAVE_CONFIGURE_WARNING([warn_stl_algo_h])
fi

### Determine the compiler flag necessary to create dependencies

## Assume GCC.
INCLUDE_DEPS=yes
DEPEND_FLAGS="-M"
DEPEND_EXTRA_SED_PATTERN=""
if test "$GCC" != yes; then
  case $canonical_host_type in
    sparc-sun-solaris2* | i386-pc-solaris2*)
      DEPEND_FLAGS="-xM1"
      DEPEND_EXTRA_SED_PATTERN="-e '/\/opt\/SUNWspro/d'"
    ;;
    *-*-msdosmsvc)
    ;;
    *-*-mingw*)
      if test $have_msvc = no; then
        INCLUDE_DEPS=no
      fi
    ;;
    *)
      INCLUDE_DEPS=no
    ;;
  esac
fi
AC_SUBST(INCLUDE_DEPS)
AC_SUBST(DEPEND_FLAGS)
AC_SUBST(DEPEND_EXTRA_SED_PATTERN)

### Check for pthread library

AX_PTHREAD
## Include pthread libs and flags early in case other tests need them.
## They seem to be required for the OpenGL tests on Debian systems.
LIBS="$PTHREAD_LIBS $LIBS"
XTRA_CFLAGS="$XTRA_CFLAGS $PTHREAD_CFLAGS"
XTRA_CXXFLAGS="$XTRA_CXXFLAGS $PTHREAD_CFLAGS"
## Set these for any other tests that may require them.  They will be
## reset before output files are generated.
CFLAGS="$CFLAGS $PTHREAD_CFLAGS"
CXXFLAGS="$CXXFLAGS $PTHREAD_CFLAGS"

### Test whether the compiler supports OpenMP.  This is enabled by default
### now to allow the option of using OpenMP in loadable modules.

ENABLE_OPENMP=no
check_for_openmp=yes
AC_ARG_ENABLE([openmp],
  [AS_HELP_STRING([--disable-openmp],
    [disable OpenMP SMP multi-threading])],
  [if test "$enableval" = no; then check_for_openmp=no; fi], [])
if test $check_for_openmp = yes; then
  AC_LANG_PUSH(C)
  AX_OPENMP([XTRA_CFLAGS="$XTRA_CFLAGS $OPENMP_CFLAGS"; ENABLE_OPENMP=yes], [])
  AC_LANG_POP(C)
  AC_LANG_PUSH(C++)
  AX_OPENMP([XTRA_CXXFLAGS="$XTRA_CXXFLAGS $OPENMP_CXXFLAGS"; ENABLE_OPENMP=yes], [])
  AC_LANG_POP(C++)
fi

## Set these for any other tests that may require them.  They will be
## reset before output files are generated.
CFLAGS="$CFLAGS $OPENMP_CFLAGS"
CXXFLAGS="$CXXFLAGS $OPENMP_CXXFLAGS"

dnl Define here since it is skipped if the first argument to
dnl AX_OPENMP is not empty.
if test $ENABLE_OPENMP = yes; then
  AC_CHECK_HEADERS([omp.h])
  AC_CHECK_FUNCS([omp_get_num_threads])
  AC_DEFINE(OCTAVE_ENABLE_OPENMP, 1, [Define if OpenMP is enabled])
fi

### Start determination of shared vs. static libraries

## Use -static if compiling on Alpha OSF/1 1.3 systems.
case $canonical_host_type in
  alpha*-dec-osf1.3)
    LD_STATIC_FLAG=-static
  ;;
esac
if test -n "$LD_STATIC_FLAG"; then
  AC_MSG_NOTICE([defining LD_STATIC_FLAG to be $LD_STATIC_FLAG])
fi
AC_SUBST(LD_STATIC_FLAG)

OCTAVE_PROG_AR

ifdef([LT_INIT], [], [
  errprint([error: you must have libtool 2.2.2 or a more recent version
])
  m4exit([1])])

LT_PREREQ([2.2.2])
LT_INIT([disable-static dlopen win32-dll])

if test $enable_shared = yes; then
  SHARED_LIBS=yes
else
  SHARED_LIBS=no
fi
AC_SUBST(SHARED_LIBS)

if test $enable_static = yes; then
  STATIC_LIBS=yes
else
  STATIC_LIBS=no
fi
AC_SUBST(STATIC_LIBS)

XTRA_CRUFT_SH_LDFLAGS=
if test $have_msvc = yes; then
  FLIBS="$FLIBS -lkernel32"
  XTRA_CRUFT_SH_LDFLAGS="-Wl,cruft/cruft.def"
fi
AC_SUBST(XTRA_CRUFT_SH_LDFLAGS)

### Enable dynamic linking.  --enable-shared implies this, so
### --enable-dl is only need if you are only building static libraries
### and want to try dynamic linking too (works on some systems, for
### example, OS X and Windows).

AC_ARG_ENABLE([dl],
  [AS_HELP_STRING([--disable-dl],
    [disable loading of dynamically linked modules])],
  [case $enableval in
     yes) ENABLE_DYNAMIC_LINKING=yes ;;
     no) ENABLE_DYNAMIC_LINKING=no ;;
     *) AC_MSG_ERROR([bad value $enableval for --enable-dl]) ;;
   esac],
  [ENABLE_DYNAMIC_LINKING=no])

if test $STATIC_LIBS = no && test $SHARED_LIBS = no; then
  AC_MSG_ERROR([You can't disable building both static AND shared libraries!])
fi

CPICFLAG=-fPIC
CXXPICFLAG=-fPIC
FPICFLAG=-fPIC
SH_LD="${CXX}"
SH_LDFLAGS=-shared
DL_LD="${SH_LD}"
DL_LDFLAGS="${SH_LDFLAGS}"
MKOCTFILE_DL_LDFLAGS="${DL_LDFLAGS}"
NO_OCT_FILE_STRIP=false
TEMPLATE_AR="${AR}"
TEMPLATE_ARFLAGS="$ARFLAGS"
CRUFT_DLL_DEFS=
OCTAVE_DLL_DEFS=
OCTINTERP_DLL_DEFS=
OCTGUI_DLL_DEFS=
OCTGRAPHICS_DLL_DEFS=
library_path_var=LD_LIBRARY_PATH
ldpreloadsep=" "
case $canonical_host_type in
  *-*-386bsd* | *-*-netbsd*)
    SH_LD=ld
    SH_LDFLAGS=-Bshareable
  ;;
  *-*-openbsd*)
    SH_LDFLAGS="-shared -fPIC"
  ;;
  *-*-freebsd*)
    SH_LDFLAGS="-shared -Wl,-x"
  ;;
  alpha*-dec-osf*)
    CPICFLAG=
    CXXPICFLAG=
    FPICFLAG=
    SH_LDFLAGS="-shared -Wl,-expect_unresolved -Wl,'*'"
  ;;
  *-*-darwin*)
    DL_LDFLAGS="-bundle -bundle_loader ${ac_top_build_prefix}libinterp/octave ${LDFLAGS}"
    ## Contains variables that are defined and undefined at this point, so use
    ## appropriate quoting to defer expansion of ${bindir} and ${version}.
    MKOCTFILE_DL_LDFLAGS='-bundle -bundle_loader ${bindir}/octave-${version}'"${EXEEXT}"
    SH_LDFLAGS="-dynamiclib -single_module ${LDFLAGS}"
    case $canonical_host_type in
      powerpc-*)
        CXXPICFLAG=
        CPICFLAG=
        FPICFLAG=
      ;;
    esac
    NO_OCT_FILE_STRIP=true
    library_path_var=DYLD_LIBRARY_PATH
  ;;
  *-*-cygwin*)
    CPICFLAG=
    CXXPICFLAG=
    FPICFLAG=
    DL_LDFLAGS="-shared -Wl,--export-all-symbols -Wl,--enable-auto-import -Wl,--enable-runtime-pseudo-reloc"
    SH_LDFLAGS="-shared -Wl,--export-all-symbols -Wl,--enable-auto-import -Wl,--enable-auto-image-base"
    ldpreloadsep=":"
  ;;
  *-*-mingw*)
    if test $have_msvc = yes; then
      DL_LDFLAGS="-shared"
      CPICFLAG=
      CXXPICFLAG=
      FPICFLAG=
      SH_LDFLAGS="-shared"
      if test -n "`echo $CFLAGS | $GREP -e '-g'`" || test -n "`echo $CXXFLAGS | $GREP -e '-g'`"; then
        DL_LDFLAGS="$DL_LDFLAGS -g"
        SH_LDFLAGS="$SH_LDFLAGS -g"
      fi
      NO_OCT_FILE_STRIP=true
      library_path_var=PATH
      ## Extra compilation flags.
      CRUFT_DLL_DEFS="-DCRUFT_DLL"
      OCTAVE_DLL_DEFS="-DOCTAVE_DLL"
      OCTINTERP_DLL_DEFS="-DOCTINTERP_DLL"
      OCTGUI_DLL_DEFS="-DOCTGUI_DLL"
      OCTGRAPHICS_DLL_DEFS="-DOCTGRAPHICS_DLL"
    else
      CPICFLAG=
      CXXPICFLAG=
      FPICFLAG=
      DL_LDFLAGS="-shared -Wl,--export-all-symbols -Wl,--enable-auto-import -Wl,--enable-runtime-pseudo-reloc"
      SH_LDFLAGS="-shared -Wl,--export-all-symbols -Wl,--enable-auto-import -Wl,--enable-auto-image-base"
      library_path_var=PATH
    fi
  ;;

  *-*-msdosmsvc)
    DL_LDFLAGS="-shared"
    CPICFLAG=
    CXXPICFLAG=
    FPICFLAG=
    SH_LDFLAGS="-shared"
    if test -n "`echo $CFLAGS | $GREP -e '-g'`" || test -n "`echo $CXXFLAGS | $GREP -e '-g'`"; then
      DL_LDFLAGS="$DL_LDFLAGS -g"
      SH_LDFLAGS="$SH_LDFLAGS -g"
    fi
    NO_OCT_FILE_STRIP=true
    library_path_var=PATH
    ## Extra compilation flags.
    CRUFT_DLL_DEFS="-DCRUFT_DLL"
    OCTAVE_DLL_DEFS="-DOCTAVE_DLL"
    OCTGUI_DLL_DEFS="-DOCTGUI_DLL"
    OCTGRAPHICS_DLL_DEFS="-DOCTGRAPHICS_DLL"
  ;;
  *-*-linux* | *-*-gnu*)
    MKOCTFILE_DL_LDFLAGS="-shared -Wl,-Bsymbolic"
  ;;
  i[[3456]]86-*-sco3.2v5*)
    SH_LDFLAGS=-G
  ;;
  rs6000-ibm-aix* | powerpc-ibm-aix*)
    CPICFLAG=
    CXXPICFLAG=
    FPICFLAG=
    library_path_var=LIBPATH
  ;;
  hppa*-hp-hpux*)
    if test $ac_cv_f77_compiler_gnu = yes; then
      FPICFLAG=-fPIC
    else
      FPICFLAG=+Z
    fi
    SH_LDFLAGS="-shared -fPIC"
    library_path_var=SHLIB_PATH
  ;;
  ia64*-hp-hpux*)
    if test $ac_cv_f77_compiler_gnu = yes; then
      FPICFLAG=-fPIC
    else
      FPICFLAG=+Z
    fi
    SH_LDFLAGS="-shared -fPIC"
  ;;
  *-sgi-*)
    CPICFLAG=
    CXXPICFLAG=
    FPICFLAG=
  ;;
  sparc-sun-sunos4*)
    if test $ac_cv_f77_compiler_gnu = yes; then
      FPICFLAG=-fPIC
    else
      FPICFLAG=-PIC
    fi
    SH_LD=ld
    SH_LDFLAGS="-assert nodefinitions"
  ;;
  sparc-sun-solaris2* | i386-pc-solaris2*)
    if test $ac_cv_f77_compiler_gnu = yes; then
      FPICFLAG=-fPIC
    else
      FPICFLAG=-KPIC
    fi
    if test "$GCC" = yes; then
      CPICFLAG=-fPIC
    else
      CPICFLAG=-KPIC
    fi
    if test "$GXX" = yes; then
      CXXPICFLAG=-fPIC
      SH_LDFLAGS=-shared
    else
      CXXPICFLAG=-KPIC
      SH_LDFLAGS=-G
    fi
    ## Template closures in archive libraries need a different mechanism.
    if test "$GXX" != yes; then
      TEMPLATE_AR="${CXX}"
      TEMPLATE_ARFLAGS="-xar -o"
    fi
  ;;
esac

AC_MSG_NOTICE([defining FPICFLAG to be $FPICFLAG])
AC_MSG_NOTICE([defining CPICFLAG to be $CPICFLAG])
AC_MSG_NOTICE([defining CXXPICFLAG to be $CXXPICFLAG])
AC_MSG_NOTICE([defining SH_LD to be $SH_LD])
AC_MSG_NOTICE([defining SH_LDFLAGS to be $SH_LDFLAGS])
AC_MSG_NOTICE([defining DL_LD to be $DL_LD])
AC_MSG_NOTICE([defining DL_LDFLAGS to be $DL_LDFLAGS])
AC_MSG_NOTICE([defining MKOCTFILE_DL_LDFLAGS to be $MKOCTFILE_DL_LDFLAGS])
AC_MSG_NOTICE([defining NO_OCT_FILE_STRIP to be $NO_OCT_FILE_STRIP])
AC_MSG_NOTICE([defining TEMPLATE_AR to be $TEMPLATE_AR])
AC_MSG_NOTICE([defining TEMPLATE_ARFLAGS to be $TEMPLATE_ARFLAGS])
AC_MSG_NOTICE([defining CRUFT_DLL_DEFS to be $CRUFT_DLL_DEFS])
AC_MSG_NOTICE([defining OCTAVE_DLL_DEFS to be $OCTAVE_DLL_DEFS])
AC_MSG_NOTICE([defining OCTINTERP_DLL_DEFS to be $OCTINTERP_DLL_DEFS])
AC_MSG_NOTICE([defining OCTGUI_DLL_DEFS to be $OCTGUI_DLL_DEFS])
AC_MSG_NOTICE([defining OCTGRAPHICS_DLL_DEFS to be $OCTGRAPHICS_DLL_DEFS])
AC_MSG_NOTICE([defining library_path_var to be $library_path_var])
AC_SUBST(FPICFLAG)
AC_SUBST(CPICFLAG)
AC_SUBST(CXXPICFLAG)
AC_SUBST(SH_LD)
AC_SUBST(SH_LDFLAGS)
AC_SUBST(DL_LD)
AC_SUBST(DL_LDFLAGS)
AC_SUBST(MKOCTFILE_DL_LDFLAGS)
AC_SUBST(NO_OCT_FILE_STRIP)
AC_SUBST(TEMPLATE_AR)
AC_SUBST(TEMPLATE_ARFLAGS)
AC_SUBST(CRUFT_DLL_DEFS)
AC_SUBST(OCTAVE_DLL_DEFS)
AC_SUBST(OCTINTERP_DLL_DEFS)
AC_SUBST(OCTGUI_DLL_DEFS)
AC_SUBST(OCTGRAPHICS_DLL_DEFS)
AC_SUBST(library_path_var)
AC_SUBST(ldpreloadsep)
AM_SUBST_NOTMAKE(ldpreloadsep)

### More configure argument checking related to linking

AC_ARG_ENABLE([no-undefined],
  [AS_HELP_STRING([--disable-no-undefined],
    [don't pass -no-undefined to libtool when linking Octave and its shared libraries])],
  [case $enableval in
     yes) NO_UNDEFINED_LDFLAG="-no-undefined" ;;
     no)  NO_UNDEFINED_LDFLAG="" ;;
     *) AC_MSG_ERROR([bad value $enableval for --disable-no-undefined]) ;;
   esac],
  [NO_UNDEFINED_LDFLAG="-no-undefined"])
AC_SUBST(NO_UNDEFINED_LDFLAG)

AC_ARG_ENABLE([link-all-dependencies],
  [AS_HELP_STRING([--enable-link-all-dependencies],
    [link Octave and its shared libraries with all dependencies, not just those immediately referenced (should not be needed on most systems)])],
  [case $enableval in
     yes) link_all_deps=yes ;;
     no)  link_all_deps=no ;;
     *) AC_MSG_ERROR([bad value $enableval for --enable-link-all-depenencies])
     ;;
   esac],
  [link_all_deps=no])
AM_CONDITIONAL([AMCOND_LINK_ALL_DEPS], [test $link_all_deps = yes])

### Look for math library.  If found, this will add -lm to LIBS.

dnl Keep this check before the check for the Fortran compiler,
dnl in case -lm is needed to compile Fortran programs.
AC_CHECK_LIB(m, sin)

### Determine the Fortran compiler and how to invoke it

## Prefer gfortran, but the user's F77 environment variable will override.
AC_PROG_F77([gfortran])
if test -z "$F77"; then
  ## No gfortran found, search for any other installed compiler.
  AC_PROG_F77
fi
if test "$F77" = g77; then
  AC_MSG_ERROR([g77 is not a supported Fortran compiler.  Select another compiler by setting the environment variable F77 and re-running configure.])
fi

AC_MSG_CHECKING([whether a usable Fortran compiler was found])
if test -n "$F77"; then
  AC_MSG_RESULT(yes)
else
  AC_MSG_RESULT(no)
  AC_MSG_ERROR([A Fortran compiler is required])
fi

AC_F77_LIBRARY_LDFLAGS
AC_F77_DUMMY_MAIN
AC_F77_WRAPPERS

F77_TOLOWER=yes
F77_APPEND_UNDERSCORE=yes
F77_APPEND_EXTRA_UNDERSCORE=yes

case $ac_cv_f77_mangling in
  "upper case") F77_TOLOWER=no ;;
esac
case $ac_cv_f77_mangling in
  "no underscore") F77_APPEND_UNDERSCORE=no ;;
esac
case $ac_cv_f77_mangling in
  "no extra underscore") F77_APPEND_EXTRA_UNDERSCORE=no ;;
esac

case $canonical_host_type in
  i[[3456789]]86-*-*)
    if test $ac_cv_f77_compiler_gnu = yes; then
      OCTAVE_F77_FLAG([-mieee-fp])
    fi
  ;;
  alpha*-*-*)
    if test $ac_cv_f77_compiler_gnu = yes; then
      OCTAVE_F77_FLAG([-mieee])
    else
      OCTAVE_F77_FLAG([-ieee])
      OCTAVE_F77_FLAG([-fpe1])
    fi
  ;;
  powerpc-apple-machten*)
    FFLAGS=
  ;;
esac

if test $ac_cv_f77_compiler_gnu = yes; then
  FORTRAN_CALLING_CONVENTION=gfortran
else
  FORTRAN_CALLING_CONVENTION=unknown
fi
AC_ARG_ENABLE([fortran-calling-convention],
  [AS_HELP_STRING([--enable-fortran-calling-convention=OPTION],
    [Select C++ to Fortran calling convention.  "gfortran" should be detected automatically.  Other options are "cray", "visual-fortran", or "f2c".])],
  [FORTRAN_CALLING_CONVENTION="$enableval"], [])

case "$FORTRAN_CALLING_CONVENTION" in
  gfortran)
    AC_DEFINE(F77_USES_GFORTRAN_CALLING_CONVENTION, 1, [Define to 1 if calling Fortran from C++ should use the gfortran calling convention.])
  ;;
  cray)
    AC_DEFINE(F77_USES_CRAY_CALLING_CONVENTION, 1, [Define to 1 if calling Fortran from C++ should use the Cray Fortran calling convention.])
  ;;
  visual-fortran)
    AC_DEFINE(F77_USES_VISUAL_FORTRAN_CALLING_CONVENTION, 1, [Define to 1 if calling Fortran from C++ should use the Visual Fortran calling convention.])
  ;;
  f2c)
    AC_DEFINE(F77_USES_F2C_CALLING_CONVENTION, 1, [Define to 1 if calling Fortran from C++ should use the f2c calling convention.])
  ;;
  *)
    AC_MSG_ERROR([to build Octave, the C++ to Fortran calling convention must be known.])
  ;;
esac

if test -n "$FFLAGS"; then
  AC_MSG_NOTICE([defining FFLAGS to be $FFLAGS])
fi

AC_SUBST(F77_TOLOWER)
AC_SUBST(F77_APPEND_UNDERSCORE)
AC_SUBST(F77_APPEND_EXTRA_UNDERSCORE)

if test -z "$F77"; then
  AC_MSG_ERROR([to build Octave, you must have a compatible Fortran compiler or wrapper script for f2c that functions as a Fortran compiler installed and in your path.  See the file INSTALL for more information.])
fi

OCTAVE_CHECK_FUNC_FORTRAN_ISNAN
F77_ISNAN_MACRO=
if test $octave_cv_func_fortran_isnan = no; then
  AC_MSG_NOTICE([substituting ISNAN(X) with X.NE.X in Fortran sources])
  F77_ISNAN_MACRO="s|ISNAN(\(@<:@^)@:>@*\))|(\1.NE.\1)|"
fi
AC_SUBST(F77_ISNAN_MACRO)

OCTAVE_CHECK_SIZEOF_FORTRAN_INTEGER
if test $octave_cv_sizeof_fortran_integer = no; then
  if test $ENABLE_64 = yes; then
    case $F77 in
      *gfortran*)
        case $F77_INTEGER_8_FLAG in
          *-fdefault-integer-8*)
          ;;
          *)
            case $FFLAGS in
              *-fdefault-integer-8*)
                AC_MSG_NOTICE([setting -fdefault-integer-8 in F77_INTEGER_8_FLAG instead of FFLAGS])
                FFLAGS=`echo $FFLAGS | $SED 's/-fdefault-integer-8//g'`
                F77_INTEGER_8_FLAG="-fdefault-integer-8"
              ;;
              *)
                AC_MSG_NOTICE([adding -fdefault-integer-8 to F77_INTEGER_8_FLAG])
                F77_INTEGER_8_FLAG="-fdefault-integer-8"
                ## Invalidate the cache and try again.
                $as_unset octave_cv_sizeof_fortran_integer
              ;;
            esac
          ;;
        esac
      ;;
    esac
    if test -z "$octave_cv_sizeof_fortran_integer"; then
      OCTAVE_CHECK_SIZEOF_FORTRAN_INTEGER
    fi
    if test $octave_cv_sizeof_fortran_integer = no; then
      AC_MSG_ERROR([to build Octave with 64-bit indexing support your Fortran compiler must have an option for setting the default integer size to 8 bytes.  See the file INSTALL for more information.])
    fi
  else
    AC_MSG_ERROR([your Fortran compiler must have an option to make integers the same size as octave_idx_type ($OCTAVE_IDX_TYPE).  See the file INSTALL for more information.])
  fi
fi
AC_SUBST(F77_INTEGER_8_FLAG)

OCTAVE_F77_FLAG([-ffloat-store], [
  AC_MSG_RESULT([setting F77_FLOAT_STORE_FLAG to -ffloat-store])
  F77_FLOAT_STORE_FLAG=-ffloat-store
  AC_SUBST(F77_FLOAT_STORE_FLAG)
])

## Dynamic linking is now enabled only if we are building shared
## libs and some API for dynamic linking has been detected.

## FIXME: A lot of the following duplicates the functionality of
## code generated by the dlopen option for LT_INIT.

LD_CXX="${CXX}"
RDYNAMIC_FLAG=
DL_API_MSG=""
dlopen_api=no
shl_load_api=no
loadlibrary_api=no
dyld_api=no

if test $SHARED_LIBS = yes || test $ENABLE_DYNAMIC_LINKING = yes; then

  case $lt_cv_dlopen in
    dlopen)
      dlopen_api=yes
      DL_API_MSG="(dlopen)"
      AC_DEFINE(HAVE_DLOPEN_API, 1,
        [Define to 1 if your system has dlopen, dlsym, dlerror, and dlclose for dynamic linking.])
      OCTAVE_CXX_FLAG([-rdynamic], [RDYNAMIC_FLAG=-rdynamic])
    ;;
    shl_load)
      shl_load_api=yes
      DL_API_MSG="(shl_load)"
      AC_DEFINE(HAVE_SHL_LOAD_API, 1,
        [Define to 1 if your system has shl_load and shl_findsym for dynamic linking.])
    ;;
    LoadLibrary)
      loadlibrary_api=yes
      DL_API_MSG="(LoadLibrary)"
      AC_DEFINE(HAVE_LOADLIBRARY_API, 1,
        [Define to 1 if your system has LoadLibrary for dynamic linking.])
    ;;
    dyld)
      dyld_api=yes
      DL_API_MSG="(dyld)"
      AC_DEFINE(HAVE_DYLD_API, 1,
        [Define to 1 if your system has dyld for dynamic linking.])
    ;;
  esac

  DL_LIBS="$lt_cv_dlopen_libs"
  AC_SUBST(DL_LIBS)

  ## Disable dynamic linking if capability is not present.
  if test $dlopen_api = yes \
      || test $shl_load_api = yes \
      || test $loadlibrary_api = yes \
      || test $dyld_api = yes; then
    # some form of dynamic linking present
    ENABLE_DYNAMIC_LINKING=yes
  else
    ENABLE_DYNAMIC_LINKING=no
  fi
fi

if test $ENABLE_DYNAMIC_LINKING = yes; then
  AC_DEFINE(ENABLE_DYNAMIC_LINKING, 1, [Define to 1 if using dynamic linking.])
fi

AM_CONDITIONAL([AMCOND_ENABLE_DYNAMIC_LINKING],
  [test $ENABLE_DYNAMIC_LINKING = yes])

if test $SHARED_LIBS = yes; then
  LIBOCTINTERP="-loctinterp"
  LIBOCTAVE="-loctave"
else
  LIBOCTINTERP="${top_builddir}/libinterp/liboctinterp.a"
  LIBOCTAVE="${top_builddir}/liboctave/liboctave.a"
fi

AC_SUBST(LD_CXX)
AC_SUBST(RDYNAMIC_FLAG)
AC_SUBST(ENABLE_DYNAMIC_LINKING)
AC_SUBST(LIBOCTINTERP)
AC_SUBST(LIBOCTAVE)


if test "$cross_compiling" = yes && test -n "$ac_tool_prefix"; then
  CROSS_TOOL_PREFIX="$ac_tool_prefix"
  MKOCTFILE_AR=`echo "$AR" | $SED "s,$CROSS_TOOL_PREFIX,,"`
  MKOCTFILE_CC=`echo "$CC" | $SED "s,$CROSS_TOOL_PREFIX,,"`
  MKOCTFILE_CXX=`echo "$CXX" | $SED "s,$CROSS_TOOL_PREFIX,,"`
  MKOCTFILE_DL_LD=`echo "$DL_LD" | $SED "s,$CROSS_TOOL_PREFIX,,"`
  MKOCTFILE_F77=`echo "$F77" | $SED "s,$CROSS_TOOL_PREFIX,,"`
  MKOCTFILE_LD_CXX=`echo "$LD_CXX" | $SED "s,$CROSS_TOOL_PREFIX,,"`
  MKOCTFILE_RANLIB=`echo "$RANLIB" | $SED "s,$CROSS_TOOL_PREFIX,,"`
else
  MKOCTFILE_AR="$AR"
  MKOCTFILE_CC="$CC"
  MKOCTFILE_CXX="$CXX"
  MKOCTFILE_DL_LD="$DL_LD"
  MKOCTFILE_F77="$F77"
  MKOCTFILE_LD_CXX="$LD_CXX"
  MKOCTFILE_RANLIB="$RANLIB"
fi
AC_MSG_NOTICE([defining CROSS_TOOL_PREFIX to be $CROSS_TOOL_PREFIX])
AC_MSG_NOTICE([defining MKOCTFILE_AR to be $MKOCTFILE_AR])
AC_MSG_NOTICE([defining MKOCTFILE_CC to be $MKOCTFILE_CC])
AC_MSG_NOTICE([defining MKOCTFILE_CXX to be $MKOCTFILE_CXX])
AC_MSG_NOTICE([defining MKOCTFILE_DL_LD to be $MKOCTFILE_DL_LD])
AC_MSG_NOTICE([defining MKOCTFILE_F77 to be $MKOCTFILE_F77])
AC_MSG_NOTICE([defining MKOCTFILE_LD_CXX to be $MKOCTFILE_LD_CXX])
AC_MSG_NOTICE([defining MKOCTFILE_RANLIB to be $MKOCTFILE_RANLIB])
AC_SUBST(CROSS_TOOL_PREFIX)
AC_SUBST(MKOCTFILE_AR)
AC_SUBST(MKOCTFILE_CC)
AC_SUBST(MKOCTFILE_CXX)
AC_SUBST(MKOCTFILE_DL_LD)
AC_SUBST(MKOCTFILE_F77)
AC_SUBST(MKOCTFILE_LD_CXX)
AC_SUBST(MKOCTFILE_RANLIB)

### When compiling math for x87, problems may arise in some code comparing
### floating-point intermediate results.  The root cause is the extra precision
### (~80 bits) of x87 co-processor registers versus the IEEE standard 64 bits.
### Generally, storing the result in a local volatile variable forces a
### truncation back to 64 bits, but it also degrades performance.
### However, this performance degradation is very minimal, if indeed measurable.
### Therefore, it has been enabled for all platforms and compilers.
### Reported bugs indicate that --enable-float-truncate is required for MinGW
### and Cygwin platforms and for GCC compilers >= 5.0.  It should not be
### necessary for non-x87 targets or when using modern SSE math.
ENABLE_FLOAT_TRUNCATE=yes
AC_ARG_ENABLE([float-truncate],
  [AS_HELP_STRING([--disable-float-truncate],
    [truncate intermediate FP results])],
  [if test "$enableval" = no; then ENABLE_FLOAT_TRUNCATE=no; fi], [])
if test $ENABLE_FLOAT_TRUNCATE = yes; then
  AC_DEFINE(OCTAVE_ENABLE_FLOAT_TRUNCATE, 1,
    [Define to 1 if you need to truncate intermediate FP results.])
fi

### Determine extra CFLAGS that may be necessary for Octave.

## On Intel systems with gcc, we may need to compile with -mieee-fp
## to get full support for IEEE floating point.
##
## On Alpha/OSF systems, we need -mieee.

ieee_fp_flag=
case $canonical_host_type in
  i[[3456789]]86-*-*)
    if test "$GCC" = yes; then
      OCTAVE_CC_FLAG([-mieee-fp], [
        ieee_fp_flag=-mieee-fp
        XTRA_CFLAGS="$XTRA_CFLAGS -mieee-fp"
        AC_MSG_NOTICE([adding -mieee-fp to XTRA_CFLAGS])])
    fi
    if test "$GXX" = yes; then
      OCTAVE_CXX_FLAG([-mieee-fp], [
        ieee_fp_flag=-mieee-fp
        XTRA_CXXFLAGS="$XTRA_CXXFLAGS -mieee-fp"
        AC_MSG_NOTICE([adding -mieee-fp to XTRA_CXXFLAGS])])
    fi
  ;;
  alpha*-*-*)
    if test "$GCC" = yes; then
      OCTAVE_CC_FLAG([-mieee], [
        ieee_fp_flag=-mieee
        XTRA_CFLAGS="$XTRA_CFLAGS -mieee"
        AC_MSG_NOTICE([adding -mieee to XTRA_CFLAGS])])
    else
      OCTAVE_CC_FLAG([-ieee], [
        ieee_fp_flag=-ieee
        XTRA_CFLAGS="$XTRA_CFLAGS -ieee"
        AC_MSG_NOTICE([adding -ieee to XTRA_CFLAGS])])
    fi
    if test "$GXX" = yes; then
      OCTAVE_CXX_FLAG([-mieee], [
        ieee_fp_flag=-mieee
        XTRA_CXXFLAGS="$XTRA_CXXFLAGS -mieee"
        AC_MSG_NOTICE([adding -mieee to XTRA_CXXFLAGS])])
    else
      OCTAVE_CXX_FLAG([-ieee], [
        ieee_fp_flag=-ieee
        XTRA_CXXFLAGS="$XTRA_CXXFLAGS -ieee"
        AC_MSG_NOTICE([adding -ieee to XTRA_CXXFLAGS])])
    fi
  ;;
  *ibm-aix4*)
    OCTAVE_CC_FLAG([-mminimal-toc], [
      XTRA_CFLAGS="$XTRA_CFLAGS -mminimal-toc"])

    OCTAVE_CXX_FLAG([-mminimal-toc], [
      XTRA_CXXFLAGS="$XTRA_CXXFLAGS -mminimal-toc"])
  ;;
esac

AC_SUBST(XTRA_CFLAGS)
AC_SUBST(XTRA_CXXFLAGS)

### Defaults for cross compiling.  BUILD_CC and BUILD_CXX are
### the compilers that we use for building tools on the build system.
### For now, we assume that the only cross compiling we can do is
### with gcc on a Unixy system, but the dedicated hacker can override these.

if test "$cross_compiling" = yes; then
  BUILD_CC="gcc"
  BUILD_CFLAGS="-O2 -g"
  BUILD_CXX="g++"
  BUILD_CXXFLAGS="-O2 -g"
  BUILD_LDFLAGS=""
  BUILD_EXEEXT=""
else
  BUILD_CC="${CC}"
  BUILD_CFLAGS="${CFLAGS}"
  BUILD_CXX="${CXX}"
  BUILD_CXXFLAGS="${CXXFLAGS}"
  BUILD_LDFLAGS="${LDFLAGS}"
  BUILD_EXEEXT="${EXEEXT}"
fi

AC_ARG_VAR([BUILD_CC],
  [build system C compiler (used if cross compiling)])
AC_ARG_VAR([BUILD_CFLAGS],
  [build system C compiler flags (used if cross compiling)])
AC_ARG_VAR([BUILD_CXX],
  [build system C++ compiler (used if cross compiling)])
AC_ARG_VAR([BUILD_CXXFLAGS],
  [build system C++ compiler flags (used if cross compiling)])
AC_ARG_VAR([BUILD_LDFLAGS],
  [build system C++ compiler link flags (used if cross compiling)])
AC_ARG_VAR([BUILD_EXEEXT],
  [build system executable extension (used if cross compiling)])

### Check for the Qhull library

OCTAVE_CHECK_LIB(qhull, QHull,
  [Qhull library not found.  This will result in loss of functionality of some geometry functions.],
  [libqhull/libqhull.h qhull/libqhull.h libqhull.h qhull/qhull.h qhull.h],
  [qh_qhull], [], [],
  [warn_qhull=
  OCTAVE_CHECK_QHULL_VERSION
  OCTAVE_CHECK_LIB_QHULL_OK(
    [AC_DEFINE(HAVE_QHULL, 1, [Define to 1 if Qhull is available.])],
    [warn_qhull="Qhull library found, but does not seem to work properly.  This will result in loss of functionality of some geometry functions.  Please try recompiling the library with -fno-strict-aliasing."])])

### Check for PCRE regex library.

PCRE_LIBS=

pcre_fail_msg="to build Octave, you must have the PCRE library and header files installed"

AC_CHECK_HEADERS([pcre.h pcre/pcre.h])

AC_CACHE_CHECK([whether pcre.h defines the macros we need],
  [ac_cv_pcre_h_macros_present],
  [AC_EGREP_CPP([PCRE_HAS_MACROS_WE_NEED], [
    #if defined (HAVE_PCRE_H)
    # include <pcre.h>
    #elif defined (HAVE_PCRE_PCRE_H)
    # include <pcre/pcre.h>
    #error "NO PCRE HEADER"
    #endif
    #if defined (PCRE_INFO_NAMECOUNT) \
      && defined (PCRE_INFO_NAMEENTRYSIZE) \
      && defined (PCRE_INFO_NAMETABLE)
      PCRE_HAS_MACROS_WE_NEED
    #endif],
    ac_cv_pcre_h_macros_present=yes, ac_cv_pcre_h_macros_present=no)])

if test $ac_cv_pcre_h_macros_present = yes; then
  ## check for pcre-config, and if so, get build variables
  AC_CHECK_PROG(HAVE_PCRE_CONFIG, pcre-config, [yes], [no])
  if test $HAVE_PCRE_CONFIG = yes; then
    PCRE_CPPFLAGS=`pcre-config --cflags`
    PCRE_LIBS=`pcre-config --libs`
  else
    PCRE_LIBS="-lpcre"
  fi
  save_LIBS="$LIBS"
  LIBS="$PCRE_LIBS $LIBS"
  AC_CHECK_FUNCS([pcre_compile],
    [AC_SUBST(PCRE_CPPFLAGS)
     AC_SUBST(PCRE_LIBS)],
    [AC_MSG_ERROR([$pcre_fail_msg])])
  LIBS="$save_LIBS"
else
  AC_MSG_ERROR([$pcre_fail_msg])
fi

### Check for ZLIB library.

OCTAVE_CHECK_LIB(z, ZLIB,
  [ZLIB library not found.  Octave will not be able to save or load compressed data files or HDF5 files.],
  [zlib.h], [gzclearerr])

### Also define HAVE_ZLIB if libz is found.
if test -z "$warn_z"; then
  AC_DEFINE(HAVE_ZLIB, 1, [Define to 1 if ZLIB is available.])
fi


### Check for BZIP2 library.

OCTAVE_CHECK_LIB(bz2, BZIP2,
  [BZIP2 library not found.  Octave will not be able to compress or decompress bzip2 files.],
  [bzlib.h], [BZ2_bzCompressInit])


### Check for the LLVM library

ENABLE_JIT=no
AC_ARG_ENABLE([jit],
  [AS_HELP_STRING([--enable-jit],
    [(EXPERIMENTAL) enable JIT compiler])],
  [if test "$enableval" = yes; then ENABLE_JIT=yes; fi], [])

LLVM_CXXFLAGS=
LLVM_CPPFLAGS=
LLVM_LDFLAGS=
LLVM_LIBS=

if test $ENABLE_JIT = yes; then

  ## Find llvm-config program from environment variable or by searching
  AC_ARG_VAR([LLVM_CONFIG], [path to llvm-config utility])
  AC_CHECK_PROG([LLVM_CONFIG], llvm-config, llvm-config, [])

  if test -z "$LLVM_CONFIG"; then
    warn_llvm="llvm-config utility not found.  JIT compiler is disabled."
  else
    dnl Preset warning message in case compile fails
    warn_llvm="LLVM was not found or is to old.  JIT compiler is disabled."

    save_CPPFLAGS="$CPPFLAGS"
    save_CXXFLAGS="$CXXFLAGS"
    save_LDFLAGS="$LDFLAGS"

    ## Use -isystem if available because we don't want to see warnings in LLVM
    LLVM_INCLUDE_FLAG=-I
    OCTAVE_CC_FLAG([-isystem .], [
      LLVM_INCLUDE_FLAG=-isystem
      AC_MSG_NOTICE([using -isystem for LLVM headers])])

    dnl Use -isystem so we don't get warnings from llvm headers
    LLVM_CPPFLAGS="$LLVM_INCLUDE_FLAG `$LLVM_CONFIG --includedir`"
    LLVM_CXXFLAGS=
    LLVM_LDFLAGS="-L`$LLVM_CONFIG --libdir`"


    LDFLAGS="$LDFLAGS $LLVM_LDFLAGS"
    LLVM_SO=LLVM-`$LLVM_CONFIG --version`
    AC_CHECK_LIB([$LLVM_SO], [LLVMBuildAdd], [LLVM_LIBS="-l$LLVM_SO"], [LLVM_LIBS=`$LLVM_CONFIG --libs`])

    dnl
    dnl Define some extra flags that LLVM requires in order to include headers.
    dnl Ideally we should get these from llvm-config, but llvm-config isn't
    dnl very helpful.
    dnl
    CPPFLAGS="-D__STDC_CONSTANT_MACROS -D__STDC_LIMIT_MACROS $LLVM_CPPFLAGS $CPPFLAGS"
    CXXFLAGS="$LLVM_CXXFLAGS $CXXFLAGS"
    AC_LANG_PUSH(C++)
    AC_CHECK_HEADER([llvm/Support/TargetSelect.h], [warn_llvm=""])

    have_function_h=no
    AC_CHECK_HEADERS([llvm/IR/Function.h llvm/Function.h],
                     [have_function_h=yes; break])
    if test $have_function_h = no; then
      warn_llvm="Missing LLVM file Function.h.  JIT compiler is disabled."
    fi
    have_irbuilder_h=no
    AC_CHECK_HEADERS([llvm/Support/IRBuilder.h llvm/IR/IRBuilder.h \
                      llvm/IRBuilder.h], [have_irbuilder_h=yes; break])
    if test $have_irbuilder_h = no; then
      warn_llvm="Missing LLVM file IRBuilder.h.  JIT compiler is disabled."
    fi
    have_llvm_data_h=no
    AC_CHECK_HEADERS([llvm/Target/TargetData.h llvm/IR/DataLayout.h \
                      llvm/DataLayout.h], [have_llvm_data_h=yes; break])
    if test $have_llvm_data_h = no; then
      warn_llvm="Missing LLVM file TargetData.h.  JIT compiler is disabled."
    fi

    AC_CHECK_HEADERS([llvm/IR/Verifier.h])

    OCTAVE_LLVM_FUNCTION_ADDATTRIBUTE_API
    OCTAVE_LLVM_FUNCTION_ADDFNATTR_API
    OCTAVE_LLVM_CALLINST_ADDATTRIBUTE_API
    OCTAVE_LLVM_RAW_FD_OSTREAM_API
    OCTAVE_LLVM_LEGACY_PASSMANAGER_API
    AC_LANG_POP(C++)
    CPPFLAGS="$save_CPPFLAGS"
    CXXFLAGS="$save_CXXFLAGS"
    LDFLAGS="$save_LDFLAGS"
  fi

  if test -z "$warn_llvm"; then
    AC_DEFINE(HAVE_LLVM, 1, [Define to 1 if LLVM is available.])
  else
    ENABLE_JIT=no
    LLVM_CPPFLAGS=
    LLVM_CXXFLAGS=
    LLVM_LDFLAGS=
    LLVM_LIBS=
    OCTAVE_CONFIGURE_WARNING([warn_llvm])
  fi
dnl FIXME: Re-instate when JIT is enabled by default
dnl else
dnl   ## JIT build disabled
dnl   warn_llvm="JIT compiler disabled, some performance loss for loops"
dnl   OCTAVE_CONFIGURE_WARNING([warn_llvm])
fi
if test $ENABLE_JIT; then
  AC_DEFINE(ENABLE_JIT, 1, [Define to 1 to enable JIT compiler.])
fi

AC_SUBST(LLVM_CPPFLAGS)
AC_SUBST(LLVM_CXXFLAGS)
AC_SUBST(LLVM_LDFLAGS)
AC_SUBST(LLVM_LIBS)
AM_CONDITIONAL([AMCOND_HAVE_LLVM], [test -z "$warn_llvm"])

### Check for HDF5 library.

save_CPPFLAGS="$CPPFLAGS"
save_LIBS="$LIBS"
CPPFLAGS="$Z_CPPFLAGS $CPPFLAGS"
LIBS="$Z_LDFLAGS $Z_LIBS $LIBS"
OCTAVE_CHECK_LIB(hdf5, HDF5,
  [HDF5 library not found.  Octave will not be able to save or load HDF5 data files.],
  [hdf5.h], [H5Gget_num_objs], [], [],
  [warn_hdf5=
   OCTAVE_CHECK_HDF5_HAS_VER_16_API
   AC_DEFINE(HAVE_HDF5, 1,
     [Define to 1 if HDF5 is available and newer than version 1.6.])
   if test $have_msvc = yes; then
     OCTAVE_CHECK_LIB_HDF5_DLL
   fi
  ])
CPPFLAGS="$save_CPPFLAGS"
LIBS="$save_LIBS"

dnl Should we check for this now, or wait until some version of
dnl HDF5 actually supports this feature?
have_hdf5_int2float_conversions=no
if test $have_hdf5_int2float_conversions = yes; then
  AC_DEFINE(HAVE_HDF5_INT2FLOAT_CONVERSIONS, 1,
    [Define to 1 if/when HDF5 supports automatic conversion between integer and floating-point binary data.])
fi

### Check for FFTW library.  Default to Fortran FFTPACK if it is not available.

## Check for FFTW header and library.
OCTAVE_CHECK_LIB(fftw3, FFTW3,
  [FFTW3 library not found.  The slower FFTPACK library will be used instead.],
  [fftw3.h], [fftw_plan_dft_1d])

OCTAVE_CHECK_LIB(fftw3f, FFTW3F,
  [FFTW3F library not found.  The slower FFTPACK library will be used instead.],
  [fftw3.h], [fftwf_plan_dft_1d])

## Check command line for the option to disable multi-threaded FFTW
build_fftw_threads=yes
AC_ARG_ENABLE([fftw-threads],
  [AS_HELP_STRING([--disable-fftw-threads],
    [disable Multi-threaded FFTW])],
  [if test "$enableval" = no; then
     build_fftw_threads=no
   fi],
  [])

## Octave is currently unable to use FFTW unless
## both float and double versions are available.

AM_CONDITIONAL([AMCOND_HAVE_FFTW],
  [test -n "$FFTW3_LIBS" && test -n "$FFTW3F_LIBS"])

if test -n "$FFTW3_LIBS" && test -n "$FFTW3F_LIBS"; then
  AC_DEFINE(HAVE_FFTW, 1, [Define if you have both FFTW3 and FFTW3F libraries.])
else
  ## --without-fftw3 given, or one of the FFTW3 libs not installed.
  ## Don't check for FFTW threads as this is now pointless.
  build_fftw_threads=no
fi

## Check for the multithreaded FFTW library.
## Fallback to singlethreaded if not found or disabled
if test $build_fftw_threads = yes; then
  OCTAVE_CHECK_FFTW_THREADS(fftw3, fftw_plan_with_nthreads)
  OCTAVE_CHECK_FFTW_THREADS(fftw3f, fftwf_plan_with_nthreads)
fi

## Subdirectory of liboctave/cruft to build if FFTW is not found.
FFT_DIR="fftpack"
AC_SUBST(FFT_DIR)

### Check for GLPK library and header.

save_CPPFLAGS="$CPPFLAGS"
save_LIBS="$LIBS"
CPPFLAGS="$Z_CPPFLAGS $CPPFLAGS"
LIBS="$Z_LDFLAGS $Z_LIBS $LIBS"
OCTAVE_CHECK_LIB(glpk, GLPK,
  [GLPK library not found.  The glpk function for solving linear programs will be disabled.],
  [glpk/glpk.h glpk.h], [glp_simplex], [], [],
  [warn_glpk=
   OCTAVE_CHECK_LIB_GLPK_OK(
    [AC_DEFINE(HAVE_GLPK, 1, [Define to 1 if GLPK is available.])],
    [warn_glpk="GLPK library found, but does not seem to work properly; disabling glpk function"])])
LIBS="$save_LIBS"
CPPFLAGS="$save_CPPFLAGS"

### Checks for cURL header and library.

save_CPPFLAGS="$CPPFLAGS"
save_LIBS="$LIBS"
CPPFLAGS="$Z_CPPFLAGS $CPPFLAGS"
LIBS="$Z_LDFLAGS $Z_LIBS $LIBS"
OCTAVE_CHECK_LIB(curl, cURL,
  [cURL library not found.  The ftp objects, urlread and urlwrite functions will be disabled.],
  [curl/curl.h], [curl_easy_escape])
if test -z "$warn_curl"; then
  ## Additional check on cURL library that was found
  AC_CACHE_CHECK([for CURLOPT_DIRLISTONLY in curl/curl.h],
    [octave_cv_curl_has_curlopt_dirlistonly],
    [AC_COMPILE_IFELSE([AC_LANG_PROGRAM([[
      #include <curl/curl.h>
      ]], [[
      curl_easy_setopt ((CURL*)NULL, CURLOPT_DIRLISTONLY, 0);
      ]])],
      [octave_cv_curl_has_curlopt_dirlistonly=yes],
      [octave_cv_curl_has_curlopt_dirlistonly=no])
    ])
  if test $octave_cv_curl_has_curlopt_dirlistonly = no; then
    AC_DEFINE(CURLOPT_DIRLISTONLY, CURLOPT_FTPLISTONLY,
      [Define to the legacy option name if using an older version of cURL.])
  fi
fi
LIBS="$save_LIBS"
CPPFLAGS="$save_CPPFLAGS"

### Check for sndfile

OCTAVE_CHECK_LIB(sndfile, sndfile,
  [sndfile library not found.  The audioinfo, audioread, and audiowrite functions will be disabled.],
  [sndfile.h], [sf_open],
  [], [don't use sndfile library, disable audio file I/O],
  [warn_sndfile=
   OCTAVE_CHECK_LIB_SNDFILE_OK(
    [AC_DEFINE(HAVE_SNDFILE, 1, [Define to 1 if sndfile is available.])],
    [warn_sndfile="sndfile library found, but does not seem to work properly; disabling audio file I/O functions"])])

### Check for PortAudio

OCTAVE_CHECK_LIB(portaudio, PortAudio,
  [PortAudio library not found.  The audioplayer, audiorecorder, and audiodevinfo functions will be disabled.],
  [portaudio.h], [Pa_GetDeviceCount],
  [], [don't use PortAudio library, disable audio playback and recording],
  [], [portaudio-2.0])

### Check for either of Graphics/ImageMagick++ libraries

check_magick=yes
use_magick=no
AC_ARG_WITH([magick],
  [AS_HELP_STRING([--with-magick=LIB],
    [select library to use for image I/O (options: GraphicsMagick(default) or ImageMagick)])],
  [if test x"$withval" = xno; then
     check_magick=no
     warn_magick_disabled="--without-magick specified.  The imread, imwrite, and imfinfo functions for reading and writing image files will not be fully functional."
     OCTAVE_CONFIGURE_WARNING([warn_magick_disabled])
   else
     magick="$withval"
   fi], [magick="GraphicsMagick"])

if test $check_magick = yes; then

  MAGICK_CPPFLAGS=
  MAGICK_LDFLAGS=
  MAGICK_LIBS=

  PKG_CHECK_EXISTS([$magick++], [
    ## Make sure we only get -I, -L, and -l flags.  Some Graphics/ImageMagick++
    ## packages add extra flags that are useful when building
    ## Graphics/ImageMagick++ extentions.  These extra flags break the
    ## Octave build.
    MAGICK_CPPFLAGS=`$PKG_CONFIG --cflags-only-I $magick++`
    MAGICK_LDFLAGS=`$PKG_CONFIG --libs-only-L $magick++`
    MAGICK_LIBS=`$PKG_CONFIG --libs-only-l $magick++`

    warn_magick="$magick++ library fails tests.  The imread, imwrite, and imfinfo functions for reading and writing image files will not be fully functional."

    save_CPPFLAGS="$CPPFLAGS"
    save_LIBS="$LIBS"
    CPPFLAGS="$MAGICK_CPPFLAGS $CPPFLAGS"
    LIBS="$MAGICK_LDFLAGS $MAGICK_LIBS $LIBS"
    AC_LANG_PUSH(C++)
    AC_CHECK_HEADER([Magick++.h], [
      AC_CACHE_CHECK([for Magick::ColorRGB in Magick++.h],
        [octave_cv_func_magick_colorrgb],
        [AC_PREPROC_IFELSE([AC_LANG_SOURCE([[
          #include <Magick++.h>
          ]], [[
          Magick::ColorRGB c;
          ]])],
          octave_cv_func_magick_colorrgb=yes,
          octave_cv_func_magick_colorrgb=no)
        ])
      if test $octave_cv_func_magick_colorrgb = yes; then
        use_magick=yes
        warn_magick=
      fi
    ])
    AC_LANG_POP(C++)
    CPPFLAGS="$save_CPPFLAGS"
    LIBS="$save_LIBS"

    AC_CHECK_FUNCS([setlocale], [],
      [use_magick=no
       warn_magick="$magick++ requires setlocale function.  The imread, imwrite, and imfinfo functions for reading and writing image files will not be fully functional."])
  ],
  [use_magick=no
   warn_magick="$magick++ library not found.  The imread, imwrite, and imfinfo functions for reading and writing image files will not be fully functional."])
fi

if test $use_magick = yes; then
  AC_DEFINE(HAVE_MAGICK, 1,
    [Define to 1 if Graphics/ImageMagick++ is available.])
else
  if test -n "$warn_magick"; then
    OCTAVE_CONFIGURE_WARNING([warn_magick])
  fi
  MAGICK_CPPFLAGS=
  MAGICK_LDFLAGS=
  MAGICK_LIBS=
fi
AC_SUBST(MAGICK_CPPFLAGS)
AC_SUBST(MAGICK_LDFLAGS)
AC_SUBST(MAGICK_LIBS)

### Check for X11 libraries

AC_PATH_X
if test "$have_x" = yes; then
  AC_DEFINE(HAVE_X_WINDOWS, 1, [Define to 1 if you have X11.])

  if test "$x_includes" != "NONE"; then
    X11_INCFLAGS="$x_includes"
  fi
  AC_SUBST(X11_INCFLAGS)

  if test -z "$x_libraries"; then
    AC_CHECK_LIB([X11], XrmInitialize, [X11_LIBS="-lX11"], [X11_LIBS=])
  elif test "$x_libraries" != "NONE"; then
    AC_CHECK_LIB([X11], XrmInitialize,
      [X11_LIBS="-L$x_libraries -lX11"], [X11_LIBS=], "-L$x_libraries")
  fi
  AC_SUBST(X11_LIBS)
fi

### Check for the Carbon framework on MacOSX systems
OCTAVE_HAVE_FRAMEWORK([Carbon],
  [[#include <Carbon/Carbon.h>]], [[CGMainDisplayID ()]],
  [have_framework_carbon=yes], [have_framework_carbon=no])
if test $have_framework_carbon = yes; then
  AC_DEFINE(HAVE_FRAMEWORK_CARBON, 1,
    [Define to 1 if framework CARBON is available.])
  CARBON_LIBS="-framework Carbon"
  AC_MSG_NOTICE([adding -framework Carbon to CARBON_LIBS])
  AC_SUBST(CARBON_LIBS)
fi

### Check for list of libraries needed for OpenGL graphics renderer.

check_opengl=yes
AC_ARG_WITH([opengl],
  [AS_HELP_STRING([--without-opengl],
    [don't use OpenGL libraries, disable OpenGL graphics])],
  [if test x"$withval" = xno; then
     check_opengl=no
     warn_opengl_disabled="--without-opengl specified.  OpenGL graphics will be disabled."
     OCTAVE_CONFIGURE_WARNING([warn_opengl_disabled])
   fi])

## Check for OpenGL library
if test $check_opengl = yes; then
  OCTAVE_CHECK_LIB_OPENGL
  if test -z "$OPENGL_LIBS"; then
    warn_opengl_libs="OpenGL libs (GL and GLU) not found.  OpgnGL graphics will be disabled."
    OCTAVE_CONFIGURE_WARNING([warn_opengl_libs])
  fi
fi

## Check for FreeType 2 library

warn_freetype=""
PKG_CHECK_MODULES([FT2], [freetype2], [
  min_ft2_version=9.03
  AC_MSG_CHECKING([for FreeType2 version >= $min_ft2_version])
  $PKG_CONFIG freetype2 --atleast-version=$min_ft2_version
  ac_status=$?
  if test "$ac_status" = 0; then
    AC_MSG_RESULT(yes)
    AC_DEFINE(HAVE_FREETYPE, 1, [Define to 1 if you have Freetype library.])
    save_LIBS="$LIBS"
    LIBS="$FT2_LIBS $LIBS"
    AC_CHECK_FUNCS([FT_Reference_Face])
    LIBS="$save_LIBS"
  else
    AC_MSG_RESULT(no)
    warn_freetype="FreeType library >= 9.03 not found.  OpenGL graphics will not be fully functional."
  fi],
  [warn_freetype="FreeType library not found.  OpenGL graphics will not be fully functional."])

if test -n "$warn_freetype"; then
  OCTAVE_CONFIGURE_WARNING([warn_freetype])
else
  FT2_CPPFLAGS="$FT2_CFLAGS"
  ## Alias CPPFLAGS to CFLAGS.  This is closer to the true meaning
  ## of `pkg-config --cflags` output.
  FT2_CPPFLAGS="$FT2_CFLAGS"
  AC_SUBST(FT2_CPPFLAGS)
fi

## Check for Xft library (when using X11)

warn_xft=""
if test "$have_x" = yes; then
  PKG_CHECK_MODULES(XFT, [xft],
    [AC_DEFINE(HAVE_XFT, 1, [Define to 1 if Xft is present.])],
    [warn_xft="Xft library not found.  OpenGL graphics will not be fully functional."])
fi

if test -n "$warn_xft"; then
  OCTAVE_CONFIGURE_WARNING([warn_xft])
fi

## Check for fontconfig library

warn_fontconfig=""
PKG_CHECK_MODULES(FONTCONFIG, [fontconfig],
  [AC_DEFINE(HAVE_FONTCONFIG, 1, [Define to 1 if fontconfig is present.])],
  [warn_fontconfig="Fontconfig library not found.  OpenGL graphics will not be fully functional."])

if test -n "$warn_fontconfig"; then
  OCTAVE_CONFIGURE_WARNING([warn_fontconfig])
else
  FONTCONFIG_CPPFLAGS="$FONTCONFIG_CFLAGS"
  ## Alias CPPFLAGS to CFLAGS.  This is closer to the true meaning
  ## of `pkg-config --cflags` output.
  FONTCONFIG_CPPFLAGS="$FONTCONFIG_CFLAGS"
  AC_SUBST(FONTCONFIG_CPPFLAGS)
fi

## Check for OSMesa which is needed for offscreen rendering with OpenGL
## FIXME: Check for version >= 9.0.0
OCTAVE_CHECK_LIB(OSMesa, OSMesa,
  [OSMesa library not found.  Offscreen rendering with OpenGL will be disabled.],
  [osmesa.h GL/osmesa.h], [OSMesaCreateContext])

## Check for gl2ps which is required for printing with OpenGL graphics

AC_CHECK_HEADERS([gl2ps.h],
  [GL2PS_LIBS="-lgl2ps"],
  [warn_gl2ps="gl2ps library not found.  Printing of OpenGL graphics will be disabled."])

if test -n "$warn_gl2ps"; then
  OCTAVE_CONFIGURE_WARNING([warn_gl2ps])
else
  save_LIBS="$LIBS"
  LIBS="$GL2PS_LIBS $LIBS"
  AC_CHECK_FUNCS([gl2psLineJoin])
  LIBS="$save_LIBS"
fi

AC_SUBST(GL2PS_LIBS)

### GUI/Qt related tests.

QT_VERSIONS="5 4"

AC_ARG_WITH([qt],
  [AS_HELP_STRING([--with-qt=VER], [use the Qt major version VER])
dnl Second help string must not be indented for correct alignment
AS_HELP_STRING([--without-qt], [don't use Qt libraries, disable Qt GUI])],
  [case $withval in
     yes | "")
     ;;
     no)
       QT_VERSIONS=
       warn_qt_disabled="--without-qt specified.  The Qt GUI will be disabled."
       OCTAVE_CONFIGURE_WARNING([warn_qt_disabled])
     ;;
     *)
       QT_VERSIONS="$withval"
     ;;
   esac])

OCTAVE_CHECK_QT([$QT_VERSIONS])

## Check for FLTK (www.fltk.org) library

check_fltk=yes
build_fltk_graphics=no

AC_ARG_WITH([fltk],
  [AS_HELP_STRING([--without-fltk],
    [don't use FLTK libraries, disable OpenGL graphics with FLTK widgets])],
  [if test x"$withval" = xno; then
     check_fltk=no
     warn_fltk="--without-fltk specified.  FLTK widgets will be disabled."
     OCTAVE_CONFIGURE_WARNING([warn_fltk])
   fi])

FLTK_CPPFLAGS=
FLTK_LDFLAGS=
FLTK_LIBS=

if test $check_fltk = yes; then
  AC_ARG_WITH([fltk-prefix],
    [AS_HELP_STRING([--with-fltk-prefix=PFX],
      [prefix where FLTK is installed (optional)])],
    [fltk_prefix="$withval"],
    [fltk_prefix=""])

  AC_ARG_WITH([fltk-exec-prefix],
    [AS_HELP_STRING([--with-fltk-exec-prefix=PFX],
      [exec prefix where FLTK is installed (optional)])],
    [fltk_exec_prefix="$withval"],
    [fltk_exec_prefix=""])

  if test "x$fltk_exec_prefix" != x; then
    fltk_args="$fltk_args --exec-prefix=$fltk_exec_prefix"
    if test "x${FLTK_CONFIG+set}" != xset ; then
      FLTK_CONFIG="$fltk_exec_prefix/bin/fltk-config"
    fi
  fi

  if test "x$fltk_prefix" != x; then
    fltk_args="$fltk_args --prefix=$fltk_prefix"
    if test x${FLTK_CONFIG+set} != xset ; then
      FLTK_CONFIG="$fltk_prefix/bin/fltk-config"
    fi
  fi

  AC_PATH_PROG([FLTK_CONFIG], [fltk-config], [no])

  warn_fltk_config=""
  warn_fltk_opengl=""

  if test "$FLTK_CONFIG" = no; then
    warn_fltk_config="FLTK config script not found.  Native graphics will be disabled."
    OCTAVE_CONFIGURE_WARNING([warn_fltk_config])
  else
    ## Only include -I options in FLTK_CPPFLAGS
    fltk_cflags=`$FLTK_CONFIG $fltkconf_args --use-gl --cflags`
    for fltk_option in $fltk_cflags; do
      case $fltk_option in
        -I*)
          FLTK_CPPFLAGS="$FLTK_CPPFLAGS $fltk_option"
        ;;
      esac
    done
    FLTK_LDFLAGS=`$FLTK_CONFIG $fltkconf_args --use-gl --ldflags`

    case $host_os in
      mingw*)
        FLTK_LDFLAGS=`echo $FLTK_LDFLAGS | $SED -e 's/-mwindows//g'`
      ;;
    esac
    AC_LANG_PUSH(C++)
    AC_CACHE_CHECK([for OpenGL support in FLTK],
      [octave_cv_fltk_opengl_support],
      [save_CPPFLAGS="$CPPFLAGS"
      CPPFLAGS="$CFLAGS $FLTK_CPPFLAGS"
      AC_COMPILE_IFELSE([AC_LANG_PROGRAM([[
        #include <FL/gl.h>
        ]], [[
        int nothing = 0;
        ]])],
        octave_cv_fltk_opengl_support=yes,
        octave_cv_fltk_opengl_support=no)
      CPPFLAGS="$save_CPPFLAGS"
      ])
    if test $octave_cv_fltk_opengl_support = no; then
      warn_fltk_opengl="FLTK does not have OpenGL support.  OpenGL graphics with FLTK widgets will be disabled."
    else
      build_fltk_graphics=yes
      AC_DEFINE(HAVE_FLTK, 1, [Define to 1 if FLTK is available.])
    fi
    AC_LANG_POP(C++)

    if test -n "$warn_fltk_opengl"; then
      OCTAVE_CONFIGURE_WARNING([warn_fltk_opengl])
    fi
  fi
fi

AC_SUBST(FLTK_CPPFLAGS)
AC_SUBST(FLTK_LDFLAGS)
AC_SUBST(FLTK_LIBS)

if test $build_qt_graphics = no && test $build_fltk_graphics = no; then
  opengl_graphics=no
else
  opengl_graphics=yes
fi

### Check for BLAS and LAPACK libraries:

## Need to adjust FFLAGS to include correct integer size.
save_FFLAGS="$FFLAGS"
FFLAGS="$FFLAGS $F77_INTEGER_8_FLAG"

AX_BLAS_WITH_F77_FUNC([:], [:],
  [ax_blas_ok=yes
  AC_MSG_CHECKING([BLAS can be called from Fortran])
  AC_MSG_RESULT([yes assumed for cross compilation])])
AX_LAPACK([:], [:])

## Restore FFLAGS.
FFLAGS="$save_FFLAGS"

## If necessary, try again with -ff2c in FFLAGS
if test $ax_blas_ok = no; then
  save_FFLAGS="$FFLAGS"
  FFLAGS="-ff2c $FFLAGS $F77_INTEGER_8_FLAG"

  AX_BLAS_WITH_F77_FUNC([:], [:])
  AX_LAPACK([:], [:])

  ## Restore FFLAGS, with -ff2c if that was helpful

  if test $ax_blas_ok = yes; then
    FFLAGS="-ff2c $save_FFLAGS"
  else
    FFLAGS="$save_FFLAGS"
  fi
fi

## On OSX, try again with a wrapper library (without -ff2c!)
if test $ax_blas_ok = no; then
  case $host_os in
    darwin*)
      ## test if wrapper functions help
      octave_blaswrap_save_CFLAGS="$CFLAGS"
      CFLAGS="$CFLAGS -DUSE_BLASWRAP"
      AC_LANG_PUSH(C)
      AC_COMPILE_IFELSE([AC_LANG_SOURCE([[
          #include "liboctave/cruft/misc/blaswrap.c"
        ]])],
        [mv conftest.$ac_objext blaswrap.$ac_objext
         octave_blaswrap_save_BLAS_LIBS="$BLAS_LIBS"
         BLAS_LIBS="blaswrap.$ac_objext -framework vecLib"

         save_FFLAGS="$FFLAGS"
         FFLAGS="$FFLAGS $F77_INTEGER_8_FLAG"

         AX_BLAS_WITH_F77_FUNC([:], [:])
         AX_LAPACK([:], [:])

         ## Restore FFLAGS.
         FFLAGS="$save_FFLAGS"

         ## remove temp file
         rm -f blaswrap.$ac_objext],
        [AC_MSG_FAILURE([cannot compile liboctave/cruft/misc/blaswrap.c])])
      AC_LANG_POP(C)
      CFLAGS="$octave_blaswrap_save_CFLAGS"

      if test $ax_blas_ok = no; then
        BLAS_LIBS="$octave_blaswrap_save_BLAS_LIBS"
      else
        ## wrapper in cruft, remove from BLAS_LIBS
        BLAS_LIBS=`echo $BLAS_LIBS | $SED -e 's/blaswrap.[[^ ]]* //g'`
        AC_DEFINE(USE_BLASWRAP, 1,
          [Define to 1 if BLAS functions need to be wrapped (potentially needed for 64-bit OSX only).])
      fi
    ;;
  esac
fi

if test $ax_blas_ok = no; then
  if test $ENABLE_64 = yes && test $ax_blas_integer_size_ok = no; then
    ## Attempt to be more informative.
    AC_MSG_ERROR([BLAS doesn't seem to support 64-bit integers.  This is incompatible with --enable-64.])
  else
    AC_MSG_ERROR([A BLAS library was detected but found incompatible with your Fortran 77 compiler settings.])
  fi
fi

if test $ax_blas_ok = no || test $ax_lapack_ok = no; then
  AC_MSG_ERROR([BLAS and LAPACK libraries are required])
fi

### Check for the qrupdate library

## No need to adjust FFLAGS because only link is attempted.
## Must supply proper LIBS, however.
save_LIBS="$LIBS"
LIBS="$LAPACK_LIBS $BLAS_LIBS $FLIBS $LIBS"
OCTAVE_CHECK_LIB(qrupdate, qrupdate,
  [qrupdate not found.  The QR & Cholesky updating functions will be slow.],
  [],
  [sqr1up],
  [Fortran 77], [don't use qrupdate, disable QR & Cholesky updating functions])

## Additional check to see if qrupdate lib found supports LU updates
if test -z "$warn_qrupdate"; then
  AC_CACHE_CHECK([for slup1up in $QRUPDATE_LIBS],
    [octave_cv_func_slup1up],
    [LIBS="$LIBS $QRUPDATE_LIBS"
    AC_LANG_PUSH([Fortran 77])
    AC_LINK_IFELSE([AC_LANG_CALL([], [slup1up])],
      octave_cv_func_slup1up=yes, octave_cv_func_slup1up=no)
    AC_LANG_POP([Fortran 77])
  ])
  if test $octave_cv_func_slup1up = yes; then
    AC_DEFINE(HAVE_QRUPDATE_LUU, 1, [Define to 1 if qrupdate supports LU updates.])
  fi
fi
LIBS="$save_LIBS"

if test $ENABLE_64 = yes; then
  CHOLMOD_TAG="_l_"
  CXSPARSE_TAG="_dl_"
  UMFPACK_TAG="_zl_"
else
  CHOLMOD_TAG="_"
  CXSPARSE_TAG="_di_"
  UMFPACK_TAG="_zi_"
fi

### Check for AMD library

OCTAVE_CHECK_LIB(amd, AMD,
  [AMD library not found.  This will result in some lack of functionality for sparse matrices.],
  [suitesparse/amd.h ufsparse/amd.h amd/amd.h amd.h],
  [amd_postorder],
  [], [don't use AMD library, disable some sparse matrix functionality])

### Check for CAMD library

OCTAVE_CHECK_LIB(camd, CAMD,
  [CAMD library not found.  This will result in some lack of functionality for sparse matrices.],
  [suitesparse/camd.h ufsparse/camd.h camd/camd.h camd.h],
  [camd_postorder],
  [], [don't use CAMD library, disable some sparse matrix functionality])

### Check for COLAMD library

OCTAVE_CHECK_LIB(colamd, COLAMD,
  [COLAMD library not found.  This will result in some lack of functionality for sparse matrices.],
  [suitesparse/colamd.h ufsparse/colamd.h colamd/colamd.h colamd.h],
  [colamd],
  [], [don't use COLAMD library, disable some sparse matrix functionality])

### Check for CCOLAMD library

OCTAVE_CHECK_LIB(ccolamd, CCOLAMD,
  [CCOLAMD library not found.  This will result in some lack of functionality for sparse matrices.],
  [suitesparse/ccolamd.h ufsparse/ccolamd.h ccolamd/ccolamd.h ccolamd.h],
  [ccolamd],
  [], [don't use CCOLAMD library, disable some sparse matrix functionality])

### Check for CHOLMOD library.
### If your cholmod library requires cblas, then you will need to
### configure with --with-cholmod="-lcholmod -lcblas".

save_LIBS="$LIBS"
LIBS="$COLAMD_LDFLAGS $COLAMD_LIBS $AMD_LDFLAGS $AMD_LIBS $LAPACK_LIBS $BLAS_LIBS $FLIBS $LIBS"
OCTAVE_CHECK_LIB(cholmod, CHOLMOD,
  [CHOLMOD library not found.  This will result in some lack of functionality for sparse matrices.],
  [suitesparse/cholmod.h ufsparse/cholmod.h cholmod/cholmod.h cholmod.h],
  [cholmod${CHOLMOD_TAG}start],
  [], [don't use CHOLMOD library, disable some sparse matrix functionality])
LIBS="$save_LIBS"

### Check for CXSparse library

OCTAVE_CHECK_LIB(cxsparse, CXSparse,
  [CXSparse library not found.  This will result in some lack of functionality for sparse matrices.],
  [suitesparse/cs.h ufsparse/cs.h cxsparse/cs.h cs.h],
  [cs${CXSPARSE_TAG}sqr],
  [C++], [don't use CXSparse library, disable some sparse matrix functionality])

## Additional check for CXSparse version >= 2.2
if test $octave_cv_lib_cxsparse = yes; then
  OCTAVE_CHECK_CXSPARSE_VERSION_OK
  if test $octave_cv_cxsparse_version_ok = no; then
    AC_MSG_ERROR([CXSparse library is too old (< version 2.2).  Upgrade CXSparse (SuiteSparse) or configure Octave with --disable-cxsparse"])
  fi
fi

### Check for UMFPACK library.

save_LIBS="$LIBS"
save_CPPFLAGS="$CPPFLAGS"
LIBS="$AMD_LDFLAGS $AMD_LIBS $BLAS_LIBS $FLIBS $LIBS"
CPPFLAGS="$AMD_CPPFLAGS $CPPFLAGS"
OCTAVE_CHECK_LIB([umfpack], UMFPACK,
  [UMFPACK not found.  This will result in some lack of functionality for sparse matrices.],
  [suitesparse/umfpack.h ufsparse/umfpack.h umfpack/umfpack.h umfpack.h],
  [umfpack${UMFPACK_TAG}get_determinant],
  [], [don't use UMFPACK, disable some sparse matrix functionality])
CPPFLAGS="$save_CPPFLAGS"
LIBS="$save_LIBS"

if test -z "$UMFPACK_LIBS"; then
  ## Invalidate the cache and try again with -lcblas.
  $as_unset ac_cv_lib_umfpack_umfpack${UMFPACK_TAG}get_determinant
  $as_unset octave_cv_lib_umfpack
  save_LIBS="$LIBS"
  LIBS="-lcblas $AMD_LDFLAGS $AMD_LIBS $BLAS_LIBS $FLIBS $LIBS"
  OCTAVE_CHECK_LIB([umfpack], UMFPACK,
    [UMFPACK not found.  This will result in some lack of functionality for sparse matrices.],
    [suitesparse/umfpack.h ufsparse/umfpack.h umfpack/umfpack.h umfpack.h],
    [umfpack${UMFPACK_TAG}get_determinant],
    [], [don't use UMFPACK, disable some sparse matrix functionality])
  if test -n "$UMFPACK_LIBS"; then
    UMFPACK_LIBS="$UMFPACK_LIBS -lcblas"
  fi
  LIBS="$save_LIBS"
fi

## If using SuiteSparse libraries, check for suitesparseconfig library.

SUITESPARSE_CONFIG_LIBS=
if test x$octave_cv_lib_amd = xyes \
   || test x$octave_cv_lib_camd = xyes \
   || test x$octave_cv_lib_colamd = xyes \
   || test x$octave_cv_lib_ccolamd = xyes \
   || test x$octave_cv_lib_cholmod = xyes \
   || test x$octave_cv_lib_cxsparse = xyes \
   || test x$octave_cv_lib_umfpack = xyes; then
  ## SuiteSparse >= 4.0 needs additional link library for SuiteSparse_time
  save_CPPFLAGS="$CPPFLAGS"
  save_LIBS="$LIBS";
  CPPFLAGS="$UMFPACK_CPPFLAGS $AMD_CPPFLAGS $CPPFLAGS"
  LIBS="$UMFPACK_LIBS $AMD_LDFLAGS $AMD_LIBS $BLAS_LIBS $FLIBS $LIBS"
  xtra_libs=
  AC_CHECK_LIB([suitesparseconfig], [SuiteSparse_time],
    [SUITESPARSE_CONFIG_LIBS="-lsuitesparseconfig"],
    [AC_CHECK_LIB([rt], [clock_gettime],
      [AC_CHECK_LIB([suitesparseconfig], [SuiteSparse_time],
        [SUITESPARSE_CONFIG_LIBS="-lsuitesparseconfig -lrt"], [], [-lrt])])])
  LIBS="$save_LIBS"
  CPPFLAGS="$save_CPPFLAGS"
fi
AC_SUBST(SUITESPARSE_CONFIG_LIBS)

## Check for UMFPACK separately split complex matrix and RHS.
if test -n "$UMFPACK_LIBS"; then
  save_CPPFLAGS="$CPPFLAGS"
  save_LIBS="$LIBS";
  CPPFLAGS="$UMFPACK_CPPFLAGS $AMD_CPPFLAGS $CPPFLAGS"
  LIBS="$UMFPACK_LIBS $CHOLMOD_LDFLAGS $CHOLMOD_LIBS $AMD_LDFLAGS $AMD_LIBS $COLAMD_LDFLAGS $COLAMD_LIBS $LAPACK_LIBS $BLAS_LIBS $FLIBS $LIBS $xtra_libs"
  OCTAVE_UMFPACK_SEPARATE_SPLIT
  LIBS="$save_LIBS"
  CPPFLAGS="$save_CPPFLAGS"
fi

### Check for ARPACK library.

save_LIBS="$LIBS"
LIBS="$LAPACK_LIBS $BLAS_LIBS $FLIBS $LIBS"
OCTAVE_CHECK_LIB([arpack], ARPACK,
  [ARPACK not found.  The eigs function will be disabled.],
  [],
  [dseupd],
  [Fortran 77], [don't use the ARPACK library, disable eigs function],
  [warn_arpack=
   OCTAVE_CHECK_LIB_ARPACK_OK(
     [AC_DEFINE(HAVE_ARPACK, 1, [Define to 1 if ARPACK is available.])],
     [warn_arpack="ARPACK library found, but does not seem to work properly; disabling eigs function"])])
LIBS="$save_LIBS"

### Check for readline library.

OCTAVE_ENABLE_READLINE

### Check for existence of various libraries

## OS-specific test for dirent, opendir.
case $host_os in
  mingw*)
    if test $have_msvc = yes; then
      AC_CHECK_LIB([dirent], [opendir])
      LIBS="$LIBS -ladvapi32 -lgdi32 -lws2_32 -luser32 -lkernel32"
    else
      LIBS="$LIBS -lgdi32 -lws2_32 -luser32 -lkernel32"
    fi
    LIBS="$LIBS -lgdi32 -lws2_32 -luser32 -lkernel32"
  ;;
  msdosmsvc)
    AC_CHECK_LIB([dirent], [opendir])
    LIBS="$LIBS -ladvapi32 -lgdi32 -lws2_32 -luser32 -lkernel32"
  ;;
esac

## Find a termlib to use.
OCTAVE_CHECK_LIB_TERMLIB

### Checks for header files.

AC_HEADER_DIRENT
AC_HEADER_SYS_WAIT

## C headers

dnl Use multiple AC_CHECKs to avoid line continuations '\' in list
AC_CHECK_HEADERS([curses.h direct.h dlfcn.h floatingpoint.h fpu_control.h])
AC_CHECK_HEADERS([grp.h ieeefp.h inttypes.h locale.h memory.h ncurses.h])
AC_CHECK_HEADERS([poll.h pthread.h pwd.h sunmath.h sys/ioctl.h])
AC_CHECK_HEADERS([sys/param.h sys/poll.h sys/resource.h])
AC_CHECK_HEADERS([sys/select.h sys/stropts.h termcap.h])

## C++ headers

AC_LANG_PUSH(C++)

AC_CHECK_HEADERS([sstream])

AC_LANG_POP(C++)

## Find a termio header to include.

AC_CHECK_HEADERS([termios.h], have_termios_h=yes, have_termios_h=no)
AC_CHECK_HEADERS([termio.h], have_termio_h=yes, have_termio_h=no)
AC_CHECK_HEADERS([sgtty.h], have_sgtty_h=yes, have_sgtty_h=no)
AC_CHECK_HEADERS([fnmatch.h], have_fnmatch_h=yes, have_fnmatch_h=no)
AC_CHECK_HEADERS([conio.h], have_conio_h=yes, have_conio_h=no)

if test $have_termios_h != yes \
    && test $have_termio_h != yes \
    && test $have_sgtty_h != yes; then
  AC_MSG_WARN([I couldn't find termios.h, termio.h, or sgtty.h!])
fi

## For MSVC compilers, avoid #define of min/max from windows.h header
if test $have_msvc = yes; then
  AC_DEFINE(NOMINMAX, 1, [Define to 1 if you want to avoid min/max macro definition in Windows headers.])
fi

### Determine types and size of types.

AC_TYPE_INT64_T
AC_TYPE_MODE_T
AC_TYPE_OFF_T
AC_TYPE_PID_T
AC_TYPE_SIZE_T
AC_TYPE_SSIZE_T
AC_TYPE_UID_T
AC_TYPE_UINT64_T
AC_CHECK_TYPES([dev_t, ino_t])
AC_CHECK_TYPES([ptrdiff_t])

AC_CHECK_TYPES([long long int])
if test $ac_cv_type_long_long_int = yes; then
  AC_DEFINE(OCTAVE_HAVE_LONG_LONG_INT, 1,
    [Define to 1 if the system has the type 'long long int'.])
fi

AC_CHECK_TYPES([unsigned long long int])
if test $ac_cv_type_unsigned_long_long_int = yes; then
  AC_DEFINE(OCTAVE_HAVE_UNSIGNED_LONG_LONG_INT, 1,
    [Define to 1 if the system has the type 'unsigned long long int'.])
fi

## How big are ints and how are they oriented?
## These could probably be eliminated in favor of run-time checks.

AC_CHECK_SIZEOF([short])
AC_CHECK_SIZEOF([int])
AC_CHECK_SIZEOF([long])
AC_CHECK_SIZEOF([long long])
## Check for long double type (for 64-bit integers)
AC_CHECK_SIZEOF([long double])

### Check structures and existence of necessary members

AC_CHECK_MEMBERS([struct stat.st_blksize, struct stat.st_blocks,
                  struct stat.st_rdev])
AC_CHECK_MEMBERS([struct group.gr_passwd])

AC_STRUCT_TIMEZONE

## Check if C++ compiler allows overload of char, int8_t, and uint8_t.
AC_CACHE_CHECK([whether ${CXX-g++} allows overload of char, int8_t, and uint8_t],
  [octave_cv_overload_char_int8_t],
  [AC_LANG_PUSH(C++)
  AC_COMPILE_IFELSE([AC_LANG_SOURCE([[
    #include <stdint.h>
    void somefunc(char x) {};
    void somefunc(int8_t x) {};
    void somefunc(uint8_t x) {};
    ]])],
    octave_cv_overload_char_int8_t=yes,
    octave_cv_overload_char_int8_t=no)
  AC_LANG_POP(C++)
  ])
if test $octave_cv_overload_char_int8_t = yes; then
  AC_DEFINE(OCTAVE_HAVE_OVERLOAD_CHAR_INT8_TYPES, 1,
    [Define to 1 if C++ allows overload of char, int8_t, and uint8_t types.])
fi

### Check compiler characteristics.

## Check if C++ compiler can auto allocate variable sized arrays.
OCTAVE_CXX_DYNAMIC_AUTO_ARRAYS

## Check that C compiler and libraries support IEEE754 data format.
OCTAVE_IEEE754_DATA_FORMAT

## Are bit_and, bit_or, and bit_xor defined as templated operators?
OCTAVE_CXX_BITWISE_OP_TEMPLATES

## Can complex class set components independently?
OCTAVE_CXX_COMPLEX_SETTERS

## Are there functions to access real/imag parts of numbers via references?
OCTAVE_CXX_COMPLEX_REFERENCE_ACCESSORS

## Check if fast integer arithmetics based on bit tricks is available.
OCTAVE_FAST_INT_OPS

## Does the C compiler handle alloca and const correctly?
AC_FUNC_ALLOCA

## Does the C compiler support Automake subdir-objects option?
AM_PROG_CC_C_O

### gnulib initialization: part 2
### After all include and path modifications have taken place
### and at the same priority level as function checks.

gl_INIT

### Checks for functions and variables.

dnl These checks define/undefine HAVE_FUNCNAME in config.h.
dnl Code tests HAVE_FUNCNAME and either uses function or provides workaround.
dnl Use multiple AC_CHECKs to avoid line continuations '\' in list
AC_CHECK_FUNCS([ctermid dup2])
AC_CHECK_FUNCS([endgrent endpwent execvp expm1 expm1f fork])
AC_CHECK_FUNCS([getegid geteuid getgid getgrent getgrgid getgrnam])
AC_CHECK_FUNCS([getpgrp getpid getppid getpwent getpwuid getuid])
AC_CHECK_FUNCS([isascii kill])
AC_CHECK_FUNCS([lgamma lgammaf lgamma_r lgammaf_r])
AC_CHECK_FUNCS([log1p log1pf])
AC_CHECK_FUNCS([realpath resolvepath roundl])
AC_CHECK_FUNCS([select setgrent setpwent setsid siglongjmp strsignal])
AC_CHECK_FUNCS([tcgetattr tcsetattr tgammaf toascii])
AC_CHECK_FUNCS([umask waitpid])
AC_CHECK_FUNCS([_getch _kbhit])

dnl There are no workarounds in the code for missing these functions.
AC_CHECK_FUNCS([modf pow sqrt sqrtf], [],
               [AC_MSG_ERROR([Missing function required to build Octave])])

## exp2, round, tgamma function checks
AC_LANG_PUSH(C++)
AC_CHECK_DECLS([exp2, round, tgamma], [], [], [[#include <cmath>]])
AC_CHECK_FUNCS([exp2 round tgamma])
AH_VERBATIM([Z_FUNCS_AND_DECLS], [
#if defined (__cplusplus)
extern "C" {
#endif
#if HAVE_EXP2 && ! HAVE_DECL_EXP2
double exp2 (double);
#endif
#if HAVE_ROUND && ! HAVE_DECL_ROUND
double round (double);
#endif
#if HAVE_TGAMMA && ! HAVE_DECL_TGAMMA
double tgamma (double);
#endif
#if defined (__cplusplus)
}
#endif
])
AC_LANG_POP(C++)

## Look in <cmath> for the IEEE functions isnan, isinf, isfinite that we need.

OCTAVE_CHECK_FUNC_CMATH(isnan)
OCTAVE_CHECK_FUNC_CMATH(isinf)
OCTAVE_CHECK_FUNC_CMATH(isfinite)
OCTAVE_CHECK_FUNC_CMATH(signbit)

## Check for Inf and NaN functions

case $canonical_host_type in
  m68k-hp-hpux*)
    ## I am told that Inf and NaN don't work on m68k HP sytems.
  ;;
  *)
    AC_CHECK_FUNCS([finite isnan isinf signbit])
    AC_CHECK_FUNCS([_finite _isnan])
    AC_CHECK_DECLS([signbit], , , [#include <math.h>])
  ;;
esac

## Look in <complex> for C++ variants of math functions that we need.

OCTAVE_CHECK_FUNC_COMPLEX(acos)
OCTAVE_CHECK_FUNC_COMPLEX(acosh)
OCTAVE_CHECK_FUNC_COMPLEX(asin)
OCTAVE_CHECK_FUNC_COMPLEX(asinh)
OCTAVE_CHECK_FUNC_COMPLEX(atan)
OCTAVE_CHECK_FUNC_COMPLEX(atanh)

## Check for nonstandard, but common math functions, that we need.

dnl Use multiple AC_CHECKs to avoid line continuations '\' in list
AC_CHECK_FUNCS([acosh acoshf asinh asinhf atanh atanhf cbrt cbrtf])
AC_CHECK_FUNCS([erf erff erfc erfcf exp2f hypotf _hypotf log2 log2f])

## Check for math defines such as M_LN2 in math.h
AC_CACHE_CHECK([for MATH DEFINES in math.h],
  [octave_cv_header_math_defines],
  [AC_COMPILE_IFELSE([AC_LANG_PROGRAM([[
    #include <math.h>
    ]], [[
    double x = M_LN2;]])],
    octave_cv_header_math_defines=yes,
    octave_cv_header_math_defines=no)
  ])

if test $octave_cv_header_math_defines = no; then
  ## Check again and try defining _USE_MATH_DEFINES
  AC_CACHE_CHECK([whether _USE_MATH_DEFINES needs to be defined],
    [octave_cv_header__use_math_defines],
    [save_CPPFLAGS="$CPPFLAGS"
    CPPFLAGS="$CPPFLAGS -D_USE_MATH_DEFINES"
    AC_COMPILE_IFELSE([AC_LANG_PROGRAM([[
      #include <math.h>
      ]], [[
      double x = M_LN2;]])],
      octave_cv_header__use_math_defines=yes,
      octave_cv_header__use_math_defines=no)
    CPPFLAGS="$save_CPPFLAGS"
    ])
  if test $octave_cv_header__use_math_defines = yes; then
    octave_cv_header_math_defines=yes
    AC_DEFINE(_USE_MATH_DEFINES, 1,
      [Define to 1 if _USE_MATH_DEFINES is required to get math constants like M_LN2.])
    CPPFLAGS="$CPPFLAGS -D_USE_MATH_DEFINES"
  fi
fi

if test $octave_cv_header_math_defines = yes; then
  AC_DEFINE(HAVE_MATH_DEFINES, 1,
    [Define to 1 if defines such as M_PI are available in math.h])
else
  AC_MSG_ERROR([MATH DEFINES in math.h such as M_PI are required to build Octave])
fi

## Windows-specific tests for extra #defines
case $host_os in
  msdosmsvc | mingw*)
    AC_MSG_CHECKING([for required _WIN32_WINNT])
    AC_COMPILE_IFELSE([AC_LANG_PROGRAM([[
        #include <windows.h>
        #if _WIN32_WINNT < 0x0403
        #error "Wrong version"
        #endif
        ]], [])],
      [AC_MSG_RESULT([none])],
      [AC_DEFINE(_WIN32_WINNT, 0x0403,
        [Define to 0x0403 to access InitializeCriticalSectionAndSpinCount.])
       AC_MSG_RESULT([0x0403])])
  ;;
esac

## Windows-specific use of functions
case $host_os in
  msdosmsvc | mingw*)
    AC_CHECK_FUNCS([setvbuf], [],
                   [AC_MSG_ERROR([Missing function required to build Octave])])
  ;;
esac

## Cygwin kluge for getrusage.
AC_CHECK_FUNCS([getrusage])
case $host_os in
  cygwin*)
    AC_DEFINE(RUSAGE_TIMES_ONLY, 1,
      [Define to 1 if your struct rusage only has time information.])
  ;;
esac

## Check for CGDisplayBitsPerPixel function on Mac OSX systems with Carbon
if test $have_framework_carbon = yes; then
  OCTAVE_CARBON_CGDISPLAYBITSPERPIXEL
fi

AC_CHECK_FUNCS([getpwnam], [], [AC_CHECK_LIB([sun], [getpwnam])])

AC_FUNC_CLOSEDIR_VOID

## Check return type of matherr
AC_CACHE_CHECK([for struct exception in math.h],
  [octave_cv_func_matherr_type],
  [AC_COMPILE_IFELSE([AC_LANG_PROGRAM([[
      #include <math.h>
      ]], [[
      struct exception *x;
      x->type;
      x->name;
      ]])],
    octave_cv_func_matherr_type=yes,
    octave_cv_func_matherr_type=no)
  ])
if test $octave_cv_func_matherr_type = yes; then
  AC_DEFINE(EXCEPTION_IN_MATH, 1,
    [Define to 1 if math.h declares struct exception for matherr.])
fi

## Signal stuff.

AC_CHECK_DECLS([sys_siglist], [], [],
[[#include <signal.h>
/* NetBSD declares sys_siglist in unistd.h.  */
#if HAVE_UNISTD_H
# include <unistd.h>
#endif
]])

### Need to disable building documentation if either gnuplot or
### makeinfo are missing.  Skip this warning if building docs was
### disabled with a configure option.

if test $ENABLE_DOCS = yes; then
  if test $opengl_graphics = no || test -n "$warn_OSMesa"; then
    if test -n "$warn_gnuplot"; then
      ENABLE_DOCS=no
      warn_docs_graphics="building documentation disabled because no suitable graphics toolkit is available; make dist will fail"
        OCTAVE_CONFIGURE_WARNING([warn_docs_graphics])
    fi
  fi
  if test -n "$warn_makeinfo"; then
    ENABLE_DOCS=no
    warn_docs_makeinfo="building documentation disabled because makeinfo was not found; make dist will fail"
    OCTAVE_CONFIGURE_WARNING([warn_docs_makeinfo])
  fi
fi
if test $ENABLE_DOCS = yes; then
  AC_DEFINE(ENABLE_DOCS, 1,
    [Define to 1 to build Octave documentation files.])
fi
AM_CONDITIONAL([AMCOND_BUILD_DOCS], [test $ENABLE_DOCS = yes])

case "$GCC_VERSION" in
  *4*)
  ;;
  *)
    GCC_WSHADOW_OPTION=-Wshadow
  ;;
esac

### Maybe add -Wall, -W, and -Wshadow to compiler flags now that we're
### done feature testing.

GCC_EXTRA_FLAGS="-Wall -W $GCC_WSHADOW_OPTION -Wformat -Wpointer-arith -Wmissing-prototypes -Wstrict-prototypes -Wwrite-strings -Wcast-align -Wcast-qual"
GXX_EXTRA_FLAGS="-Wall -W $GCC_WSHADOW_OPTION -Wold-style-cast -Wformat -Wpointer-arith -Wwrite-strings -Wcast-align -Wcast-qual"

try_extra_warning_flags=yes

AC_ARG_ENABLE([extra-warning-flags],
  [AS_HELP_STRING([--disable-extra-warning-flags],
    [don't add -Wall, -W, -Wformat, -Wold-style-cast, and other warning options to CFLAGS and CXXFLAGS])],
  [if test "$enableval" = no; then
     try_extra_warning_flags=no
   fi],
  [])

if test $try_extra_warning_flags = yes; then
  for flag in $GCC_EXTRA_FLAGS; do
    OCTAVE_CC_FLAG([$flag], [
      WARN_CFLAGS="$WARN_CFLAGS $flag";
      AC_MSG_RESULT([adding $flag to WARN_CFLAGS])])
  done
  for flag in $GXX_EXTRA_FLAGS; do
    OCTAVE_CXX_FLAG([$flag], [
      WARN_CXXFLAGS="$WARN_CXXFLAGS $flag";
      AC_MSG_RESULT([adding $flag to WARN_CXXFLAGS])])
  done
fi

GCC_STRICT_FLAGS="-Wconversion"
GXX_STRICT_FLAGS="-Wconversion -Weffc++"

try_strict_warning_flags=no

AC_ARG_ENABLE([strict-warning-flags],
  [AS_HELP_STRING([--enable-strict-warning-flags],
    [add extra strict warning options to CFLAGS and CXXFLAGS])],
  [if test "$enableval" = yes; then
     try_strict_warning_flags=yes
   fi],
  [])

if test $try_strict_warning_flags = yes; then
  for flag in $GCC_STRICT_FLAGS; do
    OCTAVE_CC_FLAG([$flag], [
      WARN_CFLAGS="$WARN_CFLAGS $flag";
      AC_MSG_RESULT([adding $flag to WARN_CFLAGS])])
  done
  for flag in $GXX_STRICT_FLAGS; do
    OCTAVE_CXX_FLAG([$flag], [
      WARN_CXXFLAGS="$WARN_CXXFLAGS $flag";
      AC_MSG_RESULT([adding $flag to WARN_CXXFLAGS])])
  done
fi

GCC_ADDRESS_SANITIZER_FLAGS="-fsanitize=address -fno-omit-frame-pointer"
GXX_ADDRESS_SANITIZER_FLAGS="-fsanitize=address -fno-omit-frame-pointer"
LD_ADDRESS_SANITIZER_FLAGS="-fsanitize=address"

try_address_sanitizer_flags=no

AC_ARG_ENABLE([address-sanitizer-flags],
  [AS_HELP_STRING([--enable-address-sanitizer-flags],
    [add extra -fsanitize=address and -fno-omit-frame-pointer options to CFLAGS, CXXFLAGS, and LDFLAGS])],
  [if test "$enableval" = yes; then
     try_address_sanitizer_flags=yes
   fi],
  [])

if test $try_address_sanitizer_flags = yes; then
  ADDRESS_SANITIZER_OPTIONS="symbolize=1"
  AC_SUBST(ADDRESS_SANITIZER_OPTIONS)
fi

AM_CONDITIONAL([AMCOND_ADDRESS_SANITIZER_ENABLED],
  [test $try_address_sanitizer_flags = yes])

if test $try_address_sanitizer_flags = yes; then
  for flag in $GCC_ADDRESS_SANITIZER_FLAGS; do
    OCTAVE_CC_FLAG([$flag], [
      WARN_CFLAGS="$WARN_CFLAGS $flag";
      AC_MSG_RESULT([adding $flag to WARN_CFLAGS])])
  done
  for flag in $GXX_ADDRESS_SANITIZER_FLAGS; do
    OCTAVE_CXX_FLAG([$flag], [
      WARN_CXXFLAGS="$WARN_CXXFLAGS $flag";
      AC_MSG_RESULT([adding $flag to WARN_CXXFLAGS])])
  done
  dnl FIXME: do we really need an LD-specific test, or is this good enough?
  for flag in $LD_ADDRESS_SANITIZER_FLAGS; do
    OCTAVE_CC_FLAG([$flag], [
      WARN_LDFLAGS="$WARN_LDFLAGS $flag";
      AC_MSG_RESULT([adding $flag to WARN_LDFLAGS])])
  done
fi

AC_SUBST(WARN_CFLAGS)
AC_SUBST(WARN_CXXFLAGS)
AC_SUBST(WARN_LDFLAGS)

## Also check for the GCC-specific pragmas for controlling warnings.

AC_CACHE_CHECK([for @%:@pragma GCC diagnostic push/pop/ignore],
  [octave_cv_gcc_has_pragma_GCC_diagnostic],
  [AC_LANG_PUSH(C++)
   AC_TRY_COMPILE([], [
#pragma GCC diagnostic push
#pragma GCC diagnostic ignore "-Wold-style-cast"
  int three = (int) 3.1415926;
#pragma GCC diagnostic pop
    ],
    [octave_cv_gcc_has_pragma_GCC_diagnostic=yes],
    [octave_cv_gcc_has_pragma_GCC_diagnostic=no])
   AC_LANG_POP(C++)],
  ])

if test $octave_cv_gcc_has_pragma_GCC_diagnostic = yes; then
  AC_DEFINE(HAVE_PRAGMA_GCC_DIAGNOSTIC, 1,
   [define if GCC supports @%:@pragma GCC diagnostic ...])
fi

### Check for Java.

build_java=yes
AC_ARG_ENABLE([java],
  [AS_HELP_STRING([--disable-java],
    [disable Java interface])],
  [if test "$enableval" = no; then
     build_java=no
   fi],
  [])

AC_ARG_WITH([java-homedir],
  [AS_HELP_STRING([--with-java-homedir=DIR],
    [Java JDK directory in DIR])],
  [JAVA_HOMEDIR="$withval"])

AC_ARG_WITH([java-includedir],
  [AS_HELP_STRING([--with-java-includedir=DIR],
    [look for java include file <jni.h> in DIR])],
  [JAVA_CPPFLAGS="$withval"], [JAVA_CPPFLAGS=""])

AC_ARG_WITH([java-libdir],
  [AS_HELP_STRING([--with-java-libdir=DIR],
    [look for java library libjvm in DIR])],
  [JAVA_LDPATH="$withval"], [JAVA_LDPATH=""])

## Grab JAVA_HOME from environment variable if it exists
AC_ARG_VAR([JAVA_HOME], [path to Java JDK installation])
## But --with-java-homedir option overrides environment variable
if test -n "$JAVA_HOMEDIR"; then
  JAVA_HOME=$JAVA_HOMEDIR
fi
JAVA=
JAVAC=
JAR=
JAVA_LIBS=

## Fake loop so that "break" can be used to skip code blocks.
warn_java=""
while test $build_java = yes
do
  ## Unset build_java.  Variable is set only if all configuration tests pass.
  build_java=no

  ## Warn if JAVA_HOME is unset.  It is *strongly* advised to specify JAVA_HOME.
  if test -z "$JAVA_HOME"; then
    warn_java_home="JAVA_HOME environment variable not initialized.  Auto-detection will proceed but is unreliable."
    OCTAVE_CONFIGURE_WARNING([warn_java_home])
  fi

  ## Search for a viable Java executable.
  if test -z "$JAVA_HOME"; then
    JAVA_PATH="$PATH"
  else
    JAVA_PATH="${JAVA_HOME}$PATH_SEPARATOR${JAVA_HOME}/jre/bin$PATH_SEPARATOR${JAVA_HOME}/bin$PATH_SEPARATOR${JAVA_HOME}/../bin$PATH_SEPARATOR${PATH}"
  fi
  AC_PATH_PROG(JAVA, java, [], [$JAVA_PATH])

  if test -z "$JAVA"; then
    warn_java="No Java executable found.  Octave will not be able to call Java methods."
    break
  fi

  if test -z "$JAVA_HOME"; then
    ## Find JAVA_HOME for JRE by running java and querying properties.
    JAVA_TMP_HOME=`"$JAVA" -classpath ${srcdir}/build-aux OctJavaQry JAVA_HOME`
    ## Strip directory back to top-level installation dir (JAVA_HOME for JDK).
    JAVA_HOME=`echo $JAVA_TMP_HOME | $SED -e 's|[[/\\]]bin[[/\\]]\?$||' | $SED -e 's|[[/\\]]jre[[/\\]]\?$||'`
  fi

  case $build_os in
    mingw* | msdosmsvc)
      ## Under Win32 platform, we want JAVA_HOME to be in MSYS format, that is
      ## without colon and backslashes, as it is also used as path separator.
      ## Use quoted paths as Java may be installed in a path with whitespaces
      ## (e.g. C:\Program Files\Java\...).
      if test -n "$JAVA_HOME"; then
        JAVA_HOME=`cd "$JAVA_HOME" && pwd`
      fi
    ;;
  esac

  ## Amend search path for JAVAC and JAR.
  if test -z "$JAVA_HOME"; then
    JAVA_PATH="$PATH"
  else
    JAVA_PATH="${JAVA_HOME}$PATH_SEPARATOR${JAVA_HOME}/bin$PATH_SEPARATOR${JAVA_HOME}/../bin$PATH_SEPARATOR${PATH}"
  fi

  AC_PATH_PROG(JAVAC, javac, [], [$JAVA_PATH])
  AC_PATH_PROG(JAR, jar, [], [$JAVA_PATH])

  if test -z "$JAVAC" || test -z "$JAR"; then
    warn_java="No javac compiler or jar executable found.  Octave will not be able to call Java methods."
    break
  fi

  ## Check Java version is recent enough.
  AC_MSG_CHECKING([for Java version])
  java_version=[`"$JAVA" -version 2>&1 | $SED -n -e 's/^[^ ]* version[^0-9"]*"\([^"]*\)"/\1/p'`]
  AC_MSG_RESULT([$java_version])
  java_major=[`echo $java_version | $SED -e 's/^\([0-9][0-9]*\)\.\([0-9][0-9]*\)\..*$/\1/'`]
  java_minor=[`echo $java_version | $SED -e 's/^\([0-9][0-9]*\)\.\([0-9][0-9]*\)\..*$/\2/'`]
  if test $java_major -ge 1 && test $java_minor -ge 5; then
    :  # Version is ok.  Do nothing.
  else
    warn_java="Java version is too old (< 1.5).  Octave will not be able to call Java methods."
    break
  fi

  ## At this point Win32 systems have enough configuration data.
  ## We assume that all appropriate variables (e.g. INCLUDE and LIB) already
  ## contain the required paths to compile and link against JDK.
  case $host_os in
    msdosmsvc)
      build_java=yes
      JAVA_LIBS=-ladvapi32
      AC_DEFINE(HAVE_JAVA, 1,
        [Define to 1 if Java is available and is at least version 1.5])
      break
    ;;
    mingw* | cygwin*)
      build_java=yes
      JAVA_LIBS=-ladvapi32
      if test $have_msvc = no; then
        if test -n "$JAVA_CPPFLAGS"; then
          JAVA_CPPFLAGS="-I\"${JAVA_CPPFLAGS}\" -I\"${JAVA_CPPFLAGS}/win32\""
        else
          JAVA_CPPFLAGS="-I\"${JAVA_HOME}/include\" -I\"${JAVA_HOME}/include/win32\""
        fi
        LDFLAGS="$LDFLAGS -Wl,--export-all-symbols"
      fi
      AC_DEFINE(HAVE_JAVA, 1,
        [Define to 1 if Java is available and is at least version 1.5])
      break
    ;;
  esac

  ## Determine which library filename to search for.
  case $host_os in
    darwin*)
      jvmlib=libjvm.dylib
    ;;
    *)
      jvmlib=libjvm.so
    ;;
  esac

  AC_MSG_CHECKING([for $jvmlib])

  if test -z "$JAVA_LDPATH"; then
    ## Run Java to try and determine library path to libjvm.so.
    JAVA_TMP_LDPATH=`$JAVA -classpath ${srcdir}/build-aux OctJavaQry JAVA_LDPATH`
    JAVA_TMP_LDPATH=`echo $JAVA_TMP_LDPATH | $SED -e "s/${PATH_SEPARATOR}/ /g"`
    for dir in $JAVA_TMP_LDPATH; do
      if test -f "$dir/$jvmlib"; then
        JAVA_LDPATH=$dir
        break
      fi
    done
  fi

  if test -z "$JAVA_LDPATH"; then
    ## Nothing found.  Try Java again using bootpath argument.
    JAVA_TMP_LDPATH=`$JAVA -classpath ${srcdir}/build-aux OctJavaQry JAVA_BOOTPATH`
    JAVA_TMP_LDPATH="${JAVA_TMP_LDPATH} ${JAVA_TMP_LDPATH}/client ${JAVA_TMP_LDPATH}/server"
    for dir in $JAVA_TMP_LDPATH; do
      if test -f "$dir/$jvmlib"; then
        JAVA_LDPATH=$dir
        break
      fi
    done
  fi

  if test -z "$JAVA_LDPATH"; then
    ## Java failed to find it's own library path.  Guess wildly.
    JAVA_TMP_LDPATH=`ls -d $JAVA_HOME/jre/lib/*/client`
    JAVA_TMP_LDPATH="${JAVA_TMP_LDPATH} `ls -d $JAVA_HOME/jre/lib/*/server`"
    ## Add some paths that might work on Macs.
    JAVA_TMP_LDPATH="${JAVA_TMP_LDPATH} ${JAVA_HOME}/../Libraries ${JAVA_HOME}/Libraries"
    ## Add some paths that might work on MinGW
    JAVA_TMP_LDPATH="${JAVA_TMP_LDPATH} ${JAVA_HOME}/bin/client ${JAVA_HOME}/bin/server"
    for dir in $JAVA_TMP_LDPATH; do
      if test -f "$dir/$jvmlib"; then
        JAVA_LDPATH=$dir
        break
      fi
    done
  fi

  ## Verify value passed in option --with-java-libdir
  if test -n "$JAVA_LDPATH"; then
    if test -f "${JAVA_LDPATH}/$jvmlib"; then
      :  # libjvm found
    else
      JAVA_LDPATH=""
    fi
  fi

  if test -z "$JAVA_LDPATH"; then
    AC_MSG_RESULT([not found])
    warn_java="Library $jvmlib not found.  Octave will not be able to call Java methods."
    break
  else
    AC_MSG_RESULT([$JAVA_LDPATH])
  fi

  AC_MSG_CHECKING([for include file <jni.h>])

  ## Java and JVM found.  Set up flags.
  case $host_os in
    darwin*)
      ## Sneak the -framework flag into mkoctfile via LDFLAGS
      LDFLAGS="$LDFLAGS -framework JavaVM"
      ## According to: http://developer.apple.com/unix/crossplatform.html
      ## one must explicitly set the include path.
      ## Unfortunately, the include path keeps moving around.
      if test -n "$JAVA_CPPFLAGS"; then
        JAVA_CPPFLAGS="-I${JAVA_CPPFLAGS}"
      else
        JAVA_CPPFLAGS="-I${JAVA_HOME}/include -I/System/Library/Frameworks/JavaVM.framework/Home/include -I/System/Library/Frameworks/JavaVM.framework/Versions/CurrentJDK/Headers -I/System/Library/Frameworks/JavaVM.framework/Versions/Current/Headers"
      fi
      JAVA_LIBS="-framework JavaVM"
    ;;
    *)
      if test -n "$JAVA_CPPFLAGS"; then
        JAVA_CPPFLAGS="-I${JAVA_CPPFLAGS} -I${JAVA_CPPFLAGS}/linux"
      else
        JAVA_CPPFLAGS="-I${JAVA_HOME}/include -I${JAVA_HOME}/include/linux"
      fi
    ;;
  esac

  ## Verify jni.h include file exists.
  JNI_PATH=`echo $JAVA_CPPFLAGS | $SED -e 's/-I//g'`
  have_jni=no
  for dir in $JNI_PATH; do
    if test -f "${dir}/jni.h"; then have_jni=yes; break; fi
  done
  if test $have_jni = yes; then
    AC_MSG_RESULT([$dir])
  else
    AC_MSG_RESULT([not found])
    warn_java="Include file <jni.h> not found.  Octave will not be able to call Java methods."
    break
  fi

  ## Passed all configuration tests.  A workable Java installation was found.
  build_java=yes
  AC_DEFINE(HAVE_JAVA, 1,
    [Define to 1 if Java is available and is at least version 1.5])
  break
done
if test -n "$warn_java"; then
  OCTAVE_CONFIGURE_WARNING([warn_java])
fi

AM_CONDITIONAL([AMCOND_HAVE_JAVA], [test $build_java = yes])
AC_SUBST(JAVA)
AC_SUBST(JAVAC)
AC_SUBST(JAR)
AC_SUBST(JAVA_CPPFLAGS)
AC_SUBST(JAVA_LIBS)
AC_DEFINE_UNQUOTED([JAVA_HOME], ["$JAVA_HOME"], [Java home (top-level installation dir)])
AC_DEFINE_UNQUOTED([JAVA_LDPATH], ["$JAVA_LDPATH"], [Java library path (libjvm)])

## Collections of flags.  These are here instead of just in the
## Makefile.am file because we substitute some of them into other
## source files like mkoctfile.

## Order matters, at least on some systems (Cygwin, for example).

FFTW_XCPPFLAGS="$FFTW3_CPPFLAGS $FFTW3F_CPPFLAGS"

FFTW_XLDFLAGS="$FFTW3_LDFLAGS $FFTW3F_LDFLAGS"

FFTW_XLIBS="$FFTW3_LIBS $FFTW3F_LIBS"

SPARSE_XCPPFLAGS="$CHOLMOD_CPPFLAGS $UMFPACK_CPPFLAGS $AMD_CPPFLAGS $CAMD_CPPFLAGS $COLAMD_CPPFLAGS $CCOLAMD_CPPFLAGS $CXSPARSE_CPPFLAGS"

SPARSE_XLDFLAGS="$CHOLMOD_LDFLAGS $UMFPACK_LDFLAGS $AMD_LDFLAGS $CAMD_LDFLAGS $COLAMD_LDFLAGS  $CCOLAMD_LDFLAGS $CXSPARSE_LDFLAGS"

SPARSE_XLIBS="$CHOLMOD_LIBS $UMFPACK_LIBS $AMD_LIBS $CAMD_LIBS $COLAMD_LIBS $CCOLAMD_LIBS $CXSPARSE_LIBS $SUITESPARSE_CONFIG_LIBS"

AC_SUBST(FFTW_XCPPFLAGS)
AC_SUBST(FFTW_XLDFLAGS)
AC_SUBST(FFTW_XLIBS)

AC_SUBST(SPARSE_XCPPFLAGS)
AC_SUBST(SPARSE_XLDFLAGS)
AC_SUBST(SPARSE_XLIBS)

GNULIB_LINK_DEPS="$COPYSIGNF_LIBM $COPYSIGN_LIBM $FLOORF_LIBM $FLOOR_LIBM $GETHOSTNAME_LIB $LIBSOCKET $LIB_NANOSLEEP $LIB_SELECT $LTLIBINTL $ROUNDF_LIBM $ROUND_LIBM $TRUNCF_LIBM $TRUNC_LIBM"

AC_SUBST(GNULIB_LINK_DEPS)

LIBOCTAVE_LINK_DEPS="$GNULIB_LINK_DEPS $CURL_LIBS $SPARSE_XLIBS $ARPACK_LIBS $QRUPDATE_LIBS $FFTW_XLIBS $LAPACK_LIBS $BLAS_LIBS $READLINE_LIBS $TERM_LIBS $LIBGLOB $PCRE_LIBS $DL_LIBS $PTHREAD_LIBS $FLIBS $LIBS"

LIBOCTAVE_LINK_OPTS="$CURL_LDFLAGS $SPARSE_XLDFLAGS $ARPACK_LDFLAGS $QRUPDATE_LDFLAGS $FFTW_XLDFLAGS"

AC_SUBST(LIBOCTAVE_LINK_DEPS)
AC_SUBST(LIBOCTAVE_LINK_OPTS)

if test $ENABLE_DYNAMIC_LINKING = yes; then
  LIBOCTINTERP_LINK_DEPS=""
else
  LIBOCTINTERP_LINK_DEPS="$DLDFCN_LIBS"
fi

LIBOCTINTERP_LINK_DEPS="$LIBOCTINTERP_LINK_DEPS $FT2_LIBS $HDF5_LIBS $MAGICK_LIBS $Z_LIBS $FFTW_XLIBS $OPENGL_LIBS $FONTCONFIG_LIBS $FREETYPE_LIBS $X11_LIBS $CARBON_LIBS $GL2PS_LIBS $LLVM_LIBS $JAVA_LIBS $LAPACK_LIBS"

LIBOCTINTERP_LINK_OPTS="$FT2_LDFLAGS $HDF5_LDFLAGS $MAGICK_LDFLAGS $Z_LDFLAGS $FFTW_XLDFLAGS $LLVM_LDFLAGS"

OCTAVE_LINK_DEPS=""
OCTAVE_LINK_OPTS=""

OCT_LINK_DEPS=""
OCT_LINK_OPTS="$LDFLAGS"

if test $link_all_deps = yes || test -n "$QT_LDFLAGS"; then
  LIBOCTINTERP_LINK_DEPS="$LIBOCTINTERP_LINK_DEPS $LIBOCTAVE_LINK_DEPS"
  LIBOCTINTERP_LINK_OPTS="$LIBOCTINTERP_LINK_OPTS $LIBOCTAVE_LINK_OPTS"

  OCTAVE_LINK_DEPS="$LIBOCTINTERP_LINK_DEPS"
  OCTAVE_LINK_OPTS="$LIBOCTINTERP_LINK_OPTS"

  OCT_LINK_DEPS="$OCT_LINK_DEPS $LIBOCTINTERP_LINK_DEPS"
  OCT_LINK_OPTS="$OCT_LINK_OPTS $LIBOCTINTERP_LINK_OPTS"
fi

AC_SUBST(LIBOCTINTERP_LINK_DEPS)
AC_SUBST(LIBOCTINTERP_LINK_OPTS)

AC_SUBST(OCTAVE_LINK_DEPS)
AC_SUBST(OCTAVE_LINK_OPTS)

AC_SUBST(OCT_LINK_DEPS)
AC_SUBST(OCT_LINK_OPTS)

LIBOCTGUI_LINK_DEPS=""
LIBOCTGUI_LINK_OPTS=""

OCTAVE_GUI_LINK_DEPS=""
OCTAVE_GUI_LINK_OPTS=""

if test $build_qt_gui = yes; then
  if test $ENABLE_DYNAMIC_LINKING = yes; then
    LIBOCTGUI_LINK_DEPS=""
  else
    LIBOCTGUI_LINK_DEPS="$DLDFCN_LIBS"
  fi

  LIBOCTGUI_LINK_DEPS="$LIBOCTGUI_LINK_DEPS $QT_LIBS $OPENGL_LIBS"
  LIBOCTGUI_LINK_OPTS="$QT_LDFLAGS"

  if test $link_all_deps = yes || test -n "$QT_LDFLAGS"; then
    LIBOCTGUI_LINK_DEPS="$LIBOCTGUI_LINK_DEPS $LIBOCTINTERP_LINK_DEPS"
    LIBOCTGUI_LINK_OPTS="$LIBOCTGUI_LINK_OPTS $LIBOCTINTERP_LINK_OPTS"

    OCTAVE_GUI_LINK_DEPS="$OCTAVE_GUI_LINK_DEPS $LIBOCTGUI_LINK_DEPS"
    OCTAVE_GUI_LINK_OPTS="$OCTAVE_GUI_LINK_OPTS $LIBOCTGUI_LINK_OPTS"
  fi
fi

AC_SUBST(LIBOCTGUI_LINK_DEPS)
AC_SUBST(LIBOCTGUI_LINK_OPTS)

AC_SUBST(OCTAVE_GUI_LINK_DEPS)
AC_SUBST(OCTAVE_GUI_LINK_OPTS)

### Do we want to create cross-mkoctfile etc ?

cross_tools=no
AC_ARG_ENABLE([cross-tools],
  [AS_HELP_STRING([--enable-cross-tools],
    [build cross tools (mkoctfile, octave-config) if cross compiling])],
  [if test "$enableval" = yes; then cross_tools=yes; fi])

if test "$cross_tools" = yes; then
  if test "$cross_compiling" = no; then
    AC_MSG_WARN([ignoring --enable-cross-tools when not cross compiling])
    cross_tools=no
  fi
fi
AM_CONDITIONAL([AMCOND_CROSS_TOOLS], [test $cross_tools = yes])

### Decide whether or not to install build logs with Octave.

install_build_logs=no
AC_ARG_ENABLE([install-build-logs],
  [AS_HELP_STRING([--enable-install-build-logs],
    [install build logs (i.e. config.log) with Octave])],
  [if test "$enableval" = yes; then install_build_logs=yes; fi])
AM_CONDITIONAL([AMCOND_INSTALL_BUILD_LOGS], [test $install_build_logs = yes])

CFLAGS="$original_octave_configure_CFLAGS"
CXXFLAGS="$original_octave_configure_CXXFLAGS"

AH_BOTTOM([#include "oct-conf-post.h"])

### Make all AC_DEFINES available to testif feature of test.m function.
### This must reside at the bottom of configure.ac after all AC_DEFINES
### have been made.

AC_OUTPUT_MAKE_DEFS

AC_CONFIG_COMMANDS_PRE([
  ## Fully expand all directory variables.  These are normally left
  ## unexpanded (as explained and recommended by the autoconf manual).
  ## But we store coniguration info in files and expect whatever
  ## is set at configure time stay the same when Make is executed.
  ## Doing things like
  ##
  ##   configure --prefix=/some/where
  ##   make --prefix="/some/where/else
  ##
  ## won't work properly and is not allowed when building Octave.

  eval prefix="\"$prefix\""
  eval exec_prefix="\"$exec_prefix\""
  eval bindir="\"$bindir\""
  eval sbindir="\"$sbindir\""
  eval libexecdir="\"$libexecdir\""
  eval datarootdir="\"$datarootdir\""
  eval datadir="\"$datadir\""
  eval sysconfdir="\"$sysconfdir\""
  eval sharedstatedir="\"$sharedstatedir\""
  eval localstatedir="\"$localstatedir\""
  eval runstatedir="\"$runstatedir\""
  eval includedir="\"$includedir\""
  eval oldincludedir="\"$oldincludedir\""
  eval docdir="\"$docdir\""
  eval infodir="\"$infodir\""
  eval htmldir="\"$htmldir\""
  eval dvidir="\"$dvidir\""
  eval pdfdir="\"$pdfdir\""
  eval psdir="\"$psdir\""
  eval libdir="\"$libdir\""
  eval localedir="\"$localedir\""
  eval mandir="\"$mandir\""

  version="$OCTAVE_VERSION"
  api_version="$OCTAVE_API_VERSION"

  eval octlibdir="\"$octlibdir\""
  eval archlibdir="\"$archlibdir\""
  eval localarchlibdir="\"$localarchlibdir\""
  eval localapiarchlibdir="\"$localapiarchlibdir\""
  eval localverarchlibdir="\"$localverarchlibdir\""
  eval octfiledir="\"$octfiledir\""
  eval localoctfiledir="\"$localoctfiledir\""
  eval localapioctfiledir="\"$localapioctfiledir\""
  eval localveroctfiledir="\"$localveroctfiledir\""
  eval octincludedir="\"$octincludedir\""
  eval fcnfiledir="\"$fcnfiledir\""
  eval localfcnfiledir="\"$localfcnfiledir\""
  eval localapifcnfiledir="\"$localapifcnfiledir\""
  eval localverfcnfiledir="\"$localverfcnfiledir\""
  eval octetcdir="\"$octetcdir\""
  eval octlocaledir="\"$octlocaledir\""
  eval doc_cache_file="\"$doc_cache_file\""
  eval octtestsdir="\"$octtestsdir\""
  eval texi_macros_file="\"$texi_macros_file\""
  eval imagedir="\"$imagedir\""
  eval octdatadir="\"$octdatadir\""
  eval startupfiledir="\"$startupfiledir\""
  eval localstartupfiledir="\"$localstartupfiledir\""
  eval man1dir="\"$man1dir\""
  eval man1ext="\"$man1ext\""
  eval infofile="\"$infofile\""

  ## Also expand MKOCTFILE_DL_LDFLAGS, because it may depend on the values
  ## of variables expanded above.

  eval MKOCTFILE_DL_LDFLAGS="\"$MKOCTFILE_DL_LDFLAGS\""
])

### Do the substitutions in Makefiles and other scripts that
### hold configuration info.

AUTOCONF_SUBST_VARS="`echo $ac_subst_vars`"

AC_SUBST(AUTOCONF_SUBST_VARS)
AC_SUBST(ac_config_files)
AC_SUBST(ac_config_headers)

AC_CONFIG_FILES([
  Makefile
  build-aux/check-subst-vars.sh:build-aux/check-subst-vars.in.sh
  doc/doxyhtml/Doxyfile
  libgnu/Makefile])

dnl We use a .in.h file for oct-conf-post.h simply to copy it to
dnl the build tree and so that we don't have to add the -I${top_srcdir}
dnl to any CPPFLAGS variables.

AC_CONFIG_FILES([oct-conf-post.h-tmp:oct-conf-post.in.h])
AC_CONFIG_COMMANDS([oct-conf-post.h],
  [$SHELL $srcdir/build-aux/move-if-change oct-conf-post.h-tmp oct-conf-post.h])

OCTAVE_CONFIG_MOVE_IF_CHANGE_FILES([
  build-aux/mk-default-qt-settings.sh
  build-aux/mk-f77-def.sh
  build-aux/mk-mxarray-h.sh
  build-aux/mk-version-h.sh
  build-aux/subst-config-vals.sh
  build-aux/subst-cross-config-vals.sh
  build-aux/subst-default-vals.sh
  build-aux/subst-f77-isnan-macro.sh
  build-aux/subst-script-vals.sh])

AC_OUTPUT

### Print a summary so that important information isn't missed.

AC_MSG_NOTICE([

Octave is now configured for $canonical_host_type

  Source directory:              $srcdir
  Installation prefix:           $prefix
  C compiler:                    $CC $XTRA_CFLAGS $WARN_CFLAGS $CFLAGS
  C++ compiler:                  $CXX $XTRA_CXXFLAGS $WARN_CXXFLAGS $CXXFLAGS
  Fortran compiler:              $F77 $FFLAGS
  Fortran libraries:             $FLIBS
  Lex libraries:                 $LEXLIB
  LIBS:                          $LIBS
  Extra LDFLAGS:                 $WARN_LDFLAGS

  AMD CPPFLAGS:                  $AMD_CPPFLAGS
  AMD LDFLAGS:                   $AMD_LDFLAGS
  AMD libraries:                 $AMD_LIBS
  ARPACK CPPFLAGS:               $ARPACK_CPPFLAGS
  ARPACK LDFLAGS:                $ARPACK_LDFLAGS
  ARPACK libraries:              $ARPACK_LIBS
  BLAS libraries:                $BLAS_LIBS
  BZ2 CPPFLAGS:                  $BZ2_CPPFLAGS
  BZ2 LDFLAGS:                   $BZ2_LDFLAGS
  BZ2 libraries:                 $BZ2_LIBS
  CAMD CPPFLAGS:                 $CAMD_CPPFLAGS
  CAMD LDFLAGS:                  $CAMD_LDFLAGS
  CAMD libraries:                $CAMD_LIBS
  CARBON libraries:              $CARBON_LIBS
  CCOLAMD CPPFLAGS:              $CCOLAMD_CPPFLAGS
  CCOLAMD LDFLAGS:               $CCOLAMD_LDFLAGS
  CCOLAMD libraries:             $CCOLAMD_LIBS
  CHOLMOD CPPFLAGS:              $CHOLMOD_CPPFLAGS
  CHOLMOD LDFLAGS:               $CHOLMOD_LDFLAGS
  CHOLMOD libraries:             $CHOLMOD_LIBS
  COLAMD CPPFLAGS:               $COLAMD_CPPFLAGS
  COLAMD LDFLAGS:                $COLAMD_LDFLAGS
  COLAMD libraries:              $COLAMD_LIBS
  CURL CPPFLAGS:                 $CURL_CPPFLAGS
  CURL LDFLAGS:                  $CURL_LDFLAGS
  CURL libraries:                $CURL_LIBS
  CXSPARSE CPPFLAGS:             $CXSPARSE_CPPFLAGS
  CXSPARSE LDFLAGS:              $CXSPARSE_LDFLAGS
  CXSPARSE libraries:            $CXSPARSE_LIBS
  DL libraries:                  $DL_LIBS
  FFTW3 CPPFLAGS:                $FFTW3_CPPFLAGS
  FFTW3 LDFLAGS:                 $FFTW3_LDFLAGS
  FFTW3 libraries:               $FFTW3_LIBS
  FFTW3F CPPFLAGS:               $FFTW3F_CPPFLAGS
  FFTW3F LDFLAGS:                $FFTW3F_LDFLAGS
  FFTW3F libraries:              $FFTW3F_LIBS
  FLTK CPPFLAGS:                 $FLTK_CPPFLAGS
  FLTK LDFLAGS:                  $FLTK_LDFLAGS
  FLTK libraries:                $FLTK_LIBS
  fontconfig CPPFLAGS:           $FONTCONFIG_CPPFLAGS
  fontconfig libraries:          $FONTCONFIG_LIBS
  FreeType2 CPPFLAGS:            $FT2_CPPFLAGS
  FreeType2 libraries:           $FT2_LIBS
  GLPK CPPFLAGS:                 $GLPK_CPPFLAGS
  GLPK LDFLAGS:                  $GLPK_LDFLAGS
  GLPK libraries:                $GLPK_LIBS
  HDF5 CPPFLAGS:                 $HDF5_CPPFLAGS
  HDF5 LDFLAGS:                  $HDF5_LDFLAGS
  HDF5 libraries:                $HDF5_LIBS
  Java home:                     $JAVA_HOME
  Java JVM path:                 $JAVA_LDPATH
  Java CPPFLAGS:                 $JAVA_CPPFLAGS
  Java libraries:                $JAVA_LIBS
  LAPACK libraries:              $LAPACK_LIBS
  LLVM CPPFLAGS:                 $LLVM_CPPFLAGS
  LLVM LDFLAGS:                  $LLVM_LDFLAGS
  LLVM libraries:                $LLVM_LIBS
  Magick++ CPPFLAGS:             $MAGICK_CPPFLAGS
  Magick++ LDFLAGS:              $MAGICK_LDFLAGS
  Magick++ libraries:            $MAGICK_LIBS
  OPENGL libraries:              $OPENGL_LIBS
  OSMesa CPPFLAGS:               $OSMESA_CPPFLAGS
  OSMesa LDFLAGS:                $OSMESA_LDFLAGS
  OSMesa libraries:              $OSMESA_LIBS
  PCRE CPPFLAGS:                 $PCRE_CPPFLAGS
  PCRE libraries:                $PCRE_LIBS
  PortAudio CPPFLAGS:            $PORTAUDIO_CPPFLAGS
  PortAudio LDFLAGS:             $PORTAUDIO_LDFLAGS
  PortAudio libraries:           $PORTAUDIO_LIBS
  PTHREAD flags:                 $PTHREAD_CFLAGS
  PTHREAD libraries:             $PTHREAD_LIBS
  QHULL CPPFLAGS:                $QHULL_CPPFLAGS
  QHULL LDFLAGS:                 $QHULL_LDFLAGS
  QHULL libraries:               $QHULL_LIBS
  QRUPDATE CPPFLAGS:             $QRUPDATE_CPPFLAGS
  QRUPDATE LDFLAGS:              $QRUPDATE_LDFLAGS
  QRUPDATE libraries:            $QRUPDATE_LIBS
  Qt CPPFLAGS:                   $QT_CPPFLAGS
  Qt LDFLAGS:                    $QT_LDFLAGS
  Qt libraries:                  $QT_LIBS
  Qt moc:                        $MOC $MOCFLAGS
  Qt uic:                        $UIC $UICFLAGS
  Qt rcc:                        $RCC $RCCFLAGS
  Qt lrelease:                   $LRELEASE $LRELEASEFLAGS
  READLINE libraries:            $READLINE_LIBS
  Sndfile CPPFLAGS:              $SNDFILE_CPPFLAGS
  Sndfile LDFLAGS:               $SNDFILE_LDFLAGS
  Sndfile libraries:             $SNDFILE_LIBS
  SuiteSparse config libraries:  $SUITESPARSE_CONFIG_LIBS
  TERM libraries:                $TERM_LIBS
  UMFPACK CPPFLAGS:              $UMFPACK_CPPFLAGS
  UMFPACK LDFLAGS:               $UMFPACK_LDFLAGS
  UMFPACK libraries:             $UMFPACK_LIBS
  X11 include flags:             $X11_INCFLAGS
  X11 libraries:                 $X11_LIBS
  Z CPPFLAGS:                    $Z_CPPFLAGS
  Z LDFLAGS:                     $Z_LDFLAGS
  Z libraries:                   $Z_LIBS

  Default pager:                 $DEFAULT_PAGER
  gnuplot:                       $GNUPLOT

  Build Octave Qt GUI:                $build_qt_gui
  JIT compiler for loops:             $ENABLE_JIT
  Build Java interface:               $build_java
  Do internal array bounds checking:  $ENABLE_BOUNDS_CHECK
  Build static libraries:             $STATIC_LIBS
  Build shared libraries:             $SHARED_LIBS
  Dynamic Linking:                    $ENABLE_DYNAMIC_LINKING $DL_API_MSG
  Include support for GNU readline:   $USE_READLINE
  64-bit array dims and indexing:     $ENABLE_64
  OpenMP SMP multithreading:          $ENABLE_OPENMP
  Build cross tools:                  $cross_tools
  Build docs:                         $ENABLE_DOCS
  Truncate intermediate FP results:   $ENABLE_FLOAT_TRUNCATE
])

warn_msg_printed=false

OCTAVE_CONFIGURE_WARNING_SUMMARY

if test $ENABLE_DYNAMIC_LINKING = yes; then
  if test $SHARED_LIBS = no; then
    AC_MSG_WARN([])
    AC_MSG_WARN([You used --enable-dl but not --enable-shared.])
    AC_MSG_WARN([Are you sure that is what you want to do?])
    warn_msg_printed=true
  fi
fi

if test $ENABLE_64 = yes; then
  AC_MSG_WARN([])
  AC_MSG_WARN([You used the EXPERIMENTAL --enable-64 option.])
  AC_MSG_WARN([Are you sure that is what you want to do?])
  AC_MSG_WARN([])
  AC_MSG_WARN([Your Fortran compiler must have an option to generate])
  AC_MSG_WARN([code with 8 byte signed INTEGER values.  This option])
  AC_MSG_WARN([should be specified in the F77_INTEGER_8_FLAG variable])
  AC_MSG_WARN([Make.  This should work automatically for gfortran.  If])
  AC_MSG_WARN([you use another compiler, you will need to set this])
  AC_MSG_WARN([variable on the configure command line.  You must also])
  AC_MSG_WARN([compile the ARPACK, BLAS, LAPACK, QRUPDATE, and SuiteSparse])
  AC_MSG_WARN([libraries to use 8 byte signed integers for array indexing.])
  warn_msg_printed=true
fi

if test $opengl_graphics = no; then
  AC_MSG_WARN([])
  AC_MSG_WARN([I didn't find the libraries needed to compile Octave])
  AC_MSG_WARN([with support for OpenGL graphics.  Creating plots is])
  AC_MSG_WARN([still possible if you have gnuplot installed.])
  warn_msg_printed=true
fi

if test $ENABLE_ATOMIC_REFCOUNT = no; then
  AC_MSG_WARN([])
  AC_MSG_WARN([atomic reference counting disabled.])
  AC_MSG_WARN([This feature allows access to Octave data safely from])
  AC_MSG_WARN([another thread, and is required when using the GUI's Qt toolkit])
  AC_MSG_WARN([for plotting.])
fi

if $warn_msg_printed; then
  AC_MSG_NOTICE([])
  AC_MSG_NOTICE([NOTE: Libraries or auxiliary programs may be skipped if they are])
  AC_MSG_NOTICE([NOTE: not found OR if they are missing required features on your])
  AC_MSG_NOTICE([NOTE: system. ])
fi

### End of configure.<|MERGE_RESOLUTION|>--- conflicted
+++ resolved
@@ -19,23 +19,14 @@
 ### <http://www.gnu.org/licenses/>.
 
 AC_PREREQ([2.63])
-<<<<<<< HEAD
 AC_INIT([GNU Octave], [4.3.0+], [http://octave.org/bugs.html], [octave])
-=======
-AC_INIT([GNU Octave], [4.2.0], [http://octave.org/bugs.html], [octave])
->>>>>>> e2d9ea41
 
 dnl Note that the version number is duplicated here and in AC_INIT
 dnl because AC_INIT requires it to be static, not computed from
 dnl shell variables.
 OCTAVE_MAJOR_VERSION=4
-<<<<<<< HEAD
 OCTAVE_MINOR_VERSION=3
 OCTAVE_PATCH_VERSION=0+
-=======
-OCTAVE_MINOR_VERSION=2
-OCTAVE_PATCH_VERSION=0
->>>>>>> e2d9ea41
 
 dnl PACKAGE_VERSION is set by the AC_INIT VERSION arg
 OCTAVE_VERSION="$PACKAGE_VERSION"
