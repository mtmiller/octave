--- conflicted
+++ resolved
@@ -2222,24 +2222,6 @@
     && test $octave_cv_sundials_sunlinsol_dense = yes \
     && test $octave_cv_sundials_realtype_is_double = yes; then
   AC_DEFINE(HAVE_SUNDIALS, 1, [Define to 1 if SUNDIALS is available.])
-<<<<<<< HEAD
-else
-  warn_sundials_disabled="disabling SUNDIALS because something is missing, solvers odee15i and ode15s will be disabled"
-  OCTAVE_CONFIGURE_WARNING([warn_sundials_disabled])
-fi
-
-## Collections of flags.
-dnl These are here instead of just in the Makefile.am file because we
-dnl substitute some of them into other source files like mkoctfile.
-
-dnl Order matters, at least on some systems (Cygwin, for example).
-
-SUNDIALS_XCPPFLAGS="$SUNDIALS_IDA_CPPFLAGS $SUNDIALS_NVECSERIAL_CPPFLAGS $KLU_CPPFLAGS"
-
-SUNDIALS_XLDFLAGS="$SUNDIALS_IDA_LDFLAGS $SUNDIALS_NVECSERIAL_LDFLAGS $KLU_LDFLAGS"
-
-SUNDIALS_XLIBS="$SUNDIALS_IDA_LIBS $SUNDIALS_SUNLINSOLKLU_LIBS $SUNDIALS_NVECSERIAL_LIBS $KLU_LIBS"
-=======
 
   ## Collections of options needed to build with SUNDIALS and its dependencies.
   SUNDIALS_XCPPFLAGS="$SUNDIALS_IDA_CPPFLAGS $SUNDIALS_NVECSERIAL_CPPFLAGS $KLU_CPPFLAGS"
@@ -2255,8 +2237,9 @@
   SUNDIALS_XCPPFLAGS=
   SUNDIALS_XLDFLAGS=
   SUNDIALS_XLIBS=
-fi
->>>>>>> ce2d2489
+  warn_sundials_disabled="disabling SUNDIALS because something is missing, solvers odee15i and ode15s will be disabled"
+  OCTAVE_CONFIGURE_WARNING([warn_sundials_disabled])
+fi
 
 AC_SUBST(SUNDIALS_XCPPFLAGS)
 AC_SUBST(SUNDIALS_XLDFLAGS)
