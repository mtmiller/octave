<?xml version="1.0" encoding="utf-8"?>
<!DOCTYPE TS>
<TS version="2.0" language="de_DE">
<context>
    <name>ListDialog</name>
    <message>
        <location filename="../src/dialog.cc" line="+251"/>
        <source>Select All</source>
        <translation>Alles auswählen</translation>
    </message>
</context>
<context>
    <name>QObject</name>
    <message>
        <location filename="../src/workspace-model.cc" line="+75"/>
        <source>automatic</source>
        <translation>Automatisch</translation>
    </message>
    <message>
        <location line="+1"/>
        <source>function</source>
        <translation>Funktion</translation>
    </message>
    <message>
        <location line="+1"/>
        <source>global</source>
        <translation>Global</translation>
    </message>
    <message>
        <location line="+1"/>
        <source>hidden</source>
        <translation>Verborgen</translation>
    </message>
    <message>
        <location line="+1"/>
        <source>inherited</source>
        <translation>Ererbt</translation>
    </message>
    <message>
        <location line="+1"/>
        <source>persistent</source>
        <translation>Beständig</translation>
    </message>
    <message>
        <location filename="../qterminal/libqterminal/QTerminal.cc" line="+65"/>
        <source>foreground</source>
        <translation>Vordergrund</translation>
    </message>
    <message>
        <location line="+1"/>
        <source>background</source>
        <translation>Hintergrund</translation>
    </message>
    <message>
        <location line="+1"/>
        <source>selection</source>
        <translation>Auswahl</translation>
    </message>
    <message>
        <location line="+1"/>
        <source>cursor</source>
        <translation>Cursor</translation>
    </message>
    <message>
<<<<<<< HEAD
        <location filename="../src/main-window.cc" line="+1963"/>
=======
        <location filename="../src/main-window.cc" line="+1900"/>
>>>>>>> 546fa1e1
        <source>&lt;p&gt;&lt;strong&gt;A Note about Octave&apos;s New GUI&lt;/strong&gt;&lt;/p&gt;&lt;p&gt;One of the biggest new features for Octave 3.8 is a graphical user interface.  It is the one thing that users have requested most often over the last few years and now it is almost ready.  But because it is not quite as polished as we would like, we have decided to wait until the 4.0.x release series before making the GUI the default interface.&lt;/p&gt;&lt;p&gt;Given the length of time and the number of bug fixes and improvements since the last major release, we also decided against delaying the release of all these new improvements any longer just to perfect the GUI.  So please enjoy the 3.8 release of Octave and the preview of the new GUI.  We believe it is working reasonably well, but we also know that there are some obvious rough spots and many things that could be improved.&lt;/p&gt;&lt;p&gt;&lt;strong&gt;We Need Your Help&lt;/strong&gt;&lt;/p&gt;&lt;p&gt;There are many ways that you can help us fix the remaining problems, complete the GUI, and improve the overall user experience for both novices and experts alike (links will open an external browser):&lt;/p&gt;&lt;p&gt;&lt;ul&gt;&lt;li&gt;If you are a skilled software developer, you can help by contributing your time to help &lt;a href=&quot;http://octave.org/get-involved.html&quot;&gt;develop Octave&lt;/a&gt;.&lt;/li&gt;&lt;li&gt;If Octave does not work properly, you are encouraged to &lt;a href=&quot;http://octave.org/bugs.html&quot;&gt;report problems &lt;/a&gt; that you find.&lt;/li&gt;&lt;li&gt;Whether you are a user or developer, you can &lt;a href=&quot;http://octave.org/donate.html&quot;&gt;help to fund the project&lt;/a&gt;.  Octave development takes a lot of time and expertise.  Your contributions help to ensure that Octave will continue to improve.&lt;/li&gt;&lt;/ul&gt;&lt;/p&gt;&lt;p&gt;We hope you find Octave to be useful.  Please help us make it even better for the future!&lt;/p&gt;</source>
        <translation>&lt;p&gt;&lt;strong&gt;Einige Hinweise zur neuen Octave GUI&lt;/strong&gt;&lt;/p&gt;&lt;p&gt;Eine der größten Neuerungen von Octave 3.8 ist die grafische Benutzerschnittstelle (GUI).  Sie ist das, worum die Nutzer in den letzten Jahren am häufigsten gebeten haben, und nun ist sie fast fertig.  Aber weil noch der Feinschliff fehlt, haben wir beschlossen, mit der GUI als Standard-Benutzerschnittstelle auf die 4.0.x Veröffentlichungen zu warten.&lt;/p&gt;&lt;p&gt;In Anbetracht der vergangenen Zeit, der Anzahl der behobenen Fehler und den Verbesserungen seit der letzten Veröffentlichung haben wir uns dazu entschieden, die nächste Veröffentlichung nicht weiter zu verzögern, nur um die GUI zu perfektionieren.  Daher wünschen wir viel Spaß mit der Version 3.8 von Octave und der Vorschau auf die neue GUI.  Wir sind der Meinung, dass sie schon ziemlich gut funktioniert, obwohl uns bewusst ist, dass es noch einige Ecken und Kanten sowie viele Dinge zu verbessern gibt.&lt;/p&gt;&lt;p&gt;&lt;strong&gt;Deshalb brauchen wir Deine Mithilfe!&lt;/strong&gt;&lt;/p&gt;&lt;p&gt;Es gibt viele Möglichkeiten uns zu helfen die verbleibenden Probleme zu beheben, die GUI weiter zu entwickeln und die Benutzererfahrung für Neulinge und Experten gleichermaßen zu verbessern (Links öffnen im externen Browser):&lt;/p&gt;&lt;p&gt;&lt;ul&gt;&lt;li&gt;Falls Du ein geschickter Software-Entwickler bist, kannst du helfen, indem du dich an der &lt;a href=&quot;http://octave.org/get-involved.html&quot;&gt;Weiterentwicklung von Octave&lt;/a&gt; beteiligst.&lt;/li&gt;&lt;li&gt;Sollte Octave einmal nicht wie erwartet funktionieren, solltest Du das gefundene &lt;a href=&quot;http://octave.org/bugs.html&quot;&gt;Problem melden&lt;/a&gt;.&lt;/li&gt;&lt;li&gt;Egal, ob Du Anwender oder Entwickler bist, kannst du &lt;a href=&quot;http://octave.org/donate.html&quot;&gt;helfen, das Projekt zu finanzieren&lt;/a&gt;.  Die Weiterentwicklung von Octave braucht viel Zeit und Sachverstand.  Dein Beitrag hilft sicherzustellen, dass Octave weiter verbessert wird.&lt;/li&gt;&lt;/ul&gt;&lt;/p&gt;&lt;p&gt;Wir hoffen, dass du Octave nützlich findest.  Bitte hilf uns Octave zukünftig noch besser zu machen!&lt;/p&gt;</translation>
    </message>
</context>
<context>
    <name>QTerminal</name>
    <message>
        <location filename="../qterminal/libqterminal/QTerminal.h" line="+121"/>
        <source>Copy</source>
        <translation>Kopieren</translation>
    </message>
    <message>
        <location line="+4"/>
        <source>Paste</source>
        <translation>Einfügen</translation>
    </message>
    <message>
        <location line="+4"/>
        <source>Clear All</source>
        <translation>Alles löschen</translation>
    </message>
</context>
<context>
    <name>QWinTerminalImpl</name>
    <message>
        <location filename="../qterminal/libqterminal/win32/QWinTerminalImpl.cpp" line="+1539"/>
        <source>copied selection to clipboard</source>
        <translation>Auswahl in die Zwischenablage kopiert</translation>
    </message>
</context>
<context>
    <name>documentation_dock_widget</name>
    <message>
        <location filename="../src/documentation-dock-widget.cc" line="+34"/>
        <source>Documentation</source>
        <translation>Dokumentation</translation>
    </message>
    <message>
        <location line="+1"/>
        <source>See the documentation for help.</source>
        <translation>Siehe Dokumentation für Hilfe.</translation>
    </message>
</context>
<context>
    <name>file_editor</name>
    <message>
        <location filename="../src/m-editor/file-editor.cc" line="+346"/>
        <location line="+22"/>
        <location line="+18"/>
        <location line="+59"/>
        <location line="+28"/>
        <source>Octave Editor</source>
        <translation>Octave Editor</translation>
    </message>
    <message>
        <location line="-269"/>
        <source>Octave Files (*.m);;All Files (*)</source>
        <translation>Octave Dateien (*.m);;Alle Dateien (*)</translation>
    </message>
    <message>
        <location line="-40"/>
        <source>New Function</source>
        <translation>Neue Funktion</translation>
    </message>
    <message>
        <location line="+1"/>
        <source>New function name:
</source>
        <translation>Neuer Funktionsname:
</translation>
    </message>
    <message>
        <location line="+281"/>
        <source>File not saved! A file with the selected name
%1
is already open in the editor</source>
        <translation>Die Datei wurde nicht gespeichert! Eine Datei mit dem gewählten Namen
%1
ist im Editor bereits geöffnet</translation>
    </message>
    <message>
        <location line="+268"/>
        <source>&amp;%1 %2</source>
        <translation>&amp;%1 %2</translation>
    </message>
    <message>
        <location line="+207"/>
        <source>&amp;Save File</source>
        <translation>Datei &amp;speichern</translation>
    </message>
    <message>
        <location line="-3"/>
        <source>&amp;Open File...</source>
        <translation>Datei &amp;Öffnen...</translation>
    </message>
    <message>
        <location line="-3"/>
        <source>&amp;New Script</source>
        <translation type="unfinished"></translation>
    </message>
    <message>
        <location line="+9"/>
        <source>Save File &amp;As...</source>
        <translation>Datei speichern &amp;als...</translation>
    </message>
    <message>
        <location line="+3"/>
        <source>Print...</source>
        <translation>Drucken...</translation>
    </message>
    <message>
        <location line="+3"/>
        <source>&amp;Undo</source>
        <translation>&amp;Rückgängig</translation>
    </message>
    <message>
        <location line="+3"/>
        <source>&amp;Redo</source>
        <translation>&amp;Wiederholen</translation>
    </message>
    <message>
        <location line="+3"/>
        <source>&amp;Copy</source>
        <translation>&amp;Kopieren</translation>
    </message>
    <message>
        <location line="+4"/>
        <source>Cu&amp;t</source>
        <translation>&amp;Ausschneiden</translation>
    </message>
    <message>
        <location line="+5"/>
        <source>Paste</source>
        <translation>Einfügen</translation>
    </message>
    <message>
        <location line="+2"/>
        <source>&amp;Next Bookmark</source>
        <translation>&amp;Nächstes Lesezeichen</translation>
    </message>
    <message>
        <location line="+2"/>
        <source>Pre&amp;vious Bookmark</source>
        <translation>&amp;Voriges Lesezeichen</translation>
    </message>
    <message>
        <location line="+3"/>
        <source>Toggle &amp;Bookmark</source>
        <translation>&amp;Lesezeichen setzen</translation>
    </message>
    <message>
        <location line="+3"/>
        <source>&amp;Remove All Bookmarks</source>
        <translation>Alle Lesezeichen &amp;entfernen</translation>
    </message>
    <message>
        <location line="+4"/>
        <source>&amp;Next Breakpoint</source>
        <translation>&amp;Nächster Haltepunkt</translation>
    </message>
    <message>
        <location line="+3"/>
        <source>Pre&amp;vious Breakpoint</source>
        <translation>&amp;Vorheriger Haltepunkt</translation>
    </message>
    <message>
        <location line="+3"/>
        <source>Toggle &amp;Breakpoint</source>
        <translation>Haltepunkt &amp;umschalten</translation>
    </message>
    <message>
        <location line="+3"/>
        <source>&amp;Remove All Breakpoints</source>
        <translation>Alle Haltepunkte entfe&amp;rnen</translation>
    </message>
    <message>
        <location line="+3"/>
        <source>&amp;Comment</source>
        <translation>&amp;Kommentieren</translation>
    </message>
    <message>
        <location line="+2"/>
        <source>&amp;Uncomment</source>
        <translation>Kommentar &amp;entfernen</translation>
    </message>
    <message>
        <location line="+3"/>
        <source>&amp;Indent</source>
        <translation type="unfinished"></translation>
    </message>
    <message>
        <location line="+2"/>
        <source>&amp;Unindent</source>
        <translation type="unfinished"></translation>
    </message>
    <message>
        <location line="+3"/>
        <source>&amp;Find and Replace...</source>
        <translation>&amp;Suchen und Ersetzen...</translation>
    </message>
    <message>
        <location line="+3"/>
        <source>Save File and Run</source>
        <translation>Datei speichern und Ausführen</translation>
    </message>
    <message>
        <location line="+2"/>
        <source>Go &amp;to Line...</source>
        <translation>&amp;Gehe zu Zeile...</translation>
    </message>
    <message>
        <location line="+57"/>
        <source>&amp;Recent Editor Files</source>
        <translation>&amp;Zuletzt bearbeitete Dateien</translation>
    </message>
    <message>
        <location line="+11"/>
        <source>&amp;Edit Function</source>
        <translation>Funktion b&amp;earbeiten</translation>
    </message>
    <message>
        <location line="+10"/>
        <source>&amp;Close</source>
        <translation>S&amp;chließen</translation>
    </message>
    <message>
        <location line="+4"/>
        <source>Close All</source>
        <translation>Alle schließen</translation>
    </message>
    <message>
        <location line="+5"/>
        <source>Close Other Files</source>
        <translation>Andere Dokumente schließen</translation>
    </message>
    <message>
        <location line="+34"/>
        <source>&amp;Preferences...</source>
        <translation>&amp;Einstellungen...</translation>
    </message>
    <message>
        <location line="+4"/>
        <source>&amp;Styles Preferences...</source>
        <translation>&amp;Stil-Einstellungen...</translation>
    </message>
    <message>
        <location line="+16"/>
        <source>Run &amp;Selection</source>
        <translation>Markierten Quellcode au&amp;sführen</translation>
    </message>
    <message>
        <location line="+5"/>
        <source>&amp;Help</source>
        <translation>&amp;Hilfe</translation>
    </message>
    <message>
        <location line="+2"/>
        <source>&amp;Help on Keyword</source>
        <translation>&amp;Hilfe zum Schlüsselwort</translation>
    </message>
    <message>
        <location line="+3"/>
        <source>&amp;Documentation on Keyword</source>
        <translation>&amp;Dokumentation zum Schlüsselwort</translation>
    </message>
    <message>
        <location line="-790"/>
        <source>Could not open file
%1
for read: %2.</source>
        <translation>Die Datei
%1
konnte nicht zum Lesen geöffnet werden:
%2.</translation>
    </message>
    <message>
        <location line="+22"/>
        <source>File
%1
does not exist. Do you want to create it?</source>
        <translation>Die Datei
%1
existiert nicht. Soll sie erzeugt werden?</translation>
    </message>
    <message>
        <location line="+18"/>
        <source>Could not open file
%1
for write: %2.</source>
        <translation>Die Datei
%1
konnte nicht zum Schreiben geöffnet werden:
%2.</translation>
    </message>
    <message>
        <location line="+87"/>
        <source>The associated file editor tab has disappeared.</source>
        <translation>Der zugehörige Editor-Reiter ist nicht mehr vorhanden.</translation>
    </message>
    <message>
        <location line="+567"/>
        <source>&amp;File</source>
        <translation>&amp;Datei</translation>
    </message>
    <message>
        <location line="+7"/>
        <source>New &amp;Function...</source>
        <translation>Neue &amp;Funktion...</translation>
    </message>
    <message>
        <location line="+34"/>
        <source>&amp;Edit</source>
        <translation>&amp;Bearbeiten</translation>
    </message>
    <message>
        <location line="+33"/>
        <source>&amp;Debug</source>
        <translation>&amp;Debuggen</translation>
    </message>
    <message>
        <location line="+9"/>
        <source>&amp;Run</source>
        <translation>&amp;Ausführen</translation>
    </message>
</context>
<context>
    <name>file_editor_tab</name>
    <message>
        <location filename="../src/m-editor/file-editor-tab.cc" line="+824"/>
        <source>Goto line</source>
        <translation>Gehe zu Zeile</translation>
    </message>
    <message>
        <location line="+1"/>
        <source>Line number</source>
        <translation>Zeilennummer</translation>
    </message>
    <message>
        <location line="+108"/>
        <location line="+69"/>
        <source>&lt;unnamed&gt;</source>
        <translation>&lt;unbenannt&gt;</translation>
    </message>
    <message>
        <location line="-12"/>
        <source>Do you want to save or discard the changes?</source>
        <translation>Änderungen speichern oder verwerfen?</translation>
    </message>
    <message>
        <location line="+5"/>
        <source>Do you want to cancel closing, save or discard the changes?</source>
        <translation>Änderungen speichern, verwerfen oder Schließen abbrechen?</translation>
    </message>
    <message>
        <location line="+10"/>
        <location line="+123"/>
        <location line="+112"/>
        <location line="+69"/>
        <location line="+22"/>
        <source>Octave Editor</source>
        <translation>Octave Editor</translation>
    </message>
    <message>
        <location line="-325"/>
        <source>The file
%1
is about to be closed but has been modified.
%2</source>
        <translation>Die Datei
%1
soll geschlossen werden, wurde aber verändert.
%2</translation>
    </message>
    <message>
        <location line="+203"/>
        <source>Octave Files (*.m);;All Files (*)</source>
        <translation>Octave Dateien (*.m);;All Files (*)</translation>
    </message>
    <message>
        <location line="+116"/>
        <source>

Warning: The contents in the editor is modified!</source>
        <translation>Achtung: Der Inhalt des Editors wurde verändert!</translation>
    </message>
    <message>
        <location line="+7"/>
        <source>It seems that the file
%1
has been deleted or renamed. Do you want to save it now?%2</source>
        <translation>Die Datei
%1
wurde gelöscht oder umbenannt. Soll die Datei jetzt gespeichert werden?%2</translation>
    </message>
    <message>
        <location line="-203"/>
        <source>Could not open file %1 for write:
%2.</source>
        <translation>Die Datei %1  konnte nicht zum Schreiben geöffnet werden:
%2.</translation>
    </message>
    <message>
        <location line="-1032"/>
        <source>Line:</source>
        <translation>Zeile:</translation>
    </message>
    <message>
        <location line="+3"/>
        <source>Col:</source>
        <translation>Spalte:</translation>
    </message>
    <message>
        <location line="+1141"/>
        <source>&quot;%1&quot;
is not a valid identifier.

If you keep this file name, you will not be able to
call your script using its name as an Octave command.

Do you want to choose another name?</source>
        <translation type="unfinished"></translation>
    </message>
    <message>
        <location line="+69"/>
        <source>It seems that &apos;%1&apos; has been modified by another application. Do you want to reload it?</source>
        <translation>Die Datei %1 wurde von einer anderen Anwendung verändert. Soll der neue Inhalt geladen werden?</translation>
    </message>
</context>
<context>
    <name>files_dock_widget</name>
    <message>
        <location filename="../src/files-dock-widget.cc" line="+68"/>
        <source>File Browser</source>
        <translation>Dateibrowser</translation>
    </message>
    <message>
        <location line="+1"/>
        <source>Browse your files.</source>
        <translation>Dateien durchsuchen.</translation>
    </message>
    <message>
        <location line="+18"/>
        <source>Enter the path or filename</source>
        <translation>Pfad oder Dateinamen eingeben</translation>
    </message>
    <message>
        <location line="+11"/>
        <source>Move up one directory</source>
        <translation>Ordern darüber anwählen</translation>
    </message>
    <message>
        <location line="+17"/>
        <source>Actions on current directory</source>
        <translation>Aktionen mit aktuellem Verzeichnis</translation>
    </message>
    <message>
<<<<<<< HEAD
        <location line="+15"/>
        <source>Set Browser Directory...</source>
        <translation type="unfinished"></translation>
    </message>
    <message>
        <location line="+379"/>
        <source>Find Files ...</source>
        <translation>Dateien suchen ...</translation>
=======
        <location line="+373"/>
        <source>Find Files...</source>
        <translation>Dateien suchen...</translation>
>>>>>>> 546fa1e1
    </message>
    <message>
        <location line="+13"/>
        <source>New File</source>
        <translation>Neue Datei</translation>
    </message>
    <message>
        <location line="+3"/>
        <location line="+333"/>
        <source>New Directory</source>
        <translation>Neues Verzeichnis</translation>
    </message>
    <message>
        <location line="-656"/>
        <source>Double-click a file to open it</source>
        <translation>Doppelklick auf eine Datei um diese zu öffnen</translation>
    </message>
    <message>
<<<<<<< HEAD
        <location line="-100"/>
=======
        <location line="-79"/>
>>>>>>> 546fa1e1
        <source>Show Octave directory</source>
        <translation>Aktuelles Octave Verzeichnis anzeigen</translation>
    </message>
    <message>
        <location line="+2"/>
        <source>Go to current Octave directory</source>
        <translation>Zum aktuellen Octave Verezichnis gehen</translation>
    </message>
    <message>
        <location line="+5"/>
        <source>Set Octave directory</source>
        <translation>Octave Verzeichnis setzen</translation>
    </message>
    <message>
        <location line="+2"/>
        <source>Set Octave directroy to current browser directory</source>
        <translation>Setze Octave Verzeichnis zu aktuellem Browser Verzeichnis</translation>
    </message>
    <message>
        <location line="+7"/>
        <source>Show Home Directory</source>
        <translation>Wechsle zum Heimatverzeichnis</translation>
    </message>
    <message>
<<<<<<< HEAD
        <location line="+16"/>
=======
        <location line="+12"/>
        <source>Search Directory...</source>
        <translation>Verzeichnis suchen...</translation>
    </message>
    <message>
        <location line="+4"/>
>>>>>>> 546fa1e1
        <source>Find Files...</source>
        <translatorcomment>Dateien suchen...</translatorcomment>
        <translation>Dateien suchen...</translation>
    </message>
    <message>
        <location line="+4"/>
        <source>New File...</source>
        <translation>Neue Datei...</translation>
    </message>
    <message>
        <location line="+3"/>
        <source>New Directory...</source>
        <translation>Neues Verzeichnis...</translation>
    </message>
    <message>
        <location line="+297"/>
        <source>File size</source>
        <translation>Dateigröße</translation>
    </message>
    <message>
        <location line="+8"/>
        <source>File type</source>
        <translation>Dateityp</translation>
    </message>
    <message>
        <location line="+8"/>
        <source>Date modified</source>
        <translation>Änderungsdatum</translation>
    </message>
    <message>
        <location line="+8"/>
        <source>Show hidden</source>
        <translation>Verborgene Dateien anzeigen</translation>
    </message>
    <message>
        <location line="+24"/>
        <source>Open</source>
        <translation>Öffnen</translation>
    </message>
    <message>
        <location line="+3"/>
        <source>Open in Default Application</source>
        <translation>Mit Standardanwendung öffnen</translation>
    </message>
    <message>
        <location line="+3"/>
        <source>Copy Selection to Clipboard</source>
        <translation>Kopiere Auswahl in die Zwischenablage</translation>
    </message>
    <message>
        <location line="+5"/>
        <source>Run</source>
        <translation>Ausführen</translation>
    </message>
    <message>
        <location line="+3"/>
        <source>Load Data</source>
        <translation>Daten laden</translation>
    </message>
    <message>
        <location line="+6"/>
        <source>Set Current Directory</source>
        <translation>Aktuelles Verzeichnis setzen</translation>
    </message>
    <message>
        <location line="+8"/>
        <source>Rename</source>
        <translation>Umbenennen</translation>
    </message>
    <message>
        <location line="+1"/>
        <source>Delete</source>
        <translation>Löschen</translation>
    </message>
    <message>
        <location line="+108"/>
        <source>Rename file/directory</source>
        <translation>Datei/Verzeichnis umbenennen</translation>
    </message>
    <message>
        <location line="+1"/>
        <source>Rename file/directory:
</source>
        <translation>Datei/Verzeichnis umbenennen:</translation>
    </message>
    <message>
        <location line="+1"/>
        <source>
 to: </source>
        <translation>
zu: </translation>
    </message>
    <message>
        <location line="+25"/>
        <location line="+14"/>
        <source>Delete file/directory</source>
        <translation>Datei/Verzeichnis löschen</translation>
    </message>
    <message>
        <location line="-13"/>
        <source>Are you sure you want to delete
</source>
        <translation>Folgende/s Datei/Verzeichnis wirklich löschen
</translation>
    </message>
    <message>
        <location line="+14"/>
        <source>Can not delete a directory that is not empty</source>
        <translation>Verzeichnis ist nicht leer und kann daher nicht gelöscht werden</translation>
    </message>
    <message>
        <location line="+144"/>
        <source>Set directory of file browser</source>
        <translation>Setze aktuelles Browser Verzeichnis</translation>
    </message>
    <message>
        <location line="+29"/>
        <source>Create File</source>
        <translation>Neue Datei</translation>
    </message>
    <message>
        <location line="+1"/>
        <source>Create file in
</source>
        <comment>String ends with \n!</comment>
        <translation>Neue Datei in
</translation>
    </message>
    <message>
        <location line="+1"/>
        <source>New File.txt</source>
        <translation type="unfinished"></translation>
    </message>
    <message>
        <location line="+16"/>
        <source>Create Directory</source>
        <translation>Neues Verzeichnis</translation>
    </message>
    <message>
        <location line="+1"/>
        <source>Create folder in
</source>
        <comment>String ends with \n!</comment>
        <translation>Neues Verzeichnis in
</translation>
    </message>
</context>
<context>
    <name>final_page</name>
    <message>
        <location filename="../src/welcome-wizard.cc" line="+194"/>
        <source>Enjoy!</source>
        <translation>Viel Spaß!</translation>
    </message>
    <message>
        <location line="+4"/>
        <source>Previous</source>
        <translation>Zurück</translation>
    </message>
    <message>
        <location line="+1"/>
        <source>Finish</source>
        <translation>Beenden</translation>
    </message>
    <message>
        <location line="+1"/>
        <source>Cancel</source>
        <translation>Abbrechen</translation>
    </message>
    <message>
        <location line="+7"/>
        <source>&lt;html&gt;&lt;body&gt;
&lt;p&gt;We hope you find Octave to be a useful tool.&lt;/p&gt;
&lt;p&gt;If you encounter problems, there are a number of ways to get help, including commercial support options, a mailing list, a wiki, and other commnity-based support channels.
You can find more information about each of these by visiting &lt;a href=&quot;http://octave.org/support.html&quot;&gt;http://octave.org/support.html&lt;/a&gt; (opens in external browser).&lt;/p&gt;
&lt;/body&gt;&lt;/html&gt;</source>
        <translation>&lt;html&gt;&lt;body&gt;
&lt;p&gt;Wir hoffen, dass Du Octave nützlich findest.&lt;/p&gt;
&lt;p&gt;Wenn Du auf Probleme stoßen solltest, gibt es eine Reihe von Wegen um Hilfe zu bekommen. Neben der Option kommerziellen Support zu erhalten, gibt es noch eine Mailingliste, ein Wiki und andere Community Support Channels.
Mehr über jede Möglichkeit findest Du im Internet unter &lt;a href=&quot;http://octave.org/support.html&quot;&gt;http://octave.org/support.html&lt;/a&gt; (Wird im externen Browser geöffnet).&lt;/p&gt;
&lt;/body&gt;&lt;/html&gt;</translation>
    </message>
    <message>
        <location line="+21"/>
        <source>&lt;html&gt;&lt;head&gt;
&lt;style&gt;
a:link { text-decoration: underline; color: #0000ff; }
&lt;/style&gt;
&lt;head/&gt;&lt;body&gt;
&lt;p&gt;For more information about Octave:&lt;/p&gt;
&lt;ul&gt;
&lt;li&gt;Visit &lt;a href=&quot;http://octave.org&quot;&gt;http://octave.org&lt;/a&gt; (opens in external browser)&lt;/li&gt;
&lt;li&gt;Get the documentation online as &lt;a href=&quot;http://www.gnu.org/software/octave/doc/interpreter/index.html&quot;&gt;html&lt;/a&gt;- or &lt;a href=&quot;http://www.gnu.org/software/octave/octave.pdf&quot;&gt;pdf&lt;/span&gt;&lt;/a&gt;-document (opens in external browser)&lt;/li&gt;
&lt;li&gt;Open the documentation browser of the Octave GUI with the help menu&lt;/li&gt;
&lt;/ul&gt;
&lt;/body&gt;&lt;/html&gt;</source>
        <translation>&lt;html&gt;&lt;head&gt;
&lt;style&gt;
a:link { text-decoration: underline; color: #0000ff; }
&lt;/style&gt;
&lt;head/&gt;&lt;body&gt;
&lt;p&gt;Für weitere Informationen über Octave:&lt;/p&gt;
&lt;ul&gt;
&lt;li&gt;&lt;a href=&quot;http://octave.org&quot;&gt;http://octave.org&lt;/a&gt; (Öffnet im externen Browser)&lt;/li&gt;
&lt;li&gt;Online Dokumentation &lt;a href=&quot;http://www.gnu.org/software/octave/doc/interpreter/index.html&quot;&gt;html&lt;/a&gt;- oder &lt;a href=&quot;http://www.gnu.org/software/octave/octave.pdf&quot;&gt;PDF&lt;/span&gt;&lt;/a&gt;-Dokument (Öffnet im externen Browser)&lt;/li&gt;
&lt;li&gt;Benutze den Dokumentations-Browser von Octave GUI im Hilfe-Menü&lt;/li&gt;
&lt;/ul&gt;
&lt;/body&gt;&lt;/html&gt;</translation>
    </message>
</context>
<context>
    <name>find_dialog</name>
    <message>
        <location filename="../src/m-editor/find-dialog.cc" line="+74"/>
        <source>Find and Replace</source>
        <translation type="unfinished"></translation>
    </message>
    <message>
        <location line="+3"/>
        <source>Find &amp;what:</source>
        <translation>&amp;Suche:</translation>
    </message>
    <message>
        <location line="+3"/>
        <source>Re&amp;place with:</source>
        <translation>&amp;Ersetze durch:</translation>
    </message>
    <message>
        <location line="+4"/>
        <source>Match &amp;case</source>
        <translation>&amp;Groß-/Kleinschreibung beachten</translation>
    </message>
    <message>
        <location line="+1"/>
        <source>Search from &amp;start</source>
        <translation>Suche vom &amp;Beginn</translation>
    </message>
    <message>
        <location line="+1"/>
        <source>&amp;Wrap while searching</source>
        <translation>&amp;Umbruch beim Suchen</translation>
    </message>
    <message>
        <location line="+2"/>
        <source>&amp;Find Next</source>
        <translation>&amp;Nächsten suchen</translation>
    </message>
    <message>
        <location line="+1"/>
        <source>Find &amp;Previous</source>
        <translation>&amp;Vorherigen suchen</translation>
    </message>
    <message>
        <location line="+1"/>
        <source>&amp;Replace</source>
        <translation>&amp;Ersetze</translation>
    </message>
    <message>
        <location line="+1"/>
        <source>Replace &amp;All</source>
        <translation>Ersetze &amp;alle</translation>
    </message>
    <message>
        <location line="+2"/>
        <source>&amp;More...</source>
        <translation>&amp;Mehr...</translation>
    </message>
    <message>
        <location line="+13"/>
        <source>&amp;Whole words</source>
        <translation>&amp;Ganze Wörter</translation>
    </message>
    <message>
        <location line="+1"/>
        <source>Regular E&amp;xpressions</source>
        <translation>&amp;Reguläre Ausdrücke</translation>
    </message>
    <message>
        <location line="+1"/>
        <source>Search &amp;backward</source>
        <translation>Rück&amp;wärts suchen</translation>
    </message>
    <message>
        <location line="+1"/>
        <source>Search se&amp;lection</source>
        <translation>In Auswah&amp;l suchen</translation>
    </message>
    <message>
        <location line="+72"/>
        <source>Search from end</source>
        <translation>Vom Ende suchen</translation>
    </message>
    <message>
        <location line="+2"/>
        <source>Search from start</source>
        <translation>Suche vom Beginn</translation>
    </message>
    <message>
        <location line="+119"/>
        <source>Replace Result</source>
        <translation>Ergebins der Ersetzungen</translation>
    </message>
    <message>
        <location line="+1"/>
        <source>%1 items replaced</source>
        <translation>%1 Vorkommnisse ersetzt</translation>
    </message>
    <message>
        <location line="+12"/>
        <source>Find Result</source>
        <translation>Suchergebnis</translation>
    </message>
    <message>
        <location line="+1"/>
        <source>No more matches found</source>
        <translation>Keine weiteren Vorkommnisse gefunden</translation>
    </message>
</context>
<context>
    <name>find_files_dialog</name>
    <message>
        <location filename="../src/find-files-dialog.cc" line="+52"/>
        <source>Find Files</source>
        <translation>Suche Dateien</translation>
    </message>
    <message>
        <location line="+10"/>
        <source>Named:</source>
        <translation>Name:</translation>
    </message>
    <message>
        <location line="+8"/>
        <source>Start in:</source>
        <translation>Beginne in:</translation>
    </message>
    <message>
        <location line="+5"/>
        <source>Enter the start directory</source>
        <translation>Verzeichnis, in dem die Suche beginnt</translation>
    </message>
    <message>
        <location line="+3"/>
        <source>Browse...</source>
        <translation>Suche...</translation>
    </message>
    <message>
        <location line="+1"/>
        <source>Browse for start directory</source>
        <translation>Suche Startverzeichnis</translation>
    </message>
    <message>
        <location line="+7"/>
        <source>Search recursively through directories for matching files</source>
        <translation>Rekursive Dateisuche durch Unterverzeichnisse</translation>
    </message>
    <message>
        <location line="+6"/>
        <source>Include matching directories in search results</source>
        <translation>Auch Verzeichnisse berücksichtigen, die die Suchanfrage erfüllen</translation>
    </message>
    <message>
        <location line="+2"/>
        <source>Name case insensitive</source>
        <translation>Groß-/Kleinschreibung ignorieren</translation>
    </message>
    <message>
        <location line="+3"/>
        <source>Set matching name is case insensitive</source>
        <translation>Groß-/Kleinschreibung bei der Dateisuche ignorieren</translation>
    </message>
    <message>
        <location line="+2"/>
        <source>Contains text:</source>
        <translation>In Datei vorkommender Text:</translation>
    </message>
    <message>
        <location line="-35"/>
        <source>Enter the filename search expression</source>
        <translation type="unfinished"></translation>
    </message>
    <message>
        <location line="+18"/>
        <source>Search subdirectories</source>
        <translation type="unfinished"></translation>
    </message>
    <message>
        <location line="+6"/>
        <source>Include directory names</source>
        <translation type="unfinished"></translation>
    </message>
    <message>
        <location line="+12"/>
        <source>Enter the file content search expression</source>
        <translation type="unfinished"></translation>
    </message>
    <message>
        <location line="+5"/>
        <source>Text to match</source>
        <translation>Zu suchender Text</translation>
    </message>
    <message>
        <location line="+4"/>
        <source>Text case insensitive</source>
        <translation>Groß-/Kleinschreibung beachten</translation>
    </message>
    <message>
        <location line="+3"/>
        <source>Set text content is case insensitive</source>
        <translation>Groß-/Kleinschreibung beim Text beachten</translation>
    </message>
    <message>
        <location line="+11"/>
        <source>Search results</source>
        <translation>Suchergebnisse</translation>
    </message>
    <message>
        <location line="+17"/>
        <source>Idle.</source>
        <translation>Leerlauf.</translation>
    </message>
    <message>
        <location line="+2"/>
        <source>Find</source>
        <translation>Suche</translation>
    </message>
    <message>
        <location line="+1"/>
        <source>Start search for matching files</source>
        <translation>Beginne die Dateisuche</translation>
    </message>
    <message>
        <location line="+3"/>
        <source>Stop</source>
        <translation>Beenden</translation>
    </message>
    <message>
        <location line="+1"/>
        <source>Stop searching</source>
        <translation>Suche beenden</translation>
    </message>
    <message>
        <location line="+15"/>
        <source>File name/location</source>
        <translation>Dateiname und Verzeichnis</translation>
    </message>
    <message>
        <location line="+17"/>
        <source>File contents</source>
        <translation>Dateiinhalt</translation>
    </message>
    <message>
        <location line="+105"/>
        <source>Searching...</source>
        <translation>Suche...</translation>
    </message>
    <message>
        <location line="+23"/>
        <source>%1 match(es)</source>
        <translation type="unfinished"></translation>
    </message>
    <message>
        <location line="+9"/>
        <source>Set search directory</source>
        <translation>Suchverzeichnis setzen</translation>
    </message>
</context>
<context>
    <name>find_files_model</name>
    <message>
        <location filename="../src/find-files-model.cc" line="+82"/>
        <source>Filename</source>
        <translation>Dateiname</translation>
    </message>
    <message>
        <location line="+1"/>
        <source>Directory</source>
        <translation>Verzeichnis</translation>
    </message>
</context>
<context>
    <name>history_dock_widget</name>
    <message>
        <location filename="../src/history-dock-widget.cc" line="+43"/>
        <source>Browse and search the command history.</source>
        <translation>Durchsuchen der Befehlshistorie.</translation>
    </message>
    <message>
        <location line="+24"/>
        <source>Double-click a command to transfer it to the terminal.</source>
        <translation>Doppelklick auf ein Kommando um dieses in das Terminal zu übertragen.</translation>
    </message>
    <message>
        <location line="+9"/>
        <source>Enter text to filter the command history.</source>
        <translation>Texteingabe zur Filterung der Befehlshistorie.</translation>
    </message>
    <message>
        <location line="+4"/>
        <source>Command History</source>
        <translation>Befehlshistorie</translation>
    </message>
    <message>
        <location line="+21"/>
        <source>Copy</source>
        <translation>Kopieren</translation>
    </message>
    <message>
        <location line="+1"/>
        <source>Evaluate</source>
        <translation>Ausführen</translation>
    </message>
    <message>
        <location line="+2"/>
        <source>Create script</source>
        <translation>Skript erzeugen</translation>
    </message>
</context>
<context>
    <name>initial_page</name>
    <message>
        <location filename="../src/welcome-wizard.cc" line="-179"/>
        <source>Welcome to Octave!</source>
        <translation>Willkommen bei Octave!</translation>
    </message>
    <message>
        <location line="+3"/>
        <source>Next</source>
        <translation>Weiter</translation>
    </message>
    <message>
        <location line="+1"/>
        <source>Cancel</source>
        <translation>Abbrechen</translation>
    </message>
    <message>
        <location line="+7"/>
        <source>&lt;html&gt;&lt;body&gt;
&lt;p&gt;You seem to be using the Octave graphical interface for the first time on this computer.
Click &apos;Next&apos; to create a configuration file and launch Octave.&lt;/p&gt;
&lt;p&gt;The configuration file is stored in&lt;br&gt;%1.&lt;/p&gt;
&lt;/body&gt;&lt;/html&gt;</source>
        <translation>&lt;html&gt;&lt;body&gt;
&lt;p&gt;Es scheint, dass die grafische Benutzerschnittstelle (GUI) zum ersten Mal auf diesem Computer gestartet wurde.
Klicke auf &apos;Weiter&apos; um eine Konfigurationsdatei anzulegen und Octave zu starten.&lt;/p&gt;
&lt;p&gt;Die Konfigurationsdatei wird in&lt;br&gt;%1&lt;br&gt;gespeichert.&lt;/p&gt;
&lt;/body&gt;&lt;/html&gt;</translation>
    </message>
</context>
<context>
    <name>main_window</name>
    <message>
<<<<<<< HEAD
        <location filename="../src/main-window.cc" line="-1758"/>
=======
        <location filename="../src/main-window.cc" line="-1696"/>
>>>>>>> 546fa1e1
        <source>Load Workspace</source>
        <translation>Lade Arbeitsumgebung</translation>
    </message>
    <message>
<<<<<<< HEAD
        <location line="+678"/>
        <location line="+905"/>
=======
        <location line="+645"/>
        <location line="+876"/>
>>>>>>> 546fa1e1
        <source>About Octave</source>
        <translation>Über Octave</translation>
    </message>
    <message>
        <location line="-371"/>
        <source>&amp;File</source>
        <translation>&amp;Datei</translation>
    </message>
    <message>
        <location line="+54"/>
        <source>New</source>
        <translation>Neu</translation>
    </message>
    <message>
        <location line="+11"/>
        <source>Figure</source>
        <translation>Abbildung</translation>
    </message>
    <message>
        <location line="-59"/>
        <source>Open...</source>
        <translation>Öffnen...</translation>
    </message>
    <message>
        <location line="+20"/>
        <source>Preferences...</source>
        <translation>Einstellungen...</translation>
    </message>
    <message>
        <location line="+4"/>
        <source>Exit</source>
        <translation>Beenden</translation>
    </message>
    <message>
        <location line="+53"/>
        <source>&amp;Edit</source>
        <translation>&amp;Bearbeiten</translation>
    </message>
    <message>
        <location line="+5"/>
        <source>Undo</source>
        <translation>Rückgängig</translation>
    </message>
    <message>
        <location line="+7"/>
        <source>Copy</source>
        <translation>Kopieren</translation>
    </message>
    <message>
        <location line="+6"/>
        <source>Paste</source>
        <translation>Einfügen</translation>
    </message>
    <message>
<<<<<<< HEAD
        <location line="-1327"/>
=======
        <location line="-1265"/>
>>>>>>> 546fa1e1
        <source>Save Workspace As</source>
        <translation>Arbeitsumgebung speichern als</translation>
    </message>
    <message>
        <location line="+84"/>
        <source>The file %1
can not be executed because its name
is not a valid identifier.

Do you want to execute
%2
instead?</source>
        <translation type="unfinished"></translation>
    </message>
    <message>
        <location line="+73"/>
        <source>The release notes file &apos;%1&apos; is empty.</source>
        <translation>Die Datei &apos;%1&apos; mit Versionshinweisen ist leer.</translation>
    </message>
    <message>
        <location line="+4"/>
        <source>The release notes file &apos;%1&apos; cannot be read.</source>
        <translation>Die Datei &apos;%1&apos; mit Versionshinweisen kann nicht gelesen werden.</translation>
    </message>
    <message>
        <location line="+13"/>
        <source>Octave Release Notes</source>
        <translation>Versionshinweise zu Octave</translation>
    </message>
    <message>
        <location line="+189"/>
        <source>Octave Community News</source>
        <translation>Neuigkeiten aus der Octave Community</translation>
    </message>
    <message>
        <location line="+968"/>
        <source>Clear Clipboard</source>
        <translation>Zwischenablage leeren</translation>
    </message>
    <message>
        <location line="+5"/>
        <source>Find Files...</source>
        <translation>Suche Dateien...</translation>
    </message>
    <message>
        <location line="+5"/>
        <source>Clear Command Window</source>
        <translation>Befehlsfenster löschen</translation>
    </message>
    <message>
        <location line="+3"/>
        <source>Clear Command History</source>
        <translation>Befehlshistorie löschen</translation>
    </message>
    <message>
        <location line="+3"/>
        <source>Clear Workspace</source>
        <translation>Arbeitsumgebung löschen</translation>
    </message>
    <message>
        <location line="+40"/>
        <source>De&amp;bug</source>
        <translation>De&amp;bug</translation>
    </message>
    <message>
        <location line="+3"/>
        <source>Step</source>
        <translation>Einzelschritt</translation>
    </message>
    <message>
        <location line="+12"/>
        <source>Continue</source>
        <translation>Fortfahren</translation>
    </message>
    <message>
        <location line="+9"/>
        <source>Exit Debug Mode</source>
        <translation>Debug Modus verlassen</translation>
    </message>
    <message>
        <location line="+51"/>
        <source>Show File Browser</source>
        <translation>Dateibrowser anzeigen</translation>
    </message>
    <message>
        <location line="+26"/>
        <source>File Browser</source>
        <translation>Dateibrowser</translation>
    </message>
    <message>
        <location line="+194"/>
        <source>&lt;strong&gt;You are using a release candidate of Octave&apos;s experimental GUI.&lt;/strong&gt;  Octave is under continuous improvement and the GUI will be the default interface for the 4.0 release.  For more information, select the &quot;Release Notes&quot; item in the &quot;News&quot; menu of the GUI, or visit &lt;a href=&quot;http://octave.org&quot;&gt;http://octave.org&lt;/a&gt;.</source>
        <translation>&lt;strong&gt;Diese Version ist Anwärter auf eine Veröffentlichung der experimentellen Octave GUI.&lt;/strong&gt;  Octave wird ständig verbessert und diese GUI wird die Standard-Benutzerschnittstelle der 4.0 Veröffentlichung sein. Weitere Informationen sind unter &quot;Versionshinweise&quot; im Menü &quot;Neuigkeiten&quot; oder auf &lt;a href=&quot;http://octave.org&quot;&gt;http://octave.org&lt;/a&gt; zu finden.</translation>
    </message>
    <message>
        <location line="-288"/>
        <source>Step In</source>
        <translation>Hineinspringen</translation>
    </message>
    <message>
        <location line="-1311"/>
        <source>Octave</source>
        <translation type="unfinished"></translation>
    </message>
    <message>
        <location line="+1160"/>
        <source>Load Workspace...</source>
        <translation>Lade Arbeitsumgebung...</translation>
    </message>
    <message>
        <location line="+3"/>
        <source>Save Workspace As...</source>
        <translation>Arbeitsumgebung speichern als...</translation>
    </message>
    <message>
        <location line="+38"/>
        <source>New Script</source>
        <translation type="unfinished"></translation>
    </message>
    <message>
        <location line="+3"/>
        <source>Function...</source>
        <translation>Funktion...</translation>
    </message>
    <message>
        <location line="+111"/>
        <source>Step Out</source>
        <translation>Herausspringen</translation>
    </message>
    <message>
        <location line="+108"/>
        <source>Reset Default Window Layout</source>
        <translation>Fensterlayout auf Grundeinstellung zurücksetzen</translation>
    </message>
    <message>
        <location line="+77"/>
        <source>Octave Packages</source>
        <translation>Octave Pakete</translation>
    </message>
    <message>
        <location line="+3"/>
        <source>Share Code</source>
        <translation>Code teilen</translation>
    </message>
    <message>
        <location line="+3"/>
        <source>Contribute to Octave</source>
        <translation>Zu Octave beitragen</translation>
    </message>
    <message>
        <location line="+3"/>
        <source>Octave Developer Resources</source>
        <translation>Ressourcen für Octave Entwickler</translation>
    </message>
    <message>
        <location line="+32"/>
        <source>On Disk</source>
        <translation>Auf der Festplatte</translation>
    </message>
    <message>
        <location line="+3"/>
        <source>Online</source>
        <translation>Im Internet</translation>
    </message>
    <message>
        <location line="+12"/>
        <source>&amp;News</source>
        <translation>&amp;Neuigkeiten</translation>
    </message>
    <message>
        <location line="+3"/>
        <source>Release Notes</source>
        <translation>Versionshinweise</translation>
    </message>
    <message>
        <location line="+3"/>
        <source>Community News</source>
        <translation>Neuigkeiten der Community</translation>
    </message>
    <message>
        <location line="+50"/>
        <source>More Info</source>
        <translation>Weitere Informationen</translation>
    </message>
    <message>
        <location line="+1"/>
        <source>Hide</source>
        <translation>Verbergen</translation>
    </message>
    <message>
        <location line="+47"/>
        <location line="+66"/>
        <source>Experimental GUI Info</source>
        <translation>Informationen zur experimentellen GUI</translation>
    </message>
    <message>
        <location line="+27"/>
        <source>Enter directory name</source>
        <translation>Neues Verzeichnis eingeben</translation>
    </message>
    <message>
        <location line="+9"/>
        <source>Current Directory: </source>
        <translation>Aktuelles Verzeichnis:</translation>
    </message>
    <message>
        <location line="+4"/>
        <source>One directory up</source>
        <translation>Ein Verzeichnis höher</translation>
    </message>
    <message>
        <location line="-1312"/>
        <location line="+1315"/>
        <source>Browse directories</source>
        <translation>Verzeichnis suchen</translation>
    </message>
    <message>
        <location line="-405"/>
        <source>&amp;Window</source>
        <translation>&amp;Fenster</translation>
    </message>
    <message>
        <location line="+7"/>
        <source>Show Command Window</source>
        <translation>Befehlsfenster anzeigen</translation>
    </message>
    <message>
        <location line="+4"/>
        <source>Show Command History</source>
        <translation>Befehlshistorie anzeigen</translation>
    </message>
    <message>
        <location line="+8"/>
        <source>Show Workspace</source>
        <translation>Arbeitsumgebung anzeigen</translation>
    </message>
    <message>
        <location line="+4"/>
        <source>Show Editor</source>
        <translation>Editor anzeigen</translation>
    </message>
    <message>
        <location line="+4"/>
        <source>Show Documentation</source>
        <translation>Dokumentation anzeigen</translation>
    </message>
    <message>
        <location line="+6"/>
        <source>Command Window</source>
        <translation>Befehlsfenster</translation>
    </message>
    <message>
        <location line="+4"/>
        <source>Command History</source>
        <translation>Befehlshistorie</translation>
    </message>
    <message>
        <location line="+8"/>
        <source>Workspace</source>
        <translation>Arbeitsumgebung</translation>
    </message>
    <message>
        <location line="+4"/>
        <source>Editor</source>
        <translation>Editor</translation>
    </message>
    <message>
        <location line="+4"/>
        <location line="+121"/>
        <source>Documentation</source>
        <translation>Dokumentation</translation>
    </message>
    <message>
        <location line="-48"/>
        <source>&amp;Help</source>
        <translation>&amp;Hilfe</translation>
    </message>
    <message>
        <location line="+7"/>
        <source>Report Bug</source>
        <translation>Fehler melden</translation>
    </message>
</context>
<context>
    <name>news_reader</name>
    <message>
        <location line="-1311"/>
        <source>&lt;html&gt;
&lt;body&gt;
&lt;p&gt;
Octave&apos;s community news source seems to be unavailable.
&lt;/p&gt;
&lt;p&gt;
For the latest news, please check
&lt;a href=&quot;http://octave.org/community-news.html&quot;&gt;http://octave.org/community-news.html&lt;/a&gt;
when you have a connection to the web (link opens in an external browser).
&lt;/p&gt;
&lt;p&gt;
&lt;small&gt;&lt;em&gt;&amp;mdash; The Octave Developers, </source>
        <translation>&lt;html&gt;
&lt;body&gt;
&lt;p&gt;
Die Neuigkeiten aus der Octave Community scheinen nicht erreichbar zu sein.
&lt;/p&gt;
&lt;p&gt;
Für die aktuellsten Neuigkeiten besuche
&lt;a href=&quot;http://octave.org/community-news.html&quot;&gt;http://octave.org/community-news.html&lt;/a&gt;
sobald Du über eine Verbindung zum Internet verfügst (Link öffnet sich im externen Browser).
&lt;/p&gt;
&lt;p&gt;
&lt;small&gt;&lt;em&gt;&amp;mdash; Die Entwickler von Octave,</translation>
    </message>
    <message>
        <location line="+18"/>
        <source>&lt;html&gt;
&lt;body&gt;
&lt;p&gt;
Connecting to the web to display the latest Octave Community news has been disabled.
&lt;/p&gt;
&lt;p&gt;
For the latest news, please check
&lt;a href=&quot;http://octave.org/community-news.html&quot;&gt;http://octave.org/community-news.html&lt;/a&gt;
when you have a connection to the web (link opens in an external browser)
or enable web connections for news in Octave&apos;s network settings dialog.
&lt;/p&gt;
&lt;p&gt;
&lt;small&gt;&lt;em&gt;&amp;mdash; The Octave Developers, </source>
        <translation>&lt;html&gt;
&lt;body&gt;
&lt;p&gt;
Die Verbindung zum Internet um aktuelle Neuigkeiten von der Octave Community anzuzeigen wurde deaktiviert.
&lt;/p&gt;
&lt;p&gt;
Für aktuelle Neuigkeiten besuche
&lt;a href=&quot;http://octave.org/community-news.html&quot;&gt;http://octave.org/community-news.html&lt;/a&gt;
sobald Du über eine Verbindung zum Internet verfügst (Link öffnet sich im externen Browser)
oder aktiviere die Internetverbindung in den Einstellungen unter Netzwerk.
&lt;/p&gt;
&lt;p&gt;
&lt;small&gt;&lt;em&gt;&amp;mdash; Die Entwickler von Octave,</translation>
    </message>
</context>
<context>
    <name>octave_dock_widget</name>
    <message>
        <location filename="../src/octave-dock-widget.cc" line="+60"/>
        <location line="+170"/>
        <source>Undock widget</source>
        <translation>Fenster lösen</translation>
    </message>
    <message>
        <location line="-160"/>
        <source>Hide widget</source>
        <translation>Fenster verbergen</translation>
    </message>
    <message>
        <location line="+107"/>
        <source>Dock widget</source>
        <translation>Fenster andocken</translation>
    </message>
</context>
<context>
    <name>octave_qscintilla</name>
    <message>
        <location filename="../src/m-editor/octave-qscintilla.cc" line="+130"/>
        <source>Help on</source>
        <translation>Hilfe zu</translation>
    </message>
    <message>
        <location line="+2"/>
        <source>Documentation on</source>
        <translation>Dokumentation zu</translation>
    </message>
    <message>
        <location line="+3"/>
        <source>Edit</source>
        <translation>Bearbeite</translation>
    </message>
    <message>
        <location line="+5"/>
        <source>&amp;Run Selection</source>
        <translation>Markierter Quellcode au&amp;sführen</translation>
    </message>
</context>
<context>
    <name>octave_qt_link</name>
    <message>
        <location filename="../src/octave-qt-link.cc" line="+97"/>
        <location line="+6"/>
        <location line="+7"/>
        <source>Yes</source>
        <translation>Ja</translation>
    </message>
    <message>
        <location line="-13"/>
        <source>No</source>
        <translation>Nein</translation>
    </message>
    <message>
        <location line="+3"/>
        <source>File
%1
does not exist. Do you want to create it?</source>
        <translation>Die Datei
%1
existiert nicht. Soll sie erzeugt werden?</translation>
    </message>
    <message>
        <location line="+3"/>
        <source>Octave Editor</source>
        <translation>Octave Editor</translation>
    </message>
    <message>
        <location line="+211"/>
        <source>The file %1 does not exist in the load path.  To run or debug the function you are editing, you must either change to the directory %2 or add that directory to the load path.</source>
        <translation type="unfinished"></translation>
    </message>
    <message>
        <location line="+1"/>
        <source>The file %1 is shadowed by a file with the same name in the load path. To run or debug the function you are editing, change to the directory %2.</source>
        <translation type="unfinished"></translation>
    </message>
    <message>
        <location line="+2"/>
        <source>Change Directory or Add Directory to Load Path</source>
        <translation>Verzeichnis wechseln oder zum Suchpfad hinzufügen</translation>
    </message>
    <message>
        <location line="+2"/>
        <source>Change Directory</source>
        <translation>Verzeichnis wechseln</translation>
    </message>
    <message>
        <location line="+1"/>
        <source>Add Directory to Load Path</source>
        <translation>Verzeichnis zum Suchpfad hinzufügen</translation>
    </message>
    <message>
        <location line="+1"/>
        <source>Cancel</source>
        <translation>Abbrechen</translation>
    </message>
</context>
<context>
    <name>resource_manager</name>
    <message>
        <location filename="../src/resource-manager.cc" line="+235"/>
        <source>The settings file
%1
does not exist and can not be created.
Make sure you have read and write permissions to
%2

Octave GUI must be closed now.</source>
        <translation>Die Konfigurationsdatei
%1
existiert nicht und kann nicht angelegt werden.
Stelle sicher, dass Du Lese- und Schreibrechte für
%2
besitzt.
Die Octave Benutzeroberfläche muss jetzt geschlossen werden.</translation>
    </message>
    <message>
        <location line="+4"/>
        <source>Octave Critical Error</source>
        <translation>Kritischer Octave Fehler</translation>
    </message>
</context>
<context>
    <name>settings_dialog</name>
    <message>
        <location filename="../src/settings-dialog.ui" line="+23"/>
        <source>Settings</source>
        <translation>Einstellungen</translation>
    </message>
    <message>
        <location line="+19"/>
        <source>General</source>
        <translation>Allgemein</translation>
    </message>
    <message>
        <location line="+191"/>
        <source>Octave logo only</source>
        <translation>Nur Octave Logo</translation>
    </message>
    <message>
        <location line="+10"/>
        <source>Letter icons</source>
        <translation>Icons mit Buchstaben</translation>
    </message>
    <message>
        <location line="-172"/>
        <source>Dock widget title bar</source>
        <translation type="unfinished"></translation>
    </message>
    <message>
        <location line="+40"/>
        <source>Custom style</source>
        <translation type="unfinished"></translation>
    </message>
    <message>
        <location line="+26"/>
        <source>Background color</source>
        <translation type="unfinished"></translation>
    </message>
    <message>
        <location line="+29"/>
        <source>Text color</source>
        <translation type="unfinished"></translation>
    </message>
    <message>
        <location line="+212"/>
        <source>Editor</source>
        <translation>Editor</translation>
    </message>
    <message>
        <location line="+102"/>
        <source>Color</source>
        <translation>Farbe</translation>
    </message>
    <message>
        <location line="+170"/>
        <source>Indent width</source>
        <translation>Einrücken um</translation>
    </message>
    <message>
        <location line="+7"/>
        <source>Tab indents line</source>
        <translation>Tabulator rückt ein</translation>
    </message>
    <message>
        <location line="+23"/>
        <source>Auto indentation</source>
        <translation>Auto Einrückung</translation>
    </message>
    <message>
        <location line="+20"/>
        <source>Tab width</source>
        <translation>Tabulatorweite</translation>
    </message>
    <message>
        <location line="+7"/>
        <source>Show indentation guides</source>
        <translation>Einrückregeln anzeigen</translation>
    </message>
    <message>
        <location line="+17"/>
        <source>Backspace unindents line</source>
        <translation>Rücktaste entfernt Einrückung</translation>
    </message>
    <message>
        <location line="+155"/>
        <source>Match keywords</source>
        <translation>Schlüsselwörter berücksichtigen</translation>
    </message>
    <message>
        <location line="+13"/>
        <source>Case sensitive</source>
        <translation>Groß-/Kleinschreibung beachten</translation>
    </message>
    <message>
        <location line="+13"/>
        <source>Replace word by suggested one</source>
        <translation>Wort durch Vorschlag ersetzen</translation>
    </message>
    <message>
        <location line="+23"/>
        <source>Match words in document</source>
        <translation>Wörter im Dokument berücksichtigen</translation>
    </message>
    <message>
        <location line="+61"/>
        <source>Restore editor tabs from previous session on startup</source>
        <translation>Editor Dateien der letzten Sitzung wiederherstellen</translation>
    </message>
    <message>
        <location line="+34"/>
        <source>Use custom file editor</source>
        <translation>Externen Editor verwenden</translation>
    </message>
    <message>
        <location line="+20"/>
        <source>emacs +%l %f </source>
        <translation type="unfinished"></translation>
    </message>
    <message>
        <location line="+35"/>
        <source>Editor Styles</source>
        <translation>Editor Stile</translation>
    </message>
    <message>
        <location line="+17"/>
        <source>&lt;html&gt;&lt;head/&gt;&lt;body&gt;&lt;p&gt;Select font, font size (as a difference from the default size), font style (&lt;b&gt;b&lt;/b&gt;old, &lt;b&gt;i&lt;/b&gt;talic, &lt;b&gt;u&lt;/b&gt;nderline), text color and background color (for the latter, the color pink (255,0,255) is a placeholder for the default background color).&lt;/p&gt;&lt;/body&gt;&lt;/html&gt;</source>
        <translation>&lt;html&gt;&lt;head/&gt;&lt;body&gt;&lt;p&gt;Auswahl von Schrift, Schriftgröße (als Differenz von der Standardgröße), Schriftstil (&lt;b&gt;f&lt;/b&gt;ett, &lt;b&gt;k&lt;/b&gt;ursiv, &lt;b&gt;u&lt;/b&gt;nterstrichen), Text- und Hintergrundfarbe (für den Hintergrund ist die Farbe Pink (255,0,255) ein Platzhalter für die Standardfarbe)&lt;/p&gt;&lt;/body&gt;&lt;/html&gt;</translation>
    </message>
    <message>
        <location line="+191"/>
        <source>Terminal Colors</source>
        <translation>Farben des Befehlsfensters</translation>
    </message>
    <message>
        <location line="-100"/>
        <source>Font</source>
        <translation>Schriftart</translation>
    </message>
    <message>
        <location line="-770"/>
        <source>Show line numbers</source>
        <translation>Zeilennummern anzeigen</translation>
    </message>
    <message>
        <location line="+46"/>
        <source>Highlight current line</source>
        <translation>Aktuelle Zeile hervorheben</translation>
    </message>
    <message>
        <location line="+328"/>
        <source>Code completion</source>
        <translation>Vervollständigung</translation>
    </message>
    <message>
        <location line="-361"/>
        <source>Show complete path in window title</source>
        <translation>Kompletten Pfad im Reiter anzeigen</translation>
    </message>
    <message>
        <location line="-366"/>
        <source>Interface</source>
        <translation type="unfinished"></translation>
    </message>
    <message>
        <location line="+187"/>
        <source>Graphic icons</source>
        <translation>Grafische Icons</translation>
    </message>
    <message>
        <location line="+34"/>
        <source>Octave Startup</source>
        <translation type="unfinished"></translation>
    </message>
    <message>
        <location line="+6"/>
        <source>These preferences are applied after the startup files like .octaverc.</source>
        <translation type="unfinished"></translation>
    </message>
    <message>
        <location line="+35"/>
        <location line="+1104"/>
        <source>Startup path</source>
        <translation type="unfinished"></translation>
    </message>
    <message>
        <location line="-1091"/>
        <location line="+1108"/>
        <source>Browse</source>
        <translation type="unfinished"></translation>
    </message>
    <message>
        <location line="-1101"/>
        <source>Restore last Octave directory of previous session</source>
        <translation type="unfinished"></translation>
    </message>
    <message>
        <location line="+61"/>
        <source>Show whitespace</source>
        <translation>Leerzeichen anzeigen</translation>
    </message>
    <message>
        <location line="+33"/>
        <source>Do not show whitespace used for indentation</source>
        <translation>Leerzeichen der Einrückung nicht anzeigen</translation>
    </message>
    <message>
        <location line="+120"/>
        <source>Tab width min.</source>
        <translation type="unfinished"></translation>
    </message>
    <message>
        <location line="+52"/>
        <source>max.</source>
        <translation type="unfinished"></translation>
    </message>
    <message>
        <location line="+197"/>
        <source># of characters typed before completion list displayed</source>
        <translation>Anzahl der eingegebenen Zeichen bis Vervollständigungsliste</translation>
    </message>
    <message>
        <location line="+194"/>
        <source>Create nonexistent files without prompting</source>
        <translation>Nicht existierende Dateien ohne Nachfrage anlegen</translation>
    </message>
    <message>
        <location line="+31"/>
        <source>command line (%f=file, %l=line):</source>
        <translation>Kommandozeile (%f=Datei, %l=Zeile):</translation>
    </message>
    <message>
        <location line="+94"/>
        <source>Terminal</source>
        <translation>Befehlsfenster</translation>
    </message>
    <message>
        <location line="+45"/>
        <source>Cursor type:</source>
        <translation>Cursortyp:</translation>
    </message>
    <message>
        <location line="-11"/>
        <source>Cursor blinking</source>
        <translation>Blinkender Cursor</translation>
    </message>
    <message>
        <location line="-7"/>
        <source>Use foreground color</source>
        <translation>Vordergrundfarbe verwenden</translation>
    </message>
    <message>
        <location line="+53"/>
        <source>Font size</source>
        <translation>Schriftgröße</translation>
    </message>
    <message>
        <location line="+99"/>
        <source>Set focus to terminal when running a command from within another widget</source>
        <translation type="unfinished"></translation>
    </message>
    <message>
        <location line="+34"/>
        <source>File Browser</source>
        <translation>Dateibrowser</translation>
    </message>
    <message>
        <location line="+46"/>
        <source>Show file size</source>
        <translation>Dateigröße anzeigen</translation>
    </message>
    <message>
        <location line="-14"/>
        <source>Show file type</source>
        <translation>Dateityp anzeigen</translation>
    </message>
    <message>
        <location line="+21"/>
        <source>Show date of last modification</source>
        <translation>Datum der letzten Änderung anzeigen</translation>
    </message>
    <message>
        <location line="-14"/>
        <source>Show hidden files</source>
        <translation>Versteckte Dateien anzeigen</translation>
    </message>
    <message>
        <location line="-18"/>
        <source>Display</source>
        <translation type="unfinished"></translation>
    </message>
    <message>
        <location line="+39"/>
        <source>Alternating row colors</source>
        <translation>Alternierende Farben für die Zeilen verwenden</translation>
    </message>
    <message>
        <location line="+12"/>
        <source>Behavior</source>
        <translation type="unfinished"></translation>
    </message>
    <message>
        <location line="+27"/>
        <source>Restore last directory of previous session</source>
        <translation type="unfinished"></translation>
    </message>
    <message>
        <location line="+65"/>
        <source>Workspace</source>
        <translation>Arbeitsumgebung</translation>
    </message>
    <message>
        <location line="+38"/>
        <source>Storage Class Colors</source>
        <translation>Farben der Speicherklassen festlegen</translation>
    </message>
    <message>
        <location line="+40"/>
        <source>Network</source>
        <translation>Netzwerk</translation>
    </message>
    <message>
        <location line="+23"/>
        <source>Allow Octave to connect to the Octave web site to display current news and information</source>
        <translation>Octave erlauben Neuigkeiten und Informationen von der Octave Webseite anzuzeigen</translation>
    </message>
    <message>
        <location line="+46"/>
        <source>Use proxy server</source>
        <translation>Proxy-Server verwenden</translation>
    </message>
    <message>
        <location line="-23"/>
        <source>HttpProxy</source>
        <translation>HTTP Proxy</translation>
    </message>
    <message>
        <location line="-1356"/>
        <source>Icon set for dock widgets</source>
        <translation>Icons der Unterfenster</translation>
    </message>
    <message>
        <location line="-48"/>
        <source>Language (requires restart)</source>
        <translation>Sprache (Neustart erforderlich)</translation>
    </message>
    <message>
        <location line="-122"/>
        <source>Icon size</source>
        <translation>Icongröße</translation>
    </message>
    <message>
        <location line="+1318"/>
        <source>Synchronize Octave working directory with file browser</source>
        <translation>Octave Arbeitsverzeichnis und Dateibrowser synchronisieren</translation>
    </message>
    <message>
        <location line="+213"/>
        <source>Socks5Proxy</source>
        <translation>Socks5Proxy</translation>
    </message>
    <message>
        <location line="-16"/>
        <source>Hostname:</source>
        <translation>Hostname:</translation>
    </message>
    <message>
        <location line="+44"/>
        <source>Proxy type:</source>
        <translation>Proxy Typ:</translation>
    </message>
    <message>
        <location line="+10"/>
        <source>Port:</source>
        <translation>Port:</translation>
    </message>
    <message>
        <location line="-27"/>
        <source>Username:</source>
        <translation>Nutzername:</translation>
    </message>
    <message>
        <location line="+37"/>
        <source>Password:</source>
        <translation>Passwort:</translation>
    </message>
    <message>
        <location filename="../src/settings-dialog.cc" line="+74"/>
        <location line="+4"/>
        <location line="+437"/>
        <source>System setting</source>
        <translation>Systemeinstellung</translation>
    </message>
    <message>
        <location line="-286"/>
        <source>IBeam Cursor</source>
        <translation>IBeam-Cursor</translation>
    </message>
    <message>
        <location line="+1"/>
        <source>Block Cursor</source>
        <translation>Blockcursor</translation>
    </message>
    <message>
        <location line="+1"/>
        <source>Underline Cursor</source>
        <translation>Unterstrichener Cursor</translation>
    </message>
    <message>
        <location line="+144"/>
        <source>Difference to the default size</source>
        <translation>Differenz zur Standardgröße</translation>
    </message>
    <message>
        <location line="+6"/>
        <source>Background color, pink (255,0,255) means default</source>
        <translation>Hintergrundfarbe, Pink (255,0,255) für Standard</translation>
    </message>
    <message>
        <location line="+2"/>
        <source>b</source>
        <comment>short form for bold</comment>
        <translation>f</translation>
    </message>
    <message>
        <location line="+1"/>
        <source>i</source>
        <comment>short form for italic</comment>
        <translation>k</translation>
    </message>
    <message>
        <location line="+1"/>
        <source>u</source>
        <comment>short form for underlined</comment>
        <translation>u</translation>
    </message>
    <message>
        <location line="+419"/>
        <source>Set Octave Startup Directory</source>
        <translation type="unfinished"></translation>
    </message>
    <message>
        <location line="+6"/>
        <source>Set File Browser Startup Directory</source>
        <translation type="unfinished"></translation>
    </message>
</context>
<context>
    <name>setup_community_news</name>
    <message>
        <location filename="../src/welcome-wizard.cc" line="+44"/>
        <source>Community News</source>
        <translation>Neuigkeiten der Community</translation>
    </message>
    <message>
        <location line="+5"/>
        <source>Previous</source>
        <translation>Zurück</translation>
    </message>
    <message>
        <location line="+1"/>
        <source>Next</source>
        <translation>Weiter</translation>
    </message>
    <message>
        <location line="+1"/>
        <source>Cancel</source>
        <translation>Abbrechen</translation>
    </message>
    <message>
        <location line="+7"/>
        <source>&lt;html&gt;&lt;body&gt;
&lt;p&gt;When the Octave GUI starts, it will check the Octave web site for current news and information about the Octave community.
The check will happen at most once each day and news will only be displayed if there is something new since the last time you viewed the news.&lt;/p&gt;
&lt;p&gt;You may also view the news by selecting the &quot;Community News&quot; item in the &quot;Help&quot; menu in the GUI, or by visiting
&lt;a href=&quot;http://octave.org/community-news.html&quot;&gt;http://octave.org/community-news.html&lt;/a&gt;.&lt;/p&gt;
&lt;/body&gt;&lt;/html&gt;</source>
        <translation>&lt;html&gt;&lt;body&gt;
&lt;p&gt;Beim Start der Octave GUI kann die Octave Webseite auf aktuelle Neuigkeiten und Informationen über die Octave Community geprüft werden.
Die Überprüfung findet dann nur einmal am Tag statt und Neuigkeiten werden nur eingeblendet, wenn es seit der letzten Überprüfung etwas Neues gibt.&lt;/p&gt;
&lt;p&gt;Du kannst dir die Neuigkeiten auch ansehen, indem Du den Punkt &quot;Neuigkeiten der Community&quot; im Menü auswählst oder folgende Internetseite besuchst:
&lt;a href=&quot;http://octave.org/community-news.html&quot;&gt;http://octave.org/community-news.html&lt;/a&gt;.&lt;/p&gt;
&lt;/body&gt;&lt;/html&gt;</translation>
    </message>
    <message>
        <location line="+26"/>
        <source>&lt;html&gt;&lt;head&gt;
&lt;style&gt;
a:link { text-decoration: underline; color: #0000ff; }
&lt;/style&gt;
&lt;head/&gt;&lt;body&gt;
&lt;p&gt;Allow Octave to connect to the Octave web site when it starts to display current news and information about the Octave community.&lt;/p&gt;
&lt;/body&gt;&lt;/html&gt;</source>
        <translation>&lt;html&gt;&lt;head&gt;
&lt;style&gt;
a:link { text-decoration: underline; color: #0000ff; }
&lt;/style&gt;
&lt;head/&gt;&lt;body&gt;
&lt;p&gt;Erlaube Octave beim Programmstart eine Verbindung zur Octave Webseite herzustellen um aktuelle Neuigkeiten und Informationen über Octave anzuzeigen.&lt;/p&gt;
&lt;/body&gt;&lt;/html&gt;</translation>
    </message>
</context>
<context>
    <name>terminal_dock_widget</name>
    <message>
        <location filename="../src/terminal-dock-widget.cc" line="+38"/>
        <source>Command Window</source>
        <translation>Befehlsfenster</translation>
    </message>
</context>
<context>
    <name>webinfo</name>
    <message>
        <location filename="../src/qtinfo/webinfo.cc" line="+83"/>
        <source>Type here and press &apos;Return&apos; to search</source>
        <translation>Suchbegriff eingeben und mit &apos;Enter&apos; die Suche starten</translation>
    </message>
    <message>
        <location line="+4"/>
        <source>Global search</source>
        <translation>Globale Suche</translation>
    </message>
    <message>
        <location line="+22"/>
        <source>Error</source>
        <translation type="unfinished"></translation>
    </message>
    <message>
        <location line="+3"/>
        <source>The info file %1 does not exist</source>
        <translation type="unfinished"></translation>
    </message>
</context>
<context>
    <name>welcome_wizard</name>
    <message>
        <location filename="../src/welcome-wizard.cc" line="+135"/>
        <source>Welcome to GNU Octave</source>
        <translation>Willkommen bei GNU Octave</translation>
    </message>
</context>
<context>
    <name>workspace_model</name>
    <message>
        <location filename="../src/workspace-model.cc" line="-42"/>
        <source>Name</source>
        <translation>Bezeichner</translation>
    </message>
    <message>
        <location line="+1"/>
        <source>Class</source>
        <translation>Klasse</translation>
    </message>
    <message>
        <location line="+1"/>
        <source>Dimension</source>
        <translation>Dimension</translation>
    </message>
    <message>
        <location line="+1"/>
        <source>Value</source>
        <translation>Wert</translation>
    </message>
    <message>
        <location line="+1"/>
        <source>Attribute</source>
        <translation type="unfinished"></translation>
    </message>
    <message>
        <location line="+109"/>
        <source>Right click to copy, rename, or display</source>
        <translation>Rechtsklick zum Kopieren, Umbenennen oder Anzeigen</translation>
    </message>
    <message>
        <location line="+37"/>
        <location line="+2"/>
        <source>complex</source>
        <translation>komplex</translation>
    </message>
</context>
<context>
    <name>workspace_view</name>
    <message>
        <location filename="../src/workspace-view.cc" line="+47"/>
        <source>Workspace</source>
        <translation>Arbeitsumgebung</translation>
    </message>
    <message>
        <location line="+1"/>
        <source>View the variables in the active workspace.</source>
        <translation>Variablen einsehen, die sich in der aktiven Arbeitsumgebung befinden.</translation>
    </message>
    <message>
        <location line="+76"/>
        <source>Copy</source>
        <translation>Kopieren</translation>
    </message>
    <message>
        <location line="+3"/>
        <source>Rename</source>
        <translation>Umbenennen</translation>
    </message>
    <message>
        <location line="+8"/>
        <source>Only top-level symbols may be renamed.</source>
        <translation>Nur Variablen auf höchster Ebene können umbenannt werden.</translation>
    </message>
    <message>
        <location line="+125"/>
        <source>View the variables in the active workspace.&lt;br&gt;</source>
        <translation>Einsehen der Variablen der aktiven Arbeitsumgebung.&lt;br&gt;</translation>
    </message>
    <message>
        <location line="+1"/>
        <source>Colors for variable attributes:</source>
        <translation type="unfinished"></translation>
    </message>
</context>
</TS><|MERGE_RESOLUTION|>--- conflicted
+++ resolved
@@ -62,11 +62,7 @@
         <translation>Cursor</translation>
     </message>
     <message>
-<<<<<<< HEAD
         <location filename="../src/main-window.cc" line="+1963"/>
-=======
-        <location filename="../src/main-window.cc" line="+1900"/>
->>>>>>> 546fa1e1
         <source>&lt;p&gt;&lt;strong&gt;A Note about Octave&apos;s New GUI&lt;/strong&gt;&lt;/p&gt;&lt;p&gt;One of the biggest new features for Octave 3.8 is a graphical user interface.  It is the one thing that users have requested most often over the last few years and now it is almost ready.  But because it is not quite as polished as we would like, we have decided to wait until the 4.0.x release series before making the GUI the default interface.&lt;/p&gt;&lt;p&gt;Given the length of time and the number of bug fixes and improvements since the last major release, we also decided against delaying the release of all these new improvements any longer just to perfect the GUI.  So please enjoy the 3.8 release of Octave and the preview of the new GUI.  We believe it is working reasonably well, but we also know that there are some obvious rough spots and many things that could be improved.&lt;/p&gt;&lt;p&gt;&lt;strong&gt;We Need Your Help&lt;/strong&gt;&lt;/p&gt;&lt;p&gt;There are many ways that you can help us fix the remaining problems, complete the GUI, and improve the overall user experience for both novices and experts alike (links will open an external browser):&lt;/p&gt;&lt;p&gt;&lt;ul&gt;&lt;li&gt;If you are a skilled software developer, you can help by contributing your time to help &lt;a href=&quot;http://octave.org/get-involved.html&quot;&gt;develop Octave&lt;/a&gt;.&lt;/li&gt;&lt;li&gt;If Octave does not work properly, you are encouraged to &lt;a href=&quot;http://octave.org/bugs.html&quot;&gt;report problems &lt;/a&gt; that you find.&lt;/li&gt;&lt;li&gt;Whether you are a user or developer, you can &lt;a href=&quot;http://octave.org/donate.html&quot;&gt;help to fund the project&lt;/a&gt;.  Octave development takes a lot of time and expertise.  Your contributions help to ensure that Octave will continue to improve.&lt;/li&gt;&lt;/ul&gt;&lt;/p&gt;&lt;p&gt;We hope you find Octave to be useful.  Please help us make it even better for the future!&lt;/p&gt;</source>
         <translation>&lt;p&gt;&lt;strong&gt;Einige Hinweise zur neuen Octave GUI&lt;/strong&gt;&lt;/p&gt;&lt;p&gt;Eine der größten Neuerungen von Octave 3.8 ist die grafische Benutzerschnittstelle (GUI).  Sie ist das, worum die Nutzer in den letzten Jahren am häufigsten gebeten haben, und nun ist sie fast fertig.  Aber weil noch der Feinschliff fehlt, haben wir beschlossen, mit der GUI als Standard-Benutzerschnittstelle auf die 4.0.x Veröffentlichungen zu warten.&lt;/p&gt;&lt;p&gt;In Anbetracht der vergangenen Zeit, der Anzahl der behobenen Fehler und den Verbesserungen seit der letzten Veröffentlichung haben wir uns dazu entschieden, die nächste Veröffentlichung nicht weiter zu verzögern, nur um die GUI zu perfektionieren.  Daher wünschen wir viel Spaß mit der Version 3.8 von Octave und der Vorschau auf die neue GUI.  Wir sind der Meinung, dass sie schon ziemlich gut funktioniert, obwohl uns bewusst ist, dass es noch einige Ecken und Kanten sowie viele Dinge zu verbessern gibt.&lt;/p&gt;&lt;p&gt;&lt;strong&gt;Deshalb brauchen wir Deine Mithilfe!&lt;/strong&gt;&lt;/p&gt;&lt;p&gt;Es gibt viele Möglichkeiten uns zu helfen die verbleibenden Probleme zu beheben, die GUI weiter zu entwickeln und die Benutzererfahrung für Neulinge und Experten gleichermaßen zu verbessern (Links öffnen im externen Browser):&lt;/p&gt;&lt;p&gt;&lt;ul&gt;&lt;li&gt;Falls Du ein geschickter Software-Entwickler bist, kannst du helfen, indem du dich an der &lt;a href=&quot;http://octave.org/get-involved.html&quot;&gt;Weiterentwicklung von Octave&lt;/a&gt; beteiligst.&lt;/li&gt;&lt;li&gt;Sollte Octave einmal nicht wie erwartet funktionieren, solltest Du das gefundene &lt;a href=&quot;http://octave.org/bugs.html&quot;&gt;Problem melden&lt;/a&gt;.&lt;/li&gt;&lt;li&gt;Egal, ob Du Anwender oder Entwickler bist, kannst du &lt;a href=&quot;http://octave.org/donate.html&quot;&gt;helfen, das Projekt zu finanzieren&lt;/a&gt;.  Die Weiterentwicklung von Octave braucht viel Zeit und Sachverstand.  Dein Beitrag hilft sicherzustellen, dass Octave weiter verbessert wird.&lt;/li&gt;&lt;/ul&gt;&lt;/p&gt;&lt;p&gt;Wir hoffen, dass du Octave nützlich findest.  Bitte hilf uns Octave zukünftig noch besser zu machen!&lt;/p&gt;</translation>
     </message>
@@ -523,20 +519,14 @@
         <translation>Aktionen mit aktuellem Verzeichnis</translation>
     </message>
     <message>
-<<<<<<< HEAD
         <location line="+15"/>
         <source>Set Browser Directory...</source>
         <translation type="unfinished"></translation>
     </message>
     <message>
         <location line="+379"/>
-        <source>Find Files ...</source>
-        <translation>Dateien suchen ...</translation>
-=======
-        <location line="+373"/>
         <source>Find Files...</source>
         <translation>Dateien suchen...</translation>
->>>>>>> 546fa1e1
     </message>
     <message>
         <location line="+13"/>
@@ -555,11 +545,7 @@
         <translation>Doppelklick auf eine Datei um diese zu öffnen</translation>
     </message>
     <message>
-<<<<<<< HEAD
         <location line="-100"/>
-=======
-        <location line="-79"/>
->>>>>>> 546fa1e1
         <source>Show Octave directory</source>
         <translation>Aktuelles Octave Verzeichnis anzeigen</translation>
     </message>
@@ -584,16 +570,12 @@
         <translation>Wechsle zum Heimatverzeichnis</translation>
     </message>
     <message>
-<<<<<<< HEAD
         <location line="+16"/>
-=======
-        <location line="+12"/>
         <source>Search Directory...</source>
         <translation>Verzeichnis suchen...</translation>
     </message>
     <message>
         <location line="+4"/>
->>>>>>> 546fa1e1
         <source>Find Files...</source>
         <translatorcomment>Dateien suchen...</translatorcomment>
         <translation>Dateien suchen...</translation>
@@ -1145,22 +1127,13 @@
 <context>
     <name>main_window</name>
     <message>
-<<<<<<< HEAD
         <location filename="../src/main-window.cc" line="-1758"/>
-=======
-        <location filename="../src/main-window.cc" line="-1696"/>
->>>>>>> 546fa1e1
         <source>Load Workspace</source>
         <translation>Lade Arbeitsumgebung</translation>
     </message>
     <message>
-<<<<<<< HEAD
         <location line="+678"/>
         <location line="+905"/>
-=======
-        <location line="+645"/>
-        <location line="+876"/>
->>>>>>> 546fa1e1
         <source>About Octave</source>
         <translation>Über Octave</translation>
     </message>
@@ -1215,11 +1188,7 @@
         <translation>Einfügen</translation>
     </message>
     <message>
-<<<<<<< HEAD
         <location line="-1327"/>
-=======
-        <location line="-1265"/>
->>>>>>> 546fa1e1
         <source>Save Workspace As</source>
         <translation>Arbeitsumgebung speichern als</translation>
     </message>
