--- conflicted
+++ resolved
@@ -475,11 +475,7 @@
         <translation>курсор</translation>
     </message>
     <message>
-<<<<<<< HEAD
         <location filename="../src/main-window.cc" line="+1963"/>
-=======
-        <location filename="../src/main-window.cc" line="+1900"/>
->>>>>>> 546fa1e1
         <source>&lt;p&gt;&lt;strong&gt;A Note about Octave&apos;s New GUI&lt;/strong&gt;&lt;/p&gt;&lt;p&gt;One of the biggest new features for Octave 3.8 is a graphical user interface.  It is the one thing that users have requested most often over the last few years and now it is almost ready.  But because it is not quite as polished as we would like, we have decided to wait until the 4.0.x release series before making the GUI the default interface.&lt;/p&gt;&lt;p&gt;Given the length of time and the number of bug fixes and improvements since the last major release, we also decided against delaying the release of all these new improvements any longer just to perfect the GUI.  So please enjoy the 3.8 release of Octave and the preview of the new GUI.  We believe it is working reasonably well, but we also know that there are some obvious rough spots and many things that could be improved.&lt;/p&gt;&lt;p&gt;&lt;strong&gt;We Need Your Help&lt;/strong&gt;&lt;/p&gt;&lt;p&gt;There are many ways that you can help us fix the remaining problems, complete the GUI, and improve the overall user experience for both novices and experts alike (links will open an external browser):&lt;/p&gt;&lt;p&gt;&lt;ul&gt;&lt;li&gt;If you are a skilled software developer, you can help by contributing your time to help &lt;a href=&quot;http://octave.org/get-involved.html&quot;&gt;develop Octave&lt;/a&gt;.&lt;/li&gt;&lt;li&gt;If Octave does not work properly, you are encouraged to &lt;a href=&quot;http://octave.org/bugs.html&quot;&gt;report problems &lt;/a&gt; that you find.&lt;/li&gt;&lt;li&gt;Whether you are a user or developer, you can &lt;a href=&quot;http://octave.org/donate.html&quot;&gt;help to fund the project&lt;/a&gt;.  Octave development takes a lot of time and expertise.  Your contributions help to ensure that Octave will continue to improve.&lt;/li&gt;&lt;/ul&gt;&lt;/p&gt;&lt;p&gt;We hope you find Octave to be useful.  Please help us make it even better for the future!&lt;/p&gt;</source>
         <translation>&lt;p&gt;&lt;strong&gt;Нататка пра новы GUI Octave&lt;/strong&gt;&lt;/p&gt;&lt;p&gt;Адна з найбольшых адметнасцяў Octave 3.8 - графічны інтэрфэйс.  Карыстальнікі апошнімі гадамі прасілі яго найбольш часта, і нарэшце ён амаль гатовы.  Але ён пакуль не такі дасканалы, як бы мы жадалі, таму мы вырашылі пачакаць выпуску з серыі 4.0.x перад тым, як рабіць яго стандартным.&lt;/p&gt;&lt;p&gt;Да таго ж, улічваючы час і колькасць выпраўленняў і паляпшэнняў у параўнанні з апошнім буйным выпускам Octave, мы вырашылі затрымліваць новы выпуск толькі дзеля ўдасканалення GUI, не зважаючы на новыя магчымасці.  Таму прыемнага вам карстання выпускам 3.8 і першай версіяй новага інтэрфэйсу.  Нам здаецца, ён працуе даволі добра, але мы ведаем, што ёсць некаторыя відавочныя грубыя недарэчнасці і шмат чаго, што можна палепшыць.&lt;/p&gt;&lt;p&gt;&lt;strong&gt;Нам патрабуецца ваша дапамога&lt;/strong&gt;&lt;/p&gt;&lt;p&gt;Ёсць шмат спосабаў, якімі вы можаце дапамагчы нам выправіць праблемы, што яшчэ засталіся, скончыць GUI і палепшыць агульнае уражанне як для новых карыстальнікаў, так і для экспертаў (спасылкі адкрыюцца ў знешнім браўзэры):&lt;/p&gt;&lt;p&gt;&lt;ul&gt;&lt;li&gt;Калі вы спрактыкаваны распрацоўнік праграм, то можаце выдаткаваць час, каб дапамагчы ў &lt;a href=&quot;http://octave.org/get-involved.html&quot;&gt;распрацоўцы Octave&lt;/a&gt;.&lt;/li&gt;&lt;li&gt;Калі Octave працуе з памылкамі, вы можаце &lt;a href=&quot;http://octave.org/bugs.html&quot;&gt;паведаміць пра праблемы&lt;/a&gt;, з якімі сутыкнуліся.&lt;/li&gt;&lt;li&gt;Няхай вы хоць карыстальнік, хоць распрацоўнік, вы можаце &lt;a href=&quot;http://octave.org/donate.html&quot;&gt;прафундаваць праект&lt;/a&gt;.  Распрацоўка Octave патрабуе шмат часу і навыкаў.  Ваш удзел дапаможа гарантаваць, што Octave і надалей будзе ўдасканальвацца.&lt;/li&gt;&lt;/ul&gt;&lt;/p&gt;&lt;p&gt;Спадзяемся, вы знойдзеце Octave карыснай.  Калі ласка, дапамажыце нам зрабіць яго лепшым для будучыні!&lt;/p&gt;</translation>
     </message>
@@ -2063,18 +2059,13 @@
         <translation>Дзеянні з дзейным каталогам</translation>
     </message>
     <message>
-<<<<<<< HEAD
         <location line="+15"/>
         <source>Set Browser Directory...</source>
         <translation type="unfinished"></translation>
     </message>
     <message>
         <location line="+379"/>
-        <source>Find Files ...</source>
-=======
-        <location line="+373"/>
         <source>Find Files...</source>
->>>>>>> 546fa1e1
         <translation>Шукаць файлы...</translation>
     </message>
     <message>
@@ -2094,11 +2085,7 @@
         <translation>Двойчы пстрыкніце па файле для адкрыцця</translation>
     </message>
     <message>
-<<<<<<< HEAD
         <location line="-100"/>
-=======
-        <location line="-79"/>
->>>>>>> 546fa1e1
         <source>Show Octave directory</source>
         <translation>Перайсці да каталогу Octave</translation>
     </message>
@@ -2123,16 +2110,12 @@
         <translation>Перайсці да хатняга каталогу</translation>
     </message>
     <message>
-<<<<<<< HEAD
         <location line="+16"/>
-=======
-        <location line="+12"/>
         <source>Search Directory...</source>
         <translation>Шукаць каталог...</translation>
     </message>
     <message>
         <location line="+4"/>
->>>>>>> 546fa1e1
         <source>Find Files...</source>
         <translation>Шукаць файлы...</translation>
     </message>
@@ -2682,22 +2665,13 @@
 <context>
     <name>main_window</name>
     <message>
-<<<<<<< HEAD
         <location filename="../src/main-window.cc" line="-1758"/>
-=======
-        <location filename="../src/main-window.cc" line="-1696"/>
->>>>>>> 546fa1e1
         <source>Load Workspace</source>
         <translation>Загрузіць прастору зменных</translation>
     </message>
     <message>
-<<<<<<< HEAD
         <location line="+678"/>
         <location line="+905"/>
-=======
-        <location line="+645"/>
-        <location line="+876"/>
->>>>>>> 546fa1e1
         <source>About Octave</source>
         <translation>Пра Octave</translation>
     </message>
@@ -2752,11 +2726,7 @@
         <translation>Уставіць</translation>
     </message>
     <message>
-<<<<<<< HEAD
         <location line="-1327"/>
-=======
-        <location line="-1265"/>
->>>>>>> 546fa1e1
         <source>Save Workspace As</source>
         <translation>Захаваць прастору зменных як</translation>
     </message>
