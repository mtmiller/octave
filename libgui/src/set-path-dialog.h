////////////////////////////////////////////////////////////////////////
//
// Copyright (C) 2019-2022 The Octave Project Developers
//
// See the file COPYRIGHT.md in the top-level directory of this
// distribution or <https://octave.org/copyright/>.
//
// This file is part of Octave.
//
// Octave is free software: you can redistribute it and/or modify it
// under the terms of the GNU General Public License as published by
// the Free Software Foundation, either version 3 of the License, or
// (at your option) any later version.
//
// Octave is distributed in the hope that it will be useful, but
// WITHOUT ANY WARRANTY; without even the implied warranty of
// MERCHANTABILITY or FITNESS FOR A PARTICULAR PURPOSE.  See the
// GNU General Public License for more details.
//
// You should have received a copy of the GNU General Public License
// along with Octave; see the file COPYING.  If not, see
// <https://www.gnu.org/licenses/>.
//
////////////////////////////////////////////////////////////////////////
#if ! defined (octave_set_path_dialog_h)
#define octave_set_path_dialog_h 1

#include <QDialog>
#include <QFileInfo>
#include <QModelIndex>

#include "qt-interpreter-events.h"

class octave_value_list;

class QLabel;
class QPushButton;
class QListView;
class QVBoxLayout;
class QHBoxLayout;

<<<<<<< HEAD
namespace octave
{
=======
OCTAVE_BEGIN_NAMESPACE(octave)

  class base_qobject;

>>>>>>> 266a622d
  class set_path_dialog : public QDialog
  {
    Q_OBJECT

  public:

    // You must call update_model to fully initialize the path displayed
    // in the dialog.  That may only be done after the intepreter_event
    // signal connections are made to the Octave interpreter.

    set_path_dialog (QWidget *parent);

    virtual ~set_path_dialog (void) = default;

    void save_settings (void);

  signals:

    //! Emitted, when the path has to be modified

    void modify_path_signal (const QStringList& dir_list, bool rm,
                             bool subdirs);

    void interpreter_event (const fcn_callback& fcn);
    void interpreter_event (const meth_callback& meth);

  public slots:

    void update_model (void);

  protected:

    void closeEvent (QCloseEvent *e);

  private slots:

    void add_dir (void);
    void add_dir_subdirs (void);

    void rm_dir (void);

    void move_dir_up (void);

    void move_dir_down (void);

    void move_dir_top (void);

    void move_dir_bottom (void);

  private:

    void add_dir_common (bool subdirs);

    QLabel *m_info_label;
    QPushButton *m_reload_button;
    QPushButton *m_save_button;
    QPushButton *m_close_button;
    QPushButton *m_revert_button;
    QPushButton *m_revert_last_button;

    QListView *m_path_list;

    QPushButton *m_add_folder_button;
    QPushButton *m_move_to_top_button;
    QPushButton *m_move_to_bottom_button;
    QPushButton *m_move_up_button;
    QPushButton *m_move_down_button;
    QPushButton *m_remove_button;
  };

OCTAVE_END_NAMESPACE(octave)

#endif<|MERGE_RESOLUTION|>--- conflicted
+++ resolved
@@ -39,15 +39,8 @@
 class QVBoxLayout;
 class QHBoxLayout;
 
-<<<<<<< HEAD
-namespace octave
-{
-=======
 OCTAVE_BEGIN_NAMESPACE(octave)
 
-  class base_qobject;
-
->>>>>>> 266a622d
   class set_path_dialog : public QDialog
   {
     Q_OBJECT
