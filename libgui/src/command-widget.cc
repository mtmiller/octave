--- conflicted
+++ resolved
@@ -71,7 +71,6 @@
     main_layout->addWidget (m_console);
     main_layout->addWidget (input_group_box);
 
-<<<<<<< HEAD
     setLayout (main_layout);
 
     setFocusProxy (m_console);
@@ -100,11 +99,23 @@
 
   void command_widget::init_command_prompt ()
   {
+    // The interpreter_event callback function below emits a signal.
+    // Because we don't control when that happens, use a guarded pointer
+    // so that the callback can abort if this object is no longer valid.
+
+    QPointer<command_widget> this_cw (this);
+
     emit interpreter_event
       ([=] (interpreter& interp)
        {
          // INTERPRETER THREAD
 
+         // We can skip the entire callback function because it does not
+         // make any changes to the interpreter state.
+
+         if (this_cw.isNull ())
+           return;
+
          event_manager& evmgr = interp.get_event_manager ();
          input_system& input_sys = interp.get_input_system ();
          std::string prompt = input_sys.PS1 ();
@@ -131,11 +142,21 @@
 
   void command_widget::process_input_line (const QString& input_line)
   {
+    // The interpreter_event callback function below emits a signal.
+    // Because we don't control when that happens, use a guarded pointer
+    // so that the callback can abort if this object is no longer valid.
+
+    QPointer<command_widget> this_cw (this);
+
     emit interpreter_event
       ([=] (interpreter& interp)
        {
          // INTERPRETER THREAD
 
+         // If THIS_CW is no longer valid, we still want to parse and
+         // execute INPUT_LINE but we can't emit the signals associated
+         // with THIS_CW.
+
          interp.parse_and_execute (input_line.toStdString (),
                                    m_incomplete_parse);
 
@@ -146,6 +167,9 @@
            = m_incomplete_parse ? input_sys.PS2 () : input_sys.PS1 ();
 
          evmgr.update_prompt (command_editor::decode_prompt_string (prompt));
+
+         if (this_cw.isNull ())
+           return;
 
          emit new_command_line_signal ();
        });
@@ -242,252 +266,6 @@
       return;
 
     new_command_line (command);
-=======
-  setFocusProxy (m_console);
-
-  connect (pause_button, &QPushButton::clicked,
-           this, &command_widget::interpreter_pause);
-
-  connect (resume_button, &QPushButton::clicked,
-           this, &command_widget::interpreter_resume);
-
-  connect (stop_button, &QPushButton::clicked,
-           this, &command_widget::interpreter_stop);
-
-  connect (this, &command_widget::new_command_line_signal,
-           m_console, &console::new_command_line);
-
-  insert_interpreter_output ("\n\n    Welcome to Octave\n\n");
-
-}
-
-void command_widget::init_command_prompt ()
-{
-  // The interpreter_event callback function below emits a signal.
-  // Because we don't control when that happens, use a guarded pointer
-  // so that the callback can abort if this object is no longer valid.
-
-  QPointer<command_widget> this_cw (this);
-
-  emit interpreter_event
-    ([=] (interpreter& interp)
-    {
-      // INTERPRETER THREAD
-
-      // We can skip the entire callback function because it does not
-      // make any changes to the interpreter state.
-
-      if (this_cw.isNull ())
-        return;
-
-      event_manager& evmgr = interp.get_event_manager ();
-      input_system& input_sys = interp.get_input_system ();
-      std::string prompt = input_sys.PS1 ();
-      evmgr.update_prompt (command_editor::decode_prompt_string (prompt));
-
-      emit new_command_line_signal ();
-    });
-}
-
-void command_widget::update_prompt (const QString& prompt)
-{
-  m_prompt = prompt;
-}
-
-QString command_widget::prompt ()
-{
-  return m_prompt;
-}
-
-void command_widget::insert_interpreter_output (const QString& msg)
-{
-  m_console->append (msg);
-}
-
-void command_widget::process_input_line (const QString& input_line)
-{
-  // The interpreter_event callback function below emits a signal.
-  // Because we don't control when that happens, use a guarded pointer
-  // so that the callback can abort if this object is no longer valid.
-
-  QPointer<command_widget> this_cw (this);
-
-  emit interpreter_event
-    ([=] (interpreter& interp)
-    {
-      // INTERPRETER THREAD
-
-      // If THIS_CW is no longer valid, we still want to parse and
-      // execute INPUT_LINE but we can't emit the signals associated
-      // with THIS_CW.
-
-      interp.parse_and_execute (input_line.toStdString (),
-                                m_incomplete_parse);
-
-      if (this_cw.isNull ())
-        return;
-
-      event_manager& evmgr = interp.get_event_manager ();
-      input_system& input_sys = interp.get_input_system ();
-
-      std::string prompt
-        = m_incomplete_parse ? input_sys.PS2 () : input_sys.PS1 ();
-
-      evmgr.update_prompt (command_editor::decode_prompt_string (prompt));
-
-      emit new_command_line_signal ();
-    });
-
-}
-
-void command_widget::notice_settings (const gui_settings *settings)
-{
-  // Set terminal font:
-  QFont term_font = QFont ();
-  term_font.setStyleHint (QFont::TypeWriter);
-  QString default_font = settings->value (global_mono_font).toString ();
-  term_font.setFamily
-    (settings->value (cs_font.key, default_font).toString ());
-  term_font.setPointSize
-    (settings->value (cs_font_size).toInt ());
-
-  m_console->setFont (term_font);
-
-  // Colors
-  int mode = settings->value (cs_color_mode).toInt ();
-  QColor fgc = settings->color_value (cs_colors[0], mode);
-  QColor bgc = settings->color_value (cs_colors[1], mode);
-
-  m_console->setStyleSheet (QString ("color: %1; background-color:%2;")
-                            .arg (fgc.name ()).arg (bgc.name ()));
-}
-
-// The console itself using QScintilla.
-// This implementation is partly based on the basic concept of
-// "qpconsole" as proposed by user "DerManu" in the Qt-forum thread
-// https://forum.qt.io/topic/28765/command-terminal-using-qtextedit
-
-console::console (command_widget *p, base_qobject&)
-  : QsciScintilla (p),
-    m_command_position (-1),
-    m_cursor_position (0),
-    m_text_changed (false),
-    m_command_widget (p),
-    m_last_key_string (QString ())
-{
-  setMargins (0);
-  setWrapMode (QsciScintilla::WrapWord);
-
-  connect (this, SIGNAL (cursorPositionChanged (int, int)),
-           this, SLOT (cursor_position_changed (int, int)));
-
-  connect (this, SIGNAL (textChanged (void)),
-           this, SLOT (text_changed (void)));
-
-  connect (this, SIGNAL (modificationAttempted (void)),
-           this, SLOT (move_cursor_to_end (void)));
-}
-
-// Prepare a new command line with the current prompt
-void console::new_command_line (const QString& command)
-{
-  if (! text (lines () -1).isEmpty ())
-    append ("\n");
-
-  append_string (m_command_widget->prompt ());
-
-  int line, index;
-  getCursorPosition (&line,&index);
-  m_command_position = positionFromLineIndex (line, index);
-
-  append_string (command);
-}
-
-// Accept the current command line (or block)
-void console::accept_command_line ()
-{
-  QString input_line = text (lines () - 1);
-
-  if (input_line.startsWith (m_command_widget->prompt ()))
-    input_line.remove(0, m_command_widget->prompt ().length ());
-
-  input_line = input_line.trimmed ();
-
-  append_string ("\n");
-
-  if (input_line.isEmpty ())
-    new_command_line ();
-  else
-    m_command_widget->process_input_line (input_line);
-}
-
-// Execute a command
-void console::execute_command (const QString& command)
-{
-  if (command.trimmed ().isEmpty ())
-    return;
-
-  new_command_line (command);
-  accept_command_line ();
-}
-
-// Append a string and update the curdor püosition
-void console::append_string (const QString& string)
-{
-  setReadOnly (false);
-  append (string);
-
-  int line, index;
-  lineIndexFromPosition (text ().length (), &line, &index);
-
-  setCursorPosition (line, index);
-}
-
-// Cursor position changed: Are we in the command line or not?
-void console::cursor_position_changed (int line, int col)
-{
-  m_cursor_position = positionFromLineIndex (line, col);
-  if (m_cursor_position < m_command_position)
-    {
-      // We are in the read only area
-      if (m_text_changed && (m_cursor_position == m_command_position - 1))
-        {
-          setReadOnly (false);
-          insert (m_command_widget->prompt ().right (1)); // And here we have tried to remove the prompt by Backspace
-          setCursorPosition (line+1, col);
-        }
-      setReadOnly (true);
-    }
-  else
-    setReadOnly (false);  // Writable area
-
-  m_text_changed = false;
-}
-
-// User attempted to type on read only mode: move cursor at end and allow
-// editing
-void console::move_cursor_to_end (void)
-{
-  if ((! m_last_key_string.isEmpty ()) && (m_last_key_string.at (0).isPrint ()))
-    {
-      append_string (m_last_key_string);
-      setReadOnly (true); // Avoid that changing read only text is done afterwards
-    }
-}
-
-// Text has changed: is cursor still in "writable" area?
-// This signal seems to be emitted before cursor position changed.
-void console::text_changed (void)
-{
-  m_text_changed = true;
-}
-
-// Re-implement key event
-void console::keyPressEvent (QKeyEvent *e)
-{
-  if (e->key () == Qt::Key_Return)
-    // On "return", accept the current command line
->>>>>>> 9d50fddb
     accept_command_line ();
   }
 
