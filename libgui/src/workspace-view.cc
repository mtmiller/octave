--- conflicted
+++ resolved
@@ -243,33 +243,10 @@
 
   settings->sync ();
 
-<<<<<<< HEAD
+  octave_dock_widget::save_settings ();
+
   if (m_sig_mapper)
     delete m_sig_mapper;
-=======
-  octave_dock_widget::save_settings ();
-
-  if (_sig_mapper)
-    delete _sig_mapper;
-}
-
-void workspace_view::setModel (workspace_model *model)
-{
-  _filter_model.setSourceModel (model);
-  _filter_model.setFilterKeyColumn(0);
-
-  view->setModel (&_filter_model);
-
-  // set the sorting after a model was set, it would be ignored otherwise
-  QSettings *settings = resource_manager::get_settings ();
-  view->sortByColumn (
-    settings->value ("workspaceview/sort_by_column",0).toInt (),
-    static_cast<Qt::SortOrder>
-    (settings->value ("workspaceview/sort_order", Qt::AscendingOrder).toUInt ())
-  );
-
-  _model = model;
->>>>>>> 886b4d54
 }
 
 void
