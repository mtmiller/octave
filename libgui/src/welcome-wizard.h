--- conflicted
+++ resolved
@@ -30,15 +30,8 @@
 #include <QDialog>
 #include <QLabel>
 
-<<<<<<< HEAD
-namespace octave
-{
-=======
 OCTAVE_BEGIN_NAMESPACE(octave)
 
-  class base_qobject;
-
->>>>>>> 266a622d
   class welcome_wizard : public QDialog
   {
     Q_OBJECT
