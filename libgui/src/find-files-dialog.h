--- conflicted
+++ resolved
@@ -37,15 +37,8 @@
 class QTableView;
 class QTimer;
 
-<<<<<<< HEAD
-namespace octave
-{
-=======
 OCTAVE_BEGIN_NAMESPACE(octave)
 
-  class base_qobject;
-
->>>>>>> 266a622d
   class find_files_dialog : public QDialog
   {
     Q_OBJECT
