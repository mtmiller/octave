--- conflicted
+++ resolved
@@ -34,18 +34,10 @@
 #include "gui-settings.h"
 #include "gui-preferences-global.h"
 
-<<<<<<< HEAD
-namespace octave
-{
+OCTAVE_BEGIN_NAMESPACE(octave)
+
   external_editor_interface::external_editor_interface (QWidget *p)
     : QWidget (p)
-=======
-OCTAVE_BEGIN_NAMESPACE(octave)
-
-  external_editor_interface::external_editor_interface (QWidget *p,
-                                                        base_qobject& oct_qobj)
-    : QWidget (p), m_octave_qobj (oct_qobj)
->>>>>>> 266a622d
   { }
 
   // Calling the external editor
