////////////////////////////////////////////////////////////////////////
//
// Copyright (C) 2011-2022 The Octave Project Developers
//
// See the file COPYRIGHT.md in the top-level directory of this
// distribution or <https://octave.org/copyright/>.
//
// This file is part of Octave.
//
// Octave is free software: you can redistribute it and/or modify it
// under the terms of the GNU General Public License as published by
// the Free Software Foundation, either version 3 of the License, or
// (at your option) any later version.
//
// Octave is distributed in the hope that it will be useful, but
// WITHOUT ANY WARRANTY; without even the implied warranty of
// MERCHANTABILITY or FITNESS FOR A PARTICULAR PURPOSE.  See the
// GNU General Public License for more details.
//
// You should have received a copy of the GNU General Public License
// along with Octave; see the file COPYING.  If not, see
// <https://www.gnu.org/licenses/>.
//
////////////////////////////////////////////////////////////////////////

#if defined (HAVE_CONFIG_H)
#  include "config.h"
#endif

#if defined (HAVE_QSCINTILLA)

#include <algorithm>

#include <QApplication>
#include <QClipboard>
#include <QFile>
#include <QFileDialog>
#include <QFont>
#include <QMessageBox>
#include <QMimeData>
#include <QProcess>
#include <QPushButton>
#include <QStyle>
#include <QTabBar>
#include <QTextStream>
#include <QVBoxLayout>
#include <Qsci/qscicommandset.h>

#include "file-editor.h"
#include "gui-preferences-ed.h"
#include "gui-preferences-sc.h"
#include "gui-preferences-global.h"
#include "gui-settings.h"
#include "main-window.h"
#include "octave-qobject.h"
#include "octave-qtutils.h"
#include "shortcut-manager.h"

#include "oct-env.h"

#include "event-manager.h"
#include "interpreter.h"
#include "oct-map.h"
#include "pt-eval.h"
#include "utils.h"

OCTAVE_BEGIN_NAMESPACE(octave)

  // Functions of the the reimplemented tab widget

  file_editor_tab_widget::file_editor_tab_widget (QWidget *p, file_editor *fe)
    : QTabWidget (p)
  {
    tab_bar *bar = new tab_bar (this);

    connect (bar, &tab_bar::close_current_tab_signal,
             fe, &file_editor::request_close_file);

    this->setTabBar (bar);

    setTabsClosable (true);
    setUsesScrollButtons (true);
    setMovable (true);
  }

  tab_bar *file_editor_tab_widget::get_tab_bar (void) const
  {
    return qobject_cast<tab_bar *> (tabBar ());
  }

  std::list<file_editor_tab *>
  file_editor_tab_widget::tab_list (void) const
  {
    std::list<file_editor_tab *> retval;
    for (int i = 0; i < count (); i++)
      retval.push_back (static_cast<file_editor_tab *> (widget (i)));
    return retval;
  }

  // File editor

  file_editor::file_editor (QWidget *p, base_qobject& oct_qobj)
    : file_editor_interface (p, oct_qobj)
  {
    // Set current editing directory before construction because loaded
    // files will change ced accordingly.
    m_ced = QDir::currentPath ();

    // Set actions that are later added by the main window to null,
    // preventing access to them when they are still undefined.
    m_undo_action = nullptr;
    m_copy_action = nullptr;
    m_paste_action = nullptr;
    m_selectall_action = nullptr;

    m_find_dialog = nullptr;

    m_closed = false;
    m_no_focus = false;
    m_editor_ready = false;

    m_copy_action_enabled = false;
    m_undo_action_enabled = false;
    m_current_tab_modified = false;

    construct ();

    setVisible (false);
    setAcceptDrops (true);
    setFocusPolicy (Qt::StrongFocus);
  }

  void file_editor::focusInEvent (QFocusEvent *e)
  {
    // The focus is transferred to the active tab and its edit
    // area in this focus in event handler. This is to avoid
    // using focus proxies with conflicts in the proxy change
    // presumably introduced by bug
    // https://bugreports.qt.io/browse/QTBUG-61092
    reset_focus (); // Make sure editor tab with edit area get focus

    QDockWidget::focusInEvent (e);
  }

  // insert global actions, that should also be displayed in the editor window,
  // into the editor's menu and/or toolbar
  void file_editor::insert_global_actions (QList<QAction *> shared_actions)
  {
    // actions/menus that have to be added to the toolbar or the menu
    QAction *open_action = shared_actions.at (OPEN_ACTION);
    QAction *new_action = shared_actions.at (NEW_SCRIPT_ACTION);
    QAction *new_fcn_action = shared_actions.at (NEW_FUNCTION_ACTION);
    m_fileMenu->insertAction (m_mru_file_menu->menuAction (), open_action);
    m_fileMenu->insertAction (open_action, new_fcn_action);
    m_fileMenu->insertAction (new_fcn_action, new_action);
    m_tool_bar->insertAction (m_popdown_mru_action, open_action);
    m_tool_bar->insertAction (open_action, new_action);

    // actions that are additionally enabled/disabled later by the editor
    // undo
    m_undo_action = shared_actions.at (UNDO_ACTION);
    m_tool_bar->insertAction (m_redo_action, m_undo_action);
    m_edit_menu->insertAction (m_redo_action, m_undo_action);
    // select all
    m_selectall_action = shared_actions.at (SELECTALL_ACTION);
    m_edit_menu->insertAction (m_find_action, m_selectall_action);
    m_edit_menu->insertSeparator (m_find_action);
    // paste
    m_paste_action = shared_actions.at (PASTE_ACTION);
    m_tool_bar->insertAction (m_find_action, m_paste_action);
    m_edit_menu->insertAction (m_selectall_action, m_paste_action);
    m_edit_menu->insertSeparator (m_selectall_action);
    // copy
    m_copy_action = shared_actions.at (COPY_ACTION);
    m_tool_bar->insertAction (m_paste_action, m_copy_action);
    m_edit_menu->insertAction (m_paste_action, m_copy_action);
    // find files
    m_find_files_action = shared_actions.at (FIND_FILES_ACTION);
    m_edit_menu->insertAction (m_find_action, m_find_files_action);
  }

  void file_editor::handle_enter_debug_mode (void)
  {
    gui_settings settings;

    QString sc_run = settings.sc_value (sc_edit_run_run_file);
    QString sc_cont = settings.sc_value (sc_main_debug_continue);

    if (sc_run == sc_cont)
      m_run_action->setShortcut (QKeySequence ());  // prevent ambiguous shortcuts

    m_run_action->setToolTip (tr ("Continue"));   // update tool tip

    emit enter_debug_mode_signal ();
  }

  void file_editor::handle_exit_debug_mode (void)
  {
    shortcut_manager& scmgr = m_octave_qobj.get_shortcut_manager ();
    scmgr.set_shortcut (m_run_action, sc_edit_run_run_file);
    m_run_action->setToolTip (tr ("Save File and Run"));  // update tool tip

    emit exit_debug_mode_signal ();
  }

  void file_editor::check_actions (void)
  {
    // Do not include shared actions not only related to the editor
    bool have_tabs = m_tab_widget->count () > 0;

    m_edit_cmd_menu->setEnabled (have_tabs);
    m_edit_fmt_menu->setEnabled (have_tabs);
    m_edit_nav_menu->setEnabled (have_tabs);

    m_comment_selection_action->setEnabled (have_tabs);
    m_uncomment_selection_action->setEnabled (have_tabs);
    m_comment_var_selection_action->setEnabled (have_tabs);
    m_indent_selection_action->setEnabled (have_tabs);
    m_unindent_selection_action->setEnabled (have_tabs);
    m_smart_indent_line_or_selection_action->setEnabled (have_tabs);

    m_context_help_action->setEnabled (have_tabs);
    m_context_doc_action->setEnabled (have_tabs);

    m_view_editor_menu->setEnabled (have_tabs);
    m_zoom_in_action->setEnabled (have_tabs);
    m_zoom_out_action->setEnabled (have_tabs);
    m_zoom_normal_action->setEnabled (have_tabs);

    m_find_action->setEnabled (have_tabs);
    m_find_next_action->setEnabled (have_tabs);
    m_find_previous_action->setEnabled (have_tabs);
    m_print_action->setEnabled (have_tabs);

    m_run_action->setEnabled (have_tabs && m_is_octave_file);

    m_toggle_breakpoint_action->setEnabled (have_tabs && m_is_octave_file);
    m_next_breakpoint_action->setEnabled (have_tabs && m_is_octave_file);
    m_previous_breakpoint_action->setEnabled (have_tabs && m_is_octave_file);
    m_remove_all_breakpoints_action->setEnabled (have_tabs && m_is_octave_file);

    m_edit_function_action->setEnabled (have_tabs);
    m_save_action->setEnabled (have_tabs && m_current_tab_modified);
    m_save_as_action->setEnabled (have_tabs);
    m_close_action->setEnabled (have_tabs);
    m_close_all_action->setEnabled (have_tabs);
    m_close_others_action->setEnabled (have_tabs && m_tab_widget->count () > 1);
    m_sort_tabs_action->setEnabled (have_tabs && m_tab_widget->count () > 1);

    emit editor_tabs_changed_signal (have_tabs, m_is_octave_file);
  }

  // empty_script determines whether we have to create an empty script
  // 1. At startup, when the editor has to be (really) visible
  //    (Here we can not use the visibility changed signal)
  // 2. When the editor becomes visible when octave is running
  void file_editor::empty_script (bool startup, bool visible)
  {

    if (startup)
      m_editor_ready = true;
    else
      {
        if (! m_editor_ready)
          return;  // not yet ready but got visibility changed signals
      }

    gui_settings settings;

    if (settings.value (global_use_custom_editor.key,
                        global_use_custom_editor.def).toBool ())
      return;  // do not open an empty script in the external editor

    bool real_visible;

    if (startup)
      real_visible = isVisible ();
    else
      real_visible = visible;

    if (! real_visible || m_tab_widget->count () > 0)
      return;

    if (startup && ! isFloating ())
      {
        // check if editor is really visible or hidden between tabbed widgets
        QWidget *parent = parentWidget ();

        if (parent)
          {
            QList<QTabBar *> tab_list = parent->findChildren<QTabBar *>();

            bool in_tab = false;
            int i = 0;
            while ((i < tab_list.count ()) && (! in_tab))
              {
                QTabBar *tab = tab_list.at (i);
                i++;

                int j = 0;
                while ((j < tab->count ()) && (! in_tab))
                  {
                    // check all tabs for the editor
                    if (tab->tabText (j) == windowTitle ())
                      {
                        // editor is in this tab widget
                        in_tab = true;
                        int top = tab->currentIndex ();
                        if (! (top > -1 && tab->tabText (top) == windowTitle ()))
                          return; // not current tab -> not visible
                      }
                    j++;
                  }
              }
          }
      }

    request_new_file ("");
  }

  void file_editor::restore_session (void)
  {
    gui_settings settings;

    //restore previous session
    if (! settings.value (ed_restore_session).toBool ())
      return;

    // get the data from the settings file
    QStringList sessionFileNames
      = settings.value (ed_session_names).toStringList ();

    QStringList session_encodings
      = settings.value (ed_session_enc).toStringList ();

    QStringList session_index
      = settings.value (ed_session_ind).toStringList ();

    QStringList session_lines
      = settings.value (ed_session_lines).toStringList ();

    QStringList session_bookmarks
      = settings.value (ed_session_bookmarks).toStringList ();

    // fill a list of the struct and sort it (depending on index)
    QList<session_data> s_data;

    bool do_encoding = (session_encodings.count () == sessionFileNames.count ());
    bool do_index = (session_index.count () == sessionFileNames.count ());
    bool do_lines = (session_lines.count () == sessionFileNames.count ());
    bool do_bookmarks = (session_bookmarks.count () == sessionFileNames.count ());

    for (int n = 0; n < sessionFileNames.count (); ++n)
      {
        QFileInfo file = QFileInfo (sessionFileNames.at (n));
        if (! file.exists ())
          continue;

        session_data item = { 0, -1, sessionFileNames.at (n),
                              QString (), QString (), QString ()};
        if (do_lines)
          item.line = session_lines.at (n).toInt ();
        if (do_index)
          item.index = session_index.at (n).toInt ();
        if (do_encoding)
          item.encoding = session_encodings.at (n);
        if (do_bookmarks)
          item.bookmarks = session_bookmarks.at (n);

        s_data << item;
      }

    std::sort (s_data.begin (), s_data.end ());

    // finally open the files with the desired encoding in the desired order
    for (int n = 0; n < s_data.count (); ++n)
      request_open_file (s_data.at (n).file_name, s_data.at (n).encoding,
                         s_data.at (n).line, false, false, true, "", -1,
                         s_data.at (n).bookmarks);
  }

  void file_editor::activate (void)
  {
    if (m_no_focus)
      return;  // No focus for the editor if external open/close request

    octave_dock_widget::activate ();

    // set focus to current tab
    reset_focus ();
  }

  void file_editor::set_focus (QWidget *fet)
  {
    setFocus ();

    // set focus to desired tab
    if (fet)
      m_tab_widget->setCurrentWidget (fet);
  }

  // function enabling/disabling the menu accelerators depending on the
  // focus of the editor
  void file_editor::enable_menu_shortcuts (bool enable)
  {
    // Hide or show the find dialog together with the focus of the
    // editor widget depending on the overall visibility of the find dialog.
    // Do not change internal visibility state.
    if (m_find_dialog)
      m_find_dialog->set_visible (enable);

    // Take care of the shortcuts
    QHash<QMenu *, QStringList>::const_iterator i = m_hash_menu_text.constBegin ();

    while (i != m_hash_menu_text.constEnd ())
      {
        i.key ()->setTitle (i.value ().at (! enable));
        ++i;
      }

    // when editor loses focus, enable the actions, which are always active
    // in the main window due to missing info on selected text and undo actions
    if (m_copy_action && m_undo_action)
      {
        if (enable)
          {
            m_copy_action->setEnabled (m_copy_action_enabled);
            m_undo_action->setEnabled (m_undo_action_enabled);
          }
        else
          {
            m_copy_action_enabled = m_copy_action->isEnabled ();
            m_undo_action_enabled = m_undo_action->isEnabled ();
            m_copy_action->setEnabled (true);
            m_undo_action->setEnabled (true);
          }
      }
  }

  // Save open files for restoring in next session
  // (even if last session will not be restored next time)
  // together with encoding and the tab index
  void file_editor::save_session (void)
  {
    gui_settings settings;

    QStringList fetFileNames;
    QStringList fet_encodings;
    QStringList fet_index;
    QStringList fet_lines;
    QStringList fet_bookmarks;

    std::list<file_editor_tab *> editor_tab_lst = m_tab_widget->tab_list ();

    for (auto editor_tab : editor_tab_lst)
      {
        QString file_name = editor_tab->file_name ();

        // Don't append unnamed files.

        if (! file_name.isEmpty ())
          {
            fetFileNames.append (file_name);
            fet_encodings.append (editor_tab->encoding ());

            QString index;
            fet_index.append (index.setNum (m_tab_widget->indexOf (editor_tab)));

            int l, c;
            editor_tab->qsci_edit_area ()->getCursorPosition (&l, &c);
            fet_lines.append (index.setNum (l + 1));

            fet_bookmarks.append (editor_tab->get_all_bookmarks ());
          }
      }

    settings.setValue (ed_session_names.key, fetFileNames);
    settings.setValue (ed_session_enc.key, fet_encodings);
    settings.setValue (ed_session_ind.key, fet_index);
    settings.setValue (ed_session_lines.key, fet_lines);
    settings.setValue (ed_session_bookmarks.key, fet_bookmarks);

    settings.sync ();
  }

  bool file_editor::check_closing (void)
  {
    // When the application or the editor is closing and the user wants to
    // close all files, in the latter case all editor tabs are checked whether
    // they need to be saved.  During these checks tabs are not closed since
    // the user might cancel closing Octave during one of these saving dialogs.
    // Therefore, saving the session for restoring at next start is not done
    // before the application is definitely closing.

    // Save the session. Even is closing is cancelled, this would be
    // overwritten by the next attempt to close the editor
    save_session ();

    std::list<file_editor_tab *> fe_tab_lst = m_tab_widget->tab_list ();
    m_number_of_tabs = fe_tab_lst.size ();

    for (auto fe_tab : fe_tab_lst)
      {
        // Wait for all editor tabs to have saved their files if required

        connect (fe_tab, &file_editor_tab::tab_ready_to_close,
                 this, &file_editor::handle_tab_ready_to_close,
                 Qt::UniqueConnection);
      }

    m_closing_canceled = false;

    for (auto fe_tab : fe_tab_lst)
      {
        // If there was a cancellation, make the already saved/discarded tabs
        // recover from the exit by removing the read-only state and by
        // recovering the debugger breakpoints.  Finally return false in order
        // to cancel closing the application or the editor.

        if (fe_tab->check_file_modified (false) == QMessageBox::Cancel)
          {
            emit fetab_recover_from_exit ();

            m_closing_canceled = true;

            for (auto fet : fe_tab_lst)
              disconnect (fet, &file_editor_tab::tab_ready_to_close, 0, 0);

            return false;
          }
      }

    return true;
  }

  void file_editor::handle_tab_ready_to_close (void)
  {
    if (m_closing_canceled)
      return;

    // FIXME: Why count down to zero here before doing anything?  Why
    // not remove and delete each tab that is ready to be closed, one
    // per invocation?

    m_number_of_tabs--;

    if (m_number_of_tabs > 0)
      return;

    // Here, the application or the editor will be closed -> store the session

    // Take care of the find dialog
    if (m_find_dialog)
      m_find_dialog->close ();

    // Finally close all the tabs and return indication that we can exit
    // the application or close the editor.
    // Closing and deleting the tabs makes the editor visible.  In case it was
    // hidden before, this state has to be restored afterwards.
    bool vis = isVisible ();

    std::list<file_editor_tab *> editor_tab_lst = m_tab_widget->tab_list ();
    for (auto editor_tab : editor_tab_lst)
      editor_tab->deleteLater ();

    m_tab_widget->clear ();

    setVisible (vis);
  }

  void file_editor::request_new_file (const QString& commands)
  {
    // Custom editor? If yes, we can only call the editor without passing
    // some initial contents and even without being sure a new file is opened
    if (call_custom_editor ())
      return;

    // New file isn't a file_editor_tab function since the file
    // editor tab has yet to be created and there is no object to
    // pass a signal to.  Hence, functionality is here.

    file_editor_tab *fileEditorTab = make_file_editor_tab (m_ced);
    add_file_editor_tab (fileEditorTab, "");  // new tab with empty title
    fileEditorTab->new_file (commands);       // title is updated here
    activate ();                              // focus editor and new tab
  }

  void file_editor::request_close_file (bool)
  {
    file_editor_tab *editor_tab
      = static_cast<file_editor_tab *> (m_tab_widget->currentWidget ());
    editor_tab->conditional_close ();
  }

  void file_editor::request_close_all_files (bool)
  {
    file_editor_tab *editor_tab;

    // loop over all tabs starting from last one otherwise deletion changes index
    for (int index = m_tab_widget->count ()-1; index >= 0; index--)
      {
        editor_tab = static_cast<file_editor_tab *> (m_tab_widget->widget (index));
        editor_tab->conditional_close ();
      }
  }

  void file_editor::request_close_other_files (bool)
  {
    file_editor_tab *editor_tab;
    QWidget *tabID = m_tab_widget->currentWidget ();

    // loop over all tabs starting from last one otherwise deletion changes index
    for (int index = m_tab_widget->count ()-1; index >= 0; index--)
      {
        if (tabID != m_tab_widget->widget (index))
          {
            editor_tab
              = static_cast<file_editor_tab *> (m_tab_widget->widget (index));
            editor_tab->conditional_close ();
          }
      }
  }

  void file_editor::copy_full_file_path (bool)
  {
    file_editor_tab *editor_tab
      = static_cast<file_editor_tab *> (m_tab_widget->currentWidget ());

    if (editor_tab)
      QGuiApplication::clipboard ()->setText (editor_tab->file_name ());
  }

  // open a file from the mru list
  void file_editor::request_mru_open_file (QAction *action)
  {
    if (action)
      {
        request_open_file (action->data ().toStringList ().at (0),
                           action->data ().toStringList ().at (1));
      }
  }

  void file_editor::request_print_file (bool)
  {
    emit fetab_print_file (m_tab_widget->currentWidget ());
  }

  void file_editor::request_redo (bool)
  {
    emit fetab_scintilla_command (m_tab_widget->currentWidget (),
                                  QsciScintillaBase::SCI_REDO);
  }

  void file_editor::request_cut (bool)
  {
    emit fetab_scintilla_command (m_tab_widget->currentWidget (),
                                  QsciScintillaBase::SCI_CUT);
  }

  void file_editor::request_context_help (bool)
  {
    emit fetab_context_help (m_tab_widget->currentWidget (), false);
  }

  void file_editor::request_context_doc (bool)
  {
    emit fetab_context_help (m_tab_widget->currentWidget (), true);
  }

  void file_editor::request_context_edit (bool)
  {
    emit fetab_context_edit (m_tab_widget->currentWidget ());
  }

  void file_editor::request_save_file (bool)
  {
    emit fetab_save_file (m_tab_widget->currentWidget ());
  }

  void file_editor::request_save_file_as (bool)
  {
    emit fetab_save_file_as (m_tab_widget->currentWidget ());
  }

  void file_editor::request_run_file (bool)
  {
    emit interpreter_event
      ([=] (interpreter& interp)
       {
         // INTERPRETER THREAD

         // Act as though this action was entered at the command propmt
         // so that the interpreter will check for updated file time
         // stamps.
         Vlast_prompt_time.stamp ();

         tree_evaluator& tw = interp.get_evaluator ();

         if (tw.in_debug_repl ())
           emit request_dbcont_signal ();
         else
           emit fetab_run_file (m_tab_widget->currentWidget ());
       });
  }

  void file_editor::request_step_into_file ()
  {
    emit fetab_run_file (m_tab_widget->currentWidget (), true);
  }

  void file_editor::request_context_run (bool)
  {
    emit fetab_context_run (m_tab_widget->currentWidget ());
  }

  void file_editor::request_toggle_bookmark (bool)
  {
    emit fetab_toggle_bookmark (m_tab_widget->currentWidget ());
  }

  void file_editor::request_next_bookmark (bool)
  {
    emit fetab_next_bookmark (m_tab_widget->currentWidget ());
  }

  void file_editor::request_previous_bookmark (bool)
  {
    emit fetab_previous_bookmark (m_tab_widget->currentWidget ());
  }

  void file_editor::request_remove_bookmark (bool)
  {
    emit fetab_remove_bookmark (m_tab_widget->currentWidget ());
  }

  void file_editor::request_move_match_brace (bool)
  {
    emit fetab_move_match_brace (m_tab_widget->currentWidget (), false);
  }

  void file_editor::request_sel_match_brace (bool)
  {
    emit fetab_move_match_brace (m_tab_widget->currentWidget (), true);
  }

  // FIXME: What should this do with conditional breakpoints?
  void file_editor::request_toggle_breakpoint (bool)
  {
    emit fetab_toggle_breakpoint (m_tab_widget->currentWidget ());
  }

  void file_editor::request_next_breakpoint (bool)
  {
    emit fetab_next_breakpoint (m_tab_widget->currentWidget ());
  }

  void file_editor::request_previous_breakpoint (bool)
  {
    emit fetab_previous_breakpoint (m_tab_widget->currentWidget ());
  }

  void file_editor::request_remove_breakpoint (bool)
  {
    emit fetab_remove_all_breakpoints (m_tab_widget->currentWidget ());
  }

  // slots for Edit->Commands actions
  void file_editor::request_delete_start_word (bool)
  {
    emit fetab_scintilla_command (m_tab_widget->currentWidget (),
                                  QsciScintillaBase::SCI_DELWORDLEFT);
  }

  void file_editor::request_delete_end_word (bool)
  {
    emit fetab_scintilla_command (m_tab_widget->currentWidget (),
                                  QsciScintillaBase::SCI_DELWORDRIGHT);
  }

  void file_editor::request_delete_start_line (bool)
  {
    emit fetab_scintilla_command (m_tab_widget->currentWidget (),
<<<<<<< HEAD
                                  QsciScintillaBase::SCI_DELLINELEFT);
  }
=======
                                  QsciScintillaBase::SCI_UNDO);
}

// Open a file, if not already open, and mark the current execution location
// and/or a breakpoint with condition cond.
void file_editor::request_open_file (const QString& openFileName,
                                     const QString& encoding,
                                     int line, bool debug_pointer,
                                     bool breakpoint_marker, bool insert,
                                     const QString& cond, int index,
                                     const QString& bookmarks)
{
  resource_manager& rmgr = m_octave_qobj.get_resource_manager ();
  gui_settings *settings = rmgr.get_settings ();

  if (settings->value (global_use_custom_editor).toBool ())
    {
      // Custom editor
      if (debug_pointer || breakpoint_marker)
        return;   // Do not call custom editor during debugging

      if (call_custom_editor (openFileName, line))
        return;   // Custom editor called
    }

  bool show_dbg_file
    = settings->value (ed_show_dbg_file).toBool ();

  if (openFileName.isEmpty ())
    {
      // This happens if edit is called without an argument
      // Open editor with empty edit area instead (as new file would do)
      request_new_file ("");
    }
  else
    {
      // Check whether this file is already open in the editor.
      file_editor_tab *tab = find_tab_widget (openFileName);

      if (tab)
        {
          m_tab_widget->setCurrentWidget (tab);

          if (line > 0)
            {
              if (insert)
                emit fetab_goto_line (tab, line);

              if (debug_pointer)
                emit fetab_insert_debugger_pointer (tab, line);

              if (breakpoint_marker)
                emit fetab_do_breakpoint_marker (insert, tab, line, cond);
            }

          if (show_dbg_file && ! ((breakpoint_marker || debug_pointer)
                                  && is_editor_console_tabbed ()))
            {
              emit fetab_set_focus (tab);
              activate ();
            }
        }
      else
        {
          if (! show_dbg_file && (breakpoint_marker  || debug_pointer))
            return;   // Do not open a file for showing dbg markers

          if (breakpoint_marker && ! insert)
            return;   // Never open a file when removing breakpoints

          file_editor_tab *fileEditorTab = nullptr;
          // Reuse <unnamed> tab if it hasn't yet been modified.
          bool reusing = false;
          tab = find_tab_widget ("");
          if (tab)
            {
              fileEditorTab = tab;
              if (fileEditorTab->qsci_edit_area ()->isModified ())
                fileEditorTab = nullptr;
              else
                reusing = true;
            }

          // If <unnamed> was absent or modified, create a new tab.
          if (! fileEditorTab)
            fileEditorTab = make_file_editor_tab ();

          fileEditorTab->set_encoding (encoding);
          QString result = fileEditorTab->load_file (openFileName);
          if (result == "")
            {
              // Supply empty title then have the file_editor_tab update
              // with full or short name.
              if (! reusing)
                add_file_editor_tab (fileEditorTab, "", index);
              fileEditorTab->update_window_title (false);
              // file already loaded, add file to mru list here
              QFileInfo file_info = QFileInfo (openFileName);
              handle_mru_add_file (file_info.canonicalFilePath (),
                                   encoding);

              if (line > 0)
                {
                  if (insert)
                    emit fetab_goto_line (fileEditorTab, line);

                  if (debug_pointer)
                    emit fetab_insert_debugger_pointer (fileEditorTab,
                                                        line);
                  if (breakpoint_marker)
                    emit fetab_do_breakpoint_marker (insert, fileEditorTab,
                                                     line, cond);
                }
            }
          else
            {
              if (! reusing)
                {
                  delete fileEditorTab;
                  fileEditorTab = nullptr;
                }

              if (QFile::exists (openFileName))
                {
                  // File not readable:
                  // create a NonModal message about error.
                  QMessageBox *msgBox
                    = new QMessageBox (QMessageBox::Critical,
                                       tr ("Octave Editor"),
                                       tr ("Could not open file\n%1\nfor read: %2.").
                                       arg (openFileName).arg (result),
                                       QMessageBox::Ok, this);

                  msgBox->setWindowModality (Qt::NonModal);
                  msgBox->setAttribute (Qt::WA_DeleteOnClose);
                  msgBox->show ();
                }
              else
                {
                  // File does not exist, should it be created?
                  bool create_file = true;
                  QMessageBox *msgBox;

                  if (! settings->value (ed_create_new_file).toBool ())
                    {
                      msgBox = new QMessageBox (QMessageBox::Question,
                                                tr ("Octave Editor"),
                                                tr ("File\n%1\ndoes not exist. "
                                                    "Do you want to create it?").arg (openFileName),
                                                QMessageBox::NoButton, nullptr);
                      QPushButton *create_button =
                        msgBox->addButton (tr ("Create"), QMessageBox::YesRole);
                      msgBox->addButton (tr ("Cancel"), QMessageBox::RejectRole);
                      msgBox->setDefaultButton (create_button);
                      msgBox->exec ();

                      QAbstractButton *clicked_button = msgBox->clickedButton ();
                      if (clicked_button != create_button)
                        create_file = false;

                      delete msgBox;
                    }

                  if (create_file)
                    {
                      // create the file and call the editor again
                      QFile file (openFileName);
                      if (! file.open (QIODevice::WriteOnly))
                        {
                          // error opening the file
                          msgBox = new QMessageBox (QMessageBox::Critical,
                                                    tr ("Octave Editor"),
                                                    tr ("Could not open file\n%1\nfor write: %2.").
                                                    arg (openFileName).arg (file.errorString ()),
                                                    QMessageBox::Ok, this);

                          msgBox->setWindowModality (Qt::NonModal);
                          msgBox->setAttribute (Qt::WA_DeleteOnClose);
                          msgBox->show ();
                        }
                      else
                        {
                          file.close ();
                          request_open_file (openFileName);
                        }
                    }
                }
            }

          if (! bookmarks.isEmpty ())
            {
              // Restore bookmarks
              for (const auto& bms : bookmarks.split (','))
                {
                  int bm = bms.toInt ();
                  if (fileEditorTab)
                    fileEditorTab->qsci_edit_area ()->markerAdd (bm, marker::bookmark);
                }
            }

          if (! ((breakpoint_marker || debug_pointer) && is_editor_console_tabbed ()))
            {
              // update breakpoint pointers, really show editor
              // and the current editor tab
              if (fileEditorTab)
                fileEditorTab->update_breakpoints ();
              activate ();
              emit file_loaded_signal ();
            }
        }
    }
}

void file_editor::request_preferences (bool)
{
  emit request_settings_dialog ("editor");
}

void file_editor::request_styles_preferences (bool)
{
  emit request_settings_dialog ("editor_styles");
}

void file_editor::show_line_numbers (bool)
{
  toggle_preference (ed_show_line_numbers);
}

void file_editor::show_white_space (bool)
{
  toggle_preference (ed_show_white_space);
}

void file_editor::show_eol_chars (bool)
{
  toggle_preference (ed_show_eol_chars);
}

void file_editor::show_indent_guides (bool)
{
  toggle_preference (ed_show_indent_guides);
}

void file_editor::show_long_line (bool)
{
  toggle_preference (ed_long_line_marker);
}

void file_editor::show_toolbar (bool)
{
  toggle_preference (ed_show_toolbar);
}

void file_editor::show_statusbar (bool)
{
  toggle_preference (ed_show_edit_status_bar);
}

void file_editor::show_hscrollbar (bool)
{
  toggle_preference (ed_show_hscroll_bar);
}

void file_editor::zoom_in (bool)
{
  emit fetab_zoom_in (m_tab_widget->currentWidget ());
}

void file_editor::zoom_out (bool)
{
  emit fetab_zoom_out (m_tab_widget->currentWidget ());
}

void file_editor::zoom_normal (bool)
{
  emit fetab_zoom_normal (m_tab_widget->currentWidget ());
}

void file_editor::create_context_menu (QMenu *menu)
{
  // remove all standard actions from scintilla
  QList<QAction *> all_actions = menu->actions ();

  for (auto *a : all_actions)
    menu->removeAction (a);

  // add editor's actions with icons and customized shortcuts
  menu->addAction (m_cut_action);
  menu->addAction (m_copy_action);
  menu->addAction (m_paste_action);
  menu->addSeparator ();
  menu->addAction (m_selectall_action);
  menu->addSeparator ();
  menu->addAction (m_find_files_action);
  menu->addAction (m_find_action);
  menu->addAction (m_find_next_action);
  menu->addAction (m_find_previous_action);
  menu->addSeparator ();
  menu->addMenu (m_edit_cmd_menu);
  menu->addMenu (m_edit_fmt_menu);
  menu->addMenu (m_edit_nav_menu);
  menu->addSeparator ();
  menu->addAction (m_run_selection_action);
}

void file_editor::edit_status_update (bool undo, bool redo)
{
  if (m_undo_action)
    m_undo_action->setEnabled (undo);
  m_redo_action->setEnabled (redo);
}

// handler for the close event
void file_editor::closeEvent (QCloseEvent *e)
{
  resource_manager& rmgr = m_octave_qobj.get_resource_manager ();
  gui_settings *settings = rmgr.get_settings ();
  if (settings->value (ed_hiding_closes_files).toBool ())
    {
      if (check_closing ())
        {
          // All tabs are closed without cancelling,
          // store closing state for restoring session when shown again.
          // Editor is closing when session data is stored in preferences
          m_closed = true;
          e->ignore ();
        }
      else
        {
          e->ignore ();
          return;
        }
    }
  else
    e->accept ();

  octave_dock_widget::closeEvent (e);
}

void file_editor::dragEnterEvent (QDragEnterEvent *e)
{
  if (e->mimeData ()->hasUrls ())
    {
      e->acceptProposedAction ();
    }
}

void file_editor::dropEvent (QDropEvent *e)
{
  if (e->mimeData ()->hasUrls ())
    {
      for (const auto& url : e->mimeData ()->urls ())
        request_open_file (url.toLocalFile ());
    }
}

bool file_editor::is_editor_console_tabbed (void)
{
  // FIXME: is there a way to do this job that doesn't require casting
  // the parent to a main_window object?

  main_window *w = dynamic_cast<main_window *> (parentWidget ());

  if (w)
    {
      QList<QDockWidget *> w_list = w->tabifiedDockWidgets (this);
      QDockWidget *console =
        static_cast<QDockWidget *> (w->get_dock_widget_list ().at (0));

      for (int i = 0; i < w_list.count (); i++)
        {
          if (w_list.at (i) == console)
            return true;
        }
    }

  return false;
}

void file_editor::construct (void)
{
  QWidget *editor_widget = new QWidget (this);

  // FIXME: what was the intended purpose of this unused variable?
  // QStyle *editor_style = QApplication::style ();

  // Menu bar: do not set it native, required in macOS and Ubuntu Unity (Qt5)
  // for a visible menu bar in the editor widget.  This property is ignored
  // on other platforms.
  m_menu_bar = new QMenuBar (editor_widget);
  m_menu_bar->setNativeMenuBar (false);

  m_tool_bar = new QToolBar (editor_widget);
  m_tool_bar->setMovable (true);

  m_tab_widget = new file_editor_tab_widget (editor_widget, this);

  resource_manager& rmgr = m_octave_qobj.get_resource_manager ();

  // the mru-list and an empty array of actions
  gui_settings *settings = rmgr.get_settings ();
  m_mru_files = settings->value (ed_mru_file_list).toStringList ();
  m_mru_files_encodings = settings->value (ed_mru_file_encodings)
    .toStringList ();

  if (m_mru_files_encodings.count () != m_mru_files.count ())
    {
      // encodings don't have the same count -> do not use them!
      m_mru_files_encodings = QStringList ();
      for (int i = 0; i < m_mru_files.count (); i++)
        m_mru_files_encodings << QString ();
    }

  for (int i = 0; i < MaxMRUFiles; ++i)
    {
      m_mru_file_actions[i] = new QAction (this);
      m_mru_file_actions[i]->setVisible (false);
    }

  // menu bar

  // file menu

  m_fileMenu = add_menu (m_menu_bar, tr ("&File"));

  // new and open menus are inserted later by the main window
  m_mru_file_menu = new QMenu (tr ("&Recent Editor Files"), m_fileMenu);
  for (int i = 0; i < MaxMRUFiles; ++i)
    m_mru_file_menu->addAction (m_mru_file_actions[i]);
  m_fileMenu->addMenu (m_mru_file_menu);
>>>>>>> 0ef4a3f3

  void file_editor::request_delete_end_line (bool)
  {
    emit fetab_scintilla_command (m_tab_widget->currentWidget (),
                                  QsciScintillaBase::SCI_DELLINERIGHT);
  }

  void file_editor::request_delete_line (bool)
  {
    emit fetab_scintilla_command (m_tab_widget->currentWidget (),
                                  QsciScintillaBase::SCI_LINEDELETE);
  }

  void file_editor::request_copy_line (bool)
  {
    emit fetab_scintilla_command (m_tab_widget->currentWidget (),
                                  QsciScintillaBase::SCI_LINECOPY);
  }

  void file_editor::request_cut_line (bool)
  {
    emit fetab_scintilla_command (m_tab_widget->currentWidget (),
                                  QsciScintillaBase::SCI_LINECUT);
  }

  void file_editor::request_duplicate_selection (bool)
  {
    emit fetab_scintilla_command (m_tab_widget->currentWidget (),
                                  QsciScintillaBase::SCI_SELECTIONDUPLICATE);
  }

  void file_editor::request_transpose_line (bool)
  {
    emit fetab_scintilla_command (m_tab_widget->currentWidget (),
                                  QsciScintillaBase::SCI_LINETRANSPOSE);
  }

  void file_editor::request_comment_selected_text (bool)
  {
    emit fetab_comment_selected_text (m_tab_widget->currentWidget (), false);
  }

  void file_editor::request_uncomment_selected_text (bool)
  {
    emit fetab_uncomment_selected_text (m_tab_widget->currentWidget ());
  }

  void file_editor::request_comment_var_selected_text (bool)
  {
    emit fetab_comment_selected_text (m_tab_widget->currentWidget (), true);
  }

  // slots for Edit->Format actions
  void file_editor::request_upper_case (bool)
  {
    emit fetab_scintilla_command (m_tab_widget->currentWidget (),
                                  QsciScintillaBase::SCI_UPPERCASE);
  }

  void file_editor::request_lower_case (bool)
  {
    emit fetab_scintilla_command (m_tab_widget->currentWidget (),
                                  QsciScintillaBase::SCI_LOWERCASE);
  }

  void file_editor::request_indent_selected_text (bool)
  {
    emit fetab_indent_selected_text (m_tab_widget->currentWidget ());
  }

  void file_editor::request_unindent_selected_text (bool)
  {
    emit fetab_unindent_selected_text (m_tab_widget->currentWidget ());
  }

  void file_editor::request_smart_indent_line_or_selected_text ()
  {
    emit fetab_smart_indent_line_or_selected_text (m_tab_widget->currentWidget ());
  }

  void file_editor::request_conv_eol_windows (bool)
  {
    emit fetab_convert_eol (m_tab_widget->currentWidget (),
                            QsciScintilla::EolWindows);
  }
  void
  file_editor::request_conv_eol_unix (bool)
  {
    emit fetab_convert_eol (m_tab_widget->currentWidget (),
                            QsciScintilla::EolUnix);
  }

  void file_editor::request_conv_eol_mac (bool)
  {
    emit fetab_convert_eol (m_tab_widget->currentWidget (),
                            QsciScintilla::EolMac);
  }

  // Slot for initially creating and showing the find dialog
  void file_editor::request_find (bool)
  {
    // Create the dialog
    find_create ();

    // Since find_create shows the dialog without activating the widget
    // (which is reuqired in other cases) do this manually here
    m_find_dialog->activateWindow ();

    // Initiate search text from possible selection and save the initial
    // data from the dialog on the defined structure
    m_find_dialog->init_search_text ();
  }

  // This method creates the find dialog.

  void file_editor::find_create ()
  {
    if (m_find_dialog)
      m_find_dialog->close ();

    if (isFloating ())
      m_find_dialog = new find_dialog (this, this);
    else
      m_find_dialog = new find_dialog (this, parentWidget ());

    // Add required actions
    m_find_dialog->addAction (m_find_next_action);
    m_find_dialog->addAction (m_find_previous_action);

    // Update edit area
    file_editor_tab *fet
      = static_cast<file_editor_tab *> (m_tab_widget->currentWidget ());
    m_find_dialog->update_edit_area (fet->qsci_edit_area ());

    // Icon is the same as the editor
    m_find_dialog->setWindowIcon (windowIcon ());

    // Position:  lower right of editor's position
    int xp = x () + frameGeometry ().width ();
    int yp = y () + frameGeometry ().height ();

    if (! isFloating ())
      {
        // Fix position if editor is docked

        QWidget *parent = parentWidget ();

        if  (parent)
          {
            xp = xp + parent->x ();
            yp = yp + parent->y ();
          }
      }

    if (yp < 0)
      yp = 0;

    // The size of the find dialog is considered in restore_settings
    // since its size might change depending on the options
    m_find_dialog->restore_settings (QPoint (xp, yp));

    // Set visible
    m_find_dialog->set_visible (true);
  }

  void file_editor::request_find_next (bool)
  {
    if (m_find_dialog)
      m_find_dialog->find_next ();
  }

  void file_editor::request_find_previous (bool)
  {
    if (m_find_dialog)
      m_find_dialog->find_prev ();
  }

  void file_editor::request_goto_line (bool)
  {
    emit fetab_goto_line (m_tab_widget->currentWidget ());
  }

  void file_editor::request_completion (bool)
  {
    emit fetab_completion (m_tab_widget->currentWidget ());
  }

  void file_editor::handle_file_name_changed (const QString& fname,
                                              const QString& tip,
                                              bool modified)
  {
    QObject *fileEditorTab = sender ();
    if (fileEditorTab)
      {
        gui_settings settings;

        for (int i = 0; i < m_tab_widget->count (); i++)
          {
            if (m_tab_widget->widget (i) == fileEditorTab)
              {
                m_tab_widget->setTabText (i, fname);
                m_tab_widget->setTabToolTip (i, tip);

                m_save_action->setEnabled (modified);
                m_current_tab_modified = modified;

                if (modified)
                  m_tab_widget->setTabIcon (i, settings.icon ("document-save"));
                else
                  m_tab_widget->setTabIcon (i, QIcon ());
              }
          }
      }
  }

  void file_editor::handle_tab_close_request (int index)
  {
    file_editor_tab *editor_tab
      = static_cast<file_editor_tab *> (m_tab_widget->widget (index));
    editor_tab->conditional_close ();
  }

  void
  file_editor::handle_tab_remove_request (void)
  {
    QObject *fileEditorTab = sender ();
    if (fileEditorTab)
      {
        for (int i = 0; i < m_tab_widget->count (); i++)
          {
            if (m_tab_widget->widget (i) == fileEditorTab)
              {
                m_tab_widget->removeTab (i);

                // Deleting the sender (even with deleteLater) seems a
                // bit strange.  Is there a better way?
                fileEditorTab->deleteLater ();
                break;
              }
          }
      }
    check_actions ();

    activate ();     // focus stays in editor when tab is closed

  }

  // context menu of edit area
  void file_editor::active_tab_changed (int index)
  {
    emit fetab_change_request (m_tab_widget->widget (index));
    activate ();
  }

  void file_editor::handle_editor_state_changed (bool copy_available,
                                                 bool is_octave_file,
                                                 bool is_modified)
  {
    // In case there is some scenario where traffic could be coming from
    // all the file editor tabs, just process info from the current active tab.
    if (sender () == m_tab_widget->currentWidget ())
      {
        m_save_action->setEnabled (is_modified);
        m_current_tab_modified = is_modified;

        if (m_copy_action)
          m_copy_action->setEnabled (copy_available);

        m_cut_action->setEnabled (copy_available);

        m_run_selection_action->setEnabled (copy_available);
        m_run_action->setEnabled (is_octave_file);
        m_is_octave_file = is_octave_file;

        emit editor_tabs_changed_signal (true, m_is_octave_file);
      }

    m_copy_action_enabled = m_copy_action->isEnabled ();
    m_undo_action_enabled = m_undo_action->isEnabled ();
  }

  void file_editor::handle_mru_add_file (const QString& file_name,
                                         const QString& encoding)
  {
    int index;
    while ((index = m_mru_files.indexOf (file_name)) >= 0)
      {
        m_mru_files.removeAt (index);
        m_mru_files_encodings.removeAt (index);
      }

    m_mru_files.prepend (file_name);
    m_mru_files_encodings.prepend (encoding);

    mru_menu_update ();
  }

  void file_editor::check_conflict_save (const QString& saveFileName,
                                         bool remove_on_success)
  {
    // Check whether this file is already open in the editor.
    file_editor_tab *tab = find_tab_widget (saveFileName);

    if (tab)
      {
        // Note: to overwrite the contents of some other file editor tab
        // with the same name requires identifying which file editor tab
        // that is (not too difficult) then closing that tab.  Of course,
        // that could trigger another dialog box if the file editor tab
        // with the same name has modifications in it.  This could become
        // somewhat confusing to the user.  For now, opt to do nothing.

        // Create a NonModal message about error.
        QMessageBox *msgBox
          = new QMessageBox (QMessageBox::Critical, tr ("Octave Editor"),
                             tr ("File not saved! A file with the selected name\n%1\n"
                                 "is already open in the editor").
                             arg (saveFileName),
                             QMessageBox::Ok, nullptr);

        msgBox->setWindowModality (Qt::NonModal);
        msgBox->setAttribute (Qt::WA_DeleteOnClose);
        msgBox->show ();

        return;
      }

    QObject *saveFileObject = sender ();
    QWidget *saveFileWidget = nullptr;

    for (int i = 0; i < m_tab_widget->count (); i++)
      {
        if (m_tab_widget->widget (i) == saveFileObject)
          {
            saveFileWidget = m_tab_widget->widget (i);
            break;
          }
      }
    if (! saveFileWidget)
      {
        // Create a NonModal message about error.
        QMessageBox *msgBox
          = new QMessageBox (QMessageBox::Critical, tr ("Octave Editor"),
                             tr ("The associated file editor tab has disappeared."),
                             QMessageBox::Ok, nullptr);

        msgBox->setWindowModality (Qt::NonModal);
        msgBox->setAttribute (Qt::WA_DeleteOnClose);
        msgBox->show ();

        return;
      }

    // Can save without conflict, have the file editor tab do so.
    emit fetab_save_file (saveFileWidget, saveFileName, remove_on_success);
  }

  void file_editor::handle_insert_debugger_pointer_request (const QString& file,
                                                            int line)
  {
    request_open_file (file, QString (), line, true); // default encoding
  }

  void file_editor::handle_delete_debugger_pointer_request (const QString& file,
                                                            int line)
  {
    if (! file.isEmpty ())
      {
        // Check whether this file is already open in the editor.
        file_editor_tab *tab = find_tab_widget (file);

        if (tab)
          {
            m_tab_widget->setCurrentWidget (tab);

            if (line > 0)
              emit fetab_delete_debugger_pointer (tab, line);

            emit fetab_set_focus (tab);
          }
      }
  }

  void file_editor::handle_update_breakpoint_marker_request (bool insert,
                                                             const QString& file,
                                                             int line,
                                                             const QString& cond)
  {
    request_open_file (file, QString (), line, false, true, insert, cond);
  }

  void file_editor::handle_edit_file_request (const QString& file)
  {
    request_open_file (file);
  }

  // Slot used for signals indicating that a file was changed/renamed or
  // is going to be deleted/renamed
  void file_editor::handle_file_remove (const QString& old_name,
                                        const QString& new_name)
  {
    // Clear old list of file data and declare a structure for file data
    m_tmp_closed_files.clear ();
    removed_file_data f_data;

    // Preprocessing old name(s)
    QString old_name_clean = old_name.trimmed ();
    int s = old_name_clean.size ();

    if (s > 1 && old_name_clean.at (0) == QChar ('\"')
        && old_name_clean.at (s - 1) == QChar ('\"'))
      old_name_clean = old_name_clean.mid (1, s - 2);

    QStringList old_names = old_name_clean.split ("\" \"");

    // Check if new name is a file or directory
    QFileInfo newf (new_name);
    bool new_is_dir = newf.isDir ();

    // Now loop over all old files/dirs (several files by movefile ())
    for (int i = 0; i < old_names.count (); i++)
      {
        // Check if old name is a file or directory
        QFileInfo old (old_names.at (i));

        if (old.isDir ())
          {
            // Call the function which handles directories and return
            handle_dir_remove (old_names.at (i), new_name);
          }
        else
          {
            // It is a single file.  Is it open?
            file_editor_tab *editor_tab = find_tab_widget (old_names.at (i));

            if (editor_tab)
              {

                editor_tab->enable_file_watcher (false);

                // For re-enabling tracking if error while removing/renaming
                f_data.editor_tab = editor_tab;
                // For renaming into new file (if new_file is not empty)
                if (new_is_dir)
                  {
                    std::string ndir = new_name.toStdString ();
                    std::string ofile = old.fileName ().toStdString ();
                    f_data.new_file_name
                      = QString::fromStdString (sys::env::make_absolute (ofile, ndir));
                  }
                else
                  f_data.new_file_name = new_name;

                // Add file data to list
                m_tmp_closed_files << f_data;
              }
          }
      }
  }

  // Slot for signal indicating that a file was renamed
  void file_editor::handle_file_renamed (bool load_new)
  {
    m_no_focus = true;  // Remember for not focussing editor

    // Loop over all files that have to be handled.  Start at the end of the
    // list, otherwise the stored indexes are not correct.
    for (int i = m_tmp_closed_files.count () - 1; i >= 0; i--)
      {
        if (load_new)
          {
            // Close file (remove) or rename into new file (rename)
            if (m_tmp_closed_files.at (i).new_file_name.isEmpty ())
              m_tmp_closed_files.at (i).editor_tab->file_has_changed (QString (), true);
            else
              m_tmp_closed_files.at (i).editor_tab->set_file_name (
                                    m_tmp_closed_files.at (i).new_file_name);
          }
        else
          {
            // Something went wrong while renaming or removing:
            // Leave everything as it is but reactivate tracking
            m_tmp_closed_files.at (i).editor_tab->enable_file_watcher (true);
          }

      }

    m_no_focus = false;  // Back to normal focus

    // Clear the list of file data
    m_tmp_closed_files.clear ();
  }

  void file_editor::notice_settings (void)
  {
    gui_settings settings;

    int size_idx = settings.value (global_icon_size).toInt ();
    size_idx = (size_idx > 0) - (size_idx < 0) + 1;  // Make valid index from 0 to 2

    QStyle *st = style ();
    int icon_size = st->pixelMetric (global_icon_sizes[size_idx]);
    m_tool_bar->setIconSize (QSize (icon_size, icon_size));

    // Tab position and rotation
    QTabWidget::TabPosition pos
      = static_cast<QTabWidget::TabPosition> (settings.value (ed_tab_position).toInt ());
    bool rotated = settings.value (ed_tabs_rotated).toBool ();

    m_tab_widget->setTabPosition (pos);

    if (rotated)
      m_tab_widget->setTabsClosable (false);  // No close buttons
      // FIXME: close buttons can not be correctly placed in rotated tabs

    // Get the tab bar and set the rotation
    int rotation = rotated;
    if (pos == QTabWidget::West)
      rotation = -rotation;

    tab_bar *bar = m_tab_widget->get_tab_bar ();
    bar->set_rotated (rotation);

    // Get suitable height of a tab related to font and icon size
    int height = 1.5*QFontMetrics (m_tab_widget->font ()).height ();
    int is = 1.5*m_tab_widget->iconSize ().height ();
    if (is > height)
      height = is;

    // Calculate possibly limited width and set the elide mode
    int chars = settings.value (ed_tabs_max_width).toInt ();
    int width = 9999;
    if (chars > 0)
      width = chars * QFontMetrics (m_tab_widget->font ()).averageCharWidth ();

    // Get tab bar size properties for style sheet depending on rotation
    QString width_str ("width");
    QString height_str ("height");
    if ((pos == QTabWidget::West) || (pos == QTabWidget::East))
      {
        width_str = QString ("height");
        height_str = QString ("width");
      }

    QString style_sheet
        = QString ("QTabBar::tab {max-" + height_str + ": %1px;\n"
                                 "max-" + width_str + ": %2px; }")
                          .arg (height).arg (width);

#if defined (Q_OS_MAC)
    // FIXME: This is a workaround for missing tab close buttons on MacOS
    // in several Qt versions (https://bugreports.qt.io/browse/QTBUG-61092)
    if (! rotated)
      {
        QString icon = global_icon_paths.at (ICON_THEME_OCTAVE) + "widget-close.png";

        QString close_button_css_mac (
            "QTabBar::close-button"
            " { image: url(" + icon + ");"
            " padding: 4px;"
            "   subcontrol-position: bottom; }\n"
            "QTabBar::close-button:hover"
            "  { background-color: #cccccc; }");

        style_sheet = style_sheet + close_button_css_mac;
      }
#endif

    m_tab_widget->setStyleSheet (style_sheet);

    bool show_it;
    show_it = settings.value (ed_show_line_numbers).toBool ();
    m_show_linenum_action->setChecked (show_it);
    show_it = settings.value (ed_show_white_space).toBool ();
    m_show_whitespace_action->setChecked (show_it);
    show_it = settings.value (ed_show_eol_chars).toBool ();
    m_show_eol_action->setChecked (show_it);
    show_it = settings.value (ed_show_indent_guides).toBool ();
    m_show_indguide_action->setChecked (show_it);
    show_it = settings.value (ed_long_line_marker).toBool ();
    m_show_longline_action->setChecked (show_it);

    show_it = settings.value (ed_show_toolbar).toBool ();
    m_show_toolbar_action->setChecked (show_it);
    m_tool_bar->setVisible (show_it);
    show_it = settings.value (ed_show_edit_status_bar).toBool ();
    m_show_statusbar_action->setChecked (show_it);
    show_it = settings.value (ed_show_hscroll_bar).toBool ();
    m_show_hscrollbar_action->setChecked (show_it);

    set_shortcuts ();

    // Find dialog with the same icon as the editor
    if (m_find_dialog)
      m_find_dialog->setWindowIcon (windowIcon ());

    // Relay signal to file editor tabs.
    emit fetab_settings_changed ();
  }

  void file_editor::set_shortcuts (void)
  {
    // Shortcuts also available in the main window, as well as the related
    // shortcuts, are defined in main_window and added to the editor

    shortcut_manager& scmgr = m_octave_qobj.get_shortcut_manager ();

    // File menu
    scmgr.set_shortcut (m_edit_function_action, sc_edit_file_edit_function);
    scmgr.set_shortcut (m_save_action, sc_edit_file_save);
    scmgr.set_shortcut (m_save_as_action, sc_edit_file_save_as);
    scmgr.set_shortcut (m_close_action, sc_edit_file_close);
    scmgr.set_shortcut (m_close_all_action, sc_edit_file_close_all);
    scmgr.set_shortcut (m_close_others_action, sc_edit_file_close_other);
    scmgr.set_shortcut (m_print_action, sc_edit_file_print);

    // Edit menu
    scmgr.set_shortcut (m_redo_action, sc_edit_edit_redo);
    scmgr.set_shortcut (m_cut_action, sc_edit_edit_cut);
    scmgr.set_shortcut (m_find_action, sc_edit_edit_find_replace);
    scmgr.set_shortcut (m_find_next_action, sc_edit_edit_find_next);
    scmgr.set_shortcut (m_find_previous_action, sc_edit_edit_find_previous);

    scmgr.set_shortcut (m_delete_start_word_action, sc_edit_edit_delete_start_word);
    scmgr.set_shortcut (m_delete_end_word_action, sc_edit_edit_delete_end_word);
    scmgr.set_shortcut (m_delete_start_line_action, sc_edit_edit_delete_start_line);
    scmgr.set_shortcut (m_delete_end_line_action, sc_edit_edit_delete_end_line);
    scmgr.set_shortcut (m_delete_line_action, sc_edit_edit_delete_line);
    scmgr.set_shortcut (m_copy_line_action, sc_edit_edit_copy_line);
    scmgr.set_shortcut (m_cut_line_action, sc_edit_edit_cut_line);
    scmgr.set_shortcut (m_duplicate_selection_action, sc_edit_edit_duplicate_selection);
    scmgr.set_shortcut (m_transpose_line_action, sc_edit_edit_transpose_line);
    scmgr.set_shortcut (m_comment_selection_action, sc_edit_edit_comment_selection);
    scmgr.set_shortcut (m_uncomment_selection_action, sc_edit_edit_uncomment_selection);
    scmgr.set_shortcut (m_comment_var_selection_action, sc_edit_edit_comment_var_selection);

    scmgr.set_shortcut (m_upper_case_action, sc_edit_edit_upper_case);
    scmgr.set_shortcut (m_lower_case_action, sc_edit_edit_lower_case);
    scmgr.set_shortcut (m_indent_selection_action, sc_edit_edit_indent_selection);
    scmgr.set_shortcut (m_unindent_selection_action, sc_edit_edit_unindent_selection);
    scmgr.set_shortcut (m_smart_indent_line_or_selection_action, sc_edit_edit_smart_indent_line_or_selection);
    scmgr.set_shortcut (m_completion_action, sc_edit_edit_completion_list);
    scmgr.set_shortcut (m_goto_line_action, sc_edit_edit_goto_line);
    scmgr.set_shortcut (m_move_to_matching_brace, sc_edit_edit_move_to_brace);
    scmgr.set_shortcut (m_sel_to_matching_brace, sc_edit_edit_select_to_brace);
    scmgr.set_shortcut (m_toggle_bookmark_action, sc_edit_edit_toggle_bookmark);
    scmgr.set_shortcut (m_next_bookmark_action, sc_edit_edit_next_bookmark);
    scmgr.set_shortcut (m_previous_bookmark_action, sc_edit_edit_previous_bookmark);
    scmgr.set_shortcut (m_remove_bookmark_action, sc_edit_edit_remove_bookmark);
    scmgr.set_shortcut (m_preferences_action, sc_edit_edit_preferences);
    scmgr.set_shortcut (m_styles_preferences_action, sc_edit_edit_styles_preferences);

    scmgr.set_shortcut (m_conv_eol_windows_action, sc_edit_edit_conv_eol_winows);
    scmgr.set_shortcut (m_conv_eol_unix_action,    sc_edit_edit_conv_eol_unix);
    scmgr.set_shortcut (m_conv_eol_mac_action,     sc_edit_edit_conv_eol_mac);

    // View menu
    scmgr.set_shortcut (m_show_linenum_action, sc_edit_view_show_line_numbers);
    scmgr.set_shortcut (m_show_whitespace_action, sc_edit_view_show_white_spaces);
    scmgr.set_shortcut (m_show_eol_action, sc_edit_view_show_eol_chars);
    scmgr.set_shortcut (m_show_indguide_action, sc_edit_view_show_ind_guides);
    scmgr.set_shortcut (m_show_longline_action, sc_edit_view_show_long_line);
    scmgr.set_shortcut (m_show_toolbar_action, sc_edit_view_show_toolbar);
    scmgr.set_shortcut (m_show_statusbar_action, sc_edit_view_show_statusbar);
    scmgr.set_shortcut (m_show_hscrollbar_action, sc_edit_view_show_hscrollbar);
    scmgr.set_shortcut (m_zoom_in_action, sc_edit_view_zoom_in);
    scmgr.set_shortcut (m_zoom_out_action, sc_edit_view_zoom_out);
    scmgr.set_shortcut (m_zoom_normal_action, sc_edit_view_zoom_normal);
    scmgr.set_shortcut (m_sort_tabs_action, sc_edit_view_sort_tabs);

    // Debug menu
    scmgr.set_shortcut (m_toggle_breakpoint_action, sc_edit_debug_toggle_breakpoint);
    scmgr.set_shortcut (m_next_breakpoint_action, sc_edit_debug_next_breakpoint);
    scmgr.set_shortcut (m_previous_breakpoint_action, sc_edit_debug_previous_breakpoint);
    scmgr.set_shortcut (m_remove_all_breakpoints_action, sc_edit_debug_remove_breakpoints);

    // Run menu
    scmgr.set_shortcut (m_run_action, sc_edit_run_run_file);
    scmgr.set_shortcut (m_run_selection_action, sc_edit_run_run_selection);

    // Help menu
    scmgr.set_shortcut (m_context_help_action, sc_edit_help_help_keyword);
    scmgr.set_shortcut (m_context_doc_action,  sc_edit_help_doc_keyword);

    // Tab navigation without menu entries
    scmgr.set_shortcut (m_switch_left_tab_action, sc_edit_tabs_switch_left_tab);
    scmgr.set_shortcut (m_switch_right_tab_action, sc_edit_tabs_switch_right_tab);
    scmgr.set_shortcut (m_move_tab_left_action, sc_edit_tabs_move_tab_left);
    scmgr.set_shortcut (m_move_tab_right_action, sc_edit_tabs_move_tab_right);

  }

  // This slot is a reimplementation of the virtual slot in octave_dock_widget.
  // We need this for creating an empty script when the editor has no open
  // files and is made visible.
  void file_editor::handle_visibility (bool visible)
  {
    octave_dock_widget::handle_visibility (visible);

    if (! m_editor_ready)
      return;

    if (m_closed && visible)
      {
        m_closed = false;

        restore_session ();
      }

    empty_script (false, visible);
  }

  // This slot is a reimplementation of the virtual slot in octave_dock_widget.
  // We need this for updating the parent of the find dialog
  void file_editor::toplevel_change (bool)
  {
    if (m_find_dialog)
      {
        // close current dialog
        m_find_dialog->close ();

        // re-create dialog with the new parent (editor or main-win)
        find_create ();
        m_find_dialog->activateWindow ();
      }
  }

  void file_editor::update_octave_directory (const QString& dir)
  {
    m_ced = dir;
    emit fetab_set_directory (m_ced);  // for save dialog
  }

  void file_editor::copyClipboard (void)
  {
    if (editor_tab_has_focus ())
      emit fetab_scintilla_command (m_tab_widget->currentWidget (),
                                    QsciScintillaBase::SCI_COPY);
  }

  void file_editor::pasteClipboard (void)
  {
    if (editor_tab_has_focus ())
      emit fetab_scintilla_command (m_tab_widget->currentWidget (),
                                    QsciScintillaBase::SCI_PASTE);
  }

  void file_editor::selectAll (void)
  {
    if (editor_tab_has_focus ())
      emit fetab_scintilla_command (m_tab_widget->currentWidget (),
                                    QsciScintillaBase::SCI_SELECTALL);
  }

  void file_editor::do_undo (void)
  {
    if (editor_tab_has_focus ())
      emit fetab_scintilla_command (m_tab_widget->currentWidget (),
                                    QsciScintillaBase::SCI_UNDO);
  }

  // Open a file, if not already open, and mark the current execution location
  // and/or a breakpoint with condition cond.
  void file_editor::request_open_file (const QString& openFileName,
                                       const QString& encoding,
                                       int line, bool debug_pointer,
                                       bool breakpoint_marker, bool insert,
                                       const QString& cond, int index,
                                       const QString& bookmarks)
  {
    gui_settings settings;

    if (settings.value (global_use_custom_editor).toBool ())
      {
        // Custom editor
        if (debug_pointer || breakpoint_marker)
          return;   // Do not call custom editor during debugging

        if (call_custom_editor (openFileName, line))
          return;   // Custom editor called
      }

    bool show_dbg_file = settings.value (ed_show_dbg_file).toBool ();

    if (openFileName.isEmpty ())
      {
        // This happens if edit is called without an argument
        // Open editor with empty edit area instead (as new file would do)
        request_new_file ("");
      }
    else
      {
        // Check whether this file is already open in the editor.
        file_editor_tab *tab = find_tab_widget (openFileName);

        if (tab)
          {
            m_tab_widget->setCurrentWidget (tab);

            if (line > 0)
              {
                if (insert)
                  emit fetab_goto_line (tab, line);

                if (debug_pointer)
                  emit fetab_insert_debugger_pointer (tab, line);

                if (breakpoint_marker)
                  emit fetab_do_breakpoint_marker (insert, tab, line, cond);
              }

            if (show_dbg_file && ! ((breakpoint_marker || debug_pointer)
                                    && is_editor_console_tabbed ()))
              {
                emit fetab_set_focus (tab);
                activate ();
              }
          }
        else
          {
            if (! show_dbg_file && (breakpoint_marker  || debug_pointer))
              return;   // Do not open a file for showing dbg markers

            if (breakpoint_marker && ! insert)
              return;   // Never open a file when removing breakpoints

            file_editor_tab *fileEditorTab = nullptr;
            // Reuse <unnamed> tab if it hasn't yet been modified.
            bool reusing = false;
            tab = find_tab_widget ("");
            if (tab)
              {
                fileEditorTab = tab;
                if (fileEditorTab->qsci_edit_area ()->isModified ())
                  fileEditorTab = nullptr;
                else
                  reusing = true;
              }

            // If <unnamed> was absent or modified, create a new tab.
            if (! fileEditorTab)
              fileEditorTab = make_file_editor_tab ();

            fileEditorTab->set_encoding (encoding);
            QString result = fileEditorTab->load_file (openFileName);
            if (result == "")
              {
                // Supply empty title then have the file_editor_tab update
                // with full or short name.
                if (! reusing)
                  add_file_editor_tab (fileEditorTab, "", index);
                fileEditorTab->update_window_title (false);
                // file already loaded, add file to mru list here
                QFileInfo file_info = QFileInfo (openFileName);
                handle_mru_add_file (file_info.canonicalFilePath (),
                                     encoding);

                if (line > 0)
                  {
                    if (insert)
                      emit fetab_goto_line (fileEditorTab, line);

                    if (debug_pointer)
                      emit fetab_insert_debugger_pointer (fileEditorTab,
                                                          line);
                    if (breakpoint_marker)
                      emit fetab_do_breakpoint_marker (insert, fileEditorTab,
                                                       line, cond);
                  }
              }
            else
              {
                delete fileEditorTab;
                fileEditorTab = nullptr;

                if (QFile::exists (openFileName))
                  {
                    // File not readable:
                    // create a NonModal message about error.
                    QMessageBox *msgBox
                      = new QMessageBox (QMessageBox::Critical,
                                         tr ("Octave Editor"),
                                         tr ("Could not open file\n%1\nfor read: %2.").
                                         arg (openFileName).arg (result),
                                         QMessageBox::Ok, this);

                    msgBox->setWindowModality (Qt::NonModal);
                    msgBox->setAttribute (Qt::WA_DeleteOnClose);
                    msgBox->show ();
                  }
                else
                  {
                    // File does not exist, should it be created?
                    bool create_file = true;
                    QMessageBox *msgBox;

                    if (! settings.value (ed_create_new_file).toBool ())
                      {
                        msgBox = new QMessageBox (QMessageBox::Question,
                                                  tr ("Octave Editor"),
                                                  tr ("File\n%1\ndoes not exist. "
                                                      "Do you want to create it?").arg (openFileName),
                                                  QMessageBox::NoButton, nullptr);
                        QPushButton *create_button =
                          msgBox->addButton (tr ("Create"), QMessageBox::YesRole);
                        msgBox->addButton (tr ("Cancel"), QMessageBox::RejectRole);
                        msgBox->setDefaultButton (create_button);
                        msgBox->exec ();

                        QAbstractButton *clicked_button = msgBox->clickedButton ();
                        if (clicked_button != create_button)
                          create_file = false;

                        delete msgBox;
                      }

                    if (create_file)
                      {
                        // create the file and call the editor again
                        QFile file (openFileName);
                        if (! file.open (QIODevice::WriteOnly))
                          {
                            // error opening the file
                            msgBox = new QMessageBox (QMessageBox::Critical,
                                                      tr ("Octave Editor"),
                                                      tr ("Could not open file\n%1\nfor write: %2.").
                                                      arg (openFileName).arg (file.errorString ()),
                                                      QMessageBox::Ok, this);

                            msgBox->setWindowModality (Qt::NonModal);
                            msgBox->setAttribute (Qt::WA_DeleteOnClose);
                            msgBox->show ();
                          }
                        else
                          {
                            file.close ();
                            request_open_file (openFileName);
                          }
                      }
                  }
              }

            if (! bookmarks.isEmpty ())
              {
                // Restore bookmarks
                for (const auto& bms : bookmarks.split (','))
                  {
                    int bm = bms.toInt ();
                    if (fileEditorTab)
                      fileEditorTab->qsci_edit_area ()->markerAdd (bm, marker::bookmark);
                  }
              }

            if (! ((breakpoint_marker || debug_pointer) && is_editor_console_tabbed ()))
              {
                // update breakpoint pointers, really show editor
                // and the current editor tab
                if (fileEditorTab)
                  fileEditorTab->update_breakpoints ();
                activate ();
                emit file_loaded_signal ();
              }
          }
      }
  }

  void file_editor::request_preferences (bool)
  {
    emit request_settings_dialog ("editor");
  }

  void file_editor::request_styles_preferences (bool)
  {
    emit request_settings_dialog ("editor_styles");
  }

  void file_editor::show_line_numbers (bool)
  {
    toggle_preference (ed_show_line_numbers);
  }

  void file_editor::show_white_space (bool)
  {
    toggle_preference (ed_show_white_space);
  }

  void file_editor::show_eol_chars (bool)
  {
    toggle_preference (ed_show_eol_chars);
  }

  void file_editor::show_indent_guides (bool)
  {
    toggle_preference (ed_show_indent_guides);
  }

  void file_editor::show_long_line (bool)
  {
    toggle_preference (ed_long_line_marker);
  }

  void file_editor::show_toolbar (bool)
  {
    toggle_preference (ed_show_toolbar);
  }

  void file_editor::show_statusbar (bool)
  {
    toggle_preference (ed_show_edit_status_bar);
  }

  void file_editor::show_hscrollbar (bool)
  {
    toggle_preference (ed_show_hscroll_bar);
  }

  void file_editor::zoom_in (bool)
  {
    emit fetab_zoom_in (m_tab_widget->currentWidget ());
  }

  void file_editor::zoom_out (bool)
  {
    emit fetab_zoom_out (m_tab_widget->currentWidget ());
  }

  void file_editor::zoom_normal (bool)
  {
    emit fetab_zoom_normal (m_tab_widget->currentWidget ());
  }

  void file_editor::create_context_menu (QMenu *menu)
  {
    // remove all standard actions from scintilla
    QList<QAction *> all_actions = menu->actions ();

    for (auto *a : all_actions)
      menu->removeAction (a);

    // add editor's actions with icons and customized shortcuts
    menu->addAction (m_cut_action);
    menu->addAction (m_copy_action);
    menu->addAction (m_paste_action);
    menu->addSeparator ();
    menu->addAction (m_selectall_action);
    menu->addSeparator ();
    menu->addAction (m_find_files_action);
    menu->addAction (m_find_action);
    menu->addAction (m_find_next_action);
    menu->addAction (m_find_previous_action);
    menu->addSeparator ();
    menu->addMenu (m_edit_cmd_menu);
    menu->addMenu (m_edit_fmt_menu);
    menu->addMenu (m_edit_nav_menu);
    menu->addSeparator ();
    menu->addAction (m_run_selection_action);
  }

  void file_editor::edit_status_update (bool undo, bool redo)
  {
    if (m_undo_action)
      m_undo_action->setEnabled (undo);
    m_redo_action->setEnabled (redo);
  }

  // handler for the close event
  void file_editor::closeEvent (QCloseEvent *e)
  {
    gui_settings settings;

    if (settings.value (ed_hiding_closes_files).toBool ())
      {
        if (check_closing ())
          {
            // All tabs are closed without cancelling,
            // store closing state for restoring session when shown again.
            // Editor is closing when session data is stored in preferences
            m_closed = true;
            e->ignore ();
          }
        else
          {
            e->ignore ();
            return;
          }
      }
    else
      e->accept ();

    octave_dock_widget::closeEvent (e);
  }

  void file_editor::dragEnterEvent (QDragEnterEvent *e)
  {
    if (e->mimeData ()->hasUrls ())
      {
        e->acceptProposedAction ();
      }
  }

  void file_editor::dropEvent (QDropEvent *e)
  {
    if (e->mimeData ()->hasUrls ())
      {
        for (const auto& url : e->mimeData ()->urls ())
          request_open_file (url.toLocalFile ());
      }
  }

  bool file_editor::is_editor_console_tabbed (void)
  {
    // FIXME: is there a way to do this job that doesn't require casting
    // the parent to a main_window object?

    main_window *w = dynamic_cast<main_window *> (parentWidget ());

    if (w)
      {
        QList<QDockWidget *> w_list = w->tabifiedDockWidgets (this);
        QDockWidget *console =
          static_cast<QDockWidget *> (w->get_dock_widget_list ().at (0));

        for (int i = 0; i < w_list.count (); i++)
          {
            if (w_list.at (i) == console)
              return true;
          }
      }

    return false;
  }

  void file_editor::construct (void)
  {
    QWidget *editor_widget = new QWidget (this);

    // FIXME: what was the intended purpose of this unused variable?
    // QStyle *editor_style = QApplication::style ();

    // Menu bar: do not set it native, required in macOS and Ubuntu Unity (Qt5)
    // for a visible menu bar in the editor widget.  This property is ignored
    // on other platforms.
    m_menu_bar = new QMenuBar (editor_widget);
    m_menu_bar->setNativeMenuBar (false);

    m_tool_bar = new QToolBar (editor_widget);
    m_tool_bar->setMovable (true);

    m_tab_widget = new file_editor_tab_widget (editor_widget, this);

    // the mru-list and an empty array of actions

    gui_settings settings;

    m_mru_files = settings.value (ed_mru_file_list).toStringList ();
    m_mru_files_encodings = settings.value (ed_mru_file_encodings)
                            .toStringList ();

    if (m_mru_files_encodings.count () != m_mru_files.count ())
      {
        // encodings don't have the same count -> do not use them!
        m_mru_files_encodings = QStringList ();
        for (int i = 0; i < m_mru_files.count (); i++)
          m_mru_files_encodings << QString ();
      }

    for (int i = 0; i < MaxMRUFiles; ++i)
      {
        m_mru_file_actions[i] = new QAction (this);
        m_mru_file_actions[i]->setVisible (false);
      }

    // menu bar

    // file menu

    m_fileMenu = add_menu (m_menu_bar, tr ("&File"));

    // new and open menus are inserted later by the main window
    m_mru_file_menu = new QMenu (tr ("&Recent Editor Files"), m_fileMenu);
    for (int i = 0; i < MaxMRUFiles; ++i)
      m_mru_file_menu->addAction (m_mru_file_actions[i]);
    m_fileMenu->addMenu (m_mru_file_menu);

    m_fileMenu->addSeparator ();

    m_edit_function_action
      = add_action (m_fileMenu,
                    tr ("&Edit Function"),
                    SLOT (request_context_edit (bool)));

    m_fileMenu->addSeparator ();

    m_save_action
      = add_action (m_fileMenu, settings.icon ("document-save"),
                    tr ("&Save File"), SLOT (request_save_file (bool)));

    m_save_as_action
      = add_action (m_fileMenu, settings.icon ("document-save-as"),
                    tr ("Save File &As..."),
                    SLOT (request_save_file_as (bool)));

    m_fileMenu->addSeparator ();

    m_close_action
      = add_action (m_fileMenu, settings.icon ("window-close", false),
                    tr ("&Close"), SLOT (request_close_file (bool)));

    m_close_all_action
      = add_action (m_fileMenu, settings.icon ("window-close", false),
                    tr ("Close All"), SLOT (request_close_all_files (bool)));

    m_close_others_action
      = add_action (m_fileMenu, settings.icon ("window-close", false),
                    tr ("Close Other Files"),
                    SLOT (request_close_other_files (bool)));

    m_fileMenu->addSeparator ();

    m_print_action
      = add_action (m_fileMenu, settings.icon ("document-print"),
                    tr ("Print..."), SLOT (request_print_file (bool)));

    // edit menu (undo, copy, paste and select all later via main window)

    m_edit_menu = add_menu (m_menu_bar, tr ("&Edit"));

    m_redo_action
      = add_action (m_edit_menu, settings.icon ("edit-redo"),
                    tr ("&Redo"), SLOT (request_redo (bool)));
    m_redo_action->setEnabled (false);

    m_edit_menu->addSeparator ();

    m_cut_action
      = add_action (m_edit_menu, settings.icon ("edit-cut"),
                    tr ("Cu&t"), SLOT (request_cut (bool)));
    m_cut_action->setEnabled (false);

    m_find_action
      = add_action (m_edit_menu, settings.icon ("edit-find-replace"),
                    tr ("&Find and Replace..."), SLOT (request_find (bool)));

    m_find_next_action
      = add_action (m_edit_menu, tr ("Find &Next..."),
                    SLOT (request_find_next (bool)));

    m_find_previous_action
      = add_action (m_edit_menu, tr ("Find &Previous..."),
                    SLOT (request_find_previous (bool)));

    m_edit_menu->addSeparator ();

    m_edit_cmd_menu = m_edit_menu->addMenu (tr ("&Commands"));

    m_delete_line_action
      = add_action (m_edit_cmd_menu, tr ("Delete Line"),
                    SLOT (request_delete_line (bool)));

    m_copy_line_action
      = add_action (m_edit_cmd_menu, tr ("Copy Line"),
                    SLOT (request_copy_line (bool)));

    m_cut_line_action
      = add_action (m_edit_cmd_menu, tr ("Cut Line"),
                    SLOT (request_cut_line (bool)));

    m_edit_cmd_menu->addSeparator ();

    m_delete_start_word_action
      = add_action (m_edit_cmd_menu, tr ("Delete to Start of Word"),
                    SLOT (request_delete_start_word (bool)));

    m_delete_end_word_action
      = add_action (m_edit_cmd_menu, tr ("Delete to End of Word"),
                    SLOT (request_delete_end_word (bool)));

    m_delete_start_line_action
      = add_action (m_edit_cmd_menu, tr ("Delete to Start of Line"),
                    SLOT (request_delete_start_line (bool)));

    m_delete_end_line_action
      = add_action (m_edit_cmd_menu, tr ("Delete to End of Line"),
                    SLOT (request_delete_end_line (bool)));

    m_edit_cmd_menu->addSeparator ();

    m_duplicate_selection_action
      = add_action (m_edit_cmd_menu, tr ("Duplicate Selection/Line"),
                    SLOT (request_duplicate_selection (bool)));

    m_transpose_line_action
      = add_action (m_edit_cmd_menu, tr ("Transpose Line"),
                    SLOT (request_transpose_line (bool)));

    m_edit_cmd_menu->addSeparator ();

    m_completion_action
      = add_action (m_edit_cmd_menu, tr ("&Show Completion List"),
                    SLOT (request_completion (bool)));

    m_edit_fmt_menu = m_edit_menu->addMenu (tr ("&Format"));

    m_upper_case_action
      = add_action (m_edit_fmt_menu, tr ("&Uppercase Selection"),
                    SLOT (request_upper_case (bool)));

    m_lower_case_action
      = add_action (m_edit_fmt_menu, tr ("&Lowercase Selection"),
                    SLOT (request_lower_case (bool)));

    m_edit_fmt_menu->addSeparator ();

    m_comment_selection_action
      = add_action (m_edit_fmt_menu, tr ("&Comment"),
                    SLOT (request_comment_selected_text (bool)));

    m_uncomment_selection_action
      = add_action (m_edit_fmt_menu, tr ("&Uncomment"),
                    SLOT (request_uncomment_selected_text (bool)));

    m_comment_var_selection_action
      = add_action (m_edit_fmt_menu, tr ("Comment (Choosing String)"),
                    SLOT (request_comment_var_selected_text (bool)));

    m_edit_fmt_menu->addSeparator ();

    m_indent_selection_action
      = add_action (m_edit_fmt_menu, tr ("&Indent Selection Rigidly"),
                    SLOT (request_indent_selected_text (bool)));

    m_unindent_selection_action
      = add_action (m_edit_fmt_menu, tr ("&Unindent Selection Rigidly"),
                    SLOT (request_unindent_selected_text (bool)));

    m_smart_indent_line_or_selection_action
      = add_action (m_edit_fmt_menu, tr ("Indent Code"),
                    SLOT (request_smart_indent_line_or_selected_text (void)));

    m_edit_fmt_menu->addSeparator ();

    m_conv_eol_windows_action
      = add_action (m_edit_fmt_menu,
                    tr ("Convert Line Endings to &Windows (CRLF)"),
                    SLOT (request_conv_eol_windows (bool)));

    m_conv_eol_unix_action
      = add_action (m_edit_fmt_menu, tr ("Convert Line Endings to &Unix (LF)"),
                    SLOT (request_conv_eol_unix (bool)));

    m_conv_eol_mac_action
      = add_action (m_edit_fmt_menu,
                    tr ("Convert Line Endings to Legacy &Mac (CR)"),
                    SLOT (request_conv_eol_mac (bool)));

    m_edit_nav_menu = m_edit_menu->addMenu (tr ("Navi&gation"));

    m_goto_line_action
      = add_action (m_edit_nav_menu, tr ("Go &to Line..."),
                    SLOT (request_goto_line (bool)));

    m_edit_cmd_menu->addSeparator ();

    m_move_to_matching_brace
      = add_action (m_edit_nav_menu, tr ("Move to Matching Brace"),
                    SLOT (request_move_match_brace (bool)));

    m_sel_to_matching_brace
      = add_action (m_edit_nav_menu, tr ("Select to Matching Brace"),
                    SLOT (request_sel_match_brace (bool)));

    m_edit_nav_menu->addSeparator ();

    m_next_bookmark_action
      = add_action (m_edit_nav_menu, tr ("&Next Bookmark"),
                    SLOT (request_next_bookmark (bool)));

    m_previous_bookmark_action
      = add_action (m_edit_nav_menu, tr ("Pre&vious Bookmark"),
                    SLOT (request_previous_bookmark (bool)));

    m_toggle_bookmark_action
      = add_action (m_edit_nav_menu, tr ("Toggle &Bookmark"),
                    SLOT (request_toggle_bookmark (bool)));

    m_remove_bookmark_action
      = add_action (m_edit_nav_menu, tr ("&Remove All Bookmarks"),
                    SLOT (request_remove_bookmark (bool)));

    m_edit_menu->addSeparator ();

    m_preferences_action
      = add_action (m_edit_menu, settings.icon ("preferences-system"),
                    tr ("&Preferences..."),
                    SLOT (request_preferences (bool)));

    m_styles_preferences_action
      = add_action (m_edit_menu, settings.icon ("preferences-system"),
                    tr ("&Styles Preferences..."),
                    SLOT (request_styles_preferences (bool)));

    // view menu

    QMenu *view_menu = add_menu (m_menu_bar, tr ("&View"));

    m_view_editor_menu = view_menu->addMenu (tr ("&Editor"));

    m_show_linenum_action
      = add_action (m_view_editor_menu, tr ("Show &Line Numbers"),
                    SLOT (show_line_numbers (bool)));
    m_show_linenum_action->setCheckable (true);

    m_show_whitespace_action
      = add_action (m_view_editor_menu, tr ("Show &Whitespace Characters"),
                    SLOT (show_white_space (bool)));
    m_show_whitespace_action->setCheckable (true);

    m_show_eol_action
      = add_action (m_view_editor_menu, tr ("Show Line &Endings"),
                    SLOT (show_eol_chars (bool)));
    m_show_eol_action->setCheckable (true);

    m_show_indguide_action
      = add_action (m_view_editor_menu, tr ("Show &Indentation Guides"),
                    SLOT (show_indent_guides (bool)));
    m_show_indguide_action->setCheckable (true);

    m_show_longline_action
      = add_action (m_view_editor_menu, tr ("Show Long Line &Marker"),
                    SLOT (show_long_line (bool)));
    m_show_longline_action->setCheckable (true);

    m_view_editor_menu->addSeparator ();

    m_show_toolbar_action
      = add_action (m_view_editor_menu, tr ("Show &Toolbar"),
                    SLOT (show_toolbar (bool)));
    m_show_toolbar_action->setCheckable (true);

    m_show_statusbar_action
      = add_action (m_view_editor_menu, tr ("Show &Statusbar"),
                    SLOT (show_statusbar (bool)));
    m_show_statusbar_action->setCheckable (true);

    m_show_hscrollbar_action
      = add_action (m_view_editor_menu, tr ("Show &Horizontal Scrollbar"),
                    SLOT (show_hscrollbar (bool)));
    m_show_hscrollbar_action->setCheckable (true);

    view_menu->addSeparator ();

    m_zoom_in_action
      = add_action (view_menu, settings.icon ("view-zoom-in"), tr ("Zoom &In"),
                    SLOT (zoom_in (bool)));

    m_zoom_out_action
      = add_action (view_menu, settings.icon ("view-zoom-out"),
                    tr ("Zoom &Out"), SLOT (zoom_out (bool)));

    m_zoom_normal_action
      = add_action (view_menu, settings.icon ("view-zoom-original"),
                    tr ("&Normal Size"), SLOT (zoom_normal (bool)));

    view_menu->addSeparator ();

    m_sort_tabs_action
      = add_action (view_menu, tr ("&Sort Tabs Alphabetically"),
                    SLOT (sort_tabs_alph (void)),
                    m_tab_widget->get_tab_bar ());

    m_menu_bar->addMenu (view_menu);

    // debug menu

    m_debug_menu = add_menu (m_menu_bar, tr ("&Debug"));

    m_toggle_breakpoint_action
      = add_action (m_debug_menu, settings.icon ("bp-toggle"),
                    tr ("Toggle &Breakpoint"),
                    SLOT (request_toggle_breakpoint (bool)));

    m_next_breakpoint_action
      = add_action (m_debug_menu, settings.icon ("bp-next"),
                    tr ("&Next Breakpoint"),
                    SLOT (request_next_breakpoint (bool)));

    m_previous_breakpoint_action
      = add_action (m_debug_menu, settings.icon ("bp-prev"),
                    tr ("Pre&vious Breakpoint"),
                    SLOT (request_previous_breakpoint (bool)));

    m_remove_all_breakpoints_action
      = add_action (m_debug_menu, settings.icon ("bp-rm-all"),
                    tr ("&Remove All Breakpoints"),
                    SLOT (request_remove_breakpoint (bool)));

    m_debug_menu->addSeparator ();

    // The other debug actions will be added by the main window.

    // run menu

    QMenu *_run_menu = add_menu (m_menu_bar, tr ("&Run"));

    m_run_action
      = add_action (_run_menu,
                    settings.icon ("system-run"),
                    tr ("Save File and Run / Continue"),
                    SLOT (request_run_file (bool)));

    m_run_selection_action
      = add_action (_run_menu,
                    tr ("Run &Selection"),
                    SLOT (request_context_run (bool)));
    m_run_selection_action->setEnabled (false);

    // help menu

    QMenu *_help_menu = add_menu (m_menu_bar, tr ("&Help"));

    m_context_help_action
      = add_action (_help_menu,
                    tr ("&Help on Keyword"),
                    SLOT (request_context_help (bool)));

    m_context_doc_action
      = add_action (_help_menu,
                    tr ("&Documentation on Keyword"),
                    SLOT (request_context_doc (bool)));

    // tab navigation (no menu, only actions; slots in tab_bar)

    m_switch_left_tab_action
      = add_action (nullptr, "", SLOT (switch_left_tab (void)),
                    m_tab_widget->get_tab_bar ());

    m_switch_right_tab_action
      = add_action (nullptr, "", SLOT (switch_right_tab (void)),
                    m_tab_widget->get_tab_bar ());

    m_move_tab_left_action
      = add_action (nullptr, "", SLOT (move_tab_left (void)),
                    m_tab_widget->get_tab_bar ());

    m_move_tab_right_action
      = add_action (nullptr, "", SLOT (move_tab_right (void)),
                    m_tab_widget->get_tab_bar ());

    // toolbar

    // popdown menu with mru files
    QToolButton *popdown_button = new QToolButton ();
    popdown_button->setToolTip (tr ("Recent Files"));
    popdown_button->setMenu (m_mru_file_menu);
    popdown_button->setPopupMode (QToolButton::InstantPopup);
    popdown_button->setArrowType (Qt::DownArrow);
    popdown_button->setToolButtonStyle (Qt::ToolButtonTextOnly);

    // new and open actions are inserted later from main window
    m_popdown_mru_action = m_tool_bar->addWidget (popdown_button);
    m_tool_bar->addAction (m_save_action);
    m_tool_bar->addAction (m_save_as_action);
    m_tool_bar->addAction (m_print_action);
    m_tool_bar->addSeparator ();
    // m_undo_action: later via main window
    m_tool_bar->addAction (m_redo_action);
    m_tool_bar->addSeparator ();
    m_tool_bar->addAction (m_cut_action);
    // m_copy_action: later via the main window
    // m_paste_action: later via the main window
    m_tool_bar->addAction (m_find_action);
    //m_tool_bar->addAction (m_find_next_action);
    //m_tool_bar->addAction (m_find_previous_action);
    m_tool_bar->addSeparator ();
    m_tool_bar->addAction (m_run_action);
    m_tool_bar->addSeparator ();
    m_tool_bar->addAction (m_toggle_breakpoint_action);
    m_tool_bar->addAction (m_previous_breakpoint_action);
    m_tool_bar->addAction (m_next_breakpoint_action);
    m_tool_bar->addAction (m_remove_all_breakpoints_action);

    // layout
    QVBoxLayout *vbox_layout = new QVBoxLayout ();
    vbox_layout->addWidget (m_menu_bar);
    vbox_layout->addWidget (m_tool_bar);
    vbox_layout->addWidget (m_tab_widget);
    vbox_layout->setMargin (0);
    vbox_layout->setSpacing (0);
    editor_widget->setLayout (vbox_layout);
    setWidget (editor_widget);

    // Create the basic context menu of the tab bar with editor actions.
    // Actions for selecting an tab are added when the menu is activated.
    tab_bar *bar = m_tab_widget->get_tab_bar ();
    QMenu *ctx_men = bar->get_context_menu ();
    ctx_men->addSeparator ();
    ctx_men->addAction (m_close_action);
    ctx_men->addAction (m_close_all_action);
    ctx_men->addAction (m_close_others_action);
    ctx_men->addSeparator ();
    ctx_men->addAction (m_sort_tabs_action);
    add_action (ctx_men, tr ("Copy Full File &Path"),
                SLOT (copy_full_file_path (bool)), this);

    // signals
    connect (m_mru_file_menu, &QMenu::triggered,
             this, &file_editor::request_mru_open_file);

    mru_menu_update ();

    connect (m_tab_widget, &file_editor_tab_widget::tabCloseRequested,
             this, &file_editor::handle_tab_close_request);

    connect (m_tab_widget, &file_editor_tab_widget::currentChanged,
             this, &file_editor::active_tab_changed);

    resize (500, 400);
    set_title (tr ("Editor"));

    check_actions ();
  }

  // Slot when autocompletion list was cancelled
  void file_editor::handle_autoc_cancelled (void)
  {
    // List was cancelled but somehow still active and blocking the
    // edit area from accepting shortcuts. Only after another keypress
    // shortcuts and lists are working againnas expected. This is
    // probably caused by qt bug https://bugreports.qt.io/browse/QTBUG-83720
    // Hack: Accept the list, which is hidden but still active
    //       and undo the text insertion, if any

    file_editor_tab *f = reset_focus ();
    octave_qscintilla *qsci = f->qsci_edit_area ();

    int line, col;
    qsci->getCursorPosition (&line, &col);
    int l1 = qsci->lineLength (line); // Current line length

    // Accept autocompletion
    qsci->SendScintilla (QsciScintillaBase::SCI_AUTOCCOMPLETE);

    // Was text inserted? If yes, undo
    if (qsci->text (line).length () - l1)
      qsci->undo ();
  }

  file_editor_tab *file_editor::reset_focus (void)
  {
    // Reset the focus of the tab and the related edit area
    file_editor_tab *f
      = static_cast<file_editor_tab *> (m_tab_widget->currentWidget ());
    emit fetab_set_focus (f);
    return f;
  }

  file_editor_tab *
  file_editor::make_file_editor_tab (const QString& directory)
  {
    file_editor_tab *f = new file_editor_tab (m_octave_qobj, directory);

    // signals from the qscintilla edit area
    connect (f->qsci_edit_area (), &octave_qscintilla::status_update,
             this, &file_editor::edit_status_update);

    connect (f->qsci_edit_area (), &octave_qscintilla::create_context_menu_signal,
             this, &file_editor::create_context_menu);

    connect (f->qsci_edit_area (),
             SIGNAL (SCN_AUTOCCOMPLETED (const char *, int, int, int)),
             this, SLOT (reset_focus (void)));

    connect (f->qsci_edit_area (), SIGNAL (SCN_AUTOCCANCELLED (void)),
             this, SLOT (handle_autoc_cancelled (void)));

    // signals from the qscintilla edit area
    connect (this, &file_editor::enter_debug_mode_signal,
             f->qsci_edit_area (), &octave_qscintilla::handle_enter_debug_mode);

    connect (this, &file_editor::exit_debug_mode_signal,
             f->qsci_edit_area (), &octave_qscintilla::handle_exit_debug_mode);

    // Signals from the file editor_tab
    connect (f, &file_editor_tab::autoc_closed,
             this, &file_editor::reset_focus);

    connect (f, &file_editor_tab::file_name_changed,
             this, &file_editor::handle_file_name_changed);

    connect (f, &file_editor_tab::editor_state_changed,
             this, &file_editor::handle_editor_state_changed);

    connect (f, &file_editor_tab::tab_remove_request,
             this, &file_editor::handle_tab_remove_request);

    connect (f, &file_editor_tab::editor_check_conflict_save,
             this, &file_editor::check_conflict_save);

    connect (f, &file_editor_tab::mru_add_file,
             this, &file_editor::handle_mru_add_file);

    connect (f, &file_editor_tab::request_open_file,
             this, [=] (const QString& fname, const QString& encoding) { request_open_file (fname, encoding); });

    connect (f, &file_editor_tab::edit_area_changed,
             this, &file_editor::edit_area_changed);

    connect (f, &file_editor_tab::set_focus_editor_signal,
             this, &file_editor::set_focus);

    // Signals from the file_editor or main-win non-trivial operations
    connect (this, &file_editor::fetab_settings_changed,
             f, [=] () { f->notice_settings (); });

    connect (this, &file_editor::fetab_change_request,
             f, &file_editor_tab::change_editor_state);

    connect (this, QOverload<const QWidget *, const QString&, bool>::of (&file_editor::fetab_save_file),
             f, QOverload<const QWidget *, const QString&, bool>::of (&file_editor_tab::save_file));

    // Signals from the file_editor trivial operations
    connect (this, &file_editor::fetab_recover_from_exit,
             f, &file_editor_tab::recover_from_exit);

    connect (this, &file_editor::fetab_set_directory,
             f, &file_editor_tab::set_current_directory);

    connect (this, &file_editor::fetab_zoom_in,
             f, &file_editor_tab::zoom_in);
    connect (this, &file_editor::fetab_zoom_out,
             f, &file_editor_tab::zoom_out);
    connect (this, &file_editor::fetab_zoom_normal,
             f, &file_editor_tab::zoom_normal);

    connect (this, &file_editor::fetab_context_help,
             f, &file_editor_tab::context_help);

    connect (this, &file_editor::fetab_context_edit,
             f, &file_editor_tab::context_edit);

    connect (this, QOverload<const QWidget *>::of (&file_editor::fetab_save_file),
             f, QOverload<const QWidget *>::of (&file_editor_tab::save_file));

    connect (this, &file_editor::fetab_save_file_as,
             f, QOverload<const QWidget *>::of (&file_editor_tab::save_file_as));

    connect (this, &file_editor::fetab_print_file,
             f, &file_editor_tab::print_file);

    connect (this, &file_editor::fetab_run_file,
             f, &file_editor_tab::run_file);

    connect (this, &file_editor::fetab_context_run,
             f, &file_editor_tab::context_run);

    connect (this, &file_editor::fetab_toggle_bookmark,
             f, &file_editor_tab::toggle_bookmark);

    connect (this, &file_editor::fetab_next_bookmark,
             f, &file_editor_tab::next_bookmark);

    connect (this, &file_editor::fetab_previous_bookmark,
             f, &file_editor_tab::previous_bookmark);

    connect (this, &file_editor::fetab_remove_bookmark,
             f, &file_editor_tab::remove_bookmark);

    connect (this, &file_editor::fetab_toggle_breakpoint,
             f, &file_editor_tab::toggle_breakpoint);

    connect (this, &file_editor::fetab_next_breakpoint,
             f, &file_editor_tab::next_breakpoint);

    connect (this, &file_editor::fetab_previous_breakpoint,
             f, &file_editor_tab::previous_breakpoint);

    connect (this, &file_editor::fetab_remove_all_breakpoints,
             f, &file_editor_tab::remove_all_breakpoints);

    connect (this, &file_editor::fetab_scintilla_command,
             f, &file_editor_tab::scintilla_command);

    connect (this, &file_editor::fetab_comment_selected_text,
             f, &file_editor_tab::comment_selected_text);

    connect (this, &file_editor::fetab_uncomment_selected_text,
             f, &file_editor_tab::uncomment_selected_text);

    connect (this, &file_editor::fetab_indent_selected_text,
             f, &file_editor_tab::indent_selected_text);

    connect (this, &file_editor::fetab_unindent_selected_text,
             f, &file_editor_tab::unindent_selected_text);

    connect (this, &file_editor::fetab_smart_indent_line_or_selected_text,
             f, &file_editor_tab::smart_indent_line_or_selected_text);

    connect (this, &file_editor::fetab_convert_eol,
             f, &file_editor_tab::convert_eol);

    connect (this, &file_editor::fetab_goto_line,
             f, &file_editor_tab::goto_line);

    connect (this, &file_editor::fetab_move_match_brace,
             f, &file_editor_tab::move_match_brace);

    connect (this, &file_editor::fetab_completion,
             f, &file_editor_tab::show_auto_completion);

    connect (this, &file_editor::fetab_set_focus,
             f, &file_editor_tab::set_focus);

    connect (this, &file_editor::fetab_insert_debugger_pointer,
             f, &file_editor_tab::insert_debugger_pointer);

    connect (this, &file_editor::fetab_delete_debugger_pointer,
             f, &file_editor_tab::delete_debugger_pointer);

    connect (this, &file_editor::fetab_do_breakpoint_marker,
             f, &file_editor_tab::do_breakpoint_marker);

    connect (this, &file_editor::update_gui_lexer_signal,
             f, &file_editor_tab::update_lexer_settings);

    // Convert other signals from the edit area and tab to editor signals.

    connect (f->qsci_edit_area (), &octave_qscintilla::execute_command_in_terminal_signal,
             this, &file_editor::execute_command_in_terminal_signal);

    connect (f->qsci_edit_area (), &octave_qscintilla::focus_console_after_command_signal,
             this, &file_editor::focus_console_after_command_signal);

    connect (f, &file_editor_tab::run_file_signal,
             this, &file_editor::run_file_signal);

    connect (f, &file_editor_tab::edit_mfile_request,
             this, &file_editor::edit_mfile_request);

    connect (f, &file_editor_tab::debug_quit_signal,
             this, &file_editor::debug_quit_signal);

    // Any interpreter_event signal from a file_editor_tab_widget is
    // handled the same as for the parent main_window object.

    connect (f, QOverload<const fcn_callback&>::of (&file_editor_tab::interpreter_event),
             this, QOverload<const fcn_callback&>::of (&file_editor::interpreter_event));

    connect (f, QOverload<const meth_callback&>::of (&file_editor_tab::interpreter_event),
             this, QOverload<const meth_callback&>::of (&file_editor::interpreter_event));

    return f;
  }

  void file_editor::add_file_editor_tab (file_editor_tab *f, const QString& fn,
                                         int index)
  {
    if (index == -1)
      m_tab_widget->addTab (f, fn);
    else
      m_tab_widget->insertTab (index, f, fn);

    m_tab_widget->setCurrentWidget (f);

    check_actions ();
  }

  void file_editor::mru_menu_update (void)
  {
    int num_files = qMin (m_mru_files.size (), int (MaxMRUFiles));

    // configure and show active actions of mru-menu
    for (int i = 0; i < num_files; ++i)
      {
        QString text = QString ("&%1 %2").
          arg ((i+1) % int (MaxMRUFiles)).arg (m_mru_files.at (i));
        m_mru_file_actions[i]->setText (text);

        QStringList action_data;
        action_data << m_mru_files.at (i) << m_mru_files_encodings.at (i);
        m_mru_file_actions[i]->setData (action_data);

        m_mru_file_actions[i]->setVisible (true);
      }

    // hide unused mru-menu entries
    for (int j = num_files; j < MaxMRUFiles; ++j)
      m_mru_file_actions[j]->setVisible (false);

    // delete entries in string-list beyond MaxMRUFiles
    while (m_mru_files.size () > MaxMRUFiles)
      {
        m_mru_files.removeLast ();
        m_mru_files_encodings.removeLast ();
      }

    // save actual mru-list in settings

    gui_settings settings;

    settings.setValue (ed_mru_file_list.key,  m_mru_files);
    settings.setValue (ed_mru_file_encodings.key,  m_mru_files_encodings);

    settings.sync ();
  }

  bool file_editor::call_custom_editor (const QString& file_name, int line)
  {
    // Check if the user wants to use a custom file editor.

    gui_settings settings;

    if (settings.value (global_use_custom_editor.key,
                         global_use_custom_editor.def).toBool ())
      {
        // use the external editor interface for handling the call
        emit request_open_file_external (file_name, line);

        if (line < 0 && ! file_name.isEmpty ())
          handle_mru_add_file (QFileInfo (file_name).canonicalFilePath (),
                               QString ());

        return true;
      }

    return false;
  }

  void file_editor::toggle_preference (const gui_pref& preference)
  {
    gui_settings settings;

    bool old = settings.value (preference).toBool ();
    settings.setValue (preference.key, ! old);
    notice_settings ();
  }

  // Function for closing the files in a removed directory
  void file_editor::handle_dir_remove (const QString& old_name,
                                       const QString& new_name)
  {
    QDir old_dir (old_name);
    removed_file_data f_data;

    std::list<file_editor_tab *> editor_tab_lst = m_tab_widget->tab_list ();

    for (auto editor_tab : editor_tab_lst)
      {
        QString file_name = editor_tab->file_name ();

        if (file_name.isEmpty ())
          continue;   // Nothing to do, no valid file name

        // Get abs. file path and its path relative to the removed directory
        QString rel_path_to_file = old_dir.relativeFilePath (file_name);
        QString abs_path_to_file = old_dir.absoluteFilePath (file_name);

        // Test whether the file is located within the directory that will
        // be removed.  For this, two conditions must be met:
        // 1. The path of the file rel. to the dir is not equal to the
        //    its absolute one.
        //    If both are equal, then there is no relative path and removed
        //    directory and file are on different drives (e.g. on windows)
        // 2. The (real) relative path does not start with "../", i.e.,
        //    the file can be reached from the directory by descending only
        if ((rel_path_to_file != abs_path_to_file)
            && (rel_path_to_file.left (3) != QString ("../")))
          {
            // The currently considered file is included in the
            // removed/renamed diectory: remeber it
            if (editor_tab)
              {
                editor_tab->enable_file_watcher (false);
                f_data.editor_tab = editor_tab;

                // Add the new file path and the encoding for later reloading
                // if new_name is given
                if (! new_name.isEmpty ())
                  {
                    QDir new_dir (new_name);
                    QString append_to_new_dir;
                    if (new_dir.exists ())
                      {
                        // The new directory already exists (movefile was used).
                        // This means, we have to add the name (not the path)
                        // of the old dir and the relative path to the file
                        // to new dir.
                        append_to_new_dir
                          = old_dir.dirName () + "/" + rel_path_to_file;
                      }
                    else
                      append_to_new_dir = rel_path_to_file;

                    f_data.new_file_name
                      = new_dir.absoluteFilePath (append_to_new_dir);
                  }
                else
                  f_data.new_file_name = ""; // no new name, just removing this file

                // Store data in list for later reloading
                m_tmp_closed_files << f_data;
              }
          }
      }
  }

  bool file_editor::editor_tab_has_focus (void)
  {
    QWidget *foc_w = focusWidget ();
    if (foc_w && foc_w->inherits ("octave::octave_qscintilla"))
      return true;
    return false;
  }

  // Check whether this file is already open in the editor.
  file_editor_tab *file_editor::find_tab_widget (const QString& file)
  {
    std::string std_file = file.toStdString ();

    std::list<file_editor_tab *> fe_tab_lst = m_tab_widget->tab_list ();

    for (auto fe_tab : fe_tab_lst)
      {
        QString tab_file = fe_tab->file_name ();

        // We check file == tab_file because
        //
        //   same_file ("", "")
        //
        // is false

        if (same_file (std_file, tab_file.toStdString ()) || file == tab_file)
          return fe_tab;
      }

    return nullptr;
  }

  QAction * file_editor::add_action (QMenu *menu, const QString& text,
                                     const char *member,
                                     QWidget *receiver)
  {
    return add_action (menu, QIcon (), text, member, receiver);
  }

  QAction * file_editor::add_action (QMenu *menu, const QIcon& icon,
                                     const QString& text, const char *member,
                                     QWidget *receiver)
  {
    QAction *a;
    QWidget *r = this;

    if (receiver != nullptr)
      r = receiver;

    if (menu)
      a = menu->addAction (icon, text, r, member);
    else
      {
        a = new QAction (this);
        connect (a, SIGNAL (triggered ()), r, member);
      }

    addAction (a);  // important for shortcut context
    a->setShortcutContext (Qt::WidgetWithChildrenShortcut);

    return a;
  }

  QMenu* file_editor::add_menu (QMenuBar *p, QString name)
  {
    QMenu *menu = p->addMenu (name);

    QString base_name = name;  // get a copy
    // replace intended '&' ("&&") by a temp. string
    base_name.replace ("&&", "___octave_amp_replacement___");
    // remove single '&' (shortcut)
    base_name.remove ("&");
    // restore intended '&'
    base_name.replace ("___octave_amp_replacement___", "&&");

    // remember names with and without shortcut
    m_hash_menu_text[menu] = QStringList () << name << base_name;

    return menu;
  }

OCTAVE_END_NAMESPACE(octave)

#endif<|MERGE_RESOLUTION|>--- conflicted
+++ resolved
@@ -780,441 +780,8 @@
   void file_editor::request_delete_start_line (bool)
   {
     emit fetab_scintilla_command (m_tab_widget->currentWidget (),
-<<<<<<< HEAD
                                   QsciScintillaBase::SCI_DELLINELEFT);
   }
-=======
-                                  QsciScintillaBase::SCI_UNDO);
-}
-
-// Open a file, if not already open, and mark the current execution location
-// and/or a breakpoint with condition cond.
-void file_editor::request_open_file (const QString& openFileName,
-                                     const QString& encoding,
-                                     int line, bool debug_pointer,
-                                     bool breakpoint_marker, bool insert,
-                                     const QString& cond, int index,
-                                     const QString& bookmarks)
-{
-  resource_manager& rmgr = m_octave_qobj.get_resource_manager ();
-  gui_settings *settings = rmgr.get_settings ();
-
-  if (settings->value (global_use_custom_editor).toBool ())
-    {
-      // Custom editor
-      if (debug_pointer || breakpoint_marker)
-        return;   // Do not call custom editor during debugging
-
-      if (call_custom_editor (openFileName, line))
-        return;   // Custom editor called
-    }
-
-  bool show_dbg_file
-    = settings->value (ed_show_dbg_file).toBool ();
-
-  if (openFileName.isEmpty ())
-    {
-      // This happens if edit is called without an argument
-      // Open editor with empty edit area instead (as new file would do)
-      request_new_file ("");
-    }
-  else
-    {
-      // Check whether this file is already open in the editor.
-      file_editor_tab *tab = find_tab_widget (openFileName);
-
-      if (tab)
-        {
-          m_tab_widget->setCurrentWidget (tab);
-
-          if (line > 0)
-            {
-              if (insert)
-                emit fetab_goto_line (tab, line);
-
-              if (debug_pointer)
-                emit fetab_insert_debugger_pointer (tab, line);
-
-              if (breakpoint_marker)
-                emit fetab_do_breakpoint_marker (insert, tab, line, cond);
-            }
-
-          if (show_dbg_file && ! ((breakpoint_marker || debug_pointer)
-                                  && is_editor_console_tabbed ()))
-            {
-              emit fetab_set_focus (tab);
-              activate ();
-            }
-        }
-      else
-        {
-          if (! show_dbg_file && (breakpoint_marker  || debug_pointer))
-            return;   // Do not open a file for showing dbg markers
-
-          if (breakpoint_marker && ! insert)
-            return;   // Never open a file when removing breakpoints
-
-          file_editor_tab *fileEditorTab = nullptr;
-          // Reuse <unnamed> tab if it hasn't yet been modified.
-          bool reusing = false;
-          tab = find_tab_widget ("");
-          if (tab)
-            {
-              fileEditorTab = tab;
-              if (fileEditorTab->qsci_edit_area ()->isModified ())
-                fileEditorTab = nullptr;
-              else
-                reusing = true;
-            }
-
-          // If <unnamed> was absent or modified, create a new tab.
-          if (! fileEditorTab)
-            fileEditorTab = make_file_editor_tab ();
-
-          fileEditorTab->set_encoding (encoding);
-          QString result = fileEditorTab->load_file (openFileName);
-          if (result == "")
-            {
-              // Supply empty title then have the file_editor_tab update
-              // with full or short name.
-              if (! reusing)
-                add_file_editor_tab (fileEditorTab, "", index);
-              fileEditorTab->update_window_title (false);
-              // file already loaded, add file to mru list here
-              QFileInfo file_info = QFileInfo (openFileName);
-              handle_mru_add_file (file_info.canonicalFilePath (),
-                                   encoding);
-
-              if (line > 0)
-                {
-                  if (insert)
-                    emit fetab_goto_line (fileEditorTab, line);
-
-                  if (debug_pointer)
-                    emit fetab_insert_debugger_pointer (fileEditorTab,
-                                                        line);
-                  if (breakpoint_marker)
-                    emit fetab_do_breakpoint_marker (insert, fileEditorTab,
-                                                     line, cond);
-                }
-            }
-          else
-            {
-              if (! reusing)
-                {
-                  delete fileEditorTab;
-                  fileEditorTab = nullptr;
-                }
-
-              if (QFile::exists (openFileName))
-                {
-                  // File not readable:
-                  // create a NonModal message about error.
-                  QMessageBox *msgBox
-                    = new QMessageBox (QMessageBox::Critical,
-                                       tr ("Octave Editor"),
-                                       tr ("Could not open file\n%1\nfor read: %2.").
-                                       arg (openFileName).arg (result),
-                                       QMessageBox::Ok, this);
-
-                  msgBox->setWindowModality (Qt::NonModal);
-                  msgBox->setAttribute (Qt::WA_DeleteOnClose);
-                  msgBox->show ();
-                }
-              else
-                {
-                  // File does not exist, should it be created?
-                  bool create_file = true;
-                  QMessageBox *msgBox;
-
-                  if (! settings->value (ed_create_new_file).toBool ())
-                    {
-                      msgBox = new QMessageBox (QMessageBox::Question,
-                                                tr ("Octave Editor"),
-                                                tr ("File\n%1\ndoes not exist. "
-                                                    "Do you want to create it?").arg (openFileName),
-                                                QMessageBox::NoButton, nullptr);
-                      QPushButton *create_button =
-                        msgBox->addButton (tr ("Create"), QMessageBox::YesRole);
-                      msgBox->addButton (tr ("Cancel"), QMessageBox::RejectRole);
-                      msgBox->setDefaultButton (create_button);
-                      msgBox->exec ();
-
-                      QAbstractButton *clicked_button = msgBox->clickedButton ();
-                      if (clicked_button != create_button)
-                        create_file = false;
-
-                      delete msgBox;
-                    }
-
-                  if (create_file)
-                    {
-                      // create the file and call the editor again
-                      QFile file (openFileName);
-                      if (! file.open (QIODevice::WriteOnly))
-                        {
-                          // error opening the file
-                          msgBox = new QMessageBox (QMessageBox::Critical,
-                                                    tr ("Octave Editor"),
-                                                    tr ("Could not open file\n%1\nfor write: %2.").
-                                                    arg (openFileName).arg (file.errorString ()),
-                                                    QMessageBox::Ok, this);
-
-                          msgBox->setWindowModality (Qt::NonModal);
-                          msgBox->setAttribute (Qt::WA_DeleteOnClose);
-                          msgBox->show ();
-                        }
-                      else
-                        {
-                          file.close ();
-                          request_open_file (openFileName);
-                        }
-                    }
-                }
-            }
-
-          if (! bookmarks.isEmpty ())
-            {
-              // Restore bookmarks
-              for (const auto& bms : bookmarks.split (','))
-                {
-                  int bm = bms.toInt ();
-                  if (fileEditorTab)
-                    fileEditorTab->qsci_edit_area ()->markerAdd (bm, marker::bookmark);
-                }
-            }
-
-          if (! ((breakpoint_marker || debug_pointer) && is_editor_console_tabbed ()))
-            {
-              // update breakpoint pointers, really show editor
-              // and the current editor tab
-              if (fileEditorTab)
-                fileEditorTab->update_breakpoints ();
-              activate ();
-              emit file_loaded_signal ();
-            }
-        }
-    }
-}
-
-void file_editor::request_preferences (bool)
-{
-  emit request_settings_dialog ("editor");
-}
-
-void file_editor::request_styles_preferences (bool)
-{
-  emit request_settings_dialog ("editor_styles");
-}
-
-void file_editor::show_line_numbers (bool)
-{
-  toggle_preference (ed_show_line_numbers);
-}
-
-void file_editor::show_white_space (bool)
-{
-  toggle_preference (ed_show_white_space);
-}
-
-void file_editor::show_eol_chars (bool)
-{
-  toggle_preference (ed_show_eol_chars);
-}
-
-void file_editor::show_indent_guides (bool)
-{
-  toggle_preference (ed_show_indent_guides);
-}
-
-void file_editor::show_long_line (bool)
-{
-  toggle_preference (ed_long_line_marker);
-}
-
-void file_editor::show_toolbar (bool)
-{
-  toggle_preference (ed_show_toolbar);
-}
-
-void file_editor::show_statusbar (bool)
-{
-  toggle_preference (ed_show_edit_status_bar);
-}
-
-void file_editor::show_hscrollbar (bool)
-{
-  toggle_preference (ed_show_hscroll_bar);
-}
-
-void file_editor::zoom_in (bool)
-{
-  emit fetab_zoom_in (m_tab_widget->currentWidget ());
-}
-
-void file_editor::zoom_out (bool)
-{
-  emit fetab_zoom_out (m_tab_widget->currentWidget ());
-}
-
-void file_editor::zoom_normal (bool)
-{
-  emit fetab_zoom_normal (m_tab_widget->currentWidget ());
-}
-
-void file_editor::create_context_menu (QMenu *menu)
-{
-  // remove all standard actions from scintilla
-  QList<QAction *> all_actions = menu->actions ();
-
-  for (auto *a : all_actions)
-    menu->removeAction (a);
-
-  // add editor's actions with icons and customized shortcuts
-  menu->addAction (m_cut_action);
-  menu->addAction (m_copy_action);
-  menu->addAction (m_paste_action);
-  menu->addSeparator ();
-  menu->addAction (m_selectall_action);
-  menu->addSeparator ();
-  menu->addAction (m_find_files_action);
-  menu->addAction (m_find_action);
-  menu->addAction (m_find_next_action);
-  menu->addAction (m_find_previous_action);
-  menu->addSeparator ();
-  menu->addMenu (m_edit_cmd_menu);
-  menu->addMenu (m_edit_fmt_menu);
-  menu->addMenu (m_edit_nav_menu);
-  menu->addSeparator ();
-  menu->addAction (m_run_selection_action);
-}
-
-void file_editor::edit_status_update (bool undo, bool redo)
-{
-  if (m_undo_action)
-    m_undo_action->setEnabled (undo);
-  m_redo_action->setEnabled (redo);
-}
-
-// handler for the close event
-void file_editor::closeEvent (QCloseEvent *e)
-{
-  resource_manager& rmgr = m_octave_qobj.get_resource_manager ();
-  gui_settings *settings = rmgr.get_settings ();
-  if (settings->value (ed_hiding_closes_files).toBool ())
-    {
-      if (check_closing ())
-        {
-          // All tabs are closed without cancelling,
-          // store closing state for restoring session when shown again.
-          // Editor is closing when session data is stored in preferences
-          m_closed = true;
-          e->ignore ();
-        }
-      else
-        {
-          e->ignore ();
-          return;
-        }
-    }
-  else
-    e->accept ();
-
-  octave_dock_widget::closeEvent (e);
-}
-
-void file_editor::dragEnterEvent (QDragEnterEvent *e)
-{
-  if (e->mimeData ()->hasUrls ())
-    {
-      e->acceptProposedAction ();
-    }
-}
-
-void file_editor::dropEvent (QDropEvent *e)
-{
-  if (e->mimeData ()->hasUrls ())
-    {
-      for (const auto& url : e->mimeData ()->urls ())
-        request_open_file (url.toLocalFile ());
-    }
-}
-
-bool file_editor::is_editor_console_tabbed (void)
-{
-  // FIXME: is there a way to do this job that doesn't require casting
-  // the parent to a main_window object?
-
-  main_window *w = dynamic_cast<main_window *> (parentWidget ());
-
-  if (w)
-    {
-      QList<QDockWidget *> w_list = w->tabifiedDockWidgets (this);
-      QDockWidget *console =
-        static_cast<QDockWidget *> (w->get_dock_widget_list ().at (0));
-
-      for (int i = 0; i < w_list.count (); i++)
-        {
-          if (w_list.at (i) == console)
-            return true;
-        }
-    }
-
-  return false;
-}
-
-void file_editor::construct (void)
-{
-  QWidget *editor_widget = new QWidget (this);
-
-  // FIXME: what was the intended purpose of this unused variable?
-  // QStyle *editor_style = QApplication::style ();
-
-  // Menu bar: do not set it native, required in macOS and Ubuntu Unity (Qt5)
-  // for a visible menu bar in the editor widget.  This property is ignored
-  // on other platforms.
-  m_menu_bar = new QMenuBar (editor_widget);
-  m_menu_bar->setNativeMenuBar (false);
-
-  m_tool_bar = new QToolBar (editor_widget);
-  m_tool_bar->setMovable (true);
-
-  m_tab_widget = new file_editor_tab_widget (editor_widget, this);
-
-  resource_manager& rmgr = m_octave_qobj.get_resource_manager ();
-
-  // the mru-list and an empty array of actions
-  gui_settings *settings = rmgr.get_settings ();
-  m_mru_files = settings->value (ed_mru_file_list).toStringList ();
-  m_mru_files_encodings = settings->value (ed_mru_file_encodings)
-    .toStringList ();
-
-  if (m_mru_files_encodings.count () != m_mru_files.count ())
-    {
-      // encodings don't have the same count -> do not use them!
-      m_mru_files_encodings = QStringList ();
-      for (int i = 0; i < m_mru_files.count (); i++)
-        m_mru_files_encodings << QString ();
-    }
-
-  for (int i = 0; i < MaxMRUFiles; ++i)
-    {
-      m_mru_file_actions[i] = new QAction (this);
-      m_mru_file_actions[i]->setVisible (false);
-    }
-
-  // menu bar
-
-  // file menu
-
-  m_fileMenu = add_menu (m_menu_bar, tr ("&File"));
-
-  // new and open menus are inserted later by the main window
-  m_mru_file_menu = new QMenu (tr ("&Recent Editor Files"), m_fileMenu);
-  for (int i = 0; i < MaxMRUFiles; ++i)
-    m_mru_file_menu->addAction (m_mru_file_actions[i]);
-  m_fileMenu->addMenu (m_mru_file_menu);
->>>>>>> 0ef4a3f3
 
   void file_editor::request_delete_end_line (bool)
   {
@@ -2087,8 +1654,11 @@
               }
             else
               {
-                delete fileEditorTab;
-                fileEditorTab = nullptr;
+                if (! reusing)
+                  {
+                    delete fileEditorTab;
+                    fileEditorTab = nullptr;
+                  }
 
                 if (QFile::exists (openFileName))
                   {
