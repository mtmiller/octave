// Find dialog derived from an example from Qt Toolkit (license below (**))

////////////////////////////////////////////////////////////////////////
//
// Copyright (C) 2009-2022 The Octave Project Developers
//
// See the file COPYRIGHT.md in the top-level directory of this
// or <https://octave.org/copyright/>.
//
//  All rights reserved.
//  Contact: Nokia Corporation (qt-info@nokia.com)
//
// This file is part of Octave.
//
// Octave is free software: you can redistribute it and/or modify it
// under the terms of the GNU General Public License as published by
// the Free Software Foundation, either version 3 of the License, or
// (at your option) any later version.
//
// Octave is distributed in the hope that it will be useful, but
// WITHOUT ANY WARRANTY; without even the implied warranty of
// MERCHANTABILITY or FITNESS FOR A PARTICULAR PURPOSE.  See the
// GNU General Public License for more details.
//
// You should have received a copy of the GNU General Public License
// along with Octave; see the file COPYING.  If not, see
// <https://www.gnu.org/licenses/>.
//
// ** This file is part of the examples of the Qt Toolkit.
// **
// ** $QT_BEGIN_LICENSE:LGPL$
// ** Commercial Usage
// ** Licensees holding valid Qt Commercial licenses may use this file in
// ** accordance with the Qt Commercial License Agreement provided with the
// ** Software or, alternatively, in accordance with the terms contained in
// ** a written agreement between you and Nokia.
// **
// ** GNU Lesser General Public License Usage
// ** Alternatively, this file may be used under the terms of the GNU Lesser
// ** General Public License version 2.1 as published by the Free Software
// ** Foundation and appearing in the file LICENSE.LGPL included in the
// ** packaging of this file.  Please review the following information to
// ** ensure the GNU Lesser General Public License version 2.1 requirements
// ** will be met: https://www.gnu.org/licenses/old-licenses/lgpl-2.1.html.
// **
// ** In addition, as a special exception, Nokia gives you certain additional
// ** rights.  These rights are described in the Nokia Qt LGPL Exception
// ** version 1.1, included in the file LGPL_EXCEPTION.txt in this package.
// **
// ** GNU General Public License Usage
// ** Alternatively, this file may be used under the terms of the GNU
// ** General Public License version 3.0 as published by the Free Software
// ** Foundation and appearing in the file LICENSE.GPL included in the
// ** packaging of this file.  Please review the following information to
// ** ensure the GNU General Public License version 3.0 requirements will be
// ** met: https://www.gnu.org/copyleft/gpl.html.
// **
// ** If you have questions regarding the use of this file, please contact
// ** Nokia at qt-info@nokia.com.
// ** $QT_END_LICENSE$
//
////////////////////////////////////////////////////////////////////////

#if ! defined (octave_find_dialog_h)
#define octave_find_dialog_h 1

#include <QDialog>
#include <QComboBox>

#include "octave-qscintilla.h"
#include "octave-dock-widget.h"

class QCheckBox;
class QDialogButtonBox;
class QGroupBox;
class QLabel;
class QLineEdit;
class QPushButton;

<<<<<<< HEAD
namespace octave
{
=======
OCTAVE_BEGIN_NAMESPACE(octave)

  class base_qobject;
>>>>>>> 266a622d
  class file_editor;

  class find_dialog : public QDialog
  {
    Q_OBJECT

  public:

    find_dialog (octave_dock_widget *ed, QWidget *p);

    //! Set dialog visible or not and storing the new visibility state
    void set_visible (bool visible);

    //! Init the search text with the selected text in the editor tab
    void init_search_text (void);

    //! Restore position and the search options from the given settings
    //! where def_pos is the default position suitable for the current
    //! editor position
    void restore_settings (QPoint def_pos);

  public slots:

    void find_next (void);
    void find_prev (void);

    //! Slot for updating the edit area when the active tab has changed
    void update_edit_area (octave_qscintilla *);

  private slots:

    void handle_sel_search_changed (int);
    void handle_selection_changed (bool has_selected);

    void handle_backward_search_changed (int);

    void find (bool forward = true);
    void replace (void);
    void replace_all (void);

  private:

    //! Save position and the search options in the given settings
    void save_settings ();

    //! Reimplemented slot: close instead of hiding
    void reject ();

    //! Reimplemented close event
    void closeEvent (QCloseEvent *e);

    //! Update mru lists with new entry
    void mru_update (QComboBox *mru);

    void no_matches_message (void);
    void do_replace (void);

    void handle_search_text_changed (void);
    void handle_replace_text_changed (void);

    octave_dock_widget *m_editor;

    QLabel *m_search_label;
    QComboBox *m_search_line_edit;
    QLabel *m_replace_label;
    QComboBox *m_replace_line_edit;
    QCheckBox *m_case_check_box;
    QCheckBox *m_from_start_check_box;
    QCheckBox *m_wrap_check_box;
    QCheckBox *m_whole_words_check_box;
    QCheckBox *m_regex_check_box;
    QCheckBox *m_search_selection_check_box;
    QCheckBox *m_backward_check_box;
    QDialogButtonBox *m_button_box;
    QPushButton *m_find_next_button;
    QPushButton *m_find_prev_button;
    QPushButton *m_replace_button;
    QPushButton *m_replace_all_button;
    QPushButton *m_more_button;
    QWidget *m_extension;
    octave_qscintilla *m_edit_area;
    bool m_find_result_available;
    int m_rep_all;
    bool m_rep_active;

    bool m_in_sel;
    int m_sel_beg;
    int m_sel_end;

    QPoint m_last_position;

    const int m_mru_length = 10;
  };

OCTAVE_END_NAMESPACE(octave)

#endif<|MERGE_RESOLUTION|>--- conflicted
+++ resolved
@@ -77,14 +77,8 @@
 class QLineEdit;
 class QPushButton;
 
-<<<<<<< HEAD
-namespace octave
-{
-=======
 OCTAVE_BEGIN_NAMESPACE(octave)
 
-  class base_qobject;
->>>>>>> 266a622d
   class file_editor;
 
   class find_dialog : public QDialog
