--- conflicted
+++ resolved
@@ -2533,8 +2533,6 @@
 
   void file_editor_tab::handle_save_file_as_answer (const QString& save_file_name)
   {
-<<<<<<< HEAD
-=======
     QString saveFileName = save_file_name;
     QFileInfo file (saveFileName);
     QFileDialog *file_dialog = qobject_cast<QFileDialog *> (sender ());
@@ -2569,7 +2567,6 @@
     if (m_save_as_desired_eol != m_edit_area->eolMode ())
       convert_eol (this,m_save_as_desired_eol);
 
->>>>>>> 93565dad
     if (saveFileName == m_file_name)
       {
         save_file (saveFileName);
