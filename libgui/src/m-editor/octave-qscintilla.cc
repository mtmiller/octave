////////////////////////////////////////////////////////////////////////
//
// Copyright (C) 2013-2023 The Octave Project Developers
//
// See the file COPYRIGHT.md in the top-level directory of this
// distribution or <https://octave.org/copyright/>.
//
// This file is part of Octave.
//
// Octave is free software: you can redistribute it and/or modify it
// under the terms of the GNU General Public License as published by
// the Free Software Foundation, either version 3 of the License, or
// (at your option) any later version.
//
// Octave is distributed in the hope that it will be useful, but
// WITHOUT ANY WARRANTY; without even the implied warranty of
// MERCHANTABILITY or FITNESS FOR A PARTICULAR PURPOSE.  See the
// GNU General Public License for more details.
//
// You should have received a copy of the GNU General Public License
// along with Octave; see the file COPYING.  If not, see
// <https://www.gnu.org/licenses/>.
//
////////////////////////////////////////////////////////////////////////

#if defined (HAVE_CONFIG_H)
#  include "config.h"
#endif

#if defined (HAVE_QSCINTILLA)

#include <Qsci/qscilexer.h>

#include <QDir>
#include <QKeySequence>
#include <QMessageBox>
#include <QMimeData>
#include <QPointer>
#include <QTemporaryFile>
#include <QToolTip>
#include <QVBoxLayout>
#if defined (HAVE_QSCI_QSCILEXEROCTAVE_H)
#  define HAVE_LEXER_OCTAVE 1
#  include <Qsci/qscilexeroctave.h>
#elif defined (HAVE_QSCI_QSCILEXERMATLAB_H)
#  define HAVE_LEXER_MATLAB 1
#  include <Qsci/qscilexermatlab.h>
#endif
#include <Qsci/qscicommandset.h>
#include <Qsci/qscilexerbash.h>
#include <Qsci/qscilexerbatch.h>
#include <Qsci/qscilexercpp.h>
#include <Qsci/qscilexerdiff.h>
#include <Qsci/qscilexerperl.h>

#include "file-editor-tab.h"
#include "gui-preferences-ed.h"
#include "gui-settings.h"
// FIXME: hardwired marker numbers?
#include "marker.h"
#include "octave-qscintilla.h"
#include "workspace-model.h"

#include "builtin-defun-decls.h"
#include "cmd-edit.h"
#include "interpreter-private.h"
#include "interpreter.h"
#include "oct-env.h"

// Return true if CANDIDATE is a "closing" that matches OPENING,
// such as "end" or "endif" for "if", or "catch" for "try".
// Used for testing the last word of an "if" etc. line,
// or the first word of the following line.

OCTAVE_BEGIN_NAMESPACE(octave)

  static bool
  is_end (const QString& candidate, const QString& opening)
  {
    bool retval = false;

    if (opening == "do")          // The only one that can't be ended by "end"
      {
        if (candidate == "until")
          retval = true;
      }
    else
      {
        if (candidate == "end")
          retval =  true;
        else
          {
            if (opening == "try")
              {
                if (candidate == "catch" || candidate == "end_try_catch")
                  retval = true;
              }
            else if (opening == "unwind_protect")
              {
                if (candidate == "unwind_protect_cleanup"
                    || candidate == "end_unwind_protect")
                  retval = true;
              }
            else if (candidate == "end" + opening)
              retval = true;
            else if (opening == "if" && candidate == "else")
              retval = true;
          }
      }

    return retval;
  }

  octave_qscintilla::octave_qscintilla (QWidget *p)
    : QsciScintilla (p), m_debug_mode (false), m_word_at_cursor (),
      m_selection (), m_selection_replacement (), m_selection_line (-1),
      m_selection_col (-1), m_indicator_id (1)
  {
    connect (this, SIGNAL (textChanged (void)),
             this, SLOT (text_changed (void)));

    connect (this, SIGNAL (cursorPositionChanged (int, int)),
             this, SLOT (cursor_position_changed (int, int)));

    connect (this, &octave_qscintilla::ctx_menu_run_finished_signal,
             this, &octave_qscintilla::ctx_menu_run_finished,
             Qt::QueuedConnection);

    // clear scintilla edit shortcuts that are handled by the editor
    QsciCommandSet *cmd_set = standardCommands ();

    // Disable buffered drawing on all systems
    SendScintilla (SCI_SETBUFFEREDDRAW, false);

#if defined (HAVE_QSCI_VERSION_2_6_0)
    // find () was added in QScintilla 2.6
    cmd_set->find (QsciCommand::SelectionCopy)->setKey (0);
    cmd_set->find (QsciCommand::SelectionCut)->setKey (0);
    cmd_set->find (QsciCommand::Paste)->setKey (0);
    cmd_set->find (QsciCommand::SelectAll)->setKey (0);
    cmd_set->find (QsciCommand::SelectionDuplicate)->setKey (0);
    cmd_set->find (QsciCommand::LineTranspose)->setKey (0);
    cmd_set->find (QsciCommand::Undo)->setKey (0);
    cmd_set->find (QsciCommand::Redo)->setKey (0);
    cmd_set->find (QsciCommand::SelectionUpperCase)->setKey (0);
    cmd_set->find (QsciCommand::SelectionLowerCase)->setKey (0);
    cmd_set->find (QsciCommand::ZoomIn)->setKey (0);
    cmd_set->find (QsciCommand::ZoomOut)->setKey (0);
    cmd_set->find (QsciCommand::DeleteWordLeft)->setKey (0);
    cmd_set->find (QsciCommand::DeleteWordRight)->setKey (0);
    cmd_set->find (QsciCommand::DeleteLineLeft)->setKey (0);
    cmd_set->find (QsciCommand::DeleteLineRight)->setKey (0);
    cmd_set->find (QsciCommand::LineDelete)->setKey (0);
    cmd_set->find (QsciCommand::LineCut)->setKey (0);
    cmd_set->find (QsciCommand::LineCopy)->setKey (0);
#else
    // find commands via its default key (tricky way without find ())
    QList< QsciCommand * > cmd_list = cmd_set->commands ();
    for (int i = 0; i < cmd_list.length (); i++)
      {
        int cmd_key = cmd_list.at (i)->key ();
        switch (cmd_key)
          {
          case Qt::Key_C | Qt::CTRL :               // SelectionCopy
          case Qt::Key_X | Qt::CTRL :               // SelectionCut
          case Qt::Key_V | Qt::CTRL :               // Paste
          case Qt::Key_A | Qt::CTRL :               // SelectAll
          case Qt::Key_D | Qt::CTRL :               // SelectionDuplicate
          case Qt::Key_T | Qt::CTRL :               // LineTranspose
          case Qt::Key_Z | Qt::CTRL :               // Undo
          case Qt::Key_Y | Qt::CTRL :               // Redo
          case Qt::Key_Z | Qt::CTRL | Qt::SHIFT :   // Redo
          case Qt::Key_U | Qt::CTRL :               // SelectionLowerCase
          case Qt::Key_U | Qt::CTRL | Qt::SHIFT :   // SelectionUpperCase
          case Qt::Key_Plus | Qt::CTRL :            // ZoomIn
          case Qt::Key_Minus | Qt::CTRL :           // ZoomOut
          case Qt::Key_Backspace | Qt::CTRL | Qt::SHIFT :   // DeleteLineLeft
          case Qt::Key_Delete | Qt::CTRL | Qt::SHIFT :      // DeleteLineRight
          case Qt::Key_K | Qt::META :                       // DeleteLineRight
          case Qt::Key_Backspace | Qt::CTRL :       // DeleteWordLeft
          case Qt::Key_Delete | Qt::CTRL :          // DeleteWordRight
          case Qt::Key_L | Qt::CTRL | Qt::SHIFT :   // LineDelete
          case Qt::Key_L | Qt::CTRL :               // LineCut
          case Qt::Key_T | Qt::CTRL | Qt::SHIFT :   // LineCopy
            cmd_list.at (i)->setKey (0);
          }
      }
#endif

#if defined (Q_OS_MAC)
    // Octave interprets Cmd key as Meta whereas Qscintilla interprets it
    // as Ctrl.  We thus invert Meta/Ctrl in Qscintilla's shortcuts list.
    QList< QsciCommand * > cmd_list_mac = cmd_set->commands ();
    for (int i = 0; i < cmd_list_mac.length (); i++)
      {
        // Primary key
        int key = cmd_list_mac.at (i)->key ();

        if (static_cast<int> (key | Qt::META) == key
            && static_cast<int> (key | Qt::CTRL) != key)
          key = (key ^ Qt::META) | Qt::CTRL;
        else if (static_cast<int> (key | Qt::CTRL) == key)
          key = (key ^ Qt::CTRL) | Qt::META;

        cmd_list_mac.at (i)->setKey (key);

        // Alternate key
        key = cmd_list_mac.at (i)->alternateKey ();

        if (static_cast<int> (key | Qt::META) == key
            && static_cast<int> (key | Qt::CTRL) != key)
          key = (key ^ Qt::META) | Qt::CTRL;
        else if (static_cast<int> (key | Qt::CTRL) == key)
          key = (key ^ Qt::CTRL) | Qt::META;

        cmd_list_mac.at (i)->setAlternateKey (key);
      }
#endif

    // selection markers

    m_indicator_id = indicatorDefine (QsciScintilla::StraightBoxIndicator);
    if (m_indicator_id == -1)
      m_indicator_id = 1;

    setIndicatorDrawUnder (true, m_indicator_id);

    markerDefine (QsciScintilla::Minus, marker::selection);

    // init state of undo/redo action for this tab
    emit status_update (isUndoAvailable (), isRedoAvailable ());
  }

  void octave_qscintilla::setCursorPosition (int line, int col)
  {
    QsciScintilla::setCursorPosition (line, col);
    emit update_rowcol_indicator_signal (line, col);
  }

  void octave_qscintilla::set_selection_marker_color (const QColor& c)
  {
    QColor ic = c;
    ic.setAlphaF (0.45);
    setIndicatorForegroundColor (ic, m_indicator_id);
    setIndicatorOutlineColor (ic, m_indicator_id);

    setMarkerForegroundColor (c, marker::selection);
    setMarkerBackgroundColor (c, marker::selection);
  }

  // context menu requested
  void octave_qscintilla::contextMenuEvent (QContextMenuEvent *e)
  {
#if defined (HAVE_QSCI_VERSION_2_6_0)
    QPoint global_pos, local_pos;                         // the menu's position
    QMenu *context_menu = createStandardContextMenu ();  // standard menu

    bool in_left_margin = false;

    // determine position depending on mouse or keyboard event
    if (e->reason () == QContextMenuEvent::Mouse)
      {
        // context menu by mouse
        global_pos = e->globalPos ();            // global mouse position
        local_pos  = e->pos ();                  // local mouse position
        if (e->x () < marginWidth (1) + marginWidth (2))
          in_left_margin = true;
      }
    else
      {
        // context menu by keyboard or other: get point of text cursor
        get_global_textcursor_pos (&global_pos, &local_pos);
        QRect editor_rect = geometry ();      // editor rect mapped to global
        editor_rect.moveTopLeft
          (parentWidget ()->mapToGlobal (editor_rect.topLeft ()));
        if (! editor_rect.contains (global_pos))  // is cursor outside editor?
          global_pos = editor_rect.topLeft ();   // yes, take top left corner
      }

#  if defined (HAVE_QSCI_VERSION_2_6_0)
    if (! in_left_margin)
#  endif
      {
        // fill context menu with editor's standard actions
        emit create_context_menu_signal (context_menu);

        // additional custom entries of the context menu
        context_menu->addSeparator ();   // separator before custom entries

        // help menu: get the position of the mouse or the text cursor
        // (only for octave files)
        QString lexer_name = lexer ()->lexer ();
        if (lexer_name == "octave" || lexer_name == "matlab")
          {
            m_word_at_cursor = wordAtPoint (local_pos);
            if (! m_word_at_cursor.isEmpty ())
              {
                context_menu->addAction (tr ("Help on") + ' ' + m_word_at_cursor,
                                         this, &octave_qscintilla::contextmenu_help);
                context_menu->addAction (tr ("Documentation on")
                                         + ' ' + m_word_at_cursor,
                                         this, &octave_qscintilla::contextmenu_doc);
                context_menu->addAction (tr ("Edit") + ' ' + m_word_at_cursor,
                                         this, &octave_qscintilla::contextmenu_edit);
              }
          }
      }
#  if defined (HAVE_QSCI_VERSION_2_6_0)
    else
      {
        // remove all standard actions from scintilla
        QList<QAction *> all_actions = context_menu->actions ();

        for (auto *a : all_actions)
          context_menu->removeAction (a);

        QAction *act
          = context_menu->addAction (tr ("dbstop if ..."), this,
                                     &octave_qscintilla::contextmenu_break_condition);
        act->setData (local_pos);
      }
#  endif

    // finally show the menu
    context_menu->exec (global_pos);

#else

    octave_unused_parameter (e);

#endif
  }

  // common function with flag for documentation
  void octave_qscintilla::contextmenu_help_doc (bool documentation)
  {
    if (documentation)
      {
        std::string name = m_word_at_cursor.toStdString ();

        emit interpreter_event
          ([=] (interpreter& interp)
           {
             // INTERPRETER THREAD

             F__event_manager_show_documentation__ (interp, ovl (name));
           });
      }
    else
      emit execute_command_in_terminal_signal ("help " + m_word_at_cursor);
  }

  // call edit the function related to the current word
  void octave_qscintilla::context_edit (void)
  {
    if (get_actual_word ())
      contextmenu_edit (true);
  }

  // call edit the function related to the current word
  void octave_qscintilla::context_run (void)
  {
    if (hasSelectedText ())
      {
        contextmenu_run (true);

        emit interpreter_event
          ([] (interpreter&)
            { command_editor::erase_empty_line (false); });
      }
  }

  void octave_qscintilla::get_global_textcursor_pos (QPoint *global_pos,
                                                     QPoint *local_pos)
  {
    long position = SendScintilla (SCI_GETCURRENTPOS);
    long point_x  = SendScintilla (SCI_POINTXFROMPOSITION, 0, position);
    long point_y  = SendScintilla (SCI_POINTYFROMPOSITION, 0, position);
    *local_pos = QPoint (point_x, point_y); // local cursor position
    *global_pos = mapToGlobal (*local_pos); // global position of cursor
  }

  // determine the actual word and whether we are in an octave or matlab script
  bool octave_qscintilla::get_actual_word (void)
  {
    QPoint global_pos, local_pos;
    get_global_textcursor_pos (&global_pos, &local_pos);
    m_word_at_cursor = wordAtPoint (local_pos);
    QString lexer_name = lexer ()->lexer ();
    return ((lexer_name == "octave" || lexer_name == "matlab")
            && ! m_word_at_cursor.isEmpty ());
  }

  // helper function for clearing all indicators of a specific style
  void octave_qscintilla::clear_selection_markers (void)
  {
    int end_pos = text ().length ();
    int end_line, end_col;
    lineIndexFromPosition (end_pos, &end_line, &end_col);
    clearIndicatorRange (0, 0, end_line, end_col, m_indicator_id);

    markerDeleteAll (marker::selection);
  }

  QString octave_qscintilla::eol_string (void)
  {
    switch (eolMode ())
      {
      case QsciScintilla::EolWindows:
        return ("\r\n");
      case QsciScintilla::EolMac:
        return ("\r");
      case QsciScintilla::EolUnix:
        return ("\n");
      }

    // Last resort, if the above goes wrong (should never happen)
    return ("\r\n");
  }

  // Function returning the true cursor position where the tab length
  // is taken into account.
  void octave_qscintilla::get_current_position (int *pos, int *line, int *col)
  {
    *pos = SendScintilla (QsciScintillaBase::SCI_GETCURRENTPOS);
    *line = SendScintilla (QsciScintillaBase::SCI_LINEFROMPOSITION, *pos);
    *col = SendScintilla (QsciScintillaBase::SCI_GETCOLUMN, *pos);
  }

  // Function returning the comment string of the current lexer
  QStringList octave_qscintilla::comment_string (bool comment)
  {
    int lexer = SendScintilla (SCI_GETLEXER);

    switch (lexer)
      {
#if defined (HAVE_LEXER_OCTAVE) || defined (HAVE_LEXER_MATLAB)
#if defined (HAVE_LEXER_OCTAVE)
      case SCLEX_OCTAVE:
#else
      case SCLEX_MATLAB:
#endif
        {
          gui_settings settings;

          int comment_string;

          if (comment)
            {
              // The commenting string is requested
              if (settings.contains (ed_comment_str.settings_key ()))
                // new version (radio buttons)
                comment_string = settings.int_value (ed_comment_str);
              else
                // old version (combo box)
                comment_string = settings.value (ed_comment_str_old.settings_key (),
                                                 ed_comment_str.def ()).toInt ();

              return (QStringList (ed_comment_strings.at (comment_string)));
            }
          else
            {
              QStringList c_str;

              // The possible uncommenting string(s) are requested
              comment_string = settings.int_value (ed_uncomment_str);

              for (int i = 0; i < ed_comment_strings_count; i++)
                {
                  if (1 << i & comment_string)
                    c_str.append (ed_comment_strings.at (i));
                }

              return c_str;
            }

        }
#endif

      case SCLEX_PERL:
      case SCLEX_BASH:
      case SCLEX_DIFF:
        return QStringList ("#");

      case SCLEX_CPP:
        return QStringList ("//");

      case SCLEX_BATCH:
        return QStringList ("REM ");
      }

    return QStringList ("%");  // should never happen
  }

  // provide the style at a specific position
  int octave_qscintilla::get_style (int pos)
  {
    int position;
    if (pos < 0)
      // The positition has to be reduced by 2 for getting the real style (?)
      position = SendScintilla (QsciScintillaBase::SCI_GETCURRENTPOS) - 2;
    else
      position = pos;

    return SendScintilla (QsciScintillaBase::SCI_GETSTYLEAT, position);
  }

  // Is a specific cursor position in a line or block comment?
  int octave_qscintilla::is_style_comment (int pos)
  {
    int lexer = SendScintilla (QsciScintillaBase::SCI_GETLEXER);
    int style = get_style (pos);

    switch (lexer)
      {
      case SCLEX_CPP:
        return (ST_LINE_COMMENT * (style == QsciLexerCPP::CommentLine
                                   || style == QsciLexerCPP::CommentLineDoc)
                + ST_BLOCK_COMMENT * (style == QsciLexerCPP::Comment
                                      || style == QsciLexerCPP::CommentDoc
                                      || style == QsciLexerCPP::CommentDocKeyword
                                      || style == QsciLexerCPP::CommentDocKeywordError));

#if defined (HAVE_LEXER_MATLAB)
      case SCLEX_MATLAB:
        return (ST_LINE_COMMENT * (style == QsciLexerMatlab::Comment));
#endif
#if  defined (HAVE_LEXER_OCTAVE)
      case SCLEX_OCTAVE:
        return (ST_LINE_COMMENT * (style == QsciLexerOctave::Comment));
#endif

      case SCLEX_PERL:
        return (ST_LINE_COMMENT * (style == QsciLexerPerl::Comment));

      case SCLEX_BATCH:
        return (ST_LINE_COMMENT * (style == QsciLexerBatch::Comment));

      case SCLEX_DIFF:
        return (ST_LINE_COMMENT * (style == QsciLexerDiff::Comment));

      case SCLEX_BASH:
        return (ST_LINE_COMMENT * (style == QsciLexerBash::Comment));

      }

    return ST_NONE;
  }

  // Do smart indentation after if, for, ...
  void octave_qscintilla::smart_indent (bool do_smart_indent, int do_auto_close,
                                        int line, int ind_char_width)
  {
    QString prevline = text (line);

    QRegExp bkey = QRegExp ("^[\t ]*(if|for|while|switch"
                            "|do|function|properties|events|classdef"
                            "|unwind_protect|try"
                            "|parfor|methods)"
                            "[\r]?[\n\t #%]");
    // last word except for comments, assuming no ' or " in comment.
    // rx_end = QRegExp ("(\\w+)[ \t;\r\n]*([%#][^\"']*)?$");

    // last word except for comments,
    // allowing % and # in single or double quoted strings
    // FIXME: This will get confused by transpose.
    QRegExp ekey = QRegExp ("(?:(?:['\"][^'\"]*['\"])?[^%#]*)*"
                            "(\\w+)[ \t;\r\n]*(?:[%#].*)?$");

    int bpos = bkey.indexIn (prevline, 0);
    int epos;

    if (bpos > -1)
      {
        // Found keyword after that indentation should be added

        // Check for existing end statement in the same line
        epos = ekey.indexIn (prevline, bpos);
        QString first_word = bkey.cap(1);
        bool inline_end = (epos > -1) && is_end (ekey.cap(1), first_word);

        if (do_smart_indent && ! inline_end)
          {
            // Do smart indent in the current line (line+1)
            indent (line+1);
            setCursorPosition (line+1, indentation (line+1) / ind_char_width);
          }

        if (do_auto_close
            && ! inline_end
            && ! first_word.contains (QRegExp ("(?:case|otherwise|unwind_protect_cleanup)")))
          {
            // Do auto close
            auto_close (do_auto_close, line, prevline, first_word);
          }

        return;
      }

    QRegExp mkey = QRegExp ("^[\t ]*(?:else|elseif|catch|unwind_protect_cleanup)"
                            "[\r]?[\t #%\n]");
    if (prevline.contains (mkey))
      {
        int prev_ind = indentation (line-1);
        int act_ind = indentation (line);

        if (prev_ind == act_ind)
          unindent (line);
        else if (prev_ind > act_ind)
          {
            setIndentation (line+1, prev_ind);
            setCursorPosition (line+1, prev_ind);
          }
        return;
      }

    QRegExp case_key = QRegExp ("^[\t ]*(?:case|otherwise)[\r]?[\t #%\n]");
    if (prevline.contains (case_key) && do_smart_indent)
      {
        QString last_line = text (line-1);
        int prev_ind = indentation (line-1);
        int act_ind = indentation (line);

        if (last_line.contains (QRegExp ("^[\t ]*switch")))
          {
            indent (line+1);
            act_ind = indentation (line+1);
          }
        else
          {
            if (prev_ind == act_ind)
              unindent (line);
            else if (prev_ind > act_ind)
              act_ind = prev_ind;
          }

        setIndentation (line+1, act_ind);
        setCursorPosition (line+1, act_ind);
      }

    ekey = QRegExp ("^[\t ]*(?:end|endif|endfor|endwhile|until|endfunction"
                    "|endswitch|end_try_catch|end_unwind_protect)[\r]?[\t #%\n(;]");
    if (prevline.contains (ekey))
      {
        if (indentation (line-1) <= indentation (line))
          {
            unindent (line+1);
            unindent (line);
            if (prevline.contains ("endswitch"))
              {
                // endswitch has to me unndented twice
                unindent (line+1);
                unindent (line);
              }
            setCursorPosition (line+1,
                               indentation (line));
          }
        return;
      }
  }

  // Do smart indentation of current selection or line.
  void octave_qscintilla::smart_indent_line_or_selected_text (int lineFrom,
                                                              int lineTo)
  {
    QRegExp blank_line_regexp = QRegExp ("^[\t ]*$");

    // end[xxxxx] [# comment] at end of a line
    QRegExp end_word_regexp
      = QRegExp ("(?:(?:['\"][^'\"]*['\"])?[^%#]*)*"
                 "(?:end\\w*)[\r\n\t ;]*(?:[%#].*)?$");

    QRegExp begin_block_regexp
      = QRegExp ("^[\t ]*(?:if|elseif|else"
                 "|for|while|do|parfor"
                 "|switch|case|otherwise"
                 "|function"
                 "|classdef|properties|events|enumeration|methods"
                 "|unwind_protect|unwind_protect_cleanup|try|catch)"
                 "[\r\n\t #%]");

    QRegExp mid_block_regexp
      = QRegExp ("^[\t ]*(?:elseif|else"
                 "|unwind_protect_cleanup|catch)"
                 "[\r\n\t #%]");

    QRegExp end_block_regexp
      = QRegExp ("^[\t ]*(?:end"
                 "|end(for|function|if|parfor|switch|while"
                 "|classdef|enumeration|events|methods|properties)"
                 "|end_(try_catch|unwind_protect)"
                 "|until)"
                 "[\r\n\t #%]");

    QRegExp case_block_regexp
      = QRegExp ("^[\t ]*(?:case|otherwise)"
                 "[\r\n\t #%]");

    int indent_column = -1;
    int indent_increment = indentationWidth ();
    bool in_switch = false;

    for (int line = lineFrom-1; line >= 0; line--)
      {
        QString line_text = text (line);

        if (blank_line_regexp.indexIn (line_text) < 0)
          {
            // Found first non-blank line above beginning of region or
            // current line.  Base indentation from this line, increasing
            // indentation by indentationWidth if it looks like the
            // beginning of a code block.

            indent_column = indentation (line);

            if (begin_block_regexp.indexIn (line_text) > -1)
              {
                indent_column += indent_increment;
                if (line_text.contains ("switch"))
                  in_switch = true;
              }

            break;
          }
      }

    if (indent_column < 0)
      indent_column = indentation (lineFrom);

    QString prev_line;
    for (int line = lineFrom; line <= lineTo; line++)
      {
        QString line_text = text (line);

        if (end_block_regexp.indexIn (line_text) > -1)
          {
            indent_column -= indent_increment;
            if (line_text.contains ("endswitch"))
              {
                // need a double de-indent for endswitch
                if (in_switch)
                  indent_column -= indent_increment;
                in_switch = false;
              }
          }

        if (mid_block_regexp.indexIn (line_text) > -1)
          indent_column -= indent_increment;

        if (case_block_regexp.indexIn (line_text) > -1)
          {
            if (case_block_regexp.indexIn (prev_line) < 0
                && !prev_line.contains("switch"))
              indent_column -= indent_increment;
            in_switch = true;
          }

        setIndentation (line, indent_column);

        int bpos = begin_block_regexp.indexIn (line_text);
        if (bpos > -1)
          {
            // Check for existing end statement in the same line
            int epos = end_word_regexp.indexIn (line_text, bpos);
            if (epos == -1)
              indent_column += indent_increment;
            if (line_text.contains ("switch"))
              in_switch = true;
          }

        if (blank_line_regexp.indexIn (line_text) < 0)
          prev_line = line_text;
      }
  }

  void octave_qscintilla::set_word_selection (const QString& word)
  {
    m_selection = word;

    if (word.isEmpty ())
      {
        m_selection_line = -1;
        m_selection_col = -1;

        m_selection_replacement = "";

        clear_selection_markers ();

        QToolTip::hideText ();
      }
    else
      {
        int pos;
        get_current_position (&pos, &m_selection_line, &m_selection_col);
      }
  }

  void octave_qscintilla::show_selection_markers (int l1, int c1, int l2, int c2)
  {
    fillIndicatorRange (l1, c1, l2, c2, m_indicator_id);

    if (l1 == l2)
      markerAdd (l1, marker::selection);
  }

  void octave_qscintilla::contextmenu_help (bool)
  {
    contextmenu_help_doc (false);
  }

  void octave_qscintilla::contextmenu_doc (bool)
  {
    contextmenu_help_doc (true);
  }

  void octave_qscintilla::context_help_doc (bool documentation)
  {
    if (get_actual_word ())
      contextmenu_help_doc (documentation);
  }

  void octave_qscintilla::contextmenu_edit (bool)
  {
    emit context_menu_edit_signal (m_word_at_cursor);
  }

  void octave_qscintilla::contextmenu_run_temp_error (void)
  {
    QMessageBox::critical (this, tr ("Octave Editor"),
                           tr ("Creating temporary files failed.\n"
                               "Make sure you have write access to temp. directory\n"
                               "%1\n\n"
                               "\"Run Selection\" requires temporary files.").arg (QDir::tempPath ()));
  }

  void octave_qscintilla::contextmenu_run (bool)
  {
    // Take selected code and extend it by commands for echoing each
    // evaluated line and for adding the line to the history (use script)
    QString code = QString ();
    QString hist = QString ();

    // Split contents into single lines and complete commands
    QStringList lines = selectedText ().split (QRegExp ("[\r\n]"),
#if defined (HAVE_QT_SPLITBEHAVIOR_ENUM)
                                               Qt::SkipEmptyParts);
#else
                                               QString::SkipEmptyParts);
#endif
    for (int i = 0; i < lines.count (); i++)
      {
        QString line = lines.at (i);
        if (line.trimmed ().isEmpty ())
          continue;
        QString line_escaped = line;
        line_escaped.replace (QString ("'"), QString ("''"));
        QString line_history = line;

        // Prevent output of breakpoint in temp. file for keyboard
        QString next_bp_quiet;
        QString next_bp_quiet_reset;
        if (line.contains ("keyboard"))
          {
            // Define commands for not showing bp location and for resetting
            // this in case "keyboard" was within a comment
            next_bp_quiet = "__db_next_breakpoint_quiet__;\n";
            next_bp_quiet_reset = "\n__db_next_breakpoint_quiet__(false);";
          }

        // Add codeline
        code += next_bp_quiet + line + next_bp_quiet_reset + "\n";
        hist += line_history + "\n";
      }

    octave_stdout << hist.toStdString ();

    // Create tmp file with the code to be executed by the interpreter
    QPointer<QTemporaryFile> tmp_file = create_tmp_file ("m", code);

    if (tmp_file && tmp_file->open ())
      tmp_file->close ();
    else
      {
        // tmp files not working: use old way to run selection
        contextmenu_run_temp_error ();
        return;
      }

    // Create tmp file required for adding command to history
    QPointer<QTemporaryFile> tmp_hist = create_tmp_file ("", hist);

    if (tmp_hist && tmp_hist->open ())
      tmp_hist->close ();
    else
      {
        // tmp files not working: use old way to run selection
        contextmenu_run_temp_error ();
        return;
      }

    // Add commands to the history
    emit interpreter_event
      ([=] (interpreter& interp)
        {
          // INTERPRETER THREAD

          std::string opt = "-r";
          std::string  path = tmp_hist->fileName ().toStdString ();

          Fhistory (interp, ovl (opt, path));
        });

    // Disable opening a file at a breakpoint in case keyboard () is used
    gui_settings settings;

  bool show_dbg_file = settings.bool_value (ed_show_dbg_file);
    settings.setValue (ed_show_dbg_file.settings_key (), false);

    // Let the interpreter execute the tmp file
    emit interpreter_event
      ([=] (interpreter& interp)
       {
         // INTERPRETER THREAD

         std::string file = tmp_file->fileName ().toStdString ();

         std::string pending_input = command_editor::get_current_line ();

         int err_line = -1;   // For storing the line of a poss. error

         // Get current state of auto command repeat in debug mode
         octave_value_list ovl_dbg = Fisdebugmode (interp);
         bool dbg = ovl_dbg(0).bool_value ();
         octave_value_list ovl_auto_repeat = ovl (true);
         if (dbg)
           ovl_auto_repeat = Fauto_repeat_debug_command (interp, ovl (false), 1);
         bool auto_repeat = ovl_auto_repeat(0).bool_value ();

         try
           {
             // Do the job
             interp.source_file (file);
           }
         catch (const execution_exception& ee)
           {
             // Catch errors otherwise the rest of the interpreter
             // will not be executed (cleaning up).

             // New error message and error stack
             QString new_msg = QString::fromStdString (ee.message ());
             std::list<frame_info> stack = ee.stack_info ();

             // Remove line and column from first line of error message only
             // if it is related to the tmp itself, i.e. only if the
             // the error stack size is 0, 1, or, if in debug mode, 2
             size_t max_stack_size = 1;
             if (dbg)
               max_stack_size = 2;
             if (stack.size () <= max_stack_size)
               {
                 QRegExp rx ("source: error sourcing file [^\n]*$");
                 if (new_msg.contains (rx))
                   {
                     // Selected code has syntax errors
                     new_msg.replace (rx, "error sourcing selected code");
                     err_line = 0;  // Nothing into history?
                   }
                 else
                   {
                     // Normal error, detect line and remove file
                     // name from message
                     QStringList rx_list;
                     rx_list << "near line (\\d+),[^\n]*\n";
                     rx_list << "near line (\\d+),[^\n]*$";

                     QStringList replace_list;
                     replace_list << "\n";
                     replace_list << "";

                     for (int i = 0; i < rx_list.length (); i++)
                       {
                         int pos = 0;
                         rx = QRegExp (rx_list.at (i));
                         pos = rx.indexIn (new_msg, pos);
                         if (pos != -1)
                           {
                             err_line = rx.cap (1).toInt ();
                             new_msg = new_msg.replace (rx, replace_list.at (i));
                           }
                       }
                   }
               }

             // Drop first stack level, which is the temporary function file,
             // or, if in debug mode, drop first two stack levels
             if (stack.size () > 0)
               stack.pop_back ();
             if (dbg && (stack.size () > 0))
               stack.pop_back ();

             // Clean up before throwing the modified error.
             emit ctx_menu_run_finished_signal (show_dbg_file, err_line,
                                                tmp_file, tmp_hist,
                                                dbg, auto_repeat);

             // New exception with updated message and stack
             execution_exception nee (ee.err_type (), ee.identifier (),
                                      new_msg.toStdString (), stack);

             // Throw
             throw (nee);
           }

         // Clean up

         emit ctx_menu_run_finished_signal (show_dbg_file, err_line,
                                            tmp_file, tmp_hist,
                                            dbg, auto_repeat);

         command_editor::erase_empty_line (true);
         command_editor::replace_line ("");
         command_editor::set_initial_input (pending_input);
         command_editor::redisplay ();
         command_editor::interrupt_event_loop ();
         command_editor::accept_line ();
         command_editor::erase_empty_line (true);

       });
  }

<<<<<<< HEAD
  void octave_qscintilla::ctx_menu_run_finished
    (bool show_dbg_file, int, QPointer<QTemporaryFile> tmp_file,
     QPointer<QTemporaryFile> tmp_hist, bool dbg, bool auto_repeat)
  {
    emit focus_console_after_command_signal ();

    // TODO: Use line nr. (int argument) of possible error for removing
    //       lines from history that were never executed. For this,
    //       possible lines from commands at a debug prompt must be
    //       taken into consideration.

    gui_settings settings;

    settings.setValue (ed_show_dbg_file.settings_key (), show_dbg_file);

    if (tmp_file && tmp_file->exists ())
      tmp_file->remove ();

    if (tmp_hist && tmp_hist->exists ())
      tmp_hist->remove ();

    emit interpreter_event
      ([=] (interpreter& interp)
       {
         // INTERPRETER THREAD
         if (dbg)
           Fauto_repeat_debug_command (interp, ovl (auto_repeat));
       });
  }

  // wrappers for dbstop related context menu items

  // FIXME: Why can't the data be sent as the argument to the function???
  void octave_qscintilla::contextmenu_break_condition (bool)
  {
=======
tmp_hist->close ();

// Add commands to the history
emit interpreter_event
([=] (interpreter& interp)
 {
   // INTERPRETER THREAD

   if (tmp_hist.isNull ())
     return;

   std::string opt = "-r";
   std::string  path = tmp_hist->fileName ().toStdString ();

   Fhistory (interp, ovl (opt, path));
 });

// Disable opening a file at a breakpoint in case keyboard () is used
gui_settings *settings = rmgr.get_settings ();
bool show_dbg_file = settings->value (ed_show_dbg_file).toBool ();
settings->setValue (ed_show_dbg_file.key, false);

// The interpreter_event callback function below emits a signal.
// Because we don't control when that happens, use a guarded pointer
// so that the callback can abort if this object is no longer valid.

QPointer<octave_qscintilla> this_oq (this);

// Let the interpreter execute the tmp file
emit interpreter_event
([=] (interpreter& interp)
 {
   // INTERPRETER THREAD

   // FIXME: For now, just skip the entire callback if THIS_OQ is no
   // longer valid.  Maybe there is a better way to do this job?

   if (this_oq.isNull ())
     return;

   std::string file = tmp_file->fileName ().toStdString ();

   std::string pending_input = command_editor::get_current_line ();

   int err_line = -1;   // For storing the line of a poss. error

   // Get current state of auto command repeat in debug mode
   octave_value_list ovl_dbg = Fisdebugmode (interp);
   bool dbg = ovl_dbg(0).bool_value ();
   octave_value_list ovl_auto_repeat = ovl (true);
   if (dbg)
     ovl_auto_repeat = Fauto_repeat_debug_command (interp, ovl (false), 1);
   bool auto_repeat = ovl_auto_repeat(0).bool_value ();

   try
     {
       // Do the job
       interp.source_file (file);
     }
   catch (const execution_exception& ee)
     {
       // Catch errors otherwise the rest of the interpreter
       // will not be executed (cleaning up).

       // New error message and error stack
       QString new_msg = QString::fromStdString (ee.message ());
       std::list<frame_info> stack = ee.stack_info ();

       // Remove line and column from first line of error message only
       // if it is related to the tmp itself, i.e. only if the
       // the error stack size is 0, 1, or, if in debug mode, 2
       size_t max_stack_size = 1;
       if (dbg)
         max_stack_size = 2;
       if (stack.size () <= max_stack_size)
         {
           QRegExp rx ("source: error sourcing file [^\n]*$");
           if (new_msg.contains (rx))
             {
               // Selected code has syntax errors
               new_msg.replace (rx, "error sourcing selected code");
               err_line = 0;  // Nothing into history?
             }
           else
             {
               // Normal error, detect line and remove file
               // name from message
               QStringList rx_list;
               rx_list << "near line (\\d+),[^\n]*\n";
               rx_list << "near line (\\d+),[^\n]*$";

               QStringList replace_list;
               replace_list << "\n";
               replace_list << "";

               for (int i = 0; i < rx_list.length (); i++)
                 {
                   int pos = 0;
                   rx = QRegExp (rx_list.at (i));
                   pos = rx.indexIn (new_msg, pos);
                   if (pos != -1)
                     {
                       err_line = rx.cap (1).toInt ();
                       new_msg = new_msg.replace (rx, replace_list.at (i));
                     }
                 }
             }
         }

       // Drop first stack level, which is the temporary function file,
       // or, if in debug mode, drop first two stack levels
       if (stack.size () > 0)
         stack.pop_back ();
       if (dbg && (stack.size () > 0))
         stack.pop_back ();

       // Clean up before throwing the modified error.
       emit ctx_menu_run_finished_signal (show_dbg_file, err_line,
                                          tmp_file, tmp_hist,
                                          dbg, auto_repeat);

       // New exception with updated message and stack
       execution_exception nee (ee.err_type (), ee.identifier (),
                                new_msg.toStdString (), stack);

       // Throw
       throw (nee);
     }

   // Clean up

   emit ctx_menu_run_finished_signal (show_dbg_file, err_line,
                                      tmp_file, tmp_hist,
                                      dbg, auto_repeat);

   command_editor::erase_empty_line (true);
   command_editor::replace_line ("");
   command_editor::set_initial_input (pending_input);
   command_editor::redisplay ();
   command_editor::interrupt_event_loop ();
   command_editor::accept_line ();
   command_editor::erase_empty_line (true);

 });
}

void octave_qscintilla::ctx_menu_run_finished (bool show_dbg_file, int,
                                               QTemporaryFile* tmp_file, QTemporaryFile* tmp_hist,
                                               bool dbg, bool auto_repeat)
{
  emit focus_console_after_command_signal ();

  // TODO: Use line nr. (int argument) of possible error for removing
  //       lines from history that were never executed. For this,
  //       possible lines from commands at a debug prompt must be
  //       taken into consideration.
  resource_manager& rmgr = m_octave_qobj.get_resource_manager ();
  gui_settings *settings = rmgr.get_settings ();
  settings->setValue (ed_show_dbg_file.key, show_dbg_file);
  rmgr.remove_tmp_file (tmp_file);
  rmgr.remove_tmp_file (tmp_hist);

  emit interpreter_event
    ([=] (interpreter& interp)
    {
      // INTERPRETER THREAD
      if (dbg)
        Fauto_repeat_debug_command (interp, ovl (auto_repeat));
    });
}

// wrappers for dbstop related context menu items

// FIXME: Why can't the data be sent as the argument to the function???
void octave_qscintilla::contextmenu_break_condition (bool)
{
>>>>>>> 9d50fddb
#if defined (HAVE_QSCI_VERSION_2_6_0)
    QAction *action = qobject_cast<QAction *>(sender ());
    QPoint local_pos = action->data ().value<QPoint> ();

    // pick point just right of margins, so lineAt doesn't give -1
    int margins = marginWidth (1) + marginWidth (2) + marginWidth (3);
    local_pos = QPoint (margins + 1, local_pos.y ());

    emit context_menu_break_condition_signal (lineAt (local_pos));
#endif
  }

  void octave_qscintilla::contextmenu_break_once (const QPoint& local_pos)
  {
#if defined (HAVE_QSCI_VERSION_2_6_0)
    emit context_menu_break_once (lineAt (local_pos));
#else
    octave_unused_parameter (local_pos);
#endif
  }

  void octave_qscintilla::text_changed (void)
  {
    emit status_update (isUndoAvailable (), isRedoAvailable ());
  }

  void octave_qscintilla::cursor_position_changed (int line, int col)
  {
    // Clear the selection if we move away from it.  We have to check the
    // position, because we allow entering text at the point of the
    // selection to trigger a search and replace that does not clear the
    // selection until it is complete.

    if (! m_selection.isEmpty ()
        && (line != m_selection_line || col != m_selection_col))
      set_word_selection ();
  }

  // when edit area gets focus update information on undo/redo actions
  void octave_qscintilla::focusInEvent (QFocusEvent *focusEvent)
  {
    emit status_update (isUndoAvailable (), isRedoAvailable ());

    QsciScintilla::focusInEvent (focusEvent);
  }

  void octave_qscintilla::show_replace_action_tooltip (void)
  {
    int pos;
    get_current_position (&pos, &m_selection_line, &m_selection_col);

    // Offer to replace other instances.

    QKeySequence keyseq = Qt::SHIFT + Qt::Key_Return;

    QString msg = (tr ("Press '%1' to replace all occurrences of '%2' with '%3'.")
                   . arg (keyseq.toString ())
                   . arg (m_selection)
                   . arg (m_selection_replacement));

    QPoint global_pos;
    QPoint local_pos;

    get_global_textcursor_pos (&global_pos, &local_pos);

    QFontMetrics ttfm (QToolTip::font ());

    // Try to avoid overlapping with the text completion dialog
    // and the text that is currently being edited.

    global_pos += QPoint (2*ttfm.maxWidth (), -3*ttfm.height ());

    QToolTip::showText (global_pos, msg);
  }

  void octave_qscintilla::replace_all (const QString& o_str, const QString& n_str,
                                       bool re, bool cs, bool wo)
  {
    // get the resulting cursor position
    int pos, line, col, nline, ncol;
    get_current_position (&pos, &line, &col);

    // remember first visible line for restoring the view afterwards
    int first_line = firstVisibleLine ();

    // search for first occurrence of the detected word
    bool find_result_available = findFirst (o_str, re, cs, wo,
                                            false, true, 0, 0);
    // replace and find more occurrences in a loop
    beginUndoAction ();
    while (find_result_available)
      {
        // findNext doesn't work properly if the length of the replacement
        // text is different from the original
        replace (n_str);
        get_current_position (&pos, &nline, &ncol);

        find_result_available = findFirst (o_str, re, cs, wo,
                                           false, true, nline, ncol);
      }
    endUndoAction ();

    // restore the visible area
    setFirstVisibleLine (first_line);

    // fix cursor column if outside of new line length
    int eol_len = eol_string ().length ();
    if (line == lines () - 1)
      eol_len = 0;
    const int col_max = text (line).length () - eol_len;
    if (col_max < col)
      col = col_max;

    setCursorPosition (line, col);
  }

  bool octave_qscintilla::event (QEvent *e)
  {
    if (m_debug_mode && e->type() == QEvent::ToolTip)
      {
        // FIXME: can we handle display of a tooltip using an
        // interpreter event or a custom signal/slot connection?

        QHelpEvent *help_e = static_cast<QHelpEvent *> (e);
        QString symbol = wordAtPoint (help_e->pos());

        emit show_symbol_tooltip_signal (help_e->globalPos (), symbol);

        return true;
      }

    return QsciScintilla::event(e);
  }

  void octave_qscintilla::keyPressEvent (QKeyEvent *key_event)
  {
    if (m_selection.isEmpty ())
      QsciScintilla::keyPressEvent (key_event);
    else
      {
        int key = key_event->key ();
        Qt::KeyboardModifiers modifiers = key_event->modifiers ();

        if (key == Qt::Key_Return && modifiers == Qt::ShiftModifier)
          {
            replace_all (m_selection, m_selection_replacement,
                         false, true, true);

            // Clear the selection.
            set_word_selection ();
          }
        else
          {
            // The idea here is to allow backspace to remove the last
            // character of the replacement text to allow minimal editing
            // and to also end the selection replacement action if text is
            // not valid as a word constituent (control characters,
            // etc.).  Is there a better way than having special cases for
            // DEL and ESC here?

            QString text = key_event->text ();

            bool cancel_replacement = false;

            if (key == Qt::Key_Backspace)
              {
                if (m_selection_replacement.isEmpty ())
                  cancel_replacement = true;
                else
                  m_selection_replacement.chop (1);
              }
            else if (key == Qt::Key_Delete || key == Qt::Key_Escape)
              cancel_replacement = true;
            else if (! text.isEmpty ())
              m_selection_replacement += text;
            else if (modifiers != Qt::ShiftModifier)
              cancel_replacement = true;

            // Perform default action.

            QsciScintilla::keyPressEvent (key_event);

            if (cancel_replacement)
              set_word_selection ();

            if (! m_selection_replacement.isEmpty ())
              show_replace_action_tooltip ();
          }
      }
  }

  void octave_qscintilla::auto_close (int auto_endif, int linenr,
                                      const QString& line, QString& first_word)
  {
    // Insert an "end" for an "if" etc., if needed.
    // (Use of "while" allows "return" to skip the rest.
    // It may be clearer to use "if" and "goto",
    // but that violates the coding standards.)

    bool autofill_simple_end = (auto_endif == 2);

    std::size_t start = line.toStdString ().find_first_not_of (" \t");

    // Check if following line has the same or less indentation
    // Check if the following line does not start with
    //       end* (until) (catch)
    if (linenr < lines () - 1)
      {
        int offset = 2;     // linenr is the old line, thus, linnr+1 is the
                            // new one and can not be taken into account
        std::size_t next_start;
        QString next_line;

        do                            // find next non-blank line
          {
            next_line = text (linenr + offset++);
            next_start = next_line.toStdString ().find_first_not_of (" \t\n");
          }
        while (linenr + offset < lines ()
               && next_start == std::string::npos);

        if (next_start == std::string::npos)
          next_start = 0;
        if (start == 0 && next_start == 0)
          return;                     // bug #56160, don't add at 0
        if (next_start > start)       // more indented => don't add "end"
          return;
        if (next_start == start)      // same => check if already is "end"
          {
            QRegExp rx_start = QRegExp (R"((\w+))");
            int tmp = rx_start.indexIn (next_line, start);
            if (tmp != -1 && is_end (rx_start.cap(1), first_word))
              return;
          }
      }

    // If all of the above, insert a new line, with matching indent
    // and either 'end' or 'end...', depending on a flag.

    // If we insert directly after the last line, the "end" is autoindented,
    // so add a dummy line.
    if (linenr + 2 == lines ())
      insertAt (QString ("\n"), linenr + 2, 0);

    // For try/catch/end, fill "end" first, so "catch" is top of undo stack
    if (first_word == "try")
      insertAt (QString (start, ' ')
                + (autofill_simple_end ? "end\n" : "end_try_catch\n"),
                linenr + 2, 0);
    else if (first_word == "unwind_protect")
      insertAt (QString (start, ' ')
                + (autofill_simple_end ? "end\n" : "end_unwind_protect\n"),
                linenr + 2, 0);

    QString next_line;
    if (first_word == "do")
      next_line = "until\n";
    else if (first_word == "try")
      next_line = "catch\n";
    else if (first_word == "unwind_protect")
      next_line = "unwind_protect_cleanup\n";
    else if (autofill_simple_end)
      next_line = "end\n";
    else
      {
        if (first_word == "unwind_protect")
          first_word = '_' + first_word;
        next_line = "end" + first_word + "\n";
      }

    //insertAt (QString (start, ' ') + next_line, linenr + 2, 0);
    insertAt (next_line, linenr + 2, 0);
    setIndentation (linenr + 2, indentation (linenr));
  }

  void octave_qscintilla::dragEnterEvent (QDragEnterEvent *e)
  {
    // if is not dragging a url, pass to qscintilla to handle,
    // otherwise ignore it so that it will be handled by
    // the parent
    if (!e->mimeData ()->hasUrls ())
      {
        QsciScintilla::dragEnterEvent (e);
      }
    else
      {
        e->ignore();
      }
  }

  void octave_qscintilla::handle_enter_debug_mode (void)
  {
    m_debug_mode = true;
  }

  void octave_qscintilla::handle_exit_debug_mode (void)
  {
    m_debug_mode = false;
  }

  QPointer<QTemporaryFile>
  octave_qscintilla::create_tmp_file (const QString& extension,
                                      const QString& contents)
  {
    QString ext = extension;
    if ((! ext.isEmpty ()) && (! ext.startsWith ('.')))
      ext = QString (".") + ext;

    // Create octave dir within temp. dir
    QString tmp_dir = QString::fromStdString (sys::env::get_temp_directory ());

    QString tmp_name = tmp_dir + QDir::separator() + "octave_XXXXXX" + ext;

    QPointer<QTemporaryFile> tmp_file (new QTemporaryFile (tmp_name, this));

    if (! contents.isEmpty () && tmp_file && tmp_file->open ())
      {
        tmp_file->write (contents.toUtf8 ());
        tmp_file->close ();
      }

    return tmp_file;
  }

OCTAVE_END_NAMESPACE(octave)

#endif<|MERGE_RESOLUTION|>--- conflicted
+++ resolved
@@ -904,6 +904,9 @@
         {
           // INTERPRETER THREAD
 
+          if (tmp_hist.isNull ())
+            return;
+
           std::string opt = "-r";
           std::string  path = tmp_hist->fileName ().toStdString ();
 
@@ -915,12 +918,25 @@
 
   bool show_dbg_file = settings.bool_value (ed_show_dbg_file);
     settings.setValue (ed_show_dbg_file.settings_key (), false);
+
+    // The interpreter_event callback function below emits a signal.
+    // Because we don't control when that happens, use a guarded pointer
+    // so that the callback can abort if this object is no longer valid.
+
+    QPointer<octave_qscintilla> this_oq (this);
 
     // Let the interpreter execute the tmp file
     emit interpreter_event
       ([=] (interpreter& interp)
        {
          // INTERPRETER THREAD
+
+         // FIXME: For now, just skip the entire callback if THIS_OQ is
+         // no longer valid.  Maybe there is a better way to do this
+         // job?
+
+         if (this_oq.isNull ())
+           return;
 
          std::string file = tmp_file->fileName ().toStdString ();
 
@@ -1028,7 +1044,6 @@
        });
   }
 
-<<<<<<< HEAD
   void octave_qscintilla::ctx_menu_run_finished
     (bool show_dbg_file, int, QPointer<QTemporaryFile> tmp_file,
      QPointer<QTemporaryFile> tmp_hist, bool dbg, bool auto_repeat)
@@ -1064,184 +1079,6 @@
   // FIXME: Why can't the data be sent as the argument to the function???
   void octave_qscintilla::contextmenu_break_condition (bool)
   {
-=======
-tmp_hist->close ();
-
-// Add commands to the history
-emit interpreter_event
-([=] (interpreter& interp)
- {
-   // INTERPRETER THREAD
-
-   if (tmp_hist.isNull ())
-     return;
-
-   std::string opt = "-r";
-   std::string  path = tmp_hist->fileName ().toStdString ();
-
-   Fhistory (interp, ovl (opt, path));
- });
-
-// Disable opening a file at a breakpoint in case keyboard () is used
-gui_settings *settings = rmgr.get_settings ();
-bool show_dbg_file = settings->value (ed_show_dbg_file).toBool ();
-settings->setValue (ed_show_dbg_file.key, false);
-
-// The interpreter_event callback function below emits a signal.
-// Because we don't control when that happens, use a guarded pointer
-// so that the callback can abort if this object is no longer valid.
-
-QPointer<octave_qscintilla> this_oq (this);
-
-// Let the interpreter execute the tmp file
-emit interpreter_event
-([=] (interpreter& interp)
- {
-   // INTERPRETER THREAD
-
-   // FIXME: For now, just skip the entire callback if THIS_OQ is no
-   // longer valid.  Maybe there is a better way to do this job?
-
-   if (this_oq.isNull ())
-     return;
-
-   std::string file = tmp_file->fileName ().toStdString ();
-
-   std::string pending_input = command_editor::get_current_line ();
-
-   int err_line = -1;   // For storing the line of a poss. error
-
-   // Get current state of auto command repeat in debug mode
-   octave_value_list ovl_dbg = Fisdebugmode (interp);
-   bool dbg = ovl_dbg(0).bool_value ();
-   octave_value_list ovl_auto_repeat = ovl (true);
-   if (dbg)
-     ovl_auto_repeat = Fauto_repeat_debug_command (interp, ovl (false), 1);
-   bool auto_repeat = ovl_auto_repeat(0).bool_value ();
-
-   try
-     {
-       // Do the job
-       interp.source_file (file);
-     }
-   catch (const execution_exception& ee)
-     {
-       // Catch errors otherwise the rest of the interpreter
-       // will not be executed (cleaning up).
-
-       // New error message and error stack
-       QString new_msg = QString::fromStdString (ee.message ());
-       std::list<frame_info> stack = ee.stack_info ();
-
-       // Remove line and column from first line of error message only
-       // if it is related to the tmp itself, i.e. only if the
-       // the error stack size is 0, 1, or, if in debug mode, 2
-       size_t max_stack_size = 1;
-       if (dbg)
-         max_stack_size = 2;
-       if (stack.size () <= max_stack_size)
-         {
-           QRegExp rx ("source: error sourcing file [^\n]*$");
-           if (new_msg.contains (rx))
-             {
-               // Selected code has syntax errors
-               new_msg.replace (rx, "error sourcing selected code");
-               err_line = 0;  // Nothing into history?
-             }
-           else
-             {
-               // Normal error, detect line and remove file
-               // name from message
-               QStringList rx_list;
-               rx_list << "near line (\\d+),[^\n]*\n";
-               rx_list << "near line (\\d+),[^\n]*$";
-
-               QStringList replace_list;
-               replace_list << "\n";
-               replace_list << "";
-
-               for (int i = 0; i < rx_list.length (); i++)
-                 {
-                   int pos = 0;
-                   rx = QRegExp (rx_list.at (i));
-                   pos = rx.indexIn (new_msg, pos);
-                   if (pos != -1)
-                     {
-                       err_line = rx.cap (1).toInt ();
-                       new_msg = new_msg.replace (rx, replace_list.at (i));
-                     }
-                 }
-             }
-         }
-
-       // Drop first stack level, which is the temporary function file,
-       // or, if in debug mode, drop first two stack levels
-       if (stack.size () > 0)
-         stack.pop_back ();
-       if (dbg && (stack.size () > 0))
-         stack.pop_back ();
-
-       // Clean up before throwing the modified error.
-       emit ctx_menu_run_finished_signal (show_dbg_file, err_line,
-                                          tmp_file, tmp_hist,
-                                          dbg, auto_repeat);
-
-       // New exception with updated message and stack
-       execution_exception nee (ee.err_type (), ee.identifier (),
-                                new_msg.toStdString (), stack);
-
-       // Throw
-       throw (nee);
-     }
-
-   // Clean up
-
-   emit ctx_menu_run_finished_signal (show_dbg_file, err_line,
-                                      tmp_file, tmp_hist,
-                                      dbg, auto_repeat);
-
-   command_editor::erase_empty_line (true);
-   command_editor::replace_line ("");
-   command_editor::set_initial_input (pending_input);
-   command_editor::redisplay ();
-   command_editor::interrupt_event_loop ();
-   command_editor::accept_line ();
-   command_editor::erase_empty_line (true);
-
- });
-}
-
-void octave_qscintilla::ctx_menu_run_finished (bool show_dbg_file, int,
-                                               QTemporaryFile* tmp_file, QTemporaryFile* tmp_hist,
-                                               bool dbg, bool auto_repeat)
-{
-  emit focus_console_after_command_signal ();
-
-  // TODO: Use line nr. (int argument) of possible error for removing
-  //       lines from history that were never executed. For this,
-  //       possible lines from commands at a debug prompt must be
-  //       taken into consideration.
-  resource_manager& rmgr = m_octave_qobj.get_resource_manager ();
-  gui_settings *settings = rmgr.get_settings ();
-  settings->setValue (ed_show_dbg_file.key, show_dbg_file);
-  rmgr.remove_tmp_file (tmp_file);
-  rmgr.remove_tmp_file (tmp_hist);
-
-  emit interpreter_event
-    ([=] (interpreter& interp)
-    {
-      // INTERPRETER THREAD
-      if (dbg)
-        Fauto_repeat_debug_command (interp, ovl (auto_repeat));
-    });
-}
-
-// wrappers for dbstop related context menu items
-
-// FIXME: Why can't the data be sent as the argument to the function???
-void octave_qscintilla::contextmenu_break_condition (bool)
-{
->>>>>>> 9d50fddb
 #if defined (HAVE_QSCI_VERSION_2_6_0)
     QAction *action = qobject_cast<QAction *>(sender ());
     QPoint local_pos = action->data ().value<QPoint> ();
