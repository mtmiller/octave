--- conflicted
+++ resolved
@@ -34,14 +34,8 @@
 class QLabel;
 class QRadioButton;
 
-<<<<<<< HEAD
-namespace octave
-{
-=======
 OCTAVE_BEGIN_NAMESPACE(octave)
 
-  class base_qobject;
->>>>>>> 266a622d
   class interpreter;
 
   class Container;
