--- conflicted
+++ resolved
@@ -28,14 +28,8 @@
 
 #include "ToolBarButton.h"
 
-<<<<<<< HEAD
-namespace octave
-{
-=======
 OCTAVE_BEGIN_NAMESPACE(octave)
 
-  class base_qobject;
->>>>>>> 266a622d
   class interpreter;
 
   class PushTool : public ToolBarButton<uipushtool>
