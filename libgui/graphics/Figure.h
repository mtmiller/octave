////////////////////////////////////////////////////////////////////////
//
// Copyright (C) 2011-2022 The Octave Project Developers
//
// See the file COPYRIGHT.md in the top-level directory of this
// distribution or <https://octave.org/copyright/>.
//
// This file is part of Octave.
//
// Octave is free software: you can redistribute it and/or modify it
// under the terms of the GNU General Public License as published by
// the Free Software Foundation, either version 3 of the License, or
// (at your option) any later version.
//
// Octave is distributed in the hope that it will be useful, but
// WITHOUT ANY WARRANTY; without even the implied warranty of
// MERCHANTABILITY or FITNESS FOR A PARTICULAR PURPOSE.  See the
// GNU General Public License for more details.
//
// You should have received a copy of the GNU General Public License
// along with Octave; see the file COPYING.  If not, see
// <https://www.gnu.org/licenses/>.
//
////////////////////////////////////////////////////////////////////////

#if ! defined (octave_Figure_h)
#define octave_Figure_h 1

#include <QRect>
#include <QStatusBar>

#include "GenericEventNotify.h"
#include "MenuContainer.h"
#include "Object.h"

class QMainWindow;
class QToolBar;
class QScreen;

<<<<<<< HEAD
namespace octave
{
=======
OCTAVE_BEGIN_NAMESPACE(octave)

  class base_qobject;
>>>>>>> 266a622d
  class interpreter;

  enum MouseMode
  {
    NoMode,
    RotateMode,
    ZoomInMode,
    ZoomOutMode,
    PanMode,
    SelectMode,
    TextMode
  };

  class Container;
  class FigureWindow;
  class MenuBar;
  class ToolBar;

  class Figure :
    public Object,
    public MenuContainer,
    public GenericEventNotifyReceiver
  {
    Q_OBJECT

    friend class ToolBar;

  public:
    Figure (octave::interpreter& interp,
            const graphics_object& go, FigureWindow *win);
    ~Figure (void);

    static Figure *
    create (octave::interpreter& interp,
            const graphics_object& go);

    QString fileName (void);
    void setFileName (const QString& name);

    MouseMode mouseMode (void);

    Container * innerContainer (void);
    QWidget * menu (void);
    void updateStatusBar (ColumnVector pt);

    void do_connections (const QObject *receiver,
                         const QObject *emitter = nullptr);

    bool eventNotifyBefore (QObject *watched, QEvent *event);
    void eventNotifyAfter (QObject *watched, QEvent *event);

  protected:
    enum UpdateBoundingBoxFlag
    {
      UpdateBoundingBoxPosition = 0x1,
      UpdateBoundingBoxSize     = 0x2,
      UpdateBoundingBoxAll      = 0x3
    };

  protected:
    void redraw (void);
    void show (void);
    void print (const QString& file_cmd, const QString& term);
    void update (int pId);
    void updateBoundingBox (bool internal = false, int flags = 0);
    void beingDeleted (void);

  private:
    void showFigureStatusBar (bool visible);
    void addCustomToolBar (QToolBar *bar, bool visible, bool isdefault);
    void showCustomToolBar (QToolBar *bar, bool visible);
    void set_geometry (QRect r);

    void enableMouseTracking (void);

  private slots:
    void updateFigureHeight (int delta_h);
    void updateContainer (void);
    void figureWindowShown ();
    void screenChanged (QScreen *);

  public slots:
    uint8NDArray slotGetPixels (void);

  signals:
    void asyncUpdate (void);
    void interpreter_event (const octave::fcn_callback& fcn);
    void interpreter_event (const octave::meth_callback& meth);

  private:
    Container *m_container;
    bool m_blockUpdates;
    QToolBar *m_figureToolBar;
    MenuBar *m_menuBar;
    QStatusBar *m_statusBar;
    QRect m_innerRect;
    QRect m_outerRect;
    QImage m_pointer_cdata;
    int m_previousHeight;
    bool m_resizable;
  };

OCTAVE_END_NAMESPACE(octave)

#endif<|MERGE_RESOLUTION|>--- conflicted
+++ resolved
@@ -37,14 +37,8 @@
 class QToolBar;
 class QScreen;
 
-<<<<<<< HEAD
-namespace octave
-{
-=======
 OCTAVE_BEGIN_NAMESPACE(octave)
 
-  class base_qobject;
->>>>>>> 266a622d
   class interpreter;
 
   enum MouseMode
