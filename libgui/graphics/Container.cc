/*

Copyright (C) 2011-2014 Michael Goffioul

This file is part of Octave.

Octave is free software; you can redistribute it and/or modify it
under the terms of the GNU General Public License as published by the
Free Software Foundation; either version 3 of the License, or (at your
option) any later version.

Octave is distributed in the hope that it will be useful, but WITHOUT
ANY WARRANTY; without even the implied warranty of MERCHANTABILITY or
FITNESS FOR A PARTICULAR PURPOSE.  See the GNU General Public License
for more details.

You should have received a copy of the GNU General Public License
along with Octave; see the file COPYING.  If not, see
<http://www.gnu.org/licenses/>.

*/

#ifdef HAVE_CONFIG_H
#include <config.h>
#endif

#include <QChildEvent>
#include <QVBoxLayout>

#include "graphics.h"

#include "Canvas.h"
#include "Container.h"
#include "Object.h"
#include "QtHandlesUtils.h"

namespace QtHandles
{

Container::Container (QWidget* xparent)
  : ContainerBase (xparent), m_canvas (0)
{
  setFocusPolicy (Qt::ClickFocus);
}

Container::~Container (void)
{
}

<<<<<<< HEAD
Canvas* Container::canvas (const graphics_handle& xhandle, bool xcreate)
{
  if (! m_canvas && xcreate)
    {
      graphics_object go = gh_manager::get_object (xhandle);
=======
Canvas* Container::canvas (const graphics_handle& gh, bool xcreate)
{
  if (! m_canvas && xcreate)
    {
      graphics_object go = gh_manager::get_object (gh);
>>>>>>> 39af07fe

      if (go)
        {
          graphics_object fig = go.get_ancestor ("figure");

          m_canvas = Canvas::create (fig.get("renderer").string_value (),
<<<<<<< HEAD
                                     this, xhandle);
=======
                                     this, gh);
>>>>>>> 39af07fe

          QWidget* canvasWidget = m_canvas->qWidget ();

          canvasWidget->lower ();
          canvasWidget->show ();
          canvasWidget->setGeometry (0, 0, width (), height ());
        }
    }

  return m_canvas;
}

void Container::resizeEvent (QResizeEvent* /* event */)
{
  if (m_canvas)
    m_canvas->qWidget ()->setGeometry (0, 0, width (), height ());

  gh_manager::auto_lock lock;

  foreach (QObject* qObj, children ())
    {
      if (qObj->isWidgetType ())
        {
          Object* obj = Object::fromQObject (qObj);

          if (obj)
            {
              Matrix bb = obj->properties ().get_boundingbox (false);

              obj->qWidget<QWidget> ()
                ->setGeometry (xround (bb(0)), xround (bb(1)),
                               xround (bb(2)), xround (bb(3)));
            }
        }
    }
}

void Container::childEvent (QChildEvent* xevent)
{
  if (xevent->child ()->isWidgetType ())
    {
      qobject_cast<QWidget*> (xevent->child ())->setMouseTracking (hasMouseTracking ());
    }
}

}; // namespace QtHandles<|MERGE_RESOLUTION|>--- conflicted
+++ resolved
@@ -47,30 +47,18 @@
 {
 }
 
-<<<<<<< HEAD
-Canvas* Container::canvas (const graphics_handle& xhandle, bool xcreate)
-{
-  if (! m_canvas && xcreate)
-    {
-      graphics_object go = gh_manager::get_object (xhandle);
-=======
 Canvas* Container::canvas (const graphics_handle& gh, bool xcreate)
 {
   if (! m_canvas && xcreate)
     {
       graphics_object go = gh_manager::get_object (gh);
->>>>>>> 39af07fe
 
       if (go)
         {
           graphics_object fig = go.get_ancestor ("figure");
 
           m_canvas = Canvas::create (fig.get("renderer").string_value (),
-<<<<<<< HEAD
-                                     this, xhandle);
-=======
                                      this, gh);
->>>>>>> 39af07fe
 
           QWidget* canvasWidget = m_canvas->qWidget ();
 
