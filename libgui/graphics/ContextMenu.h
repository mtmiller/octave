////////////////////////////////////////////////////////////////////////
//
// Copyright (C) 2011-2022 The Octave Project Developers
//
// See the file COPYRIGHT.md in the top-level directory of this
// distribution or <https://octave.org/copyright/>.
//
// This file is part of Octave.
//
// Octave is free software: you can redistribute it and/or modify it
// under the terms of the GNU General Public License as published by
// the Free Software Foundation, either version 3 of the License, or
// (at your option) any later version.
//
// Octave is distributed in the hope that it will be useful, but
// WITHOUT ANY WARRANTY; without even the implied warranty of
// MERCHANTABILITY or FITNESS FOR A PARTICULAR PURPOSE.  See the
// GNU General Public License for more details.
//
// You should have received a copy of the GNU General Public License
// along with Octave; see the file COPYING.  If not, see
// <https://www.gnu.org/licenses/>.
//
////////////////////////////////////////////////////////////////////////

#if ! defined (octave_ContextMenu_h)
#define octave_ContextMenu_h 1

#include <QPoint>

#include "MenuContainer.h"
#include "Object.h"

class QMenu;

<<<<<<< HEAD
namespace octave
{
=======
OCTAVE_BEGIN_NAMESPACE(octave)

  class base_qobject;
>>>>>>> 266a622d
  class interpreter;

  class ContextMenu : public Object, public MenuContainer
  {
    Q_OBJECT

  public:
    ContextMenu (octave::interpreter& interp,
                 const graphics_object& go, QMenu *menu);
    ~ContextMenu (void);

    static ContextMenu *
    create (octave::interpreter& interp,
            const graphics_object& go);

    static void executeAt (octave::interpreter& interp,
                           const base_properties& props, const QPoint& pt);

    Container * innerContainer (void) { return nullptr; }

    QWidget * menu (void);

  protected:
    void update (int pId);

  private slots:
    void aboutToShow (void);
    void aboutToHide (void);
  };

OCTAVE_END_NAMESPACE(octave)

#endif<|MERGE_RESOLUTION|>--- conflicted
+++ resolved
@@ -33,14 +33,8 @@
 
 class QMenu;
 
-<<<<<<< HEAD
-namespace octave
-{
-=======
 OCTAVE_BEGIN_NAMESPACE(octave)
 
-  class base_qobject;
->>>>>>> 266a622d
   class interpreter;
 
   class ContextMenu : public Object, public MenuContainer
