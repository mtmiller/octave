--- conflicted
+++ resolved
@@ -30,14 +30,8 @@
 
 class QPushButton;
 
-<<<<<<< HEAD
-namespace octave
-{
-=======
 OCTAVE_BEGIN_NAMESPACE(octave)
 
-  class base_qobject;
->>>>>>> 266a622d
   class interpreter;
 
   class ToggleButtonControl : public ButtonControl
