--- conflicted
+++ resolved
@@ -32,14 +32,8 @@
 class QListWidgetItem;
 class QModelIndex;
 
-<<<<<<< HEAD
-namespace octave
-{
-=======
 OCTAVE_BEGIN_NAMESPACE(octave)
 
-  class base_qobject;
->>>>>>> 266a622d
   class interpreter;
 
   class ListBoxControl : public BaseControl
