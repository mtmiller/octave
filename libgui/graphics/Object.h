--- conflicted
+++ resolved
@@ -35,14 +35,8 @@
 class QString;
 class QWidget;
 
-<<<<<<< HEAD
-namespace octave
-{
-=======
 OCTAVE_BEGIN_NAMESPACE(octave)
 
-  class base_qobject;
->>>>>>> 266a622d
   class interpreter;
 
   class Container;
