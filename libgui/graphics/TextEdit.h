--- conflicted
+++ resolved
@@ -33,11 +33,7 @@
   Q_OBJECT
 
 public:
-<<<<<<< HEAD
-  TextEdit (QWidget* xparent) : QTextEdit (xparent) { }
-=======
   TextEdit (QWidget* xparent) : QTextEdit(xparent) { }
->>>>>>> 39af07fe
   ~TextEdit (void) { }
 
 signals:
