////////////////////////////////////////////////////////////////////////
//
// Copyright (C) 2016-2022 The Octave Project Developers
//
// See the file COPYRIGHT.md in the top-level directory of this
// distribution or <https://octave.org/copyright/>.
//
// This file is part of Octave.
//
// Octave is free software: you can redistribute it and/or modify it
// under the terms of the GNU General Public License as published by
// the Free Software Foundation, either version 3 of the License, or
// (at your option) any later version.
//
// Octave is distributed in the hope that it will be useful, but
// WITHOUT ANY WARRANTY; without even the implied warranty of
// MERCHANTABILITY or FITNESS FOR A PARTICULAR PURPOSE.  See the
// GNU General Public License for more details.
//
// You should have received a copy of the GNU General Public License
// along with Octave; see the file COPYING.  If not, see
// <https://www.gnu.org/licenses/>.
//
////////////////////////////////////////////////////////////////////////

#if ! defined (octave_Table_h)
#define octave_Table_h 1

#include "Object.h"

class QCheckBox;
class QTableWidget;
class QTableWidgetItem;

<<<<<<< HEAD
namespace octave
{
=======
OCTAVE_BEGIN_NAMESPACE(octave)

  class base_qobject;
>>>>>>> 266a622d
  class interpreter;

  class Container;

  class Table : public Object
  {
    Q_OBJECT

  public:
    Table (octave::interpreter& interp,
           const graphics_object& go, QTableWidget *tableWidget);
    ~Table (void);

    Container * innerContainer (void) { return m_container; }

    bool eventFilter (QObject *watched, QEvent *event);

    static Table *
    create (octave::interpreter& interp,
            const graphics_object& go);

  protected:
    void update (int pId);
    void redraw (void);
    void updateColumnname (void);
    void updateColumnwidth (void);
    void updateData (void);
    void updateEnable (void);
    void updateExtent (void);
    void updatePalette (void);
    void updateRearrangeableColumns (void);
    void updateRowname (void);

  private slots:
    void itemChanged (QTableWidgetItem *item);
    void comboBoxCurrentIndexChanged (const QString& value);
    void cellClicked (int row, int col);
    void itemSelectionChanged (void);

  private:
    Container *m_container;
    QTableWidget *m_tableWidget;
    octave_value m_curData;
    bool m_blockUpdates;
    bool m_keyPressHandlerDefined;
    bool m_keyReleaseHandlerDefined;
    QWidget * checkBoxForLogical(octave_value cal, bool enabled);
    void updateData (int row, int col, octave_value value, std::string format,
                     bool enabled);
    void updateData (int row, int col);
    void updateDataColumn (int col);
    std::string columnformat (int column);
    bool columneditable (int column);
    void sendCellEditCallback (int row, int col, octave_value old_value,
                               octave_value new_value, octave_value edit_data, octave_value error);
    void checkBoxClicked (int row, int col, QCheckBox* checkBox);

  };

OCTAVE_END_NAMESPACE(octave)

#endif<|MERGE_RESOLUTION|>--- conflicted
+++ resolved
@@ -32,14 +32,8 @@
 class QTableWidget;
 class QTableWidgetItem;
 
-<<<<<<< HEAD
-namespace octave
-{
-=======
 OCTAVE_BEGIN_NAMESPACE(octave)
 
-  class base_qobject;
->>>>>>> 266a622d
   class interpreter;
 
   class Container;
