--- conflicted
+++ resolved
@@ -1,10 +1,6 @@
 /*
-<<<<<<< HEAD
 
-Copyright (C) 2016 Oliver Heimlich
-=======
 Copyright (C) 2016-2017 Oliver Heimlich
->>>>>>> 9245cecd
 
 This file is part of Octave.
 
