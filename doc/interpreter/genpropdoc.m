########################################################################
##
## Copyright (C) 2014-2024 The Octave Project Developers
##
## See the file COPYRIGHT.md in the top-level directory of this
## distribution or <https://octave.org/copyright/>.
##
## This file is part of Octave.
##
## Octave is free software: you can redistribute it and/or modify it
## under the terms of the GNU General Public License as published by
## the Free Software Foundation, either version 3 of the License, or
## (at your option) any later version.
##
## Octave is distributed in the hope that it will be useful, but
## WITHOUT ANY WARRANTY; without even the implied warranty of
## MERCHANTABILITY or FITNESS FOR A PARTICULAR PURPOSE.  See the
## GNU General Public License for more details.
##
## You should have received a copy of the GNU General Public License
## along with Octave; see the file COPYING.  If not, see
## <https://www.gnu.org/licenses/>.
##
########################################################################

## -*- texinfo -*-
## @deftypefn {} {@var{retval} =} genpropdoc (@var{OBJNAME}, @var{FILENAME})
##
## Print FILENAME texinfo source file associated to OBJNAME objects.  This
## function is meant to be run for generating octave documentation
## (see doc/interpreter/graphics_properties.mk).
##
## All the hard coded documentation is written in getdoc function.  See the
## comments in getdoc bellow for instruction on how to document a graphics
## property.
##
## @seealso{}
## @end deftypefn

function genpropdoc (objname, fname = "", props = {})
  objnames = {"root", "figure", "axes", "legend", ...
              "image", "light", "line", "patch", "scatter", "surface", ...
              "text", "uibuttongroup", "uicontextmenu", "uicontrol", ...
              "uipanel", "uimenu", "uipushtool", "uitable", ...
              "uitoggletool", "uitoolbar"
             };

  ## Base properties
  base = getstructure ("base");

  ## Object properties
  if (any (strcmp (objname, objnames)))
    obj = getstructure (objname, base, props);
  else
    error ("genpropdoc: unknown object %s", objname);
  endif

  ## Docstring
  str = printdoc (objname, obj, ! isempty (props));

  if (! isempty (fname))
    fid = fopen (fname,  "w+");
    if (fid < 0)
      error ("genpropdoc: couldn't open %s.", fname);
    endif
  else
    fid = stdout;
  endif

  fprintf (fid, str);

  if (nargin == 2)
    fclose (fid);
  endif

endfunction

function s = getdoc (objname, field, base)
  ## Properties are represented by a struct with fields :
  ##
  ## -"doc": string to be printed verbatim after being expanded
  ##   through expand_doc function.  Special keywords are:
  ##   "__objname__" : replaced by the current object name;
  ##   "__prop__"    : replaced by the current property name;
  ##   "__modemsg__" : replaced by a message explaining that
  ##                   the propmode will be toggled to "manual".
  ##   "__fcnmsg__"  : replaced by a message explaining where to find
  ##                   documentation on the form of a callback function.
  ##   You may also cross reference properties using the label format
  ##   OBJNAMEPROPERTY, e.g, "@xref{XREFaxescolor, , axes color property}."
  ##
  ## -"valid": string that describes valid values for the current property.
  ##   Use "packopt" function to join options with " | " separator
  ##   and "markdef" to mark default among valid values between curly braces.
  ##   If not provided, valid values for radio properties are automatically
  ##   retrieved using set function.
  ##
  ## -"default": string.  If not provided the default value is automatically
  ##   retrieved using get function.
  ##
  ## -"printdefault": a boolean (def. true) that specifies whether the
  ##   default value should be printed.  It is useful for properties
  ##   like root "screendepth" that default to screen dependent values.
  ##
  ## -"category": a string that is used to group properties.  Properties
  ##   without category designations will be defaulted into a "Miscellaneous"
  ##   category.  The "Miscellaneous" and (if it is used) the "Unused"
  ##   categories will be sorted to the end of each document.

  packopt = @(c) strjoin (c, " | ");
  markdef = @(s) ["@{" s "@}"];

  ## Some generic templates:
  valid_color = "colorspec";
  valid_handle = "graphics handle";
  valid_string = "string";
  valid_fcn = packopt ({"string", "function handle"});
  valid_cellstring = packopt ({"string", "cell array of strings"});
  valid_2elvec = "two-element vector";
  valid_3elvec = "three-element vector";
  valid_4elvec = "four-element vector";
  valid_vecmat = packopt ({"vector", "matrix"});
  valid_scalmat = packopt ({"scalar", "matrix"});

  doc_notimpl = "%s is not yet implemented for __objname__ objects.  \
__prop__ is unused.";
  doc_unused =  "__prop__ is unused.";

  doc_fontangle = "Control whether the font is italic or normal.";
  doc_fontsize = "Size of the font used for text rendering.  \
@xref{XREF__objname__fontunits, , fontunits property}.";
  doc_fontname = "Name of font used for text rendering.  When setting \
this property, the text rendering engine will search for a matching \
font in your system.  If none is found then text is rendered using a \
default sans serif font (same as the default @qcode{\"*\"} value).\n\n\
Programming Note: On systems that don’t use FontConfig natively \
(all but Linux), the font cache is built when Octave is installed.  \
You will need to run @code{system (\"fc-cache -fv\")} manually after \
installing new fonts.";
  doc_fontunits = "Units used to interpret the @qcode{\"fontsize\"} property.";
  doc_fontweight = "Control the variant of the base font used for \
text rendering.";

  ## Initialize structure
  if (isfield (base, field))
    s = base.(field);
  else
    s = struct ("valid", "", "default", "", "doc", "", ...
                "printdefault", true, "category", "Miscellaneous");
  endif

  ## Base properties: Write generic documentation because it will be included
  ## in the list of each graphics object.  If a given graphics object
  ## interprets the property differently than others, then the doc will have
  ## to be rewritten for this object.
  if (strcmp (objname, "base"))
    switch (field)

      case "beingdeleted"
        s.doc  = "Property indicating that a function has initiated deletion \
of the object.  __prop__ is set to true until the object no longer exists.";
        s.category = "Creation/Deletion";

      case "busyaction"
        s.doc = "Define how Octave handles the execution of this object's \
callback properties when it is unable to interrupt another object's \
executing callback.  This is only relevant when the currently executing \
callback object has its @code{interruptible} property set to \
\@qcode{\"off\"}.  The __prop__ property of the interrupting callback object \
indicates whether the interrupting callback is queued (@qcode{\"queue\"} \
(default)) or discarded (@qcode{\"cancel\"}).\n\
@xref{Callbacks, , @w{Callbacks section}}.";
        s.category = "Callback Execution";

      case "buttondownfcn"
        s.doc = "__fcnmsg__";
        s.valid = valid_fcn;
        s.category = "Mouse Interaction";

      case "children"
        s.doc = "Graphics handles of the __objname__'s children.";
        s.valid = "vector of graphics handles";
        s.category = "Parent/Children";

      case "clipping"
        s.doc = "If __prop__ is @qcode{\"on\"}, the __objname__ is \
clipped in its parent axes limits.";
        s.category = "Display";

      case "contextmenu"
        s.doc = "Graphics handle of the uicontextmenu object that is \
currently associated to this __objname__ object.";
        s.valid = valid_handle;
        s.category = "Mouse Interaction";

      case "createfcn"
        s.doc = "Callback function executed immediately after __objname__ \
has been created.  Function is set by using default property on root object, \
e.g., @code{set (groot, \"default__objname__createfcn\", \
'disp (\"__objname__ created!\")')}.\n\n__fcnmsg__";
        s.valid = valid_fcn;
        s.category = "Creation/Deletion";

      case "deletefcn"
        s.doc = "Callback function executed immediately before __objname__ \
is deleted.\n\n__fcnmsg__";
        s.valid = valid_fcn;
        s.category = "Creation/Deletion";

      case "handlevisibility"
        s.doc = "If __prop__ is @qcode{\"off\"}, the __objname__'s \
handle is not visible in its parent's \"children\" property.";
        s.category = "Parent/Children";

      case "hittest"
        s.doc = "Specify whether __objname__ processes mouse events \
or passes them to ancestors of the object.  When enabled, the object may \
respond to mouse clicks by evaluating the @qcode{\"buttondownfcn\"}, showing \
the uicontextmenu, and eventually becoming the root \
@qcode{\"currentobject\"}.  This property is only relevant when the object \
can accept mouse clicks which is determined by the @qcode{\"pickableparts\"} \
property.  @xref{XREF__objname__pickableparts, , @w{pickableparts property}}.";
        s.category = "Mouse Interaction";

      case "interruptible"
        s.doc = "Specify whether this object's callback functions may be \
interrupted by other callbacks.  By default __prop__ is @qcode{\"on\"} \
and callbacks that make use of @code{drawnow}, @code{figure}, @code{waitfor}, \
@code{getframe} or @code{pause} functions are eventually interrupted.\n\
@xref{Callbacks, , @w{Callbacks section}}.";
        s.category = "Callback Execution";

      case "parent"
        s.doc = "Handle of the parent graphics object.";
        s.valid = valid_handle;
        s.category = "Parent/Children";

      case "pickableparts"
        s.doc = "Specify whether __objname__ will accept mouse clicks.  \
By default, __prop__ is @qcode{\"visible\"} and only visible parts of the \
__objname__ or its children may react to mouse clicks.  When __prop__ is \
@qcode{\"all\"} both visible and invisible parts (or children) may react to \
mouse clicks.  When __prop__ is @qcode{\"none\"} mouse clicks on the object \
are ignored and transmitted to any objects underneath this one.  When an \
object is configured to accept mouse clicks the @qcode{\"hittest\"} property \
will determine how they are processed.  \
@xref{XREF__objname__hittest, , @w{hittest property}}.";
        s.category = "Mouse Interaction";

      case "selected"
        s.doc = "Property indicates whether this __objname__ is selected.";
        s.category = "Mouse Interaction";

      case "selectionhighlight"
        s.doc = "If __prop__ is @qcode{\"on\"}, then the __objname__'s \
selection state is visually highlighted.";
        s.category = "Mouse Interaction";

      case "tag"
        s.doc = "A user-defined string to label the graphics object.";
        s.valid = valid_string;
        s.category = "Object Identification";

      case "type"
        s.doc = "Class name of the graphics object.  __prop__ is \
always @qcode{\"__objname__\"}.";
        s.valid = valid_string;
        s.printdefault = false;
        s.category = "Object Identification";

      case "userdata"
        s.doc = "User-defined data to associate with the graphics object.";
        s.valid = "Any Octave data";
        s.category = "Object Identification";

      case "visible"
        s.doc = "If __prop__ is @qcode{\"off\"}, the __objname__ is \
not rendered on screen.";
        s.category = "Display";
    endswitch

  ## Root properties:
  elseif (strcmp (objname, "root"))
    switch (field)
      ## Overridden shared properties
      case {"beingdeleted", "busyaction", "buttondownfcn", ...
            "clipping", "createfcn", "deletefcn", "handlevisibility", ...
            "hittest", "interruptible", "selected", ...
            "selectionhighlight", "uicontextmenu", "visible"}
        s.doc = doc_unused;
        ## Use base category.

      case "parent"
        s.doc = "Root object has no parent graphics object.  __prop__ \
is always empty.";
        ## Use base category.

      case "hittest"
        s.doc = doc_unused;
        ## Use base category.

      case "pickableparts"
        s.doc = doc_unused;
        ## Use base category.

      ## Specific properties
      case "callbackobject"
        s.doc = "Graphics handle of the current object whose callback is \
executing.";
        s.valid = valid_handle;
        s.category = "Callback Execution";

      case "commandwindowsize"
        s.doc = "The number of columns and rows displayed in a newly created \
command window.";
        s.valid = valid_2elvec;
        s.category = "Command Window Display";

      case "currentfigure"
        s.doc = "Graphics handle of the current figure.";
        s.valid = valid_handle;
        s.category = "Object Identification";

      case "diary"
        s.doc = "If __prop__ is @qcode{\"on\"}, the Octave command window \
session is saved to file.  @xref{XREFrootdiaryfile, , @w{diaryfile property}}.";
        s.category = "Command Logging";

      case "diaryfile"
        s.doc = "The name of the diary file.  \
@xref{XREFdiary, , @w{diary function}}.";
        s.valid = valid_string;
        s.category = "Command Logging";

      case "echo"
        s.doc = "Control whether Octave displays commands executed from \
scripts.  @xref{XREFecho, , @w{echo function}}.";
        s.category = "Command Window Display";

      case "fixedwidthfontname"
        s.doc = "Name of the fixed-width font that will be used for \
graphics objects when the @qcode{fontname} property is set to \"FixedWidth\".";
        s.valid = valid_string;
        s.category = "Command Window Display";

      case "format"
        s.doc = "This property is a wrapper around the @code{format} function.\
  @xref{XREFformat, , @w{format function}}.";
        s.category = "Command Window Display";

      case "formatspacing"
        s.doc = "This property is a wrapper around the @code{format} function.\
  @xref{XREFformat, , @w{format function}}.";
        s.category = "Command Window Display";

      case "monitorpositions"
        s.doc = "Reports the width and height of connected monitors.  Note: \
Octave only partially implements __prop__.  Only information about the primary \
monitor is stored in __prop__ which is the same information stored in the \
@ref{XREFrootscreensize, , @w{@qcode{\"screensize\"} property}}.";
        s.printdefault = false;
        s.valid = valid_4elvec;
        s.category = "Screen Information";

      case "pointerlocation"
        s.doc = doc_unused;
        s.valid = valid_2elvec;
        s.category = "Pointer Information";

      case "pointerwindow"
        s.doc = doc_unused;
        s.valid = valid_handle;
        s.category = "Pointer Information";

      case "screendepth"
        s.doc = "Color depth in bits per pixel of the display.";
        s.valid = "double";
        s.printdefault = false;
        s.category = "Screen Information";

      case "screenpixelsperinch"
        s.doc = "The screen resolution of the primary display in units of \
pixels per inch.";
        s.valid = "double";
        s.printdefault = false;
        s.category = "Screen Information";

      case "screensize"
        s.doc = "Size of the primary display represented as the four-element \
vector [left, bottom, width, height].";
        s.valid = valid_4elvec;
        s.printdefault = false;
        s.category = "Screen Information";

      case "showhiddenhandles"
        s.doc = "If __prop__ is @qcode{\"on\"}, all graphics objects handles \
are visible in their parents' children list, regardless of the value of their \
@code{handlevisibility} property.";
        s.category = "Parent/Children";

      case "units"
        s.doc = "The unit type used for the \
@ref{XREFrootmonitorpositions, , @w{@qcode{\"monitorpositions\"}}}, \
@ref{XREFrootpointerlocation, , @w{@qcode{\"pointerlocation\"}}}, and \
@ref{XREFrootscreensize, , @w{@qcode{\"screensize\"}}} properties.";
        s.category = "Screen Information";

    endswitch

  ## Figure properties
  elseif (strcmp (objname, "figure"))
    switch (field)
      ## Overridden shared properties
      case "clipping"
        s.doc = doc_unused;
        ## Use base category.

      case "pickableparts"
        s.doc = doc_unused;
        ## Use base category.

      ## Specific properties
      case "alphamap"
        s.doc = sprintf (doc_notimpl, "Transparency");
        s.category = "Appearance";

      case "closerequestfcn"
        s.doc = "Function that is executed when a figure is deleted.  \
@xref{XREFclosereq, , closereq function}.\n\n__fcnmsg__";
        s.valid = valid_fcn;
        s.category = "Creation/Deletion";

      case "color"
        s.doc = "Color of the figure background.  \
@xref{Colors, , colorspec}.";
        s.valid = valid_color;
        s.category = "Appearance";

      case "colormap"
        s.doc = "A matrix containing the RGB color map for the current axes.";
        s.valid = "N-by-3 matrix";
        s.category = "Appearance";

      case "currentaxes"
        s.doc = "Handle to the graphics object of the current axes.";
        s.valid = valid_handle;
        s.category = "Object Identification";

      case "currentcharacter"
        s.doc = sprintf (doc_notimpl, "Tracking of the last key pressed");
        s.category = "Object Identification";

      case "currentobject"
        s.doc = "Handle to the most recently active graphics object in the \
figure.";
        s.valid = valid_handle;
        s.category = "Object Identification";

      case "currentpoint"
        s.doc = "A 1-by-2 matrix which holds the coordinates of the point \
over which the mouse pointer was when a mouse event occurred.  The X and Y \
coordinates are in units defined by the figure's @code{units} property \
and their origin is the lower left corner of the plotting area.\n\
\n\
Events which set @code{currentpoint} are\n\
@table @asis\n\
@item A mouse button was pressed\n\
always\n\
@item A mouse button was released\n\
only if the figure's callback @code{windowbuttonupfcn} is defined\n\
@item The pointer was moved while pressing the mouse button (drag)\n\
only if the figure's callback @code{windowbuttonmotionfcn} is defined\n\
@end table";
        s.valid = valid_2elvec;
        s.category = "Mouse Interaction";

      case "dockcontrols"
        s.doc = sprintf (doc_notimpl, "Interactive figure docking");
        s.category = "Position";

      case "filename"
        s.doc = "The filename used when saving the plot figure.";
        s.valid = valid_string;
        s.category = "Printing/Saving";

      case "graphicssmoothing"
        s.doc = "Use smoothing techniques to reduce the appearance of jagged \
lines.";
        s.category = "Appearance";

      case "innerposition"
        s.doc = "The @qcode{\"innerposition\"} property is the same as the \
@ref{XREFfigureposition, , @w{@qcode{\"position\"} property}}.";
        s.valid = valid_4elvec;
        s.category = "Position";

      case "integerhandle"
        s.doc = "Assign the next lowest unused integer as the Figure number.";
        s.category = "Object Identification";

      case "inverthardcopy"
        s.doc = "Replace the figure and axes background color with white when \
printing.";
        s.category = "Printing/Saving";

      case "keypressfcn"
        s.doc = "Callback function executed when a keystroke event \
happens while the figure has focus.  The actual key that was pressed \
can be retrieved using the second argument 'evt' of the function.\
\n\n__fcnmsg__";
        s.valid = valid_fcn;
        s.category = "Keyboard Interaction";

      case "keyreleasefcn"
        s.doc = "With @code{keypressfcn}, the keyboard callback functions.  \
These callback functions are called when a key is pressed/released \
respectively.  The functions are called with two input arguments.  The first \
argument holds the handle of the calling figure.  The second argument holds \
an event structure which has the following members:\n\
@table @code\n\
@item Character:\n\
The ASCII value of the key\n\
@item Key:\n\
Lowercase value of the key\n\
@item Modifier:\n\
A cell array containing strings representing the modifiers pressed with the \
key.\n\
@end table\
\n\n__fcnmsg__";
        s.valid = valid_fcn;
        s.category = "Keyboard Interaction";

      case "menubar"
        s.doc = "Control the display of the figure menu bar at the top \
of the figure.";
        s.category = "Mouse Interaction";

      case "name"
        s.doc = "Name to be displayed in the figure title bar.  The name is \
displayed to the right of any title determined by the @code{numbertitle} \
property.";
        s.valid = valid_string;
        s.category = "Appearance";

      case "nextplot"
        s.doc = "__prop__ is used by high level plotting functions to \
decide what to do with axes already present in the figure.  \
@xref{XREFnewplot, , @w{newplot function}}.";
        s.category = "Object Identification";

      case "number"
        s.doc = "Number of the current __objname__.";
        s.valid = "double";
        s.category = "Object Identification";

      case "numbertitle"
        s.doc = "Display \"Figure\" followed by the numerical figure handle \
value in the figure title bar.";
        s.category = "Appearance";

      case "outerposition"
        s.doc = "Specify the position and size of the figure including \
the top menubar and the bottom status bar.  \
The four elements of the vector are the coordinates of the lower left corner \
and width and height of the figure.  \
@xref{XREFfigureunits, , @w{units property}}.";
        s.valid = valid_4elvec;
        s.category = "Position";

      case "paperorientation"
        s.doc = "The value for the @code{papersize}, and @code{paperposition} \
properties depends upon __prop__.  The horizontal and vertical values for \
@code{papersize} and @code{paperposition} reverse order \
when __prop__ is switched between @code{\"portrait\"} and \
@code{\"landscape\"}.";
        s.category = "Printing/Saving";

      case "paperposition"
        s.doc = "Vector @code{[left bottom width height]} defining the \
position and size of the figure (in @code{paperunits} units) on the printed \
page.  The position @code{[left bottom]} defines the lower left corner of the \
figure on the page, and the size is defined by @code{[width height]}.  For \
output formats not implicitly rendered on paper, @code{width} and \
@code{height} define the size of the image and the position information is \
ignored.  __modemsg__.";
        s.valid = valid_4elvec;
        s.category = "Printing/Saving";

      case "paperpositionmode"
        s.doc = "If __prop__ is set to @qcode{\"auto\"}, the \
@code{paperposition} property is automatically computed: the printed \
figure will have the same size as the on-screen figure and will be centered \
on the output page.  Setting the __prop__ to @code{\"auto\"} does not modify \
the value of the @code{paperposition} property.";
        s.category = "Printing/Saving";

      case "papersize"
        s.doc = "Vector @code{[width height]} defining the size of the \
paper for printing.  Setting the __prop__ property to a value, not associated \
with one of the defined @code{papertypes} and consistent with the setting for \
@code{paperorientation}, forces the @code{papertype} property to the value \
@qcode{\"<custom>\"}.  If __prop__ is set to a value associated with a \
supported @code{papertype} and consistent with the @code{paperorientation}, \
the @code{papertype} value is modified to the associated value.";
        s.valid = valid_2elvec;
        s.category = "Printing/Saving";

      case "papertype"
        s.doc = "Name of the paper used for printed output.  \
Setting __prop__ also changes @code{papersize}, while maintaining consistency \
with the @code{paperorientation} property.";
        s.category = "Printing/Saving";

      case "paperunits"
        s.doc = "The unit used to compute the @code{paperposition} property.  \
The conversion from physical units (e.g., @code{\"inches\"}) is dependent on \
the @code{screenpixelsperinch} property of the root object.";
        s.category = "Printing/Saving";

      case "pointer"
        s.doc = "Name of the mouse pointer shape associated with the canvas \
of the figure.  When __prop__ is \"custom\", the shape is determined by \
the @code{pointershapecdata} property.\n\n\
__prop__ has no effect when the figure is in zoom, pan, or rotate mode.  \
In this case, Octave automatically uses a pointer shape appropriate \
to the mode.";
        s.category = "Mouse Interaction";

      case "pointershapecdata"
        s.doc ="m-by-m matrix defining a custom pointer.  Each \
element defines a pixel with the element (1,1) representing the \
top-left pixel.  A value of 1 is colored black, a value of 2 is colored white, \
and all other values are rendered as transparent.";
        s.valid = "16-by-16 or 32-by-32 Matrix";
        s.category = "Mouse Interaction";

      case "pointershapehotspot"
        s.doc ="For custom pointers only __prop__ defines the row and column \
of the pixel in @code{pointershapecdata} that is used as the pointer location.";
        s.valid = valid_2elvec;
        s.category = "Mouse Interaction";

      case "position"
        s.doc = "Specify the position and size of the figure canvas.  \
The four elements of the vector are the coordinates of the lower left corner \
and width and height of the figure.  \
@xref{XREFfigureunits, , @w{units property}}.";
        s.valid = valid_4elvec;
        s.category = "Position";

      case "renderer"
        s.doc = "Rendering engine used for printing when @code{renderermode} \
is \"manual\".  __modemsg__.";
        s.category = "Printing/Saving";

      case "renderermode"
        s.doc = "Control whether the rendering engine used for printing is \
chosen automatically or specified by the @code{renderer} property.  \
@xref{XREFprint, , @w{print function}}.";
        s.category = "Printing/Saving";

      case "resize"
        s.doc = "Control whether the figure can be resized by dragging the \
window borders and corners using a mouse.  When __prop__ is @qcode{\"off\"} \
mouse interactions are disabled but the figure can still be resized by \
changing its @qcode{\"position\"} property.";
        s.category = "Mouse Interaction";

      case "resizefcn"
        s.doc = "__prop__ is deprecated.  Use @code{sizechangedfcn} instead.";
        s.valid = valid_fcn;
        s.category = "Mouse Interaction";

      case "selectiontype"
        s.doc = "Selection type of the latest mouse click.\n\n\
__prop__ may take different values depending on the combination of mouse \
button and keyboard modifier that were used:\n\
@table @code\n\
@item normal:\n\
Left-click.\n\
@item alt:\n\
Right-click or Ctrl+Left-click.\n\
@item extend:\n\
Shift+Left-click, Middle click, or combined Left-click and Right-click.\n\
@item open:\n\
Double Left-click.\n\
@end table";
        s.category = "Mouse Interaction";

      case "sizechangedfcn"
        s.doc = "Callback triggered when the figure window size is changed.\
\n\n__fcnmsg__";
        s.valid = valid_fcn;
        s.category = "Mouse Interaction";

      case "toolbar"
        s.doc = "Control the display of the toolbar (along the bottom of the \
menubar) and the status bar.  When set to @qcode{\"auto\"}, the display is \
based on the value of the @code{menubar} property.";
        s.category = "Mouse Interaction";

      case "units"
        s.doc = "The unit used to compute the @code{position} and \
@code{outerposition} properties.";
        s.category = "Position";

      case "windowbuttondownfcn"
        s.doc = "@xref{XREFfigurewindowbuttonupfcn, , \
@w{windowbuttonupfcn property}}.";
        s.valid = valid_fcn;
        s.category = "Mouse Interaction";

      case "windowbuttonmotionfcn"
        s.doc = "@xref{XREFfigurewindowbuttonupfcn, , \
@w{windowbuttonupfcn property}}.";
        s.valid = valid_fcn;
        s.category = "Mouse Interaction";

      case "windowbuttonupfcn"
        s.doc = "With @code{windowbuttondownfcn} and \
@code{windowbuttonmotionfcn}, the mouse callback functions.  These \
callback functions are called when a mouse button is pressed, dragged, or \
released respectively.  When these callback functions are executed, the \
@code{currentpoint} property holds the current coordinates of the cursor.\
\n\n__fcnmsg__";
        s.valid = valid_fcn;
        s.category = "Mouse Interaction";

      case "windowkeypressfcn"
        s.doc = "Function that is executed when a key is pressed and \
the figure has focus.\n\n__fcnmsg__";
        s.valid = valid_fcn;
        s.category = "Keyboard Interaction";

      case "windowkeyreleasefcn"
        s.doc = "Function that is executed when a key is released and \
the figure has focus.\n\n__fcnmsg__";
        s.valid = valid_fcn;
        s.category = "Keyboard Interaction";

      case "windowscrollwheelfcn"
        s.doc = "Function that is executed when a user manipulates \
the mouse wheel over this figure.  \
The function is called with two input arguments.  The first \
argument holds the handle of the calling figure.  The second argument holds \
an event structure which has the following members:\n\
@table @code\n\
@item VerticalScrollCount:\n\
The number of wheel steps, typically 1 when scrolling down and -1 when \
scrolling up.\n\
@item VerticalScrollAmount:\n\
The number of lines a wheel step should scroll.  This value is always 3.\n\
@item EventName:\n\
The event name which is \"WindowScrollWheel\".\n\
@end table\
\n\n__fcnmsg__";
        s.valid = valid_fcn;
        s.category = "Mouse Interaction";

      case "windowstate"
        s.doc = sprintf (doc_notimpl, "Window state adjustment");
        s.category = "Display";

      case "windowstyle"
        s.doc = "The window style of a figure.  One of the following values:\n\
@table @code\n\
@item normal\n\
The window may be unselected and other windows may be shown in front of the \
window.\n\
@item modal\n\
The window will stay on top of all normal figures until it is dismissed.\n\
@item docked\n\
Unimplemented.\n\
@end table\n\
\n\
Changing modes of a visible figure may cause the figure to close and reopen.";
        s.category = "Display";

    endswitch

  ## Axes properties
  elseif (strcmp (objname, "axes") || strcmp (objname, "legend"))
    switch (field)
      ## Overridden shared properties
      case "clipping"
        s.doc = doc_unused;
        ## Use base category.

      ## Specific properties
      case "alim"
        s.doc = sprintf (doc_notimpl, "Transparency");
        s.category = "Color and Transparency";

      case "alimmode"
        s.doc = sprintf (doc_notimpl, "Transparency");
        s.category = "Color and Transparency";

      case "alphamap"
        s.doc = sprintf (doc_notimpl, "Transparency");
        s.category = "Color and Transparency";

      case "alphascale"
        s.doc = sprintf (doc_notimpl, "Transparency");
        s.category = "Color and Transparency";

      case "ambientlightcolor"
        s.doc = doc_unused;
        s.category = "Color and Transparency";

      case "box"
        s.doc = "Control whether the __objname__ has a surrounding box.";
        if (strcmp (objname, "legend"))
          s.category = "Legend Outline Appearance";
        else
          s.category = "Axes Box Appearance";
        endif

      case "boxstyle"
        s.doc = "For 3-D axes, control whether the @qcode{\"full\"} \
box is drawn or only the 3 @qcode{\"back\"} axes.";
        s.category = "Axes Box Appearance";

      case "cameraposition"
        s.doc = "Coordinates of the camera position viewing the __objname__.  \
        __modemsg__.";
        s.valid = valid_3elvec;
        s.category = "Camera and View Controls";

      case "camerapositionmode"
        s.doc = "Current state of the camera position property, whether \
automatically set according to the @ref{XREFview, , view function}, or \
manually set with the \
@ref{XREFaxescameraposition, , @w{@qcode{\"cameraposition\"} property}}.";
        s.category = "Camera and View Controls";

      case "cameratarget"
        s.doc = "Coordinates of the point at which the viewing camera is \
aimed.  __modemsg__.";
        s.valid = valid_3elvec;
        s.category = "Camera and View Controls";

      case "cameratargetmode"
        s.doc = "Current state of camera target property, either manually \
set with the \
@ref{XREFaxescameratarget, , @w{@qcode{\"cameratarget\"} property}} or \
automatically positioned at the center of the axes plot area.";
        s.category = "Camera and View Controls";

      case "cameraupvector"
        s.doc = "A 3-element vector defining the upward direction of the \
current view.  Note that the default is [0 1 0] for 2-D plots and [0 0 1] for \
3-D plots.  __modemsg__.";
        s.valid = valid_3elvec;
        s.category = "Camera and View Controls";

      case "cameraupvectormode"
        s.doc = "Current state of camera up vector property, set to manual \
when the \
@ref{XREFaxescameraupvector, , @w{@qcode{\"cameraupvector\"} property}} is \
used to change the vector from the 2-D or 3-D default values.";
        s.category = "Camera and View Controls";

      case "cameraviewangle"
        s.doc = "The camera's field of view defined as an angle between 0 \
and 180 degrees.  __modemsg__.";
        s.valid = "scalar";
        s.category = "Camera and View Controls";

      case "cameraviewanglemode"
        s.doc = "Current state of the camera view angle property, either \
manually set with the \
@ref{XREFaxescameraviewangle, , @w{@qcode{\"cameraviewangle\"} property}} \
or automatically set by Octave to include all visible objects.";
        s.category = "Camera and View Controls";

      case "clim"
        s.doc = "Define limits for the color axis of __objname__ \
children that have the @qcode{cdata} property.  \
__modemsg__.";
        s.valid = valid_2elvec;
        s.category = "Color and Transparency";

      case "climmode"
        s.doc = "Current state of the color limit mode, either \
manually set by the \
@ref{XREFaxesclim, , @w{@qcode{\"clim\"} property}} or automatically set by \
Octave to the minimum and maximum @qcode{cdata} values of __objname__'s \
children.";
        s.category = "Color and Transparency";

      case "clippingstyle"
        s.doc = doc_unused;
        s.category = "Display";

      case "color"
        s.doc = "Color of the __objname__ background.  \
@xref{Colors, , colorspec}.";
        s.valid = valid_color;
        if (strcmp (objname, "legend"))
          s.category = "Legend Item Appearance";
        else
          s.category = "Axes Box Appearance";
        endif
      case "colormap"
        s.doc = "A matrix containing the RGB color map for this __objname__ \
object.";
        s.valid = "N-by-3 matrix";
        s.category = "Color and Transparency";

      case "colororder"
        s.doc = "RGB values used by plot function for automatic line \
coloring.";
        s.valid = "N-by-3 RGB matrix";
        s.category = "Automatic Line Properties";

      case "colororderindex"
        s.doc = doc_unused;
        s.category = "Automatic Line Properties";

      case "colorscale"
        s.doc = sprintf (doc_notimpl, "Automatic linear/log color scaling");
        s.category = "Color and Transparency";

      case "currentpoint"
        s.doc = "Matrix @code{[xf, yf, zf; xb, yb, zb]} which holds the \
coordinates (in axes data units) of the point over which the mouse pointer \
was when the mouse button was pressed.  If a mouse callback function is \
defined, @code{currentpoint} holds the pointer coordinates at the time \
the mouse button was pressed.  For 3-D plots, the first row of the returned \
matrix specifies the point nearest to the current camera position and the \
second row the furthest point.  The two points forms a line which is \
perpendicular to the screen.";
        s.valid = "2-by-3 matrix";
        s.category = "Mouse Interaction";

      case "dataaspectratio"
        s.doc = "Specify the relative height and width of the data \
displayed in the axes.  Setting @code{dataaspectratio} to \
@w{@code{[1, 2]}} causes the length of one unit as displayed on the x-axis \
to be the same as the length of 2 units on the y-axis.  \
@xref{XREFdaspect, , daspect function}.  __modemsg__.";
        s.valid = valid_3elvec;
        s.category = "Axes Box Appearance";

      case "dataaspectratiomode"
        s.doc = "Current state of the data aspect ratio mode, either \
manually set by the \
@ref{XREFaxesdataaspectratio, , @w{@qcode{\"dataaspectratio\"} property}} or \
automatically set by Octave in combination with other display properties to \
fit the data in the current view.";
        s.category = "Axes Box Appearance";

      case "fontangle"
        s.doc = doc_fontangle;
        s.category = "Text Appearance";

      case "fontname"
        s.doc = doc_fontname;
        s.valid = valid_string;
        s.category = "Text Appearance";

      case "fontsize"
        s.doc = [doc_fontsize, "  __modemsg__."];
        s.valid = "scalar";
        s.category = "Text Appearance";

      case "fontsizemode"
        s.doc = "Current state of the fontsize mode, either manually set by \
the @ref{XREFaxesfontsize, , @w{@qcode{\"fontsize\"} property}} or \
automatically set by Octave to maintain readability.";
        s.category = "Text Appearance";

      case "fontsmoothing"
        s.doc = "Control whether any text associated with __objname__ is \
anti-aliased.";
        s.category = "Text Appearance";

      case "fontunits"
        s.doc = doc_fontunits;
        s.category = "Text Appearance";

      case "fontweight"
        s.doc = doc_fontweight;
        s.category = "Text Appearance";

      case "gridalpha"
        s.doc = sprintf (doc_notimpl, "Transparency");
        s.category = "Axes Grid Appearance";

      case "gridalphamode"
        s.doc = sprintf (doc_notimpl, "Transparency");
        s.category = "Axes Grid Appearance";

      case "gridcolor"
        s.doc = "Color of the major grid lines.  \
@xref{Colors, , colorspec}.  __modemsg__.";
        s.valid = packopt ({markdef(valid_color), "@qcode{\"none\"}"});
        s.category = "Axes Grid Appearance";

      case "gridcolormode"
        s.doc = "Current state of the gridcolor mode, either manually set by \
the @ref{XREFaxesgridcolor, , @w{@qcode{\"gridcolor\"} property}} or \
automatically set by Octave to the default value.";
        s.category = "Axes Grid Appearance";

      case "gridlinestyle"
        s.doc = "@xref{Line Styles}.";
        s.category = "Axes Grid Appearance";

      case "innerposition"
        s.doc = "The @qcode{\"innerposition\"} property is the same as the \
@ref{XREFaxesposition, , @w{@qcode{\"position\"} property}}.";
        s.valid = valid_4elvec;
        s.category = "Axes Grid Appearance";

      case "interactions"
        s.doc = sprintf (doc_notimpl, "Interaction objects");
        s.category = "Callback Execution";

      case "labelfontsizemultiplier"
        s.doc = "Ratio between the x/y/zlabel fontsize and the tick \
label fontsize.";
        s.category = "Text Appearance";

      case "layer"
        s.doc = "Control whether the axes is drawn below child graphics \
objects (ticks, labels, etc.@: covered by plotted objects) or above.";
        s.category = "Axes Box Appearance";

      case "layout"
        s.doc = sprintf (doc_notimpl, "Tiled and gridded chart layout");
        s.category = "Axes Box Appearance";

      case "legend"
        s.doc = [sprintf(doc_notimpl, "Legend property control"), "  Use \
the @ref{XREFlegend, , legend function} to set legend properties."];
        s.category = "Text Appearance";

      case "linestyleorder"
        s.doc = [sprintf(doc_notimpl, "Linestyle order specification"), "  \
The first linestyle specified in the __prop__ vector will be the style used \
for all subsequent lines."];
        s.category = "Automatic Line Properties";

      case "linestyleorderindex"
        s.doc = sprintf (doc_notimpl, "Linestyle order selection");
        s.category = "Automatic Line Properties";

      case "linewidth"
        s.doc = "Width of the main axes lines.";
        s.category = "Axes Box Appearance";

      case "minorgridalpha"
        s.doc = sprintf (doc_notimpl, "Transparency");
        s.category = "Axes Grid Appearance";

      case "minorgridalphamode"
        s.doc = sprintf (doc_notimpl, "Transparency");
        s.category = "Axes Grid Appearance";

      case "minorgridcolor"
        s.doc = "Color of the minor grid lines.  \
@xref{Colors, , colorspec}.  __modemsg__.";
        s.valid = packopt ({markdef(valid_color), "@qcode{\"none\"}"});
        s.category = "Axes Grid Appearance";

      case "minorgridcolormode"
        s.doc = "Current state of the minorgridcolor mode, either manually \
set by the \
@ref{XREFaxesminorgridcolor, , @w{@qcode{\"minorgridcolor\"} property}} or \
automatically set by Octave to the default value.";
        s.category = "Axes Grid Appearance";

      case "minorgridlinestyle"
        s.doc = "@xref{Line Styles}.";
        s.category = "Axes Grid Appearance";

      case "mousewheelzoom"
        s.doc = "Fraction of axes limits to zoom for each wheel movement.";
        s.valid = "scalar in the range (0, 1)";
        s.category = "Mouse Interaction";

      case "nextplot"
        s.doc = "__prop__ is used by high level plotting functions to \
decide what to do with graphics objects already present in the axes.  \
@xref{XREFnewplot, , @w{newplot function}}.  The state of __prop__ \
is typically controlled using the @code{hold} function.  \
@xref{XREFhold, , @w{hold function}}.";
        s.category = "Object Identification";

      case "nextseriesindex"
        s.doc = sprintf (doc_notimpl, "LineStyleOrder and ColorOrder index \
selection");
        s.category = "Automatic Line Properties";

      case "outerposition"
        s.doc = "Specify the position of the plot including titles, \
axes, and legend.  The four elements of the vector are the \
coordinates of the lower left corner and width and height of the \
plot, in units normalized to the width and height of the plot \
window.  For example, @code{[0.2, 0.3, 0.4, 0.5]} sets the lower \
left corner of the axes at @math{(0.2, 0.3)} and the width and \
height to be 0.4 and 0.5 respectively.  \
@xref{XREFaxesposition, , @w{position property}}.";
        s.valid = valid_4elvec;
        s.category = "Position";

      case "plotboxaspectratio"
        s.doc = "@xref{XREFpbaspect, , pbaspect function}.  \
__modemsg__.";
        s.category = "Position";

      case "plotboxaspectratiomode"
        s.doc = "Current state of the plot box aspect ratio mode, either \
manually set by the \
@ref{XREFaxesdataaspectratio, , @w{@qcode{\"dataaspectratio\"} property}} or \
automatically set by Octave in combination with other display properties to \
fit the data in the current view.";
        s.category = "Position";

      case "position"
        if (strcmp (objname, "legend"))
          s.doc = "Specify the position of the legend excluding its title.  \
The four elements of the vector are the coordinates of the lower left corner \
and width and height of the legend.  Changing this property also \
switches the @qcode{\"location\"} to @qcode{\"none\"}.";
          s.printdefault = false;

        else
          s.doc = "Specify the position of the plot excluding titles, \
axes, and legend.  The four elements of the vector are the \
coordinates of the lower left corner and width and height of the \
plot, in units normalized to the width and height of the plot \
window.  For example, @code{[0.2, 0.3, 0.4, 0.5]} sets the lower \
left corner of the axes at @math{(0.2, 0.3)} and the width and \
height to be 0.4 and 0.5 respectively.  \
@xref{XREFaxesouterposition, , @w{outerposition property}}.";
        endif
        s.valid = valid_4elvec;
        s.category = "Position";

      case "positionconstraint"
        s.doc = "Specify which of @qcode{\"innerposition\"} or \
@qcode{\"outerposition\"} properties takes precedence when axes \
annotations extent changes.  \
@xref{XREFaxesinnerposition, , @w{@qcode{\"innerposition\"} property}}, \
and @ref{XREFaxesouterposition, , @w{@qcode{\"outerposition\"} property}}.";
        s.category = "Position";

      case "projection"
        s.doc = sprintf (doc_notimpl, "Orthographic/perspective projection \
adjustment");
        s.category = "Camera and View Controls";

      case "sortmethod"
        s.doc = sprintf (doc_notimpl, "Child display order control");
        s.category = "Parent/Children";

      case "tickdir"
<<<<<<< HEAD
        s.doc = "Control whether axes tick marks project @qcode{\"in\"} to \
the plot box or @qcode{\"out\"}.  The value @qcode{\"both\"} will draw tick \
marks both in and out.  The value @qcode{\"none\"} means no tick marks will be \
drawn, although tick labels will still be rendered.  __modemsg__.  Note that \
the default is @qcode{\"in\"} for 2-D and @qcode{\"out\"} for 3-D plots.";
=======
        s.doc = "Control whether axes tick marks project \"in\" to the plot \
box or \"out\".  The value \"none\" means no tick marks will be drawn, \
although tick labels will still be rendered.  __modemsg__.  Note that the \
default is \"in\" for 2-D and \"out\" for 3-D plots.";
        s.category = "Axes Box Appearance";
>>>>>>> 083b0d67

      case "tickdirmode"
        s.doc = "Current state of the tickdir mode, either manually set by \
the @ref{XREFaxestickdir, , @w{@qcode{\"tickdir\"} property}} or \
automatically set to the default for the current view.";
        s.category = "Axes Box Appearance";

      case "ticklabelinterpreter"
        s.doc = "Control the way x/y/zticklabel properties are interpreted.\n\
@xref{Use of the \"interpreter\" Property, , @w{Use of the \"interpreter\" Property}}.";
        s.category = "Text Appearance";

      case "ticklength"
        s.doc = "Two-element vector @code{[2Dlen 3Dlen]} specifying the \
length of the tickmarks relative to the longest visible axis.";
        s.valid = valid_2elvec;
        s.category = "Axes Box Appearance";

      case "tightinset"
        s.doc = "Size of the @code{[left bottom right top]} margins \
around the axes that enclose labels and title annotations.";
        s.valid = valid_4elvec;
        s.printdefault = false;
        s.category = "Text Appearance";

      case "title"
        s.doc = "Graphics handle of the title text object.";
        s.valid = valid_handle;
        s.category = "Object Identification";

      case "titlefontsizemultiplier"
        s.doc = "Ratio between the title fontsize and the tick label fontsize.";
        s.valid = "positive scalar";
        s.category = "Text Appearance";

      case "titlefontweight"
        s.doc = "Control variant of base font used for the axes title.";
        s.category = "Text Appearance";

      case "toolbar"
        s.doc = [sprintf(doc_notimpl, "AxesToolbar objects")];
        s.category = "Axes Box Appearance";

      case "units"
        if (strcmp (objname, "legend"))
          s.doc = "Units used to interpret the @qcode{\"position\"}, \
 property.";
        else
          s.doc = "Units used to interpret the @qcode{\"position\"}, \
@qcode{\"outerposition\"}, and @qcode{\"tightinset\"} properties.";
        endif
        s.category = "Position";

      case "view"
        s.doc = "Two-element vector @code{[azimuth elevation]} specifying \
the viewpoint for three-dimensional plots.";
        s.valid = valid_2elvec;
        s.category = "Camera and View Controls";

      case "xaxis"
        s.doc = [sprintf(doc_notimpl, "Axes Ruler objects")];
        s.category = "Axes Box Appearance";

      case "xaxislocation"
        s.doc = "Control the x-axis location.";
        s.category = "Axes Box Appearance";

      case "xcolor"
        s.doc = "Color of the x-axis.  @xref{Colors, , colorspec}.  \
__modemsg__.";
        s.valid = packopt ({markdef(valid_color), "@qcode{\"none\"}"});
        s.category = "Axes Box Appearance";

      case "xcolormode"
        s.doc = "Current state of the setting determining the color that is \
 applied to the x-axis grid lines.  If set to \"auto\" and/or the \
@ref{XREFaxesgridcolormode, , @w{@qcode{\"gridcolormode\"} property}} is set \
to \"manual\", the x-axis grid color will be defined by the \
@ref{XREFaxesgridcolor, , @w{@qcode{\"gridcolor\"} property}}.  Otherwise \
the x-axis grid color will be defined by the \
@ref{XREFaxesxcolor, , @w{@qcode{\"xcolor\"} property}}.";
        s.category = "Axes Box Appearance";

      case "xdir"
        s.doc = "Direction of the x axis: @qcode{\"normal\"} is left \
to right in default 2-D and 3-D views.";
        s.category = "Axes Box Appearance";

      case "xgrid"
        s.doc = "Control whether major x grid lines are displayed.";
        s.category = "Axes Grid Appearance";

      case "xlabel"
        s.doc = "Graphics handle of the x label text object.";
        s.valid = valid_handle;
        s.category = "Text Appearance";

      case "xlim"
        s.doc = "Two-element vector @code{[xmin xmax]} specifying the limits \
for the x-axis.  __modemsg__.   @xref{XREFxlim, , @w{xlim function}}.";
        s.valid = valid_2elvec;
        s.category = "Axes Box Appearance";

      case "xlimitmethod"
        s.doc = "Method used to determine the x-axis limits when the \
@code{xlimmode} property is @qcode{\"auto\"}.  The default value, \
@qcode{\"tickaligned\"} makes limits align with the closest ticks.  With \
value @qcode{\"tight\"} the limits are adjusted to enclose all the graphics \
objects in the axes, while with value @qcode{\"padded\"}, an additional \
margin of about 7%% of the data extent is added around the objects.  \
@xref{XREFaxis, , @w{axis function}}.";
        s.category = "Axes Box Appearance";

      case "xlimmode"
        s.doc = "Current state of the x-axis limit selection method, either \
manually set with the @ref{XREFaxesxlim, , @w{@qcode{\"xlim\"} property}} \
or automatically set to span the plotted data according to the \
@ref{XREFaxesxlimitmethod, , @w{@qcode{\"xlimitmethod\"} property}}.";
        s.category = "Axes Box Appearance";

      case "xminorgrid"
        s.doc = "Control whether minor x grid lines are displayed.";
        s.category = "Axes Grid Appearance";

      case "xminortick"
        s.doc = "Control whether minor x tick marks are displayed.";
        s.category = "Axes Grid Appearance";

      case "xscale"
        s.doc = "Set the x-axis to a linear or logarithmic scale.";
        s.category = "Axes Grid Appearance";

      case "xtick"
        s.doc = "Position of x tick marks.  __modemsg__.";
        s.valid = "vector";
        s.printdefault = false;
        s.category = "Axes Grid Appearance";

      case "xticklabel"
        s.doc = "Labels of x tick marks.  __modemsg__.";
        s.valid = valid_cellstring;
        s.category = "Text Appearance";

      case "xticklabelmode"
        s.doc = "Setting to determine whether the xtick labels are set \
automatically by Octave or manually using the \
@ref{XREFaxesxticklabel, , @w{@qcode{\"xticklabel\"} property}}.";
        s.category = "Text Appearance";

      case "xticklabelrotation"
        s.doc = [sprintf(doc_notimpl, "Axis label rotation")];
        s.category = "Text Appearance";

      case "xtickmode"
        s.doc = "Setting to determine whether the xtick locations and \
spacing are set automatically by Octave or manually using the \
@ref{XREFaxesxtick, , @w{@qcode{\"xtick\"} property}}.";
        s.category = "Axes Grid Appearance";

      case "yaxis"
        s.doc = [sprintf(doc_notimpl, "Axes Ruler objects")];
        s.category = "Axes Box Appearance";

      case "yaxislocation"
        s.doc = "Control the y-axis location.";
        s.category = "Axes Box Appearance";

      case "ycolor"
        s.doc = "Color of the y-axis.  @xref{Colors, , colorspec}.";
        s.valid = packopt ({markdef(valid_color), "@qcode{\"none\"}"});
        s.category = "Axes Box Appearance";

      case "ycolormode"
        s.doc = "Current state of the setting determining the color that is \
 applied to the y-axis grid lines.  If set to \"auto\" and/or the \
@ref{XREFaxesgridcolormode, , @w{@qcode{\"gridcolormode\"} property}} is set \
to \"manual\", the y-axis grid color will be defined by the \
@ref{XREFaxesgridcolor, , @w{@qcode{\"gridcolor\"} property}}.  Otherwise \
the y-axis grid color will be defined by the \
@ref{XREFaxesycolor, , @w{@qcode{\"ycolor\"} property}}.";
        s.category = "Axes Box Appearance";

      case "ydir"
        s.doc = "Direction of the y-axis: @qcode{\"normal\"} is bottom \
to top in 2-D and front to back in 3-D default views.";
        s.category = "Axes Box Appearance";

      case "ygrid"
        s.doc = "Control whether major y grid lines are displayed.";
        s.category = "Axes Grid Appearance";

      case "ylabel"
        s.doc = "Graphics handle of the y label text object.";
        s.valid = valid_handle;
        s.category = "Text Appearance";

      case "ylim"
        s.doc = "Two-element vector @code{[ymin ymax]} specifying the limits \
for the y-axis.  __modemsg__.  @xref{XREFylim, , @w{ylim function}}.";
        s.valid = valid_2elvec;
        s.category = "Axes Box Appearance";

      case "ylimitmethod"
        s.doc = "Method used to determine the y-axis limits when the \
@code{xlimmode} property is @qcode{\"auto\"}.  The default value, \
@qcode{\"tickaligned\"} makes limits align with the closest ticks.  With \
value @qcode{\"tight\"} the limits are adjusted to enclose all the graphics \
objects in the axes, while with value @qcode{\"padded\"}, an additional \
margin of about 7%% of the data extent is added around the objects.  \
@xref{XREFaxis, , @w{axis function}}.";
        s.category = "Axes Box Appearance";

      case "ylimmode"
        s.doc = "Current state of the y-axis limit selection method, either \
manually set with the @ref{XREFaxesylim, , @w{@qcode{\"ylim\"} property}} \
or automatically set to span the plotted data according to the \
@ref{XREFaxesylimitmethod, , @w{@qcode{\"ylimitmethod\"} property}}.";
        s.category = "Axes Box Appearance";

      case "yminorgrid"
        s.doc = "Control whether minor y grid lines are displayed.";
        s.category = "Axes Grid Appearance";

      case "yminortick"
        s.doc = "Control whether minor y tick marks are displayed.";
        s.category = "Axes Grid Appearance";

      case "yscale"
        s.doc = "Set the y-axis to a linear or logarithmic scale.";
        s.category = "Axes Grid Appearance";

      case "ytick"
        s.doc = "Position of y tick marks.  __modemsg__.";
        s.valid = "vector";
        s.printdefault = false;
        s.category = "Axes Grid Appearance";

      case "yticklabel"
        s.doc = "Labels of y tick marks.  __modemsg__.";
        s.valid = valid_cellstring;
        s.category = "Text Appearance";

      case "yticklabelmode"
        s.doc = "Setting to determine whether the ytick labels are set \
automatically by Octave or manually using the \
@ref{XREFaxesyticklabel, , @w{@qcode{\"yticklabel\"} property}}.";
        s.category = "Text Appearance";

      case "yticklabelrotation"
        s.doc = [sprintf(doc_notimpl, "Axis label rotation")];
        s.category = "Text Appearance";

      case "ytickmode"
        s.doc = "Setting to determine whether the ytick locations and \
spacing are set automatically by Octave or manually using the \
@ref{XREFaxesytick, , @w{@qcode{\"ytick\"} property}}.";
        s.category = "Axes Grid Appearance";

      case "zaxis"
        s.doc = [sprintf(doc_notimpl, "Axes Ruler objects")];
        s.category = "Axes Box Appearance";

      case "zcolor"
        s.doc = "Color of the z-axis.  @xref{Colors, , colorspec}.";
        s.valid = packopt ({markdef(valid_color), "@qcode{\"none\"}"});
        s.category = "Axes Box Appearance";

      case "zcolormode"
        s.doc = "Current state of the setting determining the color that is \
 applied to the z-axis grid lines.  If set to \"auto\" and/or the \
@ref{XREFaxesgridcolormode, , @w{@qcode{\"gridcolormode\"} property}} is set \
to \"manual\", the z-axis grid color will be defined by the \
@ref{XREFaxesgridcolor, , @w{@qcode{\"gridcolor\"} property}}.  Otherwise \
the z-axis grid color will be defined by the \
@ref{XREFaxeszcolor, , @w{@qcode{\"zcolor\"} property}}.";
        s.category = "Axes Box Appearance";

      case "zdir"
        s.doc = "Direction of the y-axis: @qcode{\"normal\"} is bottom \
to top in default 3-D views.";
        s.category = "Axes Box Appearance";

      case "zgrid"
        s.doc = "Control whether major z grid lines are displayed.";
        s.category = "Axes Grid Appearance";

      case "zlabel"
        s.doc = "Graphics handle of the z label text object.";
        s.valid = valid_handle;
        s.category = "Text Appearance";

      case "zlim"
        s.doc = "Two-element vector @code{[zmin zmaz]} specifying the limits \
for the z-axis.  __modemsg__.  @xref{XREFzlim, , @w{zlim function}}.";
        s.valid = valid_2elvec;
        s.category = "Axes Box Appearance";

      case "zlimitmethod"
        s.doc = "Method used to determine the z-axis limits when the \
@code{xlimmode} property is @qcode{\"auto\"}.  The default value, \
@qcode{\"tickaligned\"} makes limits align with the closest ticks.  With \
value @qcode{\"tight\"} the limits are adjusted to enclose all the graphics \
objects in the axes, while with value @qcode{\"padded\"}, an additional \
margin of about 7%% of the data extent is added around the objects.  \
@xref{XREFaxis, , @w{axis function}}.";
        s.category = "Axes Box Appearance";

      case "zlimmode"
        s.doc = "Current state of the z-axis limit selection method, either \
manually set with the @ref{XREFaxeszlim, , @w{@qcode{\"zlim\"} property}} \
or automatically set to span the plotted data according to the \
@ref{XREFaxeszlimitmethod, , @w{@qcode{\"zlimitmethod\"} property}}.";
        s.category = "Axes Box Appearance";

      case "zminorgrid"
        s.doc = "Control whether minor z grid lines are displayed.";
        s.category = "Axes Grid Appearance";

      case "zminortick"
        s.doc = "Control whether minor z tick marks are displayed.";
        s.category = "Axes Grid Appearance";

      case "zscale"
        s.doc = "Set the z-axis to a linear or logarithmic scale.";
        s.category = "Axes Grid Appearance";

      case "ztick"
        s.doc = "Position of z tick marks.  __modemsg__.";
        s.valid = "vector";
        s.printdefault = false;
        s.category = "Axes Grid Appearance";

      case "zticklabel"
        s.doc = "Labels of z tick marks.  __modemsg__.";
        s.valid = valid_cellstring;
        s.category = "Text Appearance";

      case "zticklabelmode"
        s.doc = "Setting to determine whether the ztick labels are set \
automatically by Octave or manually using the \
@ref{XREFaxeszticklabel, , @w{@qcode{\"zticklabel\"} property}}.";
        s.category = "Text Appearance";

      case "zticklabelrotation"
        s.doc = [sprintf(doc_notimpl, "Axis label rotation")];
        s.category = "Text Appearance";

      case "ztickmode"
        s.doc = "Setting to determine whether the ztick locations and \
spacing are set automatically by Octave or manually using the \
@ref{XREFaxesztick, , @w{@qcode{\"ztick\"} property}}.";
        s.category = "Axes Grid Appearance";

      ## Legend specific properties
      case "autoupdate"
        s.doc = "Control whether the number of legend items is updated \
automatically when objects are added to (or deleted from) the peer axes.\n\
For example:\n\
@example\n\
@group\n\
## Create a single plot with its legend.\n\
figure ();\n\
plot (1:10);\n\
legend (\"Slope 1\");\n\
## Add another plot and specify its displayname so that\n\
## the legend is correctly updated.\n\
hold on;\n\
plot ((1:10) * 2, \"displayname\", \"Slope 2\");\n\
## Stop automatic updates for further plots.\n\
legend (\"autoupdate\", \"off\");\n\
plot ((1:10) * 3);\n\
@end group\n\
@end example";
        s.category = "Legend Item Appearance";

      case "edgecolor"
        s.doc = "Control the color of the legend outline.";
        s.valid = valid_color;
        s.category = "Legend Outline Appearance";

      case "interpreter"
        s.doc = "Control if and eventually how labels strings are interpreted \
before rendering.\n\
@xref{Use of the \"interpreter\" Property, , @w{Use of the \"interpreter\" Property}}.";
        s.category = "Text Appearance";

      case "itemhitfcn"
        s.doc = "Callback function which is executed when a legend item \
is clicked.  @xref{Callbacks, , @w{Callbacks section}}.\n\
\n\
The callback function must have the following prototype \
@code{fcn (hlegend, evnt)}, where @code{hlegend} is the legend object handle \
and @code{evnt} is a structure with the following fields:\n\
@table @code\n\
@item Peer\n\
Handle of the plot object to which the clicked item is associated.\n\
@item Region\n\
May be @qcode{\"icon\"} or @qcode{\"label\"} depending on which part of \
the item is clicked.\n\
@item SelectionType\n\
One of @qcode{\"normal\"}, @qcode{\"extend\"}, @qcode{\"open\"}, or \
@qcode{\"alt\"}.  \
@xref{XREFfigureselectiontype, , @w{Figure @qcode{\"selectiontype\"}}}.\n\
@item Source\n\
Handle of the legend object.\n\
@item EventName\n\
Name is @qcode{\"ItemHit\"}.\n\
@end table";
        s.category = "Callback Execution";

      case "location"
        s.doc = "Control the location of the legend.";
        s.category = "Position";

      case "numcolumns"
        s.doc = "Control the number of columns used in the layout of the \
legend items.  \
For example:\n\
@example\n\
@group\n\
figure ();\n\
plot (rand (30));\n\
legend (\"numcolumns\", 3);\n\
@end group\n\
@end example\n\
__modemsg__.";
        s.valid = "scalar integer";
        s.category = "Legend Item Appearance";

      case "orientation"
        s.doc = "Control whether the legend items are arranged vertically \
(column-wise) or horizontally (row-wise).";
        s.category = "Legend Item Appearance";

      case "string"
        s.doc = "List of labels for the legend items.  For example:\n\
@example\n\
@group\n\
figure ();\n\
plot (rand (20));\n\
## Let legend choose names automatically\n\
hl = legend ();\n\
## Selectively change some names\n\
str = get (hl, \"string\");\n\
str(1:5:end) = \"Garbage\";\n\
set (hl, \"string\", str);\n\
@end group\n\
@end example";
        s.valid = valid_cellstring;
        s.printdefault = false;
        s.category = "Text Appearance";

      case "textcolor"
        s.doc = "Control the color of the text strings for legend items.";
        s.valid = valid_color;
        s.category = "Text Appearance";

      case "textposition"
        s.doc = "Control whether text strings are displayed on the left or \
right of their corresponding icon.";
        s.category = "Text Appearance";

    endswitch

  ## Line properties
  elseif (strcmp (objname, "line"))
    switch (field)
      ## Overridden shared properties
      case "children"
        s.doc = doc_unused;
        ## Use base category.

      ## Specific properties
      case "color"
        s.doc = "Color of the line object.  @xref{Colors, , colorspec}.";
        s.valid = valid_color;
        s.category = "Line Appearance";

      case "displayname"
        s.doc = "Text for the legend entry corresponding to this line.";
        s.valid = valid_cellstring;
        s.category = "Line Appearance";

      case "linestyle"
        s.doc = "@xref{Line Styles}.";
        s.category = "Line Appearance";

      case "linewidth"
        s.doc = "Width of the line object measured in points.";
        s.category = "Line Appearance";

      case "linejoin"
        s.doc = "Control the shape of the junction of line segments.  \
This property currently only affects the printed output.";
        s.category = "Line Appearance";

      case "marker"
        s.doc = "Shape of the marker for each data point.  \
@xref{Marker Styles}.";
        s.category = "Marker Appearance";

      case "markeredgecolor"
        s.doc = "Color of the edge of the markers.  When set to \
@qcode{\"auto\"}, the marker edges have the same color as the line.  If set \
to @qcode{\"none\"}, no marker edges are displayed.  This property can also \
be set to any color.  @xref{Colors, , colorspec}.";
        s.category = "Marker Appearance";

      case "markerfacecolor"
        s.doc = "Color of the face of the markers.  When set to \
@qcode{\"auto\"}, the marker faces have the same color as the line.  If set \
to @qcode{\"none\"}, the marker faces are not displayed.  This property \
can also be set to any color.  @xref{Colors, , colorspec}.";
        s.category = "Marker Appearance";

      case "markersize"
        s.doc = "Size of the markers measured in points.";
        s.valid = "scalar";
        s.category = "Marker Appearance";

      case "xdata"
        s.doc = "Vector of x data to be plotted.";
        s.valid = "vector";
        s.category = "Line Data";

      case "xdatasource"
        s.doc = "Name of a vector in the current base workspace to use as \
x data.";
        s.valid = valid_string;
        s.category = "Line Data";

      case "ydata"
        s.doc = "Vector of y data to be plotted.";
        s.valid = "vector";
        s.category = "Line Data";

      case "ydatasource"
        s.doc = "Name of a vector in the current base workspace to use as \
y data.";
        s.valid = valid_string;
        s.category = "Line Data";

      case "zdata"
        s.doc = "Vector of z data to be plotted.";
        s.valid = "vector";
        s.category = "Line Data";

      case "zdatasource"
        s.doc = "Name of a vector in the current base workspace to use as \
z data.";
        s.valid = valid_string;
        s.category = "Line Data";

    endswitch

  ## Text properties
  elseif (strcmp (objname, "text"))
    switch (field)
      ## Overridden shared properties
      case "children"
        s.doc = doc_unused;
        ## Use base category.

      ## Specific properties
      case "backgroundcolor"
        s.doc = "Color of the background area.  \
@xref{Colors, , colorspec}.";
        s.valid = valid_color;
        s.category = "Text Box Appearance";

      case "color"
        s.doc = "Color of the text.  @xref{Colors, ,colorspec}.";
        s.valid = valid_color;
        s.category = "Text Appearance";

      case "edgecolor"
        s.doc = "Color of the outline of the background area.  \
@xref{Colors, , colorspec}.";
        s.valid = valid_color;
        s.category = "Text Box Appearance";

      case "editing"
        s.doc = sprintf (doc_notimpl, "Interactive text editing");
        s.category = "Text Appearance";

      case "extent"
        s.doc = "Vector @code{[x0 y0 width height]} indicating the size \
and location of the text string.";
        s.valid = valid_4elvec;
        s.printdefault = false;
        s.category = "Position";

      case "fontangle"
        s.doc = doc_fontangle;
        s.category = "Text Appearance";

      case "fontname"
        s.doc = doc_fontname;
        s.valid = valid_string;
        s.category = "Text Appearance";

      case "fontsmoothing"
        s.doc = "Control whether anti-aliasing is used when rendering text.";
        s.category = "Text Appearance";

      case "fontsize"
        s.doc = doc_fontsize;
        s.valid = "scalar";
        s.category = "Text Appearance";

      case "fontunits"
        s.doc = doc_fontunits;
        s.category = "Text Appearance";

      case "fontweight"
        s.doc = doc_fontweight;
        s.category = "Text Appearance";

      case "horizontalalignment"
        s.doc = "Specifies the horizontal location of the point set by the \
@ref{XREFtextposition, , @w{@qcode{\"position\"} property}} relative to the \
text.";
        s.category = "Position";

      case "interpreter"
        s.doc = "Control the way the @qcode{\"string\"} property is \
interpreted.\n\
@xref{Use of the \"interpreter\" Property, , @w{Use of the \"interpreter\" Property}}.";
        s.category = "Text Appearance";

      case "linestyle"
        s.doc = "Style of the outline.  @xref{Line Styles}.";
        s.category = "Text Box Appearance";

      case "linewidth"
        s.doc = "Width of the outline.";
        s.valid = "scalar";
        s.category = "Text Box Appearance";

      case "margin"
        s.doc = "Margins between the borders of the background area \
and the texts.  The value is currently interpreted as pixels, regardless \
of the @qcode{\"fontunits\"} property.";
        s.valid = "scalar";
        s.category = "Text Box Appearance";

      case "position"
        s.doc = "Vector @code{[X0 Y0 Z0]} where X0, Y0, and Z0 indicate the \
position of the text anchor as defined by @code{verticalalignment} and \
@code{horizontalalignment}.";
        s.valid = valid_3elvec;
        s.category = "Position";

      case "rotation"
        s.doc = "The angle of rotation for the displayed text, \
measured in degrees.";
        s.valid = "scalar";
        s.category = "Position";

      case "string"
        s.doc = "The text object string content.";
        s.valid = valid_string;
        s.category = "Text Appearance";

      case "units"
        s.doc = "Sets the measurement unit or method applied to the \
@ref{XREFtextposition, , @w{@qcode{\"position\"}}} and \
@ref{XREFtextextent, , @w{@qcode{\"extent\"}}} properties.  The default \
option \"data\" uses the same units and limits as the data plotted in the \
figure.  The \"normalized\" option applies a unitless 0 to 1 scale to the \
limits along each axis of the displayed data.";
        s.category = "Position";

      case "verticalalignment"
        s.doc = "Specifies the vertical location of the point set by the \
@ref{XREFtextposition, , @w{@qcode{\"position\"} property}} relative to the \
text.  Note that \"top\" and \"bottom\" align to the edge of the text \
box while \"cap\" and \"baseline\" refer to the edges of the text itself.";
        s.category = "Position";

    endswitch

  ## Image properties
  elseif (strcmp (objname, "image"))
    switch (field)
      ## Overridden shared properties
      case "children"
        s.doc = doc_unused;
        ## Use base category.

      ## Specific properties
      case "alphadata"
        s.doc = sprintf (doc_notimpl, "Transparency");
        s.valid = valid_scalmat;
        s.category = "Image Data";

      case "alphadatamapping"
        s.doc = sprintf (doc_notimpl, "Transparency");
        s.category = "Image Data";

      case "cdata"
        s.doc = "Color data for the image object.  Data is either stored as \
a 2-D matrix where each element's value determines that pixel's color \
according to the current colormap, or as a 3-D array where the third \
dimension contains separate red, blue, and green components for each pixel.";
        s.valid = "array";
        s.category = "Image Data";

      case "cdatamapping"
        s.doc = "Sets the method for mapping data from the \
@ref{XREFimagecdata, , @w{@qcode{\"cdata\"} property}} to the current \
colormap.  \"Direct\" mapping selects the color using the \"cdata\" value \
as an index to the current colormap.  \"Scaled\" mapping scales the \
\"cdata\" values to the range specified in the \
@ref{XREFaxesclim, , @w{@qcode{\"clim\"} axes property}}.";
        s.category = "Image Data";

      case "displayname"
        s.doc = "Text for the legend entry corresponding to this image.";
        s.valid = valid_cellstring;
        s.category = "Text Appearance";

      case "xdata"
        s.doc = "Two-element vector @code{[xfirst xlast]} specifying the x \
coordinates of the centers of the first and last columns of the image.\n\
\n\
Setting @code{xdata} to the empty matrix ([]) will restore the default value \
of @code{[1 columns(image)]}.";
        s.valid = valid_2elvec;
        s.category = "Image Data";

      case "ydata"
        s.doc = "Two-element vector @code{[yfirst ylast]} specifying the y \
coordinates of the centers of the first and last rows of the image.\n\
\n\
Setting @code{ydata} to the empty matrix ([]) will restore the default value \
of @code{[1 rows(image)]}.";
        s.valid = valid_2elvec;
        s.category = "Image Data";

    endswitch

  ## Surface properties
  elseif (strcmp (objname, "surface"))
    switch (field)
      ## Overridden shared properties
      case "children"
        s.doc = doc_unused;
        ## Use base category.

      ## Specific properties
      case "alphadata"
        s.doc = sprintf (doc_notimpl, "Transparency");
        s.valid = valid_scalmat;
        s.category = "Color and Transparency";

      case "alphadatamapping"
        s.doc = sprintf (doc_notimpl, "Transparency");
        s.category = "Color and Transparency";

      case "ambientstrength"
        s.doc = "Strength of the ambient light.  Value between 0.0 and 1.0.";
        s.valid = "scalar";
        s.category = "Lighting";

      case "backfacelighting"
        s.doc = "@qcode{\"lit\"}: The normals are used as is for lighting.  \
@qcode{\"reverselit\"}: The normals are always oriented towards the point of \
view.  @qcode{\"unlit\"}: Faces with normals pointing away from the point of \
view are unlit.";
        s.category = "Lighting";

      case "cdata"
        s.doc = "Color data values for __objname__ vertices. Data is stored \
either as a 2-D matrix the same size as \
@ref{XREFsurfacezdata, , @w{@qcode{\"zdata\"}}} where each element's value \
determines that vertex's color according to the current colormap, or as a \
3-D array where the third dimension contains separate red, blue, and green \
components for each vertex.";
        s.valid = "array";
        s.category = "Color and Transparency";

      case "cdatamapping"
        s.doc = "Sets the method for mapping data from the \
@ref{XREFsurfacecdata, , @w{@qcode{\"cdata\"} property}} to the current \
colormap.  \"Direct\" mapping selects the color using the \"cdata\" value \
as an index to the current colormap.  \"Scaled\" mapping scales the \
\"cdata\" values to the range specified in the \
@ref{XREFaxesclim, , @w{@qcode{\"clim\"} axes property}}.";
        s.category = "Color and Transparency";

      case "cdatasource"
        s.doc = "The name of a workspace variable that contains data that \
will be used for the \
@ref{XREFsurfacecdata, , @w{@qcode{\"cdata\"} property}}.  Data is \
transferred into \"cdata\" using the \
@xref{XREFrefreshdata, , @w{refreshdata function}}.";
        s.valid = valid_string;
        s.category = "Color and Transparency";

      case "diffusestrength"
        s.doc = "Strength of the diffuse reflection.  Value between 0.0 (no \
diffuse reflection) and 1.0 (full diffuse reflection).";
        s.valid = "scalar";
        s.category = "Lighting";

      case "displayname"
        s.doc = "Text for the legend entry corresponding to this surface.";
        s.category = "Text Appearance";

      case "edgealpha"
        s.doc = sprintf (doc_notimpl, "Transparency");
        s.valid = "scalar";
        s.category = "Outline Appearance";

      case "edgecolor"
        s.doc = "Color of the edges of the __objname__ object, specified as \
either a valid color specification or one of \"none\", \"flat\", or \
\"interp\".  \"flat\" and \"interp\" will set either a single color for \
each edge or a color interpolated between two adjacent vertices using the \
color value data stored in \
@ref{XREFsurfacecdata, , @w{@qcode{\"cdata\"}}}.  \
@xref{Colors, , colorspec}.";
        s.valid = packopt ({valid_color, ...
                            "@qcode{\"none\"}", ...
                            "@qcode{\"flat\"}", ...
                            "@qcode{\"interp\"}"});
        s.category = "Outline Appearance";

      case "edgelighting"
        s.doc = "When set to a value other than @qcode{\"none\"}, the edges \
of the object are drawn with light and shadow effects.  Supported values are \
@qcode{\"none\"} (no lighting effects), @qcode{\"flat\"} (faceted look), and \
@qcode{\"gouraud\"} (linear interpolation of the lighting effects between \
the vertices).  @qcode{\"phong\"} is deprecated and has the same effect as \
@qcode{\"gouraud\"}.";
        s.category = "Outline Appearance";

      case "facealpha"
        s.doc = "Transparency level of the faces of the surface object.  Only \
double values are supported at present where a value of 0 means complete \
transparency and a value of 1 means solid faces without transparency.  Setting \
the property to @qcode{\"flat\"}, @qcode{\"interp\"} or @qcode{\"texturemap\"} \
causes the faces to not being rendered.  Additionally, the faces are not \
sorted from back to front which might lead to unexpected results when \
rendering layered transparent faces.";
        s.valid = packopt ({"scalar", ...
                            "@qcode{\"flat\"}", ...
                            "@qcode{\"interp\"}", ...
                            "@qcode{\"texturemap\"}"});
        s.category = "Faces Appearance";

      case "facecolor"
        s.doc = "Color of the faces of the __objname__ object, specified as \
either a valid color specification or one of \"none\", \"flat\", or \
\"interp\".  \"flat\" and \"interp\" will set either a single color for \
each face or a color interpolated across the face's vertices using the \
color value data stored in \
@ref{XREFsurfacecdata, , @w{@qcode{\"cdata\"}}}.  \
@xref{Colors, , colorspec}.";
        s.valid = packopt ({valid_color, ...
                            "@qcode{\"none\"}", ...
                            "@qcode{\"flat\"}", ...
                            "@qcode{\"interp\"}"});
        s.category = "Faces Appearance";

      case "facelighting"
        s.doc = "When set to a value other than @qcode{\"none\"}, the faces \
of the object are drawn with light and shadow effects.  Supported values are \
@qcode{\"none\"} (no lighting effects), @qcode{\"flat\"} (faceted look), and \
@qcode{\"gouraud\"} (linear interpolation of the lighting effects between \
the vertices).  @qcode{\"phong\"} is deprecated and has the same effect as \
@qcode{\"gouraud\"}.";
        s.category = "Faces Appearance";

      case "facenormals"
        s.doc = "Face normals are used for lighting the edges or faces if the \
@code{edgelighting} or @code{facelighting} properties are set to \
@qcode{\"flat\"}.  __modemsg__";
        s.category = "Faces Appearance";

      case "facenormalsmode"
        s.doc = "If this property is set to @qcode{\"auto\"}, \
@code{facenormals} are automatically calculated if the @code{edgelighting} or \
@code{facelighting} property are set to @qcode{\"flat\"} and at least one \
@code{light} object is present and visible in the same axes.";
        s.category = "Faces Appearance";

      case "linestyle"
        s.doc = "@xref{Line Styles}.";
        s.category = "Outline Appearance";

      case "linewidth"
        s.doc = "@xref{XREFlinelinewidth, , @w{line linewidth property}}.";
        s.category = "Outline Appearance";

      case "marker"
        s.doc = "@xref{Marker Styles}.";
        s.category = "Marker Appearance";

      case "markeredgecolor"
        s.doc = "@xref{XREFlinemarkeredgecolor, , \
@w{line markeredgecolor property}}.";
        s.category = "Marker Appearance";

      case "markerfacecolor"
        s.doc = "@xref{XREFlinemarkerfacecolor, , \
@w{line markerfacecolor property}}.";
        s.category = "Marker Appearance";

      case "markersize"
        s.doc = "@xref{XREFlinemarkersize, , \
@w{line markersize property}}.";
        s.valid = "scalar";
        s.category = "Marker Appearance";

      case "meshstyle"
        s.doc = "Specifies whether to display the edges associated with the \
        surface data's rows, columns, or both.";
        s.category = "Outline Appearance";

      case "specularcolorreflectance"
        s.doc = "Reflectance for specular color.  Value between 0.0 (color \
of underlying face) and 1.0 (color of light source).";
        s.valid = "scalar";
        s.category = "Lighting";

      case "specularexponent"
        s.doc = "Exponent for the specular reflection.  The lower the value, \
the more the reflection is spread out.";
        s.valid = "scalar";
        s.category = "Lighting";

      case "specularstrength"
        s.doc = "Strength of the specular reflection.  Value between 0.0 (no \
specular reflection) and 1.0 (full specular reflection).";
        s.valid = "scalar";
        s.category = "Lighting";

      case "vertexnormals"
        s.doc = "Vertex normals are used for lighting the edges or faces if \
the @code{edgelighting} or @code{facelighting} properties are set to \
@qcode{\"gouraud\"}.  __modemsg__";
        s.category = "Lighting";

      case "vertexnormalsmode"
        s.doc = "If this property is set to @qcode{\"auto\"}, \
@code{vertexnormals} are automatically calculated if the @code{edgelighting} \
or @code{facelighting} property are set to @qcode{\"gouraud\"} and at least \
one @code{light} object is present and visible in the same axes.";
        s.category = "Lighting";

      case "xdata"
        s.doc = "Data for the x-coordinate.";
        s.valid = "matrix";
        s.category = "Surface Data";

      case "xdatasource"
        s.doc = "The name of a workspace variable that contains data that \
will be used for the \
@ref{XREFsurfacexdata, , @w{@qcode{\"xdata\"} property}}.  Data is \
transferred into \"xdata\" using the \
@xref{XREFrefreshdata, , @w{refreshdata function}}.";
        s.valid = valid_string;
        s.category = "Surface Data";

      case "ydata"
        s.doc = "Data for the y-coordinate.";
        s.valid = "matrix";
        s.category = "Surface Data";

      case "ydatasource"
        s.doc = "The name of a workspace variable that contains data that \
will be used for the \
@ref{XREFsurfaceydata, , @w{@qcode{\"ydata\"} property}}.  Data is \
transferred into \"ydata\" using the \
@xref{XREFrefreshdata, , @w{refreshdata function}}.";
        s.valid = valid_string;
        s.category = "Surface Data";

      case "zdata"
        s.doc = "Data for the z-coordinate.";
        s.valid = "matrix";
        s.category = "Surface Data";

      case "zdatasource"
        s.doc = "The name of a workspace variable that contains data that \
will be used for the \
@ref{XREFsurfacezdata, , @w{@qcode{\"zdata\"} property}}.  Data is \
transferred into \"zdata\" using the \
@xref{XREFrefreshdata, , @w{refreshdata function}}.";
        s.valid = valid_string;
        s.category = "Surface Data";

    endswitch

  ## Patch properties
  elseif (strcmp (objname, "patch"))
    switch (field)
      ## Overridden shared properties
      case "children"
        s.doc = doc_unused;
        ## Use base category.

      ## Specific properties
      case "alphadatamapping"
        s.doc = sprintf (doc_notimpl, "Transparency");
        s.category = "Patch Appearance";

      case "ambientstrength"
        s.doc = "Strength of the ambient light.  Value between 0.0 and 1.0.";
        s.valid = "scalar";
        s.category = "Lighting";

      case "backfacelighting"
        s.doc =  "@qcode{\"lit\"}: The normals are used as is for lighting.  \
@qcode{\"reverselit\"}: The normals are always oriented towards the point of \
view.  @qcode{\"unlit\"}: Faces with normals pointing away from the point of \
view are unlit.";
        s.category = "Lighting";

      case "cdata"
        s.doc = "Data defining the patch object color.\n\
Patch color can be defined for faces or for vertices.\n\
\n\
If @code{cdata} is a scalar index into the current colormap or a RGB triplet, \
it defines the color of all faces.\n\
\n\
If @code{cdata} is an N-by-1 vector of indices or an N-by-3 (RGB) matrix, \
it defines the color of each one of the N faces.\n\
\n\
If @code{cdata} is an N-by-M or an N-by-M-by-3 (RGB) matrix, \
it defines the color at each vertex.";
        s.valid = valid_scalmat;
        s.category = "Patch Appearance";

      case "cdatamapping"
        s.category = "Patch Appearance";

      case "diffusestrength"
        s.doc = "Strength of the diffuse reflection.  Value between 0.0 (no \
diffuse reflection) and 1.0 (full diffuse reflection).";
        s.valid = "scalar";
        s.category = "Lighting";

      case "displayname"
        s.doc = "Text of the legend entry corresponding to this patch.";
        s.category = "Text Appearance";

      case "edgealpha"
        s.doc = sprintf (doc_notimpl, "Transparency");
        s.valid = valid_scalmat;
        s.category = "Outline Appearance";

      case "edgecolor"
        s.category = "Outline Appearance";

      case "edgelighting"
        s.doc = "When set to a value other than @qcode{\"none\"}, the edges \
of the object are drawn with light and shadow effects.  Supported values are \
@qcode{\"none\"} (no lighting effects), @qcode{\"flat\"} (faceted look), and \
@qcode{\"gouraud\"} (linear interpolation of the lighting effects between \
the vertices).  @qcode{\"phong\"} is deprecated and has the same effect as \
@qcode{\"gouraud\"}.";
        s.category = "Outline Appearance";

      case "facealpha"
        s.doc = "Transparency level of the faces of the patch object.  Only \
double values are supported at present where a value of 0 means complete \
transparency and a value of 1 means solid faces without transparency.  Setting \
the property to @qcode{\"flat\"} or @qcode{\"interp\"} causes the faces to not \
being rendered.  Additionally, the faces are not sorted from back to front \
which might lead to unexpected results when rendering layered transparent \
faces.";
        s.valid = packopt ({"scalar", ...
                            "@qcode{\"flat\"}", ...
                            "@qcode{\"interp\"}"});
        s.category = "Face Appearance";

      case "facecolor"
        ## Don't provide a default value, and mark colorspec with
        ## braces, this forces the default RGB triplet to be displayed
        s.valid = packopt ({markdef(valid_color), ...
                            "@qcode{\"none\"}", ...
                            "@qcode{\"flat\"}", ...
                            "@qcode{\"interp\"}"});
        s.category = "Face Appearance";

      case "facelighting"
        s.doc = "When set to a value other than @qcode{\"none\"}, the faces \
of the object are drawn with light and shadow effects.  Supported values are \
@qcode{\"none\"} (no lighting effects), @qcode{\"flat\"} (faceted look), and \
@qcode{\"gouraud\"} (linear interpolation of the lighting effects between \
the vertices).  @qcode{\"phong\"} is deprecated and has the same effect as \
@qcode{\"gouraud\"}.";
        s.category = "Face Appearance";

      case "facenormals"
        s.doc = "Face normals are used for lighting the edges or faces if the \
@code{edgelighting} or @code{facelighting} properties are set to \
@qcode{\"flat\"}.  __modemsg__";
        s.category = "Face Appearance";

      case "facenormalsmode"
        s.doc = "If this property is set to @qcode{\"auto\"}, \
@code{facenormals} are automatically calculated if the @code{edgelighting} or \
@code{facelighting} property are set to @qcode{\"flat\"} and at least one \
@code{light} object is present and visible in the same axes.";
        s.category = "Face Appearance";

      case "faces"
        s.valid = valid_vecmat;
        s.category = "Patch Data";

      case "facevertexalphadata"
        s.doc = sprintf (doc_notimpl, "Transparency");
        s.valid = valid_scalmat;
        s.category = "Patch Appearance";

      case "facevertexcdata"
        s.category = "Patch Data";

      case "linestyle"
        s.category = "Outline Appearance";

      case "linewidth"
        s.category = "Outline Appearance";

      case "marker"
        s.doc = "@xref{XREFlinemarker, , @w{line marker property}}.";
        s.category = "Marker Appearance";

      case "markeredgecolor"
        s.doc = "@xref{XREFlinemarkeredgecolor, , \
@w{line markeredgecolor property}}.";
        s.category = "Marker Appearance";

      case "markerfacecolor"
        s.doc = "@xref{XREFlinemarkerfacecolor, , \
@w{line markerfacecolor property}}.";
        s.category = "Marker Appearance";

      case "markersize"
        s.doc = "@xref{XREFlinemarkersize, , @w{line markersize property}}.";
        s.valid = "scalar";
        s.category = "Marker Appearance";

      case "specularcolorreflectance"
        s.doc = "Reflectance for specular color.  Value between 0.0 (color \
of underlying face) and 1.0 (color of light source).";
        s.valid = "scalar";
        s.category = "Lighting";

      case "specularexponent"
        s.doc = "Exponent for the specular reflection.  The lower the value, \
the more the reflection is spread out.";
        s.valid = "scalar";
        s.category = "Lighting";

      case "specularstrength"
        s.doc = "Strength of the specular reflection.  Value between 0.0 (no \
specular reflection) and 1.0 (full specular reflection).";
        s.valid = "scalar";
        s.category = "Lighting";

      case "vertexnormals"
        s.doc = "Vertex normals are used for lighting the edges or faces if \
the @code{edgelighting} or @code{facelighting} properties are set to \
@qcode{\"gouraud\"}.  __modemsg__";
        s.category = "Lighting";

      case "vertexnormalsmode"
        s.doc = "If this property is set to @qcode{\"auto\"}, \
@code{vertexnormals} are automatically calculated if the @code{edgelighting} \
or @code{facelighting} property are set to @qcode{\"gouraud\"} and at least \
one @code{light} object is present and visible in the same axes.";
        s.category = "Lighting";

      case "vertices"
        s.valid = valid_vecmat;
        s.category = "Patch Data";

      case "xdata"
        s.valid = valid_vecmat;
        s.category = "Patch Data";

      case "ydata"
        s.valid = valid_vecmat;
        s.category = "Patch Data";

      case "zdata"
        s.valid = valid_vecmat;
        s.category = "Patch Data";

    endswitch

  ## Scatter properties
  elseif (strcmp (objname, "scatter"))
    switch (field)
      ## Overridden shared properties
      case "children"
        s.doc = doc_unused;
        ## Use base category.

      ## Specific properties
      case "annotation"
        s.category = "Text Appearance";

      case "cdatamode"
        s.doc = "If @code{cdatamode} is @qcode{\"auto\"}, @code{cdata} is set \
to the color from the @code{colororder} of the ancestor axes corresponding to \
the @code{seriesindex}.";
        s.category = "Scatter Color Data";

      case "cdatasource"
        s.doc = sprintf (doc_notimpl, "Data from workspace variables");
        s.category = "Scatter Color Data";

      case "cdata"
        s.doc = "Data defining the scatter object color.\n\
\n\
If @code{cdata} is a scalar index into the current colormap or a RGB triplet, \
it defines the color of all scatter markers.\n\
\n\
If @code{cdata} is an N-by-1 vector of indices or an N-by-3 (RGB) matrix, \
it defines the color of each one of the N scatter markers.";
        s.valid = valid_scalmat;
        s.category = "Scatter Color Data";

      case "datatiptemplate"
        s.category = "Mouse Interaction";

      case "displayname"
        s.doc = "Text of the legend entry corresponding to this scatter \
object.";
        s.category = "Text Appearance";

      case "latitudedata"
        s.category = "Scatter Plot Data";

      case "latitudedatasource"
        s.category = "Scatter Plot Data";

      case "linewidth"
        s.doc = "Line width of the edge of the markers.";
        s.category = "Marker Appearance";

      case "longitudedata"
        s.category = "Scatter Plot Data";

      case "longitudedatasource"
        s.category = "Scatter Plot Data";

      case "marker"
        s.doc = "@xref{XREFlinemarker, , @w{line marker property}}.";
        s.category = "Marker Appearance";

      case "markeredgealpha"
        s.doc = "Transparency level of the faces of the markers where a \
value of 0 means complete transparency and a value of 1 means solid faces \
without transparency.  Note that the markers are not sorted from back to \
front which might lead to unexpected results when rendering layered \
transparent markers or in combination with other transparent objects.";
        s.valid = "scalar";
        s.category = "Marker Appearance";

      case "markeredgecolor"
        s.doc = "Color of the edge of the markers.  @qcode{\"none\"} means \
that the edges are transparent and @qcode{\"flat\"} means that the value \
from @code{cdata} is used.  @xref{XREFlinemarkeredgecolor, , \
@w{line markeredgecolor property}}.";
        s.valid = packopt ({markdef("@qcode{\"none\"}"), ...
                            "@qcode{\"flat\"}", ...
                            valid_color});
        s.category = "Marker Appearance";

      case "markerfacealpha"
        s.doc = "Transparency level of the faces of the markers where a \
value of 0 means complete transparency and a value of 1 means solid faces \
without transparency.  Note that the markers are not sorted from back to \
front which might lead to unexpected results when rendering layered \
transparent markers or in combination with other transparent objects.";
        s.valid = "scalar";
        s.category = "Marker Appearance";

      case "markerfacecolor"
        s.doc = "Color of the face of the markers.  @qcode{\"none\"} means \
that the faces are transparent, @qcode{\"flat\"} means that the value from \
@code{cdata} is used, and @qcode{\"auto\"} uses the @code{color} property of \
the ancestor axes.  @xref{XREFlinemarkerfacecolor, , \
@w{line markerfacecolor property}}.";
        s.valid = packopt ({markdef("@qcode{\"none\"}"), ...
                            "@qcode{\"flat\"}", ...
                            "@qcode{\"auto\"}", ...
                            valid_color});
        s.category = "Marker Appearance";

      case "rdata"
        s.category = "Scatter Plot Data";

      case "rdatasource"
        s.category = "Scatter Plot Data";

      case "seriesindex"
        s.doc = "Each scatter object in the same axes is assigned an \
incrementing integer.  This corresponds to the index into the \
@code{colororder} of the ancestor axes that is used if @code{cdatamode} is \
set to @qcode{\"auto\"}.";
        s.category = "Scatter Color Data";

      case "sizedata"
        s.doc = "Size of the area of the marker.  A scalar value applies to \
all markers.  If @code{cdata} is an N-by-1 vector, it defines the color of \
each one of the N scatter markers.";
        s.valid =  packopt ({"[]", "scalar", "vector"});
        s.category = "Marker Appearance";

      case "sizedatasource"
        s.doc = sprintf (doc_notimpl, "Data from workspace variables");
        s.category = "Marker Appearance";

      case "thetadata"
        s.category = "Scatter Plot Data";

      case "thetadatasource"
        s.category = "Scatter Plot Data";

      case "xdata"
        s.doc = "Vector with the x coordinates of the scatter object.";
        s.valid = "vector";
        s.category = "Scatter Plot Data";

        case "xdatasource"
        s.doc = sprintf (doc_notimpl, "Data from workspace variables");
        s.category = "Scatter Plot Data";

      case "ydata"
        s.doc = "Vector with the y coordinates of the scatter object.";
        s.valid = "vector";
        s.category = "Scatter Plot Data";

      case "ydatasource"
        s.doc = sprintf (doc_notimpl, "Data from workspace variables");
        s.category = "Scatter Plot Data";

      case "zdata"
        s.doc = "For 3D data, vector with the y coordinates of the scatter \
object.";
        s.valid = packopt ({"[]", "vector"});
        s.category = "Scatter Plot Data";

      case "zdatasource"
        s.doc = sprintf (doc_notimpl, "Data from workspace variables");
        s.category = "Scatter Plot Data";

    endswitch

  ## Light properties
  elseif (strcmp (objname, "light"))
    switch (field)
      ## Overridden shared properties
      case "children"
        s.doc = doc_unused;
        ## Use base category.

      ## Specific properties
      case "color"
        s.doc = "Color of the light source.  @xref{Colors, ,colorspec}.";
        s.valid = valid_color;
        s.category = "Lighting";

      case "position"
        s.doc = "Position of the light source.";
        s.category = "Lighting";

      case "style"
        s.doc = "This string defines whether the light emanates from a \
light source at infinite distance (@qcode{\"infinite\"}) or from a local \
point source (@qcode{\"local\"}).";
        s.category = "Lighting";

    endswitch

  ## uimenu properties
  elseif (strcmp (objname, "uimenu"))
    switch (field)
      ## Overridden shared properties
      case "buttondownfcn"
        s.doc = doc_unused;
        ## Use base category.

      ## Specific properties
      case "accelerator"
        s.category = "Keyboard Interaction";

      case "callback"
        s.category = "Callback Execution";

      case "checked"
        s.category = "Menu Options";

      case "enable"
        s.category = "Menu Options";

      case "foregroundcolor"
        s.category = "Appearance";

      case "menuselectedfcn"
        s.category = "Callback Execution";

      case "position"
        s.category = "Position";

      case "separator"
        s.category = "Appearance";

      case "text"
        s.category = "Menu Options";

    endswitch

  ## uicontextmenu properties
  elseif (strcmp (objname, "uicontextmenu"))
    switch (field)
      ## Overridden shared properties
      case "buttondownfcn"
        s.doc = doc_unused;
        ## Use base category.

      ## Specific properties
      case "callback"
        s.category = "Callback Execution";

      case "position"
        s.category = "Position";

    endswitch

  ## uipanel properties
  elseif (strcmp (objname, "uipanel"))
    switch (field)
      ## Overridden shared properties

      ## Specific properties
      case "backgroundcolor"
        s.category = "Appearance";

      case "bordertype"
        s.category = "Appearance";

      case "borderwidth"
        s.category = "Appearance";

      case "fontangle"
        s.doc = doc_fontangle;
        s.category = "Annotation";

      case "fontname"
        s.doc = doc_fontname;
        s.valid = valid_string;
        s.category = "Annotation";

      case "fontsize"
        s.doc = doc_fontsize;
        s.valid = "scalar";
        s.category = "Annotation";

      case "fontunits"
        s.doc = doc_fontunits;
        s.category = "Annotation";

      case "fontweight"
        s.doc = doc_fontweight;
        s.category = "Annotation";

      case "foregroundcolor"
        s.category = "Appearance";

      case "highlightcolor"
        s.category = "Appearance";

      case "position"
        s.category = "Position";

      case "resizefcn"
        s.doc = "__prop__ is deprecated.  Use @code{sizechangedfcn} instead.";
        s.valid = valid_fcn;
        s.category = "Callback Execution";

      case "shadowcolor"
        s.category = "Appearance";

      case "sizechangedfcn"
        s.doc = "Callback triggered when the uipanel size is changed.\
\n\n__fcnmsg__";
        s.valid = valid_fcn;
        s.category = "Callback Execution";

      case "title"
        s.category = "Annotation";

      case "titleposition"
        s.category = "Annotation";

      case "units"
        s.category = "Position";

    endswitch

  ## uibuttongroup properties
  elseif (strcmp (objname, "uibuttongroup"))
    switch (field)
      ## Overridden shared properties

      ## Specific properties
      case "backgroundcolor"
        s.category = "Appearance";

      case "bordertype"
        s.category = "Appearance";

      case "borderwidth"
        s.category = "Appearance";

      case "fontangle"
        s.doc = doc_fontangle;
        s.category = "Annotation";

      case "fontname"
        s.doc = doc_fontname;
        s.valid = valid_string;
        s.category = "Annotation";

      case "fontsize"
        s.doc = doc_fontsize;
        s.valid = "scalar";
        s.category = "Annotation";

      case "fontunits"
        s.doc = doc_fontunits;
        s.category = "Annotation";

      case "fontweight"
        s.doc = doc_fontweight;
        s.category = "Annotation";

      case "foregroundcolor"
        s.category = "Appearance";

      case "highlightcolor"
        s.category = "Appearance";

      case "position"
        s.category = "Position";

      case "resizefcn"
        s.doc = "__prop__ is deprecated.  Use @code{sizechangedfcn} instead.";
        s.valid = valid_fcn;
        s.category = "Callback Execution";

      case "selectedobject"
        s.category = "Button Group Operation";

      case "selectionchangedfcn"
        s.category = "Callback Execution";

      case "shadowcolor"
        s.category = "Appearance";

      case "sizechangedfcn"
        s.doc = "Callback triggered when the uibuttongroup size is changed.\
\n\n__fcnmsg__";
        s.valid = valid_fcn;
        s.category = "Appearance";

      case "title"
        s.category = "Annotation";

      case "titleposition"
        s.category = "Annotation";

      case "units"
        s.category = "Position";

    endswitch

  ## uicontrol properties
  elseif (strcmp (objname, "uicontrol"))
    switch (field)
      ## Overridden shared properties

      ## Specific properties
      case "backgroundcolor"
        s.category = "Appearance";

      case "callback"
        s.category = "Callback Execution";

      case "cdata"
        s.category = "Appearance";

      case "enable"
        s.category = "Control Options";

      case "extent"
        s.doc = "Size of the text string associated to the uicontrol \
 returned in the form @code{[0 0 width height]} (the two first elements \
are always zero).\n\n\
For multi-line strings the returned @code{width} and @code{height} \
indicate the size of the rectangle enclosing all lines.";
        s.valid = valid_4elvec;
        s.printdefault = false;
        s.category = "Appearance";

      case "fontangle"
        s.doc = doc_fontangle;
        s.category = "Annotation";

      case "fontname"
        s.doc = doc_fontname;
        s.valid = valid_string;
        s.category = "Annotation";

      case "fontsize"
        s.doc = doc_fontsize;
        s.valid = "scalar";
        s.category = "Annotation";

      case "fontunits"
        s.doc = doc_fontunits;
        s.category = "Annotation";

      case "fontweight"
        s.doc = doc_fontweight;
        s.category = "Annotation";

      case "foregroundcolor"
        s.category = "Appearance";

      case "horizontalalignment"
        s.category = "Annotation";

      case "keypressfcn"
        s.category = "Callback Execution";

      case "listboxtop"
        s.category = "Control Options";

      case "max"
        s.category = "Control Options";

      case "min"
        s.category = "Control Options";

      case "position"
        s.category = "Position";

      case "sliderstep"
        s.category = "Control Options";

      case "string"
        s.category = "Annotation";

      case "style"
        s.category = "Appearance";

      case "tooltipstring"
        s.category = "Mouse Interaction";

      case "units"
        s.category = "Position";

      case "value"
        s.category = "Control Options";

      case "verticalalignment"
        s.category = "Annotation";

    endswitch

  ## uitable Properties
  elseif (strcmp (objname, "uitable"))
    switch (field)
      ## Overridden shared properties

      ## Specific properties
      case "backgroundcolor"
        s.category = "Appearance";

      case "celleditcallback"
        s.category = "Callback Execution";

      case "cellselectioncallback"
        s.category = "Callback Execution";

      case "columneditable"
        s.category = "Table Operation";

      case "columnformat"
        s.category = "Table Data";

      case "columnname"
        s.category = "Table Data";

        case "columnwidth"
        s.category = "Table Data";

      case "data"
        s.category = "Table Data";

      case "enable"
        s.category = "Table Operation";

      case "extent"
        s.valid = valid_4elvec;
        s.printdefault = false;
        s.category = "Position";

      case "fontangle"
        s.doc = doc_fontangle;
        s.category = "Annotation";

      case "fontname"
        s.doc = doc_fontname;
        s.valid = valid_string;
        s.category = "Annotation";

      case "fontsize"
        s.doc = doc_fontsize;
        s.valid = "scalar";
        s.category = "Annotation";

      case "fontunits"
        s.doc = doc_fontunits;
        s.category = "Annotation";

      case "fontweight"
        s.doc = doc_fontweight;
        s.category = "Annotation";

      case "foregroundcolor"
        s.category = "Appearance";

      case "keypressfcn"
        s.category = "Callback Execution";

      case "keyreleasefcn"
        s.category = "Callback Execution";

      case "position"
        s.category = "Position";

      case "rearrangeablecolumns"
        s.category = "Table Operation";

      case "rowname"
        s.category = "Annotation";

      case "rowstriping"
        s.category = "Appearance";

      case "tooltipstring"
        s.category = "Mouse Interaction";

      case "units"
        s.category = "Position";

    endswitch

  ## uitoolbar properties
  elseif (strcmp (objname, "uitoolbar"))
    switch (field)
      ## Overridden shared properties
      case "buttondownfcn"
        s.doc = doc_unused;
        ## Use base category.

    endswitch

  ## uipushtool properties
  elseif (strcmp (objname, "uipushtool"))
    switch (field)
      ## Overridden shared properties
      case "buttondownfcn"
        s.doc = doc_unused;
        ## Use base category.

      ## Specific properties
      case "__named_icon__"
        s.category = "Appearance";

      case "cdata"
        s.category = "Appearance";

      case "clickedcallback"
        s.category = "Callback Execution";

      case "enable"
        s.category = "Operation";

      case "separator"
        s.category = "Appearance";

      case "tooltipstring"
        s.category = "Annotation";

    endswitch

  ## uitoggletool properties
  elseif (strcmp (objname, "uitoggletool"))
    switch (field)
      ## Overridden shared properties
      case "buttondownfcn"
        s.doc = doc_unused;
        ## Use base category.

      ## Specific properties
      case ""
        s.category = "Appearance";

      case "cdata"
        s.category = "Appearance";

      case "clickedcallback"
        s.category = "Callback Execution";

      case "enable"
        s.category = "Toggle Operation";

      case "offcallback"
        s.category = "Callback Execution";

      case "oncallback"
        s.category = "Callback Execution";

      case "separator"
        s.category = "Appearance";

      case "state"
        s.category = "Toggle Operation";

      case "tooltipstring"
        s.category = "Annotation";

    endswitch
  endif

  ## Replace keywords
  if (! isempty (s.doc) && ! strcmp (objname, "base"))
    s.doc = expand_doc (s.doc, field, objname);
  endif

endfunction

function strout = expand_doc (strin, field, objname)
  strout = strrep (strin, "__objname__", objname);
  strout = strrep (strout, "__prop__", ["@code{" field "}"]);

  modemsg = "Setting @code{%s} also forces the @code{%smode} \
property to be set to @qcode{\"manual\"}.";
  modemsg = sprintf (modemsg, field, field);
  strout = strrep (strout, "__modemsg__", modemsg);
  fcnmsg = "For information on how to write graphics listener \
functions see @ref{Callbacks, , @w{Callbacks section}}.";
  strout = strrep (strout, "__fcnmsg__", fcnmsg);
endfunction

function s = getstructure (objname, base = [], props = {})
  hf = [];
  if (! strcmp (objname, "root"))
    ## Use an improbable number to avoid ishghandle to return true for 1
    hf = figure (2265465, "visible", "off");
  endif

  ## Build a default object to extract its properties list and default values.
  if (strcmp (objname, "base"))
    ## Base properties are extracted from hggroup that only have 1 additional
    ## regular (non-hidden) property, "displayname".
    h = hggroup ();
  elseif (strcmp (objname, "root"))
    h = 0;
  elseif (strcmp (objname, "figure"))
    h = hf;
  elseif (strcmp (objname, "legend"))
    line ();
    h = legend ();
    if (isempty (props))
        props = {"autoupdate", "box", "color", "edgecolor", "fontangle", ...
                 "fontname", "fontsize", "fontunits", "fontweight", ...
                 "itemhitfcn", "location", "numcolumns", "orientation", ...
                 "position", "string", "textcolor", "title", "units"};
    endif
  elseif (strcmp (objname, "scatter"))
    ## Make sure to get a scatter object independent of graphics toolkit
    hax = axes (hf);
    h = __go_scatter__ (hax);
  else
    eval (["h = " objname " ();"]);
  endif

  gprop = get (h);
  sprop = set (h);

  if (! isempty (props))
    flds = fieldnames (gprop);
    idx = cellfun (@(s) ! any (strcmp (props, s)), flds);
    gprop = rmfield (gprop, flds(idx));
    flds = fieldnames (sprop);
    idx = cellfun (@(s) ! any (strcmp (props, s)), flds);
    sprop = rmfield (sprop, flds(idx));
  endif

  fields = fieldnames (gprop);
  nf = numel (fields);
  args = cell (2*nf, 1);
  for ii = 1:nf
    field = fields{ii};

    ## Get hard coded documentation
    val = getdoc (objname, field, base);

    ## Extract the default values that are not hard coded in getdoc
    if (isempty (val.default) && val.printdefault)
      val.default = getdefault (h, objname, field);
    endif

    val.isreadonly = ! isfield (sprop, field);

    ## Extract the valid values that are not hard coded in getdoc
    if (! val.isreadonly && isempty (val.valid))
      val.valid = sprop.(field);
      if (! isempty (val.valid) && iscellstr (val.valid))
        ## Add double quotes around string radio properties
        val.valid = cellfun (@(s) ["@qcode{\"" s "\"}"], val.valid,
                             "uniformoutput", false);
        val.valid = strjoin (val.valid, " | ");
      endif
    endif

    args{2*(ii-1)+1} = field;
    args{2*ii} = val;
  endfor

  ## Build struct and remove unused fields in base properties
  s = struct (args{:});

  if (strcmp (objname, "base"))
    s = rmfield (s, "displayname");
  endif

  if (isfigure (hf))
    close (hf)
  endif

endfunction

function def = getdefault (h, objname, field)
  ## This function is meant to be run without initialization file so
  ## that the properties we get are the default.
  def = get (h, field);

  ## Don't print default values for graphics handles
  if (ishghandle (def) && isscalar (def) && def != 0)
    def = "";
  else
    if (ischar (def))
      def = ['@qcode{"' def '"}'];
    else
      if ((isvector (def) && numel (def) < 5) || isempty (def))
        ## Use disp to print the default value for short vectors and
        ## empty values
        str = disp (def);
        str(end) = [];          # remove linefeed
        str = strtrim (str);    # remove leading space

        ## Add [] around vector values
        if (ismatrix (def) && numel (def) > 1)
          str = ["[" str "]"];
          ## Add ";" between columns vector values
          if (rows (def) != 1)
            str = strrep (str, "\n", "; ");
          endif
        endif

        ## Replace texinfo reserved characters
        def = strrep (str, "@", "@@");  # must occur first
        def = strrep (def, "{", "@{");
        def = strrep (def, "}", "@}");

        def = ["@code{" def "}"];
      else
        args = arrayfun (@(x) num2str (x), size (def), "uniformoutput", false);
        def = [strjoin(args, "-by-") " " class(def)];
      endif
    endif
  endif

endfunction

function str = printdoc (objname, obj, is_prop_subset)
  ## File header and beginning of properties table
  str = warn_autogen ();
  if (strcmp (objname, "root"))
    str = sprintf ("%s\n\nProperties of the root graphics object:", str);
  elseif (is_prop_subset)
    ## Do nothing
  else
    str = sprintf ("%s\n\nProperties of @code{%s} objects (@pxref{XREF%s,,%s}):",
                   str, objname, objname, objname);
  endif

  ## Sort fields by category, put the special categories "Miscellaneous" and
  ## "Unused" last if they are used.
  allfields = fieldnames (obj);
  allcategories = cellfun (@(s) obj.(s).category, allfields, "uni", false);
  categories = unique (allcategories);
  idx = strcmp (categories, "Miscellaneous");
  categories = [categories(!idx); categories(idx)];
  idx = strcmp (categories, "Unused");
  categories = [categories(!idx); categories(idx)];

  idx = [];
  for ii = 1:numel (categories)
    fields = sort (allfields(strcmp (allcategories, categories{ii})));
    nf = numel (fields);
    str = sprintf ("%s\n\n@subsubheading %s", str, categories{ii});
    str = sprintf ("%s\n\n@table @asis", str);

    for jj = 1:nf
      field = fields{jj};
      str = sprintf ("%s\n\n", str);

      if (! is_prop_subset)
        ## @anchor: cross reference using XREFobjnamefield label
        ## Concept index: call info from octave with 'doc ("objname field")'
        str = sprintf ("%s@anchor{XREF%s%s}\n@prindex %s %s\n",
                       str, objname, field, objname, field);
      endif

      ## Item
      str = sprintf ("%s@item @code{%s}", str, field);

     ## Mark item read-only if needed
      if (obj.(field).isreadonly)
        str = sprintf ("%s (read-only):", str);
      else
        str = sprintf ("%s:", str);
      endif

      ## Print valid and default values
      tmp = print_options (obj.(field).valid,
                           obj.(field).default);
      if (! isempty (tmp))
        str = sprintf ("%s %s\n", str, tmp);
      else
        str = sprintf ("%s\n", str);
      endif

      ## Print documentation
      str = sprintf ("%s%s\n", str, obj.(field).doc);
    endfor

    ## End of properties table
    str = sprintf ("%s\n@end table", str);
  endfor

endfunction

function str = warn_autogen ()
  str = "@c DO NOT EDIT!  Generated automatically by genpropdoc.m.\n\
\n\
@c Copyright (C) 2014-2024 The Octave Project Developers\n\
@c\n\
@c See the file COPYRIGHT.md in the top-level directory of this\n\
@c distribution or <https://octave.org/copyright/>.\n\
@c\n\
@c This file is part of Octave.\n\
@c\n\
@c Octave is free software: you can redistribute it and/or modify it\n\
@c under the terms of the GNU General Public License as published by\n\
@c the Free Software Foundation, either version 3 of the License, or\n\
@c (at your option) any later version.\n\
@c\n\
@c Octave is distributed in the hope that it will be useful, but\n\
@c WITHOUT ANY WARRANTY; without even the implied warranty of\n\
@c MERCHANTABILITY or FITNESS FOR A PARTICULAR PURPOSE.  See the\n\
@c GNU General Public License for more details.\n\
@c\n\
@c You should have received a copy of the GNU General Public License\n\
@c along with Octave; see the file COPYING.  If not, see\n\
@c <https://www.gnu.org/licenses/>.";
endfunction

function str = print_options (val, default)
  str = "";
  if (! isempty (val))
    tmp = strrep (val, default, ["@{" default "@}"]);
    if (length (tmp) == length (val) && ! isempty (default))
      str = [tmp ", def. " default];
    else
      str = tmp;
    endif
  elseif (! isempty (default))
    str = ["def. " default];
  endif

endfunction<|MERGE_RESOLUTION|>--- conflicted
+++ resolved
@@ -1157,19 +1157,12 @@
         s.category = "Parent/Children";
 
       case "tickdir"
-<<<<<<< HEAD
         s.doc = "Control whether axes tick marks project @qcode{\"in\"} to \
 the plot box or @qcode{\"out\"}.  The value @qcode{\"both\"} will draw tick \
 marks both in and out.  The value @qcode{\"none\"} means no tick marks will be \
 drawn, although tick labels will still be rendered.  __modemsg__.  Note that \
 the default is @qcode{\"in\"} for 2-D and @qcode{\"out\"} for 3-D plots.";
-=======
-        s.doc = "Control whether axes tick marks project \"in\" to the plot \
-box or \"out\".  The value \"none\" means no tick marks will be drawn, \
-although tick labels will still be rendered.  __modemsg__.  Note that the \
-default is \"in\" for 2-D and \"out\" for 3-D plots.";
         s.category = "Axes Box Appearance";
->>>>>>> 083b0d67
 
       case "tickdirmode"
         s.doc = "Current state of the tickdir mode, either manually set by \
