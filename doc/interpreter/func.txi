@c Copyright (C) 1996-2013 John W. Eaton
@c
@c This file is part of Octave.
@c
@c Octave is free software; you can redistribute it and/or modify it
@c under the terms of the GNU General Public License as published by the
@c Free Software Foundation; either version 3 of the License, or (at
@c your option) any later version.
@c
@c Octave is distributed in the hope that it will be useful, but WITHOUT
@c ANY WARRANTY; without even the implied warranty of MERCHANTABILITY or
@c FITNESS FOR A PARTICULAR PURPOSE.  See the GNU General Public License
@c for more details.
@c
@c You should have received a copy of the GNU General Public License
@c along with Octave; see the file COPYING.  If not, see
@c <http://www.gnu.org/licenses/>.

@node Functions and Scripts
@chapter Functions and Scripts
@cindex defining functions
@cindex user-defined functions
@cindex functions, user-defined
@cindex script files

Complicated Octave programs can often be simplified by defining
functions.  Functions can be defined directly on the command line during
interactive Octave sessions, or in external files, and can be called just
like built-in functions.

@menu
* Introduction to Function and Script Files::
* Defining Functions::
* Multiple Return Values::
* Variable-length Argument Lists::
* Ignoring Arguments::
* Variable-length Return Lists::
* Returning from a Function::
* Default Arguments::
* Function Files::
* Script Files::
* Function Handles Anonymous Functions Inline Functions::
* Commands::
* Organization of Functions::
@end menu

@node Introduction to Function and Script Files
@section Introduction to Function and Script Files

There are seven different things covered in this section.
@enumerate
@item
Typing in a function at the command prompt.

@item
Storing a group of commands in a file --- called a script file.

@item
Storing a function in a file---called a function file.

@item
Subfunctions in function files.

@item
Multiple functions in one script file.

@item
Private functions.

@item
Nested functions.
@end enumerate

Both function files and script files end with an extension of .m, for
@sc{matlab} compatibility.  If you want more than one independent
functions in a file, it must be a script file (@pxref{Script Files}),
and to use these functions you must execute the script file before you
can use the functions that are in the script file.

@node Defining Functions
@section Defining Functions
@cindex @code{function} statement
@cindex @code{endfunction} statement

In its simplest form, the definition of a function named @var{name}
looks like this:

@example
@group
function @var{name}
  @var{body}
endfunction
@end group
@end example

@noindent
A valid function name is like a valid variable name: a sequence of
letters, digits and underscores, not starting with a digit.  Functions
share the same pool of names as variables.

The function @var{body} consists of Octave statements.  It is the
most important part of the definition, because it says what the function
should actually @emph{do}.

For example, here is a function that, when executed, will ring the bell
on your terminal (assuming that it is possible to do so):

@example
@group
function wakeup
  printf ("\a");
endfunction
@end group
@end example

The @code{printf} statement (@pxref{Input and Output}) simply tells
Octave to print the string @qcode{"\a"}.  The special character @samp{\a}
stands for the alert character (ASCII 7).  @xref{Strings}.

Once this function is defined, you can ask Octave to evaluate it by
typing the name of the function.

Normally, you will want to pass some information to the functions you
define.  The syntax for passing parameters to a function in Octave is

@example
@group
function @var{name} (@var{arg-list})
  @var{body}
endfunction
@end group
@end example

@noindent
where @var{arg-list} is a comma-separated list of the function's
arguments.  When the function is called, the argument names are used to
hold the argument values given in the call.  The list of arguments may
be empty, in which case this form is equivalent to the one shown above.

To print a message along with ringing the bell, you might modify the
@code{wakeup} to look like this:

@example
@group
function wakeup (message)
  printf ("\a%s\n", message);
endfunction
@end group
@end example

Calling this function using a statement like this

@example
wakeup ("Rise and shine!");
@end example

@noindent
will cause Octave to ring your terminal's bell and print the message
@samp{Rise and shine!}, followed by a newline character (the @samp{\n}
in the first argument to the @code{printf} statement).

In most cases, you will also want to get some information back from the
functions you define.  Here is the syntax for writing a function that
returns a single value:

@example
@group
function @var{ret-var} = @var{name} (@var{arg-list})
  @var{body}
endfunction
@end group
@end example

@noindent
The symbol @var{ret-var} is the name of the variable that will hold the
value to be returned by the function.  This variable must be defined
before the end of the function body in order for the function to return
a value.

Variables used in the body of a function are local to the
function.  Variables named in @var{arg-list} and @var{ret-var} are also
local to the function.  @xref{Global Variables}, for information about
how to access global variables inside a function.

For example, here is a function that computes the average of the
elements of a vector:

@example
@group
function retval = avg (v)
  retval = sum (v) / length (v);
endfunction
@end group
@end example

If we had written @code{avg} like this instead,

@example
@group
function retval = avg (v)
  if (isvector (v))
    retval = sum (v) / length (v);
  endif
endfunction
@end group
@end example

@noindent
and then called the function with a matrix instead of a vector as the
argument, Octave would have printed an error message like this:

@example
@group
error: value on right hand side of assignment is undefined
@end group
@end example

@noindent
because the body of the @code{if} statement was never executed, and
@code{retval} was never defined.  To prevent obscure errors like this,
it is a good idea to always make sure that the return variables will
always have values, and to produce meaningful error messages when
problems are encountered.  For example, @code{avg} could have been
written like this:

@example
@group
function retval = avg (v)
  retval = 0;
  if (isvector (v))
    retval = sum (v) / length (v);
  else
    error ("avg: expecting vector argument");
  endif
endfunction
@end group
@end example

There is still one additional problem with this function.  What if it is
called without an argument?  Without additional error checking, Octave
will probably print an error message that won't really help you track
down the source of the error.  To allow you to catch errors like this,
Octave provides each function with an automatic variable called
@code{nargin}.  Each time a function is called, @code{nargin} is
automatically initialized to the number of arguments that have actually
been passed to the function.  For example, we might rewrite the
@code{avg} function like this:

@example
@group
function retval = avg (v)
  retval = 0;
  if (nargin != 1)
    usage ("avg (vector)");
  endif
  if (isvector (v))
    retval = sum (v) / length (v);
  else
    error ("avg: expecting vector argument");
  endif
endfunction
@end group
@end example

Although Octave does not automatically report an error if you call a
function with more arguments than expected, doing so probably indicates
that something is wrong.  Octave also does not automatically report an
error if a function is called with too few arguments, but any attempt to
use a variable that has not been given a value will result in an error.
To avoid such problems and to provide useful messages, we check for both
possibilities and issue our own error message.

@DOCSTRING(nargin)

@DOCSTRING(inputname)

@DOCSTRING(silent_functions)

@node Multiple Return Values
@section Multiple Return Values

Unlike many other computer languages, Octave allows you to define
functions that return more than one value.  The syntax for defining
functions that return multiple values is

@example
@group
function [@var{ret-list}] = @var{name} (@var{arg-list})
  @var{body}
endfunction
@end group
@end example

@noindent
where @var{name}, @var{arg-list}, and @var{body} have the same meaning
as before, and @var{ret-list} is a comma-separated list of variable
names that will hold the values returned from the function.  The list of
return values must have at least one element.  If @var{ret-list} has
only one element, this form of the @code{function} statement is
equivalent to the form described in the previous section.

Here is an example of a function that returns two values, the maximum
element of a vector and the index of its first occurrence in the vector.

@example
@group
function [max, idx] = vmax (v)
  idx = 1;
  max = v (idx);
  for i = 2:length (v)
    if (v (i) > max)
      max = v (i);
      idx = i;
    endif
  endfor
endfunction
@end group
@end example

In this particular case, the two values could have been returned as
elements of a single array, but that is not always possible or
convenient.  The values to be returned may not have compatible
dimensions, and it is often desirable to give the individual return
values distinct names.

It is possible to use the @code{nthargout} function to obtain only some
of the return values or several at once in a cell array.
@xref{Cell Array Objects}.

@DOCSTRING(nthargout)

In addition to setting @code{nargin} each time a function is called,
Octave also automatically initializes @code{nargout} to the number of
values that are expected to be returned.  This allows you to write
functions that behave differently depending on the number of values that
the user of the function has requested.  The implicit assignment to the
built-in variable @code{ans} does not figure in the count of output
arguments, so the value of @code{nargout} may be zero.

The @code{svd} and @code{lu} functions are examples of built-in
functions that behave differently depending on the value of
@code{nargout}.

It is possible to write functions that only set some return values.  For
example, calling the function

@example
@group
function [x, y, z] = f ()
  x = 1;
  z = 2;
endfunction
@end group
@end example

@noindent
as

@example
[a, b, c] = f ()
@end example

@noindent
produces:

@example
@group
a = 1

b = [](0x0)

c = 2
@end group
@end example

@noindent
along with a warning.

@DOCSTRING(nargout)

It is good practice at the head of a function to verify that it has been called
correctly.  In Octave the following idiom is seen frequently

@example
@group
if (nargin < min_#_inputs || nargin > max_#_inputs)
  print_usage ();
endif
@end group
@end example

@noindent
which stops the function execution and prints a message about the correct
way to call the function whenever the number of inputs is wrong.

For compatibility with @sc{matlab}, @code{narginchk} and @code{nargoutchk} are
available which provide similar error checking.

@DOCSTRING(narginchk)

@DOCSTRING(nargoutchk)

Besides the number of arguments, inputs can be checked for various properties.
@code{validatestring} is used for string arguments and
@code{validateattributes} for numeric arguments.

@DOCSTRING(validatestring)

@DOCSTRING(validateattributes)

If none of the preceding functions is sufficient there is also the class
@code{inputParser} which can perform extremely complex input checking for
functions.

@DOCSTRING(inputParser)

@anchor{XREFvarargin} @anchor{XREFvarargout}
@node Variable-length Argument Lists
@section Variable-length Argument Lists
@cindex variable-length argument lists
@cindex @code{varargin}

Sometimes the number of input arguments is not known when the function
is defined.  As an example think of a function that returns the smallest
of all its input arguments.  For example:

@example
@group
a = smallest (1, 2, 3);
b = smallest (1, 2, 3, 4);
@end group
@end example

@noindent
In this example both @code{a} and @code{b} would be 1.  One way to write
the @code{smallest} function is

@example
@group
function val = smallest (arg1, arg2, arg3, arg4, arg5)
  @var{body}
endfunction
@end group
@end example

@noindent
and then use the value of @code{nargin} to determine which of the input
arguments should be considered.  The problem with this approach is
that it can only handle a limited number of input arguments.

If the special parameter name @code{varargin} appears at the end of a
function parameter list it indicates that the function takes a variable
number of input arguments.  Using @code{varargin} the function
looks like this

@example
@group
function val = smallest (varargin)
  @var{body}
endfunction
@end group
@end example

@noindent
In the function body the input arguments can be accessed through the
variable @code{varargin}.  This variable is a cell array containing
all the input arguments.  @xref{Cell Arrays}, for details on working
with cell arrays.  The @code{smallest} function can now be defined
like this

@example
@group
function val = smallest (varargin)
  val = min ([varargin@{:@}]);
endfunction
@end group
@end example

@noindent
This implementation handles any number of input arguments, but it's also
a very simple solution to the problem.

A slightly more complex example of @code{varargin} is a function
@code{print_arguments} that prints all input arguments.  Such a function
can be defined like this

@example
@group
function print_arguments (varargin)
  for i = 1:length (varargin)
    printf ("Input argument %d: ", i);
    disp (varargin@{i@});
  endfor
endfunction
@end group
@end example

@noindent
This function produces output like this

@example
@group
print_arguments (1, "two", 3);
     @print{} Input argument 1:  1
     @print{} Input argument 2: two
     @print{} Input argument 3:  3
@end group
@end example

@DOCSTRING(parseparams)

@node Ignoring Arguments
@section Ignoring Arguments

In the formal argument list, it is possible to use the dummy placeholder
@code{~} instead of a name.  This indicates that the corresponding argument
value should be ignored and not stored to any variable.

@example
@group
function val = pick2nd (~, arg2)
  val = arg2;
endfunction
@end group
@end example

The value of @code{nargin} is not affected by using this declaration.

Return arguments can also be ignored using the same syntax.  Functions may
take advantage of ignored outputs to reduce the number of calculations
performed.  To do so, use the @code{isargout} function to query whether the
output argument is wanted.  For example:

@example
@group
function [out1, out2] = long_function (x, y, z)
  if (isargout (1))
    ## Long calculation
    @dots{}
    out1 = result;
  endif
  @dots{}
endfunction
@end group
@end example

@DOCSTRING(isargout)

@node Variable-length Return Lists
@section Variable-length Return Lists
@cindex variable-length return lists
@cindex @code{varargout}

It is possible to return a variable number of output arguments from a
function using a syntax that's similar to the one used with the
special @code{varargin} parameter name.  To let a function return a
variable number of output arguments the special output parameter name
@code{varargout} is used.  As with @code{varargin}, @code{varargout} is
a cell array that will contain the requested output arguments.

As an example the following function sets the first output argument to
1, the second to 2, and so on.

@example
@group
function varargout = one_to_n ()
  for i = 1:nargout
    varargout@{i@} = i;
  endfor
endfunction
@end group
@end example

@noindent
When called this function returns values like this

@example
@group
[a, b, c] = one_to_n ()
     @result{} a =  1
     @result{} b =  2
     @result{} c =  3
@end group
@end example

If @code{varargin} (@code{varargout}) does not appear as the last
element of the input (output) parameter list, then it is not special,
and is handled the same as any other parameter name.

@DOCSTRING(deal)

@node Returning from a Function
@section Returning from a Function

The body of a user-defined function can contain a @code{return} statement.
This statement returns control to the rest of the Octave program.  It
looks like this:

@example
return
@end example

Unlike the @code{return} statement in C, Octave's @code{return}
statement cannot be used to return a value from a function.  Instead,
you must assign values to the list of return variables that are part of
the @code{function} statement.  The @code{return} statement simply makes
it easier to exit a function from a deeply nested loop or conditional
statement.

Here is an example of a function that checks to see if any elements of a
vector are nonzero.

@example
@group
function retval = any_nonzero (v)
  retval = 0;
  for i = 1:length (v)
    if (v (i) != 0)
      retval = 1;
      return;
    endif
  endfor
  printf ("no nonzero elements found\n");
endfunction
@end group
@end example

Note that this function could not have been written using the
@code{break} statement to exit the loop once a nonzero value is found
without adding extra logic to avoid printing the message if the vector
does contain a nonzero element.

@deftypefn {Keyword} {} return
When Octave encounters the keyword @code{return} inside a function or
script, it returns control to the caller immediately.  At the top level,
the return statement is ignored.  A @code{return} statement is assumed
at the end of every function definition.
@end deftypefn

@node Default Arguments
@section Default Arguments
@cindex default arguments

Since Octave supports variable number of input arguments, it is very useful
to assign default values to some input arguments.  When an input argument
is declared in the argument list it is possible to assign a default
value to the argument like this

@example
@group
function @var{name} (@var{arg1} = @var{val1}, @dots{})
  @var{body}
endfunction
@end group
@end example

@noindent
If no value is assigned to @var{arg1} by the user, it will have the
value @var{val1}.

As an example, the following function implements a variant of the classic
``Hello, World'' program.

@example
@group
function hello (who = "World")
  printf ("Hello, %s!\n", who);
endfunction
@end group
@end example

@noindent
When called without an input argument the function prints the following

@example
@group
hello ();
     @print{} Hello, World!
@end group
@end example

@noindent
and when it's called with an input argument it prints the following

@example
@group
hello ("Beautiful World of Free Software");
     @print{} Hello, Beautiful World of Free Software!
@end group
@end example

Sometimes it is useful to explicitly tell Octave to use the default value
of an input argument.  This can be done writing a @samp{:} as the value
of the input argument when calling the function.

@example
@group
hello (:);
     @print{} Hello, World!
@end group
@end example

@node Function Files
@section Function Files
@cindex function file

Except for simple one-shot programs, it is not practical to have to
define all the functions you need each time you need them.  Instead, you
will normally want to save them in a file so that you can easily edit
them, and save them for use at a later time.

Octave does not require you to load function definitions from files
before using them.  You simply need to put the function definitions in a
place where Octave can find them.

When Octave encounters an identifier that is undefined, it first looks
for variables or functions that are already compiled and currently
listed in its symbol table.  If it fails to find a definition there, it
searches a list of directories (the @dfn{path}) for files ending in
@file{.m} that have the same base name as the undefined
identifier.@footnote{The @samp{.m} suffix was chosen for compatibility
with @sc{matlab}.}  Once Octave finds a file with a name that matches,
the contents of the file are read.  If it defines a @emph{single}
function, it is compiled and executed.  @xref{Script Files}, for more
information about how you can define more than one function in a single
file.

When Octave defines a function from a function file, it saves the full
name of the file it read and the time stamp on the file.  If the time
stamp on the file changes, Octave may reload the file.  When Octave is
running interactively, time stamp checking normally happens at most once
each time Octave prints the prompt.  Searching for new function
definitions also occurs if the current working directory changes.

Checking the time stamp allows you to edit the definition of a function
while Octave is running, and automatically use the new function
definition without having to restart your Octave session.

To avoid degrading performance unnecessarily by checking the time stamps
on functions that are not likely to change, Octave assumes that function
files in the directory tree
@file{@var{octave-home}/share/octave/@var{version}/m}
will not change, so it doesn't have to check their time stamps every time the
functions defined in those files are used.  This is normally a very good
assumption and provides a significant improvement in performance for the
function files that are distributed with Octave.

If you know that your own function files will not change while you are
running Octave, you can improve performance by calling
@code{ignore_function_time_stamp ("all")}, so that Octave will
ignore the time stamps for all function files.  Passing
@qcode{"system"} to this function resets the default behavior.

@c FIXME -- note about time stamps on files in NFS environments?

@DOCSTRING(edit)

@DOCSTRING(mfilename)

@DOCSTRING(ignore_function_time_stamp)

@menu
* Manipulating the Load Path::
* Subfunctions::
* Private Functions::
* Nested Functions::
* Overloading and Autoloading::
* Function Locking::
* Function Precedence::
@end menu

@node Manipulating the Load Path
@subsection Manipulating the Load Path

When a function is called, Octave searches a list of directories for
a file that contains the function declaration.  This list of directories
is known as the load path.  By default the load path contains
a list of directories distributed with Octave plus the current
working directory.  To see your current load path call the @code{path}
function without any input or output arguments.

It is possible to add or remove directories to or from the load path
using @code{addpath} and @code{rmpath}.  As an example, the following
code adds @samp{~/Octave} to the load path.

@example
addpath ("~/Octave")
@end example

@noindent
After this the directory @samp{~/Octave} will be searched for functions.

@DOCSTRING(addpath)

@DOCSTRING(genpath)

@DOCSTRING(rmpath)

@DOCSTRING(savepath)

@DOCSTRING(path)

@DOCSTRING(pathdef)

@DOCSTRING(pathsep)

@DOCSTRING(rehash)

@DOCSTRING(file_in_loadpath)

@DOCSTRING(restoredefaultpath)

@DOCSTRING(command_line_path)

@DOCSTRING(dir_in_loadpath)

@node Subfunctions
@subsection Subfunctions

A function file may contain secondary functions called
@dfn{subfunctions}.  These secondary functions are only visible to the
other functions in the same function file.  For example, a file
@file{f.m} containing

@example
@group
function f ()
  printf ("in f, calling g\n");
  g ()
endfunction
function g ()
  printf ("in g, calling h\n");
  h ()
endfunction
function h ()
  printf ("in h\n")
endfunction
@end group
@end example

@noindent
defines a main function @code{f} and two subfunctions.  The
subfunctions @code{g} and @code{h} may only be called from the main
function @code{f} or from the other subfunctions, but not from outside
the file @file{f.m}.

@node Private Functions
@subsection Private Functions

In many cases one function needs to access one or more helper
functions.  If the helper function is limited to the scope of a single
function, then subfunctions as discussed above might be used.  However,
if a single helper function is used by more than one function, then
this is no longer possible.  In this case the helper functions might
be placed in a subdirectory, called "private", of the directory in which
the functions needing access to this helper function are found.

As a simple example, consider a function @code{func1}, that calls a helper
function @code{func2} to do much of the work.  For example:

@example
@group
function y = func1 (x)
  y = func2 (x);
endfunction
@end group
@end example

@noindent
Then if the path to @code{func1} is @code{<directory>/func1.m}, and if
@code{func2} is found in the directory @code{<directory>/private/func2.m},
then @code{func2} is only available for use of the functions, like
@code{func1}, that are found in @code{<directory>}.

@node Nested Functions
@subsection Nested Functions

Nested functions are similar to subfunctions in that only the main function is
visible outside the file.  However, they also allow for child functions to
access the local variables in their parent function.  This shared access mimics
using a global variable to share information --- but a global variable which is
not visible to the rest of Octave.  As a programming strategy, sharing data
this way can create code which is difficult to maintain.  It is recommended to
use subfunctions in place of nested functions when possible.

As a simple example, consider a parent function @code{foo}, that calls a nested
child function @code{bar}, with a shared variable @var{x}.

@example
@group
function y = foo ()
  x = 10;
  bar ();
  y = x;

  function bar ()
    x = 20;
  endfunction
endfunction

foo ()
 @result{} 20
@end group
@end example

@noindent
Notice that there is no special syntax for sharing @var{x}.  This can lead to
problems with accidental variable sharing between a parent function and its
child.  While normally variables are inherited, child function parameters and
return values are local to the child function.

Now consider the function @code{foobar} that uses variables @var{x} and
@var{y}.  @code{foobar} calls a nested function @code{foo} which takes
@var{x} as a parameter and returns @var{y}.  @code{foo} then calls @code{bat}
which does some computation.

@example
@group
function z = foobar ()
  x = 0;
  y = 0;
  z = foo (5);
  z += x + y;

  function y = foo (x)
    y = x + bat ();

    function z = bat ()
      z = x;
    endfunction
  endfunction
endfunction

foobar ()
    @result{} 10
@end group
@end example

@noindent
It is important to note that the @var{x} and @var{y} in @code{foobar} remain
zero, as in @code{foo} they are a return value and parameter respectively.  The
@var{x} in @code{bat} refers to the @var{x} in @code{foo}.

Variable inheritance leads to a problem for @code{eval} and scripts.  If a
new variable is created in a parent function, it is not clear what should happen
in nested child functions.  For example, consider a parent function @code{foo}
with a nested child function @code{bar}:

@example
@group
function y = foo (to_eval)
  bar ();
  eval (to_eval);

  function bar ()
    eval ("x = 100;");
    eval ("y = x;");
  endfunction
endfunction

foo ("x = 5;")
    @result{} error: can not add variable "x" to a static workspace

foo ("y = 10;")
    @result{} 10

foo ("")
    @result{} 100
@end group
@end example

@noindent
The parent function @code{foo} is unable to create a new variable
@var{x}, but the child function @code{bar} was successful.  Furthermore, even
in an @code{eval} statement @var{y} in @code{bar} is the same @var{y} as in its
parent function @code{foo}.  The use of @code{eval} in conjunction with nested
functions is best avoided.

As with subfunctions, only the first nested function in a file may be called
from the outside.  Inside a function the rules are more complicated.  In
general a nested function may call:

@enumerate 0
@item
Globally visible functions

@item
Any function that the nested function's parent can call

@item
Sibling functions (functions that have the same parents)

@item
Direct children

@end enumerate

As a complex example consider a parent function @code{ex_top} with two
child functions, @code{ex_a} and @code{ex_b}.  In addition, @code{ex_a} has two
more child functions, @code{ex_aa} and @code{ex_ab}.  For example:

@example
function ex_top ()
  ## Can call: ex_top, ex_a, and ex_b
  ## Can NOT call: ex_aa and ex_ab

  function ex_a ()
    ## Call call everything

    function ex_aa ()
      ## Can call everything
    endfunction

    function ex_ab ()
      ## Can call everything
    endfunction
  endfunction

  function ex_b ()
    ## Can call: ex_top, ex_a, and ex_b
    ## Can NOT call: ex_aa and ex_ab
  endfunction
endfunction
@end example

@node Overloading and Autoloading
@subsection Overloading and Autoloading

Functions can be overloaded to work with different input arguments.  For
example, the operator '+' has been overloaded in Octave to work with single,
double, uint8, int32, and many other arguments.  The preferred way to overload
functions is through classes and object oriented programming
(@pxref{Function Overloading}).  Occasionally, however, one needs to undo
user overloading and call the default function associated with a specific
type.  The @code{builtin} function exists for this purpose.

@DOCSTRING(builtin)

A single dynamically linked file might define several
functions.  However, as Octave searches for functions based on the
functions filename, Octave needs a manner in which to find each of the
functions in the dynamically linked file.  On operating systems that
support symbolic links, it is possible to create a symbolic link to the
original file for each of the functions which it contains.

However, there is at least one well known operating system that doesn't
support symbolic links.  Making copies of the original file for each of
the functions is undesirable as it increases the
amount of disk space used by Octave.  Instead Octave supplies the
@code{autoload} function, that permits the user to define in which
file a certain function will be found.

@DOCSTRING(autoload)

@node Function Locking
@subsection Function Locking

It is sometime desirable to lock a function into memory with the
@code{mlock} function.  This is typically used for dynamically linked
functions in Oct-files or mex-files that contain some initialization,
and it is desirable that calling @code{clear} does not remove this
initialization.

As an example,

@example
@group
function my_function ()
  mlock ();
  @dots{}
@end group
@end example

@noindent
prevents @code{my_function} from being removed from memory after it is
called, even if @code{clear} is called.  It is possible to determine if
a function is locked into memory with the @code{mislocked}, and to unlock
a function with @code{munlock}, which the following illustrates.

@example
@group
my_function ();
mislocked ("my_function")
@result{} ans = 1
munlock ("my_function");
mislocked ("my_function")
@result{} ans = 0
@end group
@end example

A common use of @code{mlock} is to prevent persistent variables from
being removed from memory, as the following example shows:

@example
@group
function count_calls ()
  mlock ();
  persistent calls = 0;
  printf ("'count_calls' has been called %d times\n",
          ++calls);
endfunction

count_calls ();
@print{} 'count_calls' has been called 1 times

clear count_calls
count_calls ();
@print{} 'count_calls' has been called 2 times
@end group
@end example

@code{mlock} might equally be used to prevent changes to a function from having
effect in Octave, though a similar effect can be had with the
@code{ignore_function_time_stamp} function.

@DOCSTRING(mlock)

@DOCSTRING(munlock)

@DOCSTRING(mislocked)

@node Function Precedence
@subsection Function Precedence

Given the numerous different ways that Octave can define a function, it
is possible and even likely that multiple versions of a function, might be
defined within a particular scope.  The precedence of which function will be
used within a particular scope is given by

@enumerate 1
@item Subfunction
A subfunction with the required function name in the given scope.

@item Private function
A function defined within a private directory of the directory
which contains the current function.

@item Class constructor
<<<<<<< HEAD
A function that constructs a user class as defined in chapter
=======
A function that constuctors a user class as defined in chapter
>>>>>>> 0459149d
@ref{Object Oriented Programming}.

@item Class method
An overloaded function of a class as in chapter
@ref{Object Oriented Programming}.

@item Command-line Function
A function that has been defined on the command-line.

@item Autoload function
A function that is marked as autoloaded with @xref{XREFautoload,,autoload}.

@item A Function on the Path
A function that can be found on the users load-path.  There can also be
Oct-file, mex-file or m-file versions of this function and the precedence
between these versions are in that order.

@item Built-in function
A function that is a part of core Octave such as @code{numel}, @code{size},
etc.
@end enumerate

@node Script Files
@section Script Files

A script file is a file containing (almost) any sequence of Octave
commands.  It is read and evaluated just as if you had typed each
command at the Octave prompt, and provides a convenient way to perform a
sequence of commands that do not logically belong inside a function.

Unlike a function file, a script file must @emph{not} begin with the
keyword @code{function}.  If it does, Octave will assume that it is a
function file, and that it defines a single function that should be
evaluated as soon as it is defined.

A script file also differs from a function file in that the variables
named in a script file are not local variables, but are in the same
scope as the other variables that are visible on the command line.

Even though a script file may not begin with the @code{function}
keyword, it is possible to define more than one function in a single
script file and load (but not execute) all of them at once.  To do
this, the first token in the file (ignoring comments and other white
space) must be something other than @code{function}.  If you have no
other statements to evaluate, you can use a statement that has no
effect, like this:

@example
@group
# Prevent Octave from thinking that this
# is a function file:

1;

# Define function one:

function one ()
  @dots{}
@end group
@end example

To have Octave read and compile these functions into an internal form,
you need to make sure that the file is in Octave's load path
(accessible through the @code{path} function), then simply type the
base name of the file that contains the commands.  (Octave uses the
same rules to search for script files as it does to search for
function files.)

If the first token in a file (ignoring comments) is @code{function},
Octave will compile the function and try to execute it, printing a
message warning about any non-whitespace characters that appear after
the function definition.

Note that Octave does not try to look up the definition of any identifier
until it needs to evaluate it.  This means that Octave will compile the
following statements if they appear in a script file, or are typed at
the command line,

@example
@group
# not a function file:
1;
function foo ()
  do_something ();
endfunction
function do_something ()
  do_something_else ();
endfunction
@end group
@end example

@noindent
even though the function @code{do_something} is not defined before it is
referenced in the function @code{foo}.  This is not an error because
Octave does not need to resolve all symbols that are referenced by a
function until the function is actually evaluated.

Since Octave doesn't look for definitions until they are needed, the
following code will always print @samp{bar = 3} whether it is typed
directly on the command line, read from a script file, or is part of a
function body, even if there is a function or script file called
@file{bar.m} in Octave's path.

@example
@group
eval ("bar = 3");
bar
@end group
@end example

Code like this appearing within a function body could fool Octave if
definitions were resolved as the function was being compiled.  It would
be virtually impossible to make Octave clever enough to evaluate this
code in a consistent fashion.  The parser would have to be able to
perform the call to @code{eval} at compile time, and that would be
impossible unless all the references in the string to be evaluated could
also be resolved, and requiring that would be too restrictive (the
string might come from user input, or depend on things that are not
known until the function is evaluated).

Although Octave normally executes commands from script files that have
the name @file{@var{file}.m}, you can use the function @code{source} to
execute commands from any file.

@DOCSTRING(source)

@node Function Handles Anonymous Functions Inline Functions
@section Function Handles, Anonymous Functions, Inline Functions
@cindex handle, function handles
@cindex anonymous functions
@cindex inline, inline functions

It can be very convenient store a function in a variable so that it
can be passed to a different function.  For example, a function that
performs numerical minimization needs access to the function that
should be minimized.

@menu
* Function Handles::
* Anonymous Functions::
* Inline Functions::
@end menu

@node Function Handles
@subsection Function Handles

A function handle is a pointer to another function and is defined with
the syntax

@example
@@@var{function-name}
@end example

@noindent
For example,

@example
f = @@sin;
@end example

@noindent
creates a function handle called @code{f} that refers to the
function @code{sin}.

Function handles are used to call other functions indirectly, or to pass
a function as an argument to another function like @code{quad} or
@code{fsolve}.  For example:

@example
@group
f = @@sin;
quad (f, 0, pi)
    @result{} 2
@end group
@end example

You may use @code{feval} to call a function using function handle, or
simply write the name of the function handle followed by an argument
list.  If there are no arguments, you must use an empty argument list
@samp{()}.  For example:

@example
@group
f = @@sin;
feval (f, pi/4)
    @result{} 0.70711
f (pi/4)
    @result{} 0.70711
@end group
@end example

@DOCSTRING(is_function_handle)

@DOCSTRING(functions)

@DOCSTRING(func2str)

@DOCSTRING(str2func)

@node Anonymous Functions
@subsection Anonymous Functions

Anonymous functions are defined using the syntax

@example
@@(@var{argument-list}) @var{expression}
@end example

@noindent
Any variables that are not found in the argument list are inherited from
the enclosing scope.  Anonymous functions are useful for creating simple
unnamed functions from expressions or for wrapping calls to other
functions to adapt them for use by functions like @code{quad}.  For
example,

@example
@group
f = @@(x) x.^2;
quad (f, 0, 10)
    @result{} 333.33
@end group
@end example

@noindent
creates a simple unnamed function from the expression @code{x.^2} and
passes it to @code{quad},

@example
@group
quad (@@(x) sin (x), 0, pi)
    @result{} 2
@end group
@end example

@noindent
wraps another function, and

@example
@group
a = 1;
b = 2;
quad (@@(x) betainc (x, a, b), 0, 0.4)
    @result{} 0.13867
@end group
@end example

@noindent
adapts a function with several parameters to the form required by
@code{quad}.  In this example, the values of @var{a} and @var{b} that
are passed to @code{betainc} are inherited from the current
environment.

Note that for performance reasons it is better to use handles to existing
Octave functions, rather than to define anonymous functions which wrap an
existing function.  The integration of @code{sin (x)} is 5X faster if the code
is written as

@example
quad (@@sin, 0, pi)
@end example

@noindent
rather than using the anonymous function @code{@@(x) sin (x)}.  There are many
operators which have functional equivalents that may be better choices than an
anonymous function.  Instead of writing

@example
f = @@(x, y) x + y 
@end example

@noindent
this should be coded as

@example
f = @@plus
@end example

@xref{Operator Overloading}, for a list of operators which also have a
functional form.

@node Inline Functions
@subsection Inline Functions

An inline function is created from a string containing the function
body using the @code{inline} function.  The following code defines the
function @math{f(x) = x^2 + 2}.

@example
f = inline ("x^2 + 2");
@end example

@noindent
After this it is possible to evaluate @math{f} at any @math{x} by
writing @code{f(x)}.

@strong{Caution}: @sc{matlab} has begun the process of deprecating inline
functions.  At some point in the future support will be dropped and eventually
Octave will follow @sc{matlab} and also remove inline functions.  Use anonymous
functions in all new code.

@DOCSTRING(inline)

@DOCSTRING(argnames)

@DOCSTRING(formula)

@DOCSTRING(symvar)

@node Commands
@section Commands

Commands are a special class of functions that only accept string
input arguments.  A command can be called as an ordinary function, but
it can also be called without the parentheses.  For example,

@example
my_command hello world
@end example

@noindent
is equivalent to

@example
my_command ("hello", "world")
@end example

@noindent
The general form of a command call is

@example
@var{cmdname} @var{arg1} @var{arg2} @dots{}
@end example

@noindent
which translates directly to

@example
@var{cmdname} ("@var{arg1}", "@var{arg2}", @dots{})
@end example

Any regular function can be used as a command if it accepts string input
arguments.  For example:

@example
@group
toupper lower_case_arg
   @result{} ans = LOWER_CASE_ARG
@end group
@end example

One difficulty of commands occurs when one of the string input arguments
is stored in a variable.  Because Octave can't tell the difference between
a variable name and an ordinary string, it is not possible to pass a
variable as input to a command.  In such a situation a command must be
called as a function.  For example:

@example
@group
strvar = "hello world";
toupper strvar
   @result{} ans = STRVAR
toupper (strvar)
   @result{} ans = HELLO WORLD
@end group
@end example


@node Organization of Functions
@section Organization of Functions Distributed with Octave

Many of Octave's standard functions are distributed as function files.
They are loosely organized by topic, in subdirectories of
@file{@var{octave-home}/lib/octave/@var{version}/m}, to make it easier
to find them.

The following is a list of all the function file subdirectories, and the
types of functions you will find there.

@table @file
@item audio
Functions for playing and recording sounds.

@item deprecated
Out-of-date functions which will eventually be removed from Octave.

@item elfun
Elementary functions, principally trigonometric.

@item @@ftp
Class functions for the FTP object.

@item general
Miscellaneous matrix manipulations, like @code{flipud}, @code{rot90},
and @code{triu}, as well as other basic functions, like
@code{ismatrix}, @code{narginchk}, etc.

@item geometry
Functions related to Delaunay triangulation.

@item help
Functions for Octave's built-in help system.

@item image
Image processing tools.  These functions require the X Window System.

@item io
Input-output functions.

@item linear-algebra
Functions for linear algebra.

@item miscellaneous
Functions that don't really belong anywhere else.

@item optimization
Functions related to minimization, optimization, and root finding.

@item path
Functions to manage the directory path Octave uses to find functions.

@item pkg
Package manager for installing external packages of functions in Octave.

@item plot
Functions for displaying and printing two- and three-dimensional graphs.

@item polynomial
Functions for manipulating polynomials.

@item prefs
Functions implementing user-defined preferences.

@item set
Functions for creating and manipulating sets of unique values.

@item signal
Functions for signal processing applications.

@item sparse
Functions for handling sparse matrices.

@item specfun
Special functions such as @code{bessel} or @code{factor}.

@item special-matrix
Functions that create special matrix forms such as Hilbert or Vandermonde
matrices.

@item startup
Octave's system-wide startup file.

@item statistics
Statistical functions.

@item strings
Miscellaneous string-handling functions.

@item testfun
Functions for performing unit tests on other functions.

@item time
Functions related to time and date processing.
@end table<|MERGE_RESOLUTION|>--- conflicted
+++ resolved
@@ -1136,11 +1136,7 @@
 which contains the current function.
 
 @item Class constructor
-<<<<<<< HEAD
 A function that constructs a user class as defined in chapter
-=======
-A function that constuctors a user class as defined in chapter
->>>>>>> 0459149d
 @ref{Object Oriented Programming}.
 
 @item Class method
