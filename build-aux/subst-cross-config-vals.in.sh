#! /bin/sh

########################################################################
##
## Copyright (C) 2016-2021 The Octave Project Developers
##
## See the file COPYRIGHT.md in the top-level directory of this
## distribution or <https://octave.org/copyright/>.
##
## This file is part of Octave.
##
## Octave is free software: you can redistribute it and/or modify it
## under the terms of the GNU General Public License as published by
## the Free Software Foundation, either version 3 of the License, or
## (at your option) any later version.
##
## Octave is distributed in the hope that it will be useful, but
## WITHOUT ANY WARRANTY; without even the implied warranty of
## MERCHANTABILITY or FITNESS FOR A PARTICULAR PURPOSE.  See the
## GNU General Public License for more details.
##
## You should have received a copy of the GNU General Public License
## along with Octave; see the file COPYING.  If not, see
## <https://www.gnu.org/licenses/>.
##
########################################################################

: ${SED=@SED@}

## The subst-config-vals and subst-cross-config-vals scripts differ only
## in the definitions of the following variables.
##
##   OCTAVE_CONF_MKOCTFILE_AR
##   OCTAVE_CONF_MKOCTFILE_CC
##   OCTAVE_CONF_MKOCTFILE_CXX
##   OCTAVE_CONF_MKOCTFILE_DL_LDFLAGS
##   OCTAVE_CONF_MKOCTFILE_F77
##   OCTAVE_CONF_MKOCTFILE_RANLIB

canonical_host_type="@canonical_host_type@"
DEFAULT_PAGER="@DEFAULT_PAGER@"
EXEEXT="@EXEEXT@"
man1ext="@man1ext@"
api_version="@OCTAVE_API_VERSION@"
OCTAVE_RELEASE=""
version="@PACKAGE_VERSION@"

prefix="@prefix@"
exec_prefix="@exec_prefix@"

archlibdir=`echo "@archlibdir@" | sed "s|^${exec_prefix}/\\+||"`
bindir=`echo "@bindir@" | sed "s|^${exec_prefix}/\\+||"`
libdir=`echo "@libdir@" | sed "s|^${exec_prefix}/\\+||"`
libexecdir=`echo "@libexecdir@" | sed "s|^${exec_prefix}/\\+||"`
localapiarchlibdir=`echo "@localapiarchlibdir@" | sed "s|^${exec_prefix}/\\+||"`
localapioctfiledir=`echo "@localapioctfiledir@" | sed "s|^${exec_prefix}/\\+||"`
localarchlibdir=`echo "@localarchlibdir@" | sed "s|^${exec_prefix}/\\+||"`
localoctfiledir=`echo "@localoctfiledir@" | sed "s|^${exec_prefix}/\\+||"`
localverarchlibdir=`echo "@localverarchlibdir@" | sed "s|^${exec_prefix}/\\+||"`
localveroctfiledir=`echo "@localveroctfiledir@" | sed "s|^${exec_prefix}/\\+||"`
octfiledir=`echo "@octfiledir@" | sed "s|^${exec_prefix}/\\+||"`
octlibdir=`echo "@octlibdir@" | sed "s|^${exec_prefix}/\\+||"`

datadir=`echo "@datadir@" | sed "s|^${prefix}/\\+||"`
datarootdir=`echo "@datarootdir@" | sed "s|^${prefix}/\\+||"`
doc_cache_file=`echo "@doc_cache_file@" | sed "s|^${prefix}/\\+||"`
exec_prefix=`echo "@exec_prefix@" | sed "s|^${prefix}/\\+||"`
fcnfiledir=`echo "@fcnfiledir@" | sed "s|^${prefix}/\\+||"`
imagedir=`echo "@imagedir@" | sed "s|^${prefix}/\\+||"`
includedir=`echo "@includedir@" | sed "s|^${prefix}/\\+||"`
infodir=`echo "@infodir@" | sed "s|^${prefix}/\\+||"`
infofile=`echo "@infofile@" | sed "s|^${prefix}/\\+||"`
localapifcnfiledir=`echo "@localapifcnfiledir@" | sed "s|^${prefix}/\\+||"`
localfcnfiledir=`echo "@localfcnfiledir@" | sed "s|^${prefix}/\\+||"`
localstartupfiledir=`echo "@localstartupfiledir@" | sed "s|^${prefix}/\\+||"`
localapiarchlibdir=`echo "@localapiarchlibdir@" | sed "s|^${prefix}/\\+||"`
localverfcnfiledir=`echo "@localverfcnfiledir@" | sed "s|^${prefix}/\\+||"`
man1dir=`echo "@man1dir@" | sed "s|^${prefix}/\\+||"`
mandir=`echo "@mandir@" | sed "s|^${prefix}/\\+||"`
octdatadir=`echo "@octdatadir@" | sed "s|^${prefix}/\\+||"`
octdocdir=`echo "@octdocdir@" | sed "s|^${prefix}/\\+||"`
octetcdir=`echo "@octetcdir@" | sed "s|^${prefix}/\\+||"`
octfontsdir=`echo "@octfontsdir@" | sed "s|^${prefix}/\\+||"`
octincludedir=`echo "@octincludedir@" | sed "s|^${prefix}/\\+||"`
octlocaledir=`echo "@octlocaledir@" | sed "s|^${prefix}/\\+||"`
octtestsdir=`echo "@octtestsdir@" | sed "s|^${prefix}/\\+||"`
startupfiledir=`echo "@startupfiledir@" | sed "s|^${prefix}/\\+||"`
texi_macros_file=`echo "@texi_macros_file@" | sed "s|^${prefix}/\\+||"`

<<<<<<< HEAD
## Replace portions of compiler flags that depend on prefix on target
## FIXME: Some of these flags might contain double quotes.
##        Is it ok to use single quotes here?
cppflags=`echo '@CPPFLAGS@' | sed "s|@prefix@|\$\{prefix\}|g" | sed 's|\"|\\\\\\\"|g'`
fftw3f_ldflags=`echo '@FFTW3F_LDFLAGS@' | sed "s|@prefix@|\$\{prefix\}|g" | sed 's|\"|\\\\\\\"|g'`
fftw3_ldflags=`echo '@FFTW3_LDFLAGS@' | sed "s|@prefix@|\$\{prefix\}|g" | sed 's|\"|\\\\\\\"|g'`
flibs=`echo '@FLIBS@' | sed "s|@prefix@|\$\{prefix\}|g" | sed 's|\"|\\\\\\\"|g'`
ldflags=`echo '@LDFLAGS@' | sed "s|@prefix@|\$\{prefix\}|g" | sed 's|\"|\\\\\\\"|g'`
oct_link_opts=`echo '@OCT_LINK_OPTS@' | sed "s|@prefix@|\$\{prefix\}|g" | sed 's|\"|\\\\\\\"|g'`
=======
if [ "x@OCTAVE_RELOCATE_ALL@" = "xyes" ]; then
  ## Replace portions of compiler flags that depend on prefix on target
  cppflags=`echo "@CPPFLAGS@" | sed "s|@prefix@|\$\{prefix\}|g"`
  fftw3f_ldflags=`echo "@FFTW3F_LDFLAGS@" | sed "s|@prefix@|\$\{prefix\}|g"`
  fftw3_ldflags=`echo "@FFTW3_LDFLAGS@" | sed "s|@prefix@|\$\{prefix\}|g"`
  flibs=`echo "@FLIBS@" | sed "s|@prefix@|\$\{prefix\}|g"`
  ldflags=`echo "@LDFLAGS@" | sed "s|@prefix@|\$\{prefix\}|g"`
  oct_link_opts=`echo "@OCT_LINK_OPTS@" | sed "s|@prefix@|\$\{prefix\}|g"`
else
  cppflags="@CPPFLAGS@"
  fftw3f_ldflags="@FFTW3F_LDFLAGS@"
  fftw3_ldflags="@FFTW3_LDFLAGS@"
  flibs="@FLIBS@"
  ldflags="@LDFLAGS@"
  oct_link_opts="@OCT_LINK_OPTS@"
fi
>>>>>>> d8b0d5ac


srcdir="@srcdir@"
top_srcdir="@top_srcdir@"
abs_srcdir="@abs_srcdir@"
abs_top_srcdir="@abs_top_srcdir@"

NO_OCT_FILE_STRIP="@NO_OCT_FILE_STRIP@"
AMD_CPPFLAGS="@AMD_CPPFLAGS@"
AMD_LDFLAGS="@AMD_LDFLAGS@"
AMD_LIBS="@AMD_LIBS@"
AR="@AR@"
ARFLAGS="@ARFLAGS@"
ARPACK_CPPFLAGS="@ARPACK_CPPFLAGS@"
ARPACK_LDFLAGS="@ARPACK_LDFLAGS@"
ARPACK_LIBS="@ARPACK_LIBS@"
BLAS_LIBS="@BLAS_LIBS@"
CAMD_CPPFLAGS="@CAMD_CPPFLAGS@"
CAMD_LDFLAGS="@CAMD_LDFLAGS@"
CAMD_LIBS="@CAMD_LIBS@"
CARBON_LIBS="@CARBON_LIBS@"
CC="@CC@"
CCOLAMD_CPPFLAGS="@CCOLAMD_CPPFLAGS@"
CCOLAMD_LDFLAGS="@CCOLAMD_LDFLAGS@"
CCOLAMD_LIBS="@CCOLAMD_LIBS@"
CFLAGS="@CFLAGS@"
CHOLMOD_CPPFLAGS="@CHOLMOD_CPPFLAGS@"
CHOLMOD_LDFLAGS="@CHOLMOD_LDFLAGS@"
CHOLMOD_LIBS="@CHOLMOD_LIBS@"
COLAMD_CPPFLAGS="@COLAMD_CPPFLAGS@"
COLAMD_LDFLAGS="@COLAMD_LDFLAGS@"
COLAMD_LIBS="@COLAMD_LIBS@"
CPICFLAG="@CPICFLAG@"
CURL_CPPFLAGS="@CURL_CPPFLAGS@"
CURL_LDFLAGS="@CURL_LDFLAGS@"
CURL_LIBS="@CURL_LIBS@"
CXSPARSE_CPPFLAGS="@CXSPARSE_CPPFLAGS@"
CXSPARSE_LDFLAGS="@CXSPARSE_LDFLAGS@"
CXSPARSE_LIBS="@CXSPARSE_LIBS@"
CXX="@CXX@"
CXXCPP="@CXXCPP@"
CXXFLAGS="@CXXFLAGS@"
CXXPICFLAG="@CXXPICFLAG@"
DEFAULT_PAGER="@DEFAULT_PAGER@"
DEFS="@DEFS@"
DEPEND_FLAGS="@DEPEND_FLAGS@"
DEPEND_EXTRA_SED_PATTERN="@DEPEND_EXTRA_SED_PATTERN@"
DL_LDFLAGS="@DL_LDFLAGS@"
EXEEXT="@EXEEXT@"
GCC_VERSION="@GCC_VERSION@"
GXX_VERSION="@GXX_VERSION@"
F77="@F77@"
F77_FLOAT_STORE_FLAG="@F77_FLOAT_STORE_FLAG@"
F77_INTEGER_8_FLAG="@F77_INTEGER_8_FLAG@"
FFLAGS="@FFLAGS@"
FFTW3_CPPFLAGS="@FFTW3_CPPFLAGS@"
FFTW3_LIBS="@FFTW3_LIBS@"
FFTW3F_CPPFLAGS="@FFTW3F_CPPFLAGS@"
FFTW3F_LIBS="@FFTW3F_LIBS@"
FLTK_CPPFLAGS="@FLTK_CPPFLAGS@"
FLTK_LDFLAGS="@FLTK_LDFLAGS@"
FLTK_LIBS="@FLTK_LIBS@"
FONTCONFIG_CPPFLAGS="@FONTCONFIG_CPPFLAGS@"
FONTCONFIG_LIBS="@FONTCONFIG_LIBS@"
FPICFLAG="@FPICFLAG@"
FT2_CPPFLAGS="@FT2_CPPFLAGS@"
FT2_LIBS="@FT2_LIBS@"
GLPK_CPPFLAGS="@GLPK_CPPFLAGS@"
GLPK_LDFLAGS="@GLPK_LDFLAGS@"
GLPK_LIBS="@GLPK_LIBS@"
GNUPLOT="@GNUPLOT@"
HDF5_CPPFLAGS="@HDF5_CPPFLAGS@"
HDF5_LDFLAGS="@HDF5_LDFLAGS@"
HDF5_LIBS="@HDF5_LIBS@"
KLU_CPPFLAGS="@KLU_CPPFLAGS@"
KLU_LDFLAGS="@KLU_LDFLAGS@"
KLU_LIBS="@KLU_LIBS@"
LAPACK_LIBS="@LAPACK_LIBS@"
LD_STATIC_FLAG="@LD_STATIC_FLAG@"
LEX="@LEX@"
LEXLIB="@LEXLIB@"
LFLAGS="@LFLAGS@"
LIBOCTAVE="@LIBOCTAVE@"
LIBOCTINTERP="@LIBOCTINTERP@"
LIBS="@LIBS@"
LLVM_CPPFLAGS="@LLVM_CPPFLAGS@"
LLVM_LDFLAGS="@LLVM_LDFLAGS@"
LLVM_LIBS="@LLVM_LIBS@"
LN_S="@LN_S@"
MAGICK_CPPFLAGS="@MAGICK_CPPFLAGS@"
MAGICK_LDFLAGS="@MAGICK_LDFLAGS@"
MAGICK_LIBS="@MAGICK_LIBS@"
MKOCTFILE_OCTAVE_LINK_DEPS="@MKOCTFILE_OCTAVE_LINK_DEPS@"
MKOCTFILE_OCT_LINK_DEPS="@MKOCTFILE_OCT_LINK_DEPS@"
OCTAVE_LINK_DEPS="@OCTAVE_LINK_DEPS@"
OCTAVE_LINK_OPTS="@OCTAVE_LINK_OPTS@"
OCT_LINK_DEPS="@OCT_LINK_DEPS@"
OPENGL_LIBS="@OPENGL_LIBS@"
PCRE_CPPFLAGS="@PCRE_CPPFLAGS@"
PCRE_LDFLAGS="@PCRE_LDFLAGS@"
PCRE_LIBS="@PCRE_LIBS@"
PTHREAD_CFLAGS="@PTHREAD_CFLAGS@"
PTHREAD_LIBS="@PTHREAD_LIBS@"
QHULL_CPPFLAGS="@QHULL_CPPFLAGS@"
QHULL_LDFLAGS="@QHULL_LDFLAGS@"
QHULL_LIBS="@QHULL_LIBS@"
QRUPDATE_CPPFLAGS="@QRUPDATE_CPPFLAGS@"
QRUPDATE_LDFLAGS="@QRUPDATE_LDFLAGS@"
QRUPDATE_LIBS="@QRUPDATE_LIBS@"
QT_CPPFLAGS="@QT_CPPFLAGS@"
QT_LDFLAGS="@QT_LDFLAGS@"
QT_LIBS="@QT_LIBS@"
QT_OPENGL_LIBS="@QT_OPENGL_LIBS@"
RANLIB="@RANLIB@"
RDYNAMIC_FLAG="@RDYNAMIC_FLAG@"
READLINE_LIBS="@READLINE_LIBS@"
SHARED_LIBS="@SHARED_LIBS@"
SH_LDFLAGS="@SH_LDFLAGS@"
STATIC_LIBS="@STATIC_LIBS@"
SUITESPARSECONFIG_LIBS="@SUITESPARSECONFIG_LIBS@"
SUNDIALS_IDA_CPPFLAGS="@SUNDIALS_IDA_CPPFLAGS@"
SUNDIALS_IDA_LDFLAGS="@SUNDIALS_IDA_LDFLAGS@"
SUNDIALS_IDA_LIBS="@SUNDIALS_IDA_LIBS@"
SUNDIALS_NVECSERIAL_CPPFLAGS="@SUNDIALS_NVECSERIAL_CPPFLAGS@"
SUNDIALS_NVECSERIAL_LDFLAGS="@SUNDIALS_NVECSERIAL_LDFLAGS@"
SUNDIALS_NVECSERIAL_LIBS="@SUNDIALS_NVECSERIAL_LIBS@"
SUNDIALS_SUNLINSOLKLU_CPPFLAGS="@SUNDIALS_SUNLINSOLKLU_CPPFLAGS@"
SUNDIALS_SUNLINSOLKLU_LDFLAGS="@SUNDIALS_SUNLINSOLKLU_LDFLAGS@"
SUNDIALS_SUNLINSOLKLU_LIBS="@SUNDIALS_SUNLINSOLKLU_LIBS@"
TERM_LIBS="@TERM_LIBS@"
UMFPACK_CPPFLAGS="@UMFPACK_CPPFLAGS@"
UMFPACK_LDFLAGS="@UMFPACK_LDFLAGS@"
UMFPACK_LIBS="@UMFPACK_LIBS@"
version="@PACKAGE_VERSION@"
WARN_CFLAGS="@WARN_CFLAGS@"
WARN_CXXFLAGS="@WARN_CXXFLAGS@"
X11_INCFLAGS="@X11_INCFLAGS@"
X11_LIBS="@X11_LIBS@"
XTRA_CFLAGS="@XTRA_CFLAGS@"
XTRA_CXXFLAGS="@XTRA_CXXFLAGS@"
YACC="@YACC@"
YFLAGS="@YFLAGS@"
Z_CPPFLAGS="@Z_CPPFLAGS@"
Z_LDFLAGS="@Z_LDFLAGS@"
Z_LIBS="@Z_LIBS@"
config_opts="@config_opts@"

$SED \
  -e "s|%NO_EDIT_WARNING%|DO NOT EDIT!  Generated automatically by subst-cross-config-vals.|" \
  -e "s|%NO_OCT_FILE_STRIP%|${NO_OCT_FILE_STRIP}|" \
  -e "s|%OCTAVE_API_VERSION%|\"${api_version}\"|" \
  -e "s|%OCTAVE_ARCHLIBDIR%|\"${archlibdir}\"|" \
  -e "s|%OCTAVE_BINDIR%|\"${bindir}\"|" \
  -e "s|%OCTAVE_BINDIR%|\"${bindir}\"|" \
  -e "s|%OCTAVE_CANONICAL_HOST_TYPE%|\"${canonical_host_type}\"|" \
  -e "s|%OCTAVE_CONF_AMD_CPPFLAGS%|\"${AMD_CPPFLAGS}\"|" \
  -e "s|%OCTAVE_CONF_AMD_LDFLAGS%|\"${AMD_LDFLAGS}\"|" \
  -e "s|%OCTAVE_CONF_AMD_LIBS%|\"${AMD_LIBS}\"|" \
  -e "s|%OCTAVE_CONF_AR%|\"${AR}\"|" \
  -e "s|%OCTAVE_CONF_ARFLAGS%|\"${ARFLAGS}\"|" \
  -e "s|%OCTAVE_CONF_ARPACK_CPPFLAGS%|\"${ARPACK_CPPFLAGS}\"|" \
  -e "s|%OCTAVE_CONF_ARPACK_LDFLAGS%|\"${ARPACK_LDFLAGS}\"|" \
  -e "s|%OCTAVE_CONF_ARPACK_LIBS%|\"${ARPACK_LIBS}\"|" \
  -e "s|%OCTAVE_CONF_BLAS_LIBS%|\"${BLAS_LIBS}\"|" \
  -e "s|%OCTAVE_CONF_CAMD_CPPFLAGS%|\"${CAMD_CPPFLAGS}\"|" \
  -e "s|%OCTAVE_CONF_CAMD_LDFLAGS%|\"${CAMD_LDFLAGS}\"|" \
  -e "s|%OCTAVE_CONF_CAMD_LIBS%|\"${CAMD_LIBS}\"|" \
  -e "s|%OCTAVE_CONF_CARBON_LIBS%|\"${CARBON_LIBS}\"|" \
  -e "s|%OCTAVE_CONF_CC%|\"${CC}\"|" \
  -e "s|%OCTAVE_CONF_CCOLAMD_CPPFLAGS%|\"${CCOLAMD_CPPFLAGS}\"|" \
  -e "s|%OCTAVE_CONF_CCOLAMD_LDFLAGS%|\"${CCOLAMD_LDFLAGS}\"|" \
  -e "s|%OCTAVE_CONF_CCOLAMD_LIBS%|\"${CCOLAMD_LIBS}\"|" \
  -e "s|%OCTAVE_CONF_CFLAGS%|\"${CFLAGS}\"|" \
  -e "s|%OCTAVE_CONF_CHOLMOD_CPPFLAGS%|\"${CHOLMOD_CPPFLAGS}\"|" \
  -e "s|%OCTAVE_CONF_CHOLMOD_LDFLAGS%|\"${CHOLMOD_LDFLAGS}\"|" \
  -e "s|%OCTAVE_CONF_CHOLMOD_LIBS%|\"${CHOLMOD_LIBS}\"|" \
  -e "s|%OCTAVE_CONF_COLAMD_CPPFLAGS%|\"${COLAMD_CPPFLAGS}\"|" \
  -e "s|%OCTAVE_CONF_COLAMD_LDFLAGS%|\"${COLAMD_LDFLAGS}\"|" \
  -e "s|%OCTAVE_CONF_COLAMD_LIBS%|\"${COLAMD_LIBS}\"|" \
  -e "s|%OCTAVE_CONF_CPICFLAG%|\"${CPICFLAG}\"|" \
  -e "s|%OCTAVE_CONF_CPPFLAGS%|\"${cppflags}\"|" \
  -e "s|%OCTAVE_CONF_CURL_CPPFLAGS%|\"${CURL_CPPFLAGS}\"|" \
  -e "s|%OCTAVE_CONF_CURL_LDFLAGS%|\"${CURL_LDFLAGS}\"|" \
  -e "s|%OCTAVE_CONF_CURL_LIBS%|\"${CURL_LIBS}\"|" \
  -e "s|%OCTAVE_CONF_CXSPARSE_CPPFLAGS%|\"${CXSPARSE_CPPFLAGS}\"|" \
  -e "s|%OCTAVE_CONF_CXSPARSE_LDFLAGS%|\"${CXSPARSE_LDFLAGS}\"|" \
  -e "s|%OCTAVE_CONF_CXSPARSE_LIBS%|\"${CXSPARSE_LIBS}\"|" \
  -e "s|%OCTAVE_CONF_CXX%|\"${CXX}\"|" \
  -e "s|%OCTAVE_CONF_CXXCPP%|\"${CXXCPP}\"|" \
  -e "s|%OCTAVE_CONF_CXXFLAGS%|\"${CXXFLAGS}\"|" \
  -e "s|%OCTAVE_CONF_CXXPICFLAG%|\"${CXXPICFLAG}\"|" \
  -e "s|%OCTAVE_CONF_DEFAULT_PAGER%|\"${DEFAULT_PAGER}\"|" \
  -e "s|%OCTAVE_CONF_DEFS%|\"${DEFS}\"|" \
  -e "s|%OCTAVE_CONF_DEPEND_EXTRA_SED_PATTERN%|\"${DEPEND_EXTRA_SED_PATTERN}\"|" \
  -e "s|%OCTAVE_CONF_DEPEND_FLAGS%|\"${DEPEND_FLAGS}\"|" \
  -e "s|%OCTAVE_CONF_DL_LDFLAGS%|\"${DL_LDFLAGS}\"|" \
  -e "s|%OCTAVE_CONF_EXEC_PREFIX%|\"${exec_prefix}\"|" \
  -e "s|%OCTAVE_CONF_EXEEXT%|\"${EXEEXT}\"|" \
  -e "s|%OCTAVE_CONF_F77%|\"${F77}\"|" \
  -e "s|%OCTAVE_CONF_F77_FLOAT_STORE_FLAG%|\"${F77_FLOAT_STORE_FLAG}\"|" \
  -e "s|%OCTAVE_CONF_F77_INTEGER_8_FLAG%|\"${F77_INTEGER_8_FLAG}\"|" \
  -e "s|%OCTAVE_CONF_FFLAGS%|\"${FFLAGS}\"|" \
  -e "s|%OCTAVE_CONF_FFTW3F_CPPFLAGS%|\"${FFTW3F_CPPFLAGS}\"|" \
  -e "s|%OCTAVE_CONF_FFTW3F_LDFLAGS%|\"${fftw3f_ldflags}\"|" \
  -e "s|%OCTAVE_CONF_FFTW3F_LIBS%|\"${FFTW3F_LIBS}\"|" \
  -e "s|%OCTAVE_CONF_FFTW3_CPPFLAGS%|\"${FFTW3_CPPFLAGS}\"|" \
  -e "s|%OCTAVE_CONF_FFTW3_LDFLAGS%|\"${fftw3_ldflags}\"|" \
  -e "s|%OCTAVE_CONF_FFTW3_LIBS%|\"${FFTW3_LIBS}\"|" \
  -e "s|%OCTAVE_CONF_FLIBS%|\"${flibs}\"|" \
  -e "s|%OCTAVE_CONF_FLTK_CPPFLAGS%|\"${FLTK_CPPFLAGS}\"|" \
  -e "s|%OCTAVE_CONF_FLTK_LDFLAGS%|\"${FLTK_LDFLAGS}\"|" \
  -e "s|%OCTAVE_CONF_FLTK_LIBS%|\"${FLTK_LIBS}\"|" \
  -e "s|%OCTAVE_CONF_FONTCONFIG_CPPFLAGS%|\"${FONTCONFIG_CPPFLAGS}\"|" \
  -e "s|%OCTAVE_CONF_FONTCONFIG_LIBS%|\"${FONTCONFIG_LIBS}\"|" \
  -e "s|%OCTAVE_CONF_FPICFLAG%|\"${FPICFLAG}\"|" \
  -e "s|%OCTAVE_CONF_FT2_CPPFLAGS%|\"${FT2_CPPFLAGS}\"|" | \
  $SED \
  -e "s|%OCTAVE_CONF_FT2_LIBS%|\"${FT2_LIBS}\"|" \
  -e "s|%OCTAVE_CONF_GCC_VERSION%|\"${GCC_VERSION}\"|" \
  -e "s|%OCTAVE_CONF_GLPK_CPPFLAGS%|\"${GLPK_CPPFLAGS}\"|" \
  -e "s|%OCTAVE_CONF_GLPK_LDFLAGS%|\"${GLPK_LDFLAGS}\"|" \
  -e "s|%OCTAVE_CONF_GLPK_LIBS%|\"${GLPK_LIBS}\"|" \
  -e "s|%OCTAVE_CONF_GNUPLOT%|\"${GNUPLOT}\"|" \
  -e "s|%OCTAVE_CONF_GXX_VERSION%|\"${GXX_VERSION}\"|" \
  -e "s|%OCTAVE_CONF_HDF5_CPPFLAGS%|\"${HDF5_CPPFLAGS}\"|" \
  -e "s|%OCTAVE_CONF_HDF5_LDFLAGS%|\"${HDF5_LDFLAGS}\"|" \
  -e "s|%OCTAVE_CONF_HDF5_LIBS%|\"${HDF5_LIBS}\"|" \
  -e "s|%OCTAVE_CONF_INCLUDEDIR%|\"${includedir}\"|" \
  -e "s|%OCTAVE_CONF_KLU_CPPFLAGS%|\"${KLU_CPPFLAGS}\"|" \
  -e "s|%OCTAVE_CONF_KLU_LDFLAGS%|\"${KLU_LDFLAGS}\"|" \
  -e "s|%OCTAVE_CONF_KLU_LIBS%|\"${KLU_LIBS}\"|" \
  -e "s|%OCTAVE_CONF_LAPACK_LIBS%|\"${LAPACK_LIBS}\"|" \
  -e "s|%OCTAVE_CONF_LDFLAGS%|\"${ldflags}\"|" \
  -e "s|%OCTAVE_CONF_LD_STATIC_FLAG%|\"${LD_STATIC_FLAG}\"|" \
  -e "s|%OCTAVE_CONF_LEX%|\"${LEX}\"|" \
  -e "s|%OCTAVE_CONF_LEXLIB%|\"${LEXLIB}\"|" \
  -e "s|%OCTAVE_CONF_LFLAGS%|\"${LFLAGS}\"|" \
  -e "s|%OCTAVE_CONF_LIBDIR%|\"${libdir}\"|" \
  -e "s|%OCTAVE_CONF_LIBOCTAVE%|\"${LIBOCTAVE}\"|" \
  -e "s|%OCTAVE_CONF_LIBOCTINTERP%|\"${LIBOCTINTERP}\"|" \
  -e "s|%OCTAVE_CONF_LIBS%|\"${LIBS}\"|" \
  -e "s|%OCTAVE_CONF_LLVM_CPPFLAGS%|\"${LLVM_CPPFLAGS}\"|" \
  -e "s|%OCTAVE_CONF_LLVM_LDFLAGS%|\"${LLVM_LDFLAGS}\"|" \
  -e "s|%OCTAVE_CONF_LLVM_LIBS%|\"${LLVM_LIBS}\"|" \
  -e "s|%OCTAVE_CONF_LN_S%|\"${LN_S}\"|" \
  -e "s|%OCTAVE_CONF_MAGICK_CPPFLAGS%|\"${MAGICK_CPPFLAGS}\"|" \
  -e "s|%OCTAVE_CONF_MAGICK_LDFLAGS%|\"${MAGICK_LDFLAGS}\"|" \
  -e "s|%OCTAVE_CONF_MAGICK_LIBS%|\"${MAGICK_LIBS}\"|" \
  -e "s|%OCTAVE_CONF_MKOCTFILE_AR%|\"${AR}\"|" \
  -e "s|%OCTAVE_CONF_MKOCTFILE_CC%|\"${CC}\"|" \
  -e "s|%OCTAVE_CONF_MKOCTFILE_CXX%|\"${CXX}\"|" \
  -e "s|%OCTAVE_CONF_MKOCTFILE_DL_LDFLAGS%|\"${DL_LDFLAGS}\"|" \
  -e "s|%OCTAVE_CONF_MKOCTFILE_F77%|\"${F77}\"|" \
  -e "s|%OCTAVE_CONF_MKOCTFILE_OCTAVE_LINK_DEPS%|\"${MKOCTFILE_OCTAVE_LINK_DEPS}\"|" \
  -e "s|%OCTAVE_CONF_MKOCTFILE_OCT_LINK_DEPS%|\"${MKOCTFILE_OCT_LINK_DEPS}\"|" \
  -e "s|%OCTAVE_CONF_MKOCTFILE_RANLIB%|\"${RANLIB}\"|" \
  -e "s|%OCTAVE_CONF_OCTAVE_LINK_DEPS%|\"${OCTAVE_LINK_DEPS}\"|" \
  -e "s|%OCTAVE_CONF_OCTAVE_LINK_OPTS%|\"${OCTAVE_LINK_OPTS}\"|" \
  -e "s|%OCTAVE_CONF_OCTINCLUDEDIR%|\"${octincludedir}\"|" \
  -e "s|%OCTAVE_CONF_OCTLIBDIR%|\"${octlibdir}\"|" \
  -e "s|%OCTAVE_CONF_OCT_LINK_DEPS%|\"${OCT_LINK_DEPS}\"|" \
  -e "s|%OCTAVE_CONF_OCT_LINK_OPTS%|\"${oct_link_opts}\"|" \
  -e "s|%OCTAVE_CONF_OPENGL_LIBS%|\"${OPENGL_LIBS}\"|" \
  -e "s|%OCTAVE_CONF_PCRE_CPPFLAGS%|\"${PCRE_CPPFLAGS}\"|" \
  -e "s|%OCTAVE_CONF_PCRE_LDFLAGS%|\"${PCRE_LDFLAGS}\"|" \
  -e "s|%OCTAVE_CONF_PCRE_LIBS%|\"${PCRE_LIBS}\"|" \
  -e "s|%OCTAVE_CONF_PREFIX%|\"${prefix}\"|" \
  -e "s|%OCTAVE_CONF_PTHREAD_CFLAGS%|\"${PTHREAD_CFLAGS}\"|" \
  -e "s|%OCTAVE_CONF_PTHREAD_LIBS%|\"${PTHREAD_LIBS}\"|" \
  -e "s|%OCTAVE_CONF_QHULL_CPPFLAGS%|\"${QHULL_CPPFLAGS}\"|" \
  -e "s|%OCTAVE_CONF_QHULL_LDFLAGS%|\"${QHULL_LDFLAGS}\"|" \
  -e "s|%OCTAVE_CONF_QHULL_LIBS%|\"${QHULL_LIBS}\"|" \
  -e "s|%OCTAVE_CONF_QRUPDATE_CPPFLAGS%|\"${QRUPDATE_CPPFLAGS}\"|" \
  -e "s|%OCTAVE_CONF_QRUPDATE_LDFLAGS%|\"${QRUPDATE_LDFLAGS}\"|" \
  -e "s|%OCTAVE_CONF_QRUPDATE_LIBS%|\"${QRUPDATE_LIBS}\"|" \
  -e "s|%OCTAVE_CONF_QT_CPPFLAGS%|\"${QT_CPPFLAGS}\"|" \
  -e "s|%OCTAVE_CONF_QT_LDFLAGS%|\"${QT_LDFLAGS}\"|" \
  -e "s|%OCTAVE_CONF_QT_LIBS%|\"${QT_LIBS}\"|" \
  -e "s|%OCTAVE_CONF_QT_OPENGL_LIBS%|\"${QT_OPENGL_LIBS}\"|" \
  -e "s|%OCTAVE_CONF_RANLIB%|\"${RANLIB}\"|" \
  -e "s|%OCTAVE_CONF_RDYNAMIC_FLAG%|\"${RDYNAMIC_FLAG}\"|" \
  -e "s|%OCTAVE_CONF_READLINE_LIBS%|\"${READLINE_LIBS}\"|" | \
  $SED \
  -e "s|%OCTAVE_CONF_SHARED_LIBS%|\"${SHARED_LIBS}\"|" \
  -e "s|%OCTAVE_CONF_SH_LDFLAGS%|\"${SH_LDFLAGS}\"|" \
  -e "s|%OCTAVE_CONF_STATIC_LIBS%|\"${STATIC_LIBS}\"|" \
  -e "s|%OCTAVE_CONF_SUITESPARSECONFIG_LIBS%|\"${SUITESPARSECONFIG_LIBS}\"|" \
  -e "s|%OCTAVE_CONF_SUNDIALS_IDA_CPPFLAGS%|\"${SUNDIALS_IDA_CPPFLAGS}\"|" \
  -e "s|%OCTAVE_CONF_SUNDIALS_IDA_LDFLAGS%|\"${SUNDIALS_IDA_LDFLAGS}\"|" \
  -e "s|%OCTAVE_CONF_SUNDIALS_IDA_LIBS%|\"${SUNDIALS_IDA_LIBS}\"|" \
  -e "s|%OCTAVE_CONF_SUNDIALS_NVECSERIAL_CPPFLAGS%|\"${SUNDIALS_NVECSERIAL_CPPFLAGS}\"|" \
  -e "s|%OCTAVE_CONF_SUNDIALS_NVECSERIAL_LDFLAGS%|\"${SUNDIALS_NVECSERIAL_LDFLAGS}\"|" \
  -e "s|%OCTAVE_CONF_SUNDIALS_NVECSERIAL_LIBS%|\"${SUNDIALS_NVECSERIAL_LIBS}\"|" \
  -e "s|%OCTAVE_CONF_SUNDIALS_SUNLINSOLKLU_CPPFLAGS%|\"${SUNDIALS_SUNLINSOLKLU_CPPFLAGS}\"|" \
  -e "s|%OCTAVE_CONF_SUNDIALS_SUNLINSOLKLU_LDFLAGS%|\"${SUNDIALS_SUNLINSOLKLU_LDFLAGS}\"|" \
  -e "s|%OCTAVE_CONF_SUNDIALS_SUNLINSOLKLU_LIBS%|\"${SUNDIALS_SUNLINSOLKLU_LIBS}\"|" \
  -e "s|%OCTAVE_CONF_TERM_LIBS%|\"${TERM_LIBS}\"|" \
  -e "s|%OCTAVE_CONF_UMFPACK_CPPFLAGS%|\"${UMFPACK_CPPFLAGS}\"|" \
  -e "s|%OCTAVE_CONF_UMFPACK_LDFLAGS%|\"${UMFPACK_LDFLAGS}\"|" \
  -e "s|%OCTAVE_CONF_UMFPACK_LIBS%|\"${UMFPACK_LIBS}\"|" \
  -e "s|%OCTAVE_CONF_VERSION%|\"${version}\"|" \
  -e "s|%OCTAVE_CONF_WARN_CFLAGS%|\"${WARN_CFLAGS}\"|" \
  -e "s|%OCTAVE_CONF_WARN_CXXFLAGS%|\"${WARN_CXXFLAGS}\"|" \
  -e "s|%OCTAVE_CONF_X11_INCFLAGS%|\"${X11_INCFLAGS}\"|" \
  -e "s|%OCTAVE_CONF_X11_LIBS%|\"${X11_LIBS}\"|" \
  -e "s|%OCTAVE_CONF_XTRA_CFLAGS%|\"${XTRA_CFLAGS}\"|" \
  -e "s|%OCTAVE_CONF_XTRA_CXXFLAGS%|\"${XTRA_CXXFLAGS}\"|" \
  -e "s|%OCTAVE_CONF_YACC%|\"${YACC}\"|" \
  -e "s|%OCTAVE_CONF_YFLAGS%|\"${YFLAGS}\"|" \
  -e "s|%OCTAVE_CONF_Z_CPPFLAGS%|\"${Z_CPPFLAGS}\"|" \
  -e "s|%OCTAVE_CONF_Z_LDFLAGS%|\"${Z_LDFLAGS}\"|" \
  -e "s|%OCTAVE_CONF_Z_LIBS%|\"${Z_LIBS}\"|" \
  -e "s|%OCTAVE_CONF_config_opts%|\"${config_opts}\"|" \
  -e "s|%OCTAVE_DATADIR%|\"${datadir}\"|" \
  -e "s|%OCTAVE_DATAROOTDIR%|\"${datarootdir}\"|" \
  -e "s|%OCTAVE_DEFAULT_PAGER%|\"${DEFAULT_PAGER}\"|" \
  -e "s|%OCTAVE_DOCDIR%|\"${docdir}\"|" \
  -e "s|%OCTAVE_DOC_CACHE_FILE%|\"${doc_cache_file}\"|" \
  -e "s|%OCTAVE_EXEC_PREFIX%|\"${exec_prefix}\"|" \
  -e "s|%OCTAVE_EXEEXT%|\"${EXEEXT}\"|" \
  -e "s|%OCTAVE_FCNFILEDIR%|\"${fcnfiledir}\"|" \
  -e "s|%OCTAVE_IMAGEDIR%|\"${imagedir}\"|" \
  -e "s|%OCTAVE_INCLUDEDIR%|\"${includedir}\"|" \
  -e "s|%OCTAVE_INFODIR%|\"${infodir}\"|" \
  -e "s|%OCTAVE_INFOFILE%|\"${infofile}\"|" \
  -e "s|%OCTAVE_LIBDIR%|\"${libdir}\"|" \
  -e "s|%OCTAVE_LIBEXECDIR%|\"${libexecdir}\"|" \
  -e "s|%OCTAVE_LOCALAPIARCHLIBDIR%|\"${localapiarchlibdir}\"|" \
  -e "s|%OCTAVE_LOCALAPIFCNFILEDIR%|\"${localapifcnfiledir}\"|" \
  -e "s|%OCTAVE_LOCALAPIOCTFILEDIR%|\"${localapioctfiledir}\"|" \
  -e "s|%OCTAVE_LOCALARCHLIBDIR%|\"${localarchlibdir}\"|" \
  -e "s|%OCTAVE_LOCALFCNFILEDIR%|\"${localfcnfiledir}\"|" \
  -e "s|%OCTAVE_LOCALOCTFILEDIR%|\"${localoctfiledir}\"|" \
  -e "s|%OCTAVE_LOCALSTARTUPFILEDIR%|\"${localstartupfiledir}\"|" \
  -e "s|%OCTAVE_LOCALVERARCHLIBDIR%|\"${localverarchlibdir}\"|" \
  -e "s|%OCTAVE_LOCALVERFCNFILEDIR%|\"${localverfcnfiledir}\"|" \
  -e "s|%OCTAVE_LOCALVEROCTFILEDIR%|\"${localveroctfiledir}\"|" \
  -e "s|%OCTAVE_MAN1DIR%|\"${man1dir}\"|" \
  -e "s|%OCTAVE_MAN1EXT%|\"${man1ext}\"|" \
  -e "s|%OCTAVE_MANDIR%|\"${mandir}\"|" \
  -e "s|%OCTAVE_OCTDATADIR%|\"${octdatadir}\"|" \
  -e "s|%OCTAVE_OCTDOCDIR%|\"${octdocdir}\"|" \
  -e "s|%OCTAVE_OCTETCDIR%|\"${octetcdir}\"|" \
  -e "s|%OCTAVE_OCTFILEDIR%|\"${octfiledir}\"|" \
  -e "s|%OCTAVE_OCTFONTSDIR%|\"${octfontsdir}\"|" \
  -e "s|%OCTAVE_OCTINCLUDEDIR%|\"${octincludedir}\"|" \
  -e "s|%OCTAVE_OCTLIBDIR%|\"${octlibdir}\"|" \
  -e "s|%OCTAVE_OCTLOCALEDIR%|\"${octlocaledir}\"|" \
  -e "s|%OCTAVE_OCTTESTSDIR%|\"${octtestsdir}\"|" \
  -e "s|%OCTAVE_PREFIX%|\"${prefix}\"|" \
  -e "s|%OCTAVE_RELEASE%|\"${OCTAVE_RELEASE}\"|" \
  -e "s|%OCTAVE_STARTUPFILEDIR%|\"${startupfiledir}\"|" \
  -e "s|%OCTAVE_TEXI_MACROS_FILE%|\"${texi_macros_file}\"|" \
  -e "s|%OCTAVE_VERSION%|\"${version}\"|"<|MERGE_RESOLUTION|>--- conflicted
+++ resolved
@@ -87,34 +87,24 @@
 startupfiledir=`echo "@startupfiledir@" | sed "s|^${prefix}/\\+||"`
 texi_macros_file=`echo "@texi_macros_file@" | sed "s|^${prefix}/\\+||"`
 
-<<<<<<< HEAD
-## Replace portions of compiler flags that depend on prefix on target
 ## FIXME: Some of these flags might contain double quotes.
 ##        Is it ok to use single quotes here?
-cppflags=`echo '@CPPFLAGS@' | sed "s|@prefix@|\$\{prefix\}|g" | sed 's|\"|\\\\\\\"|g'`
-fftw3f_ldflags=`echo '@FFTW3F_LDFLAGS@' | sed "s|@prefix@|\$\{prefix\}|g" | sed 's|\"|\\\\\\\"|g'`
-fftw3_ldflags=`echo '@FFTW3_LDFLAGS@' | sed "s|@prefix@|\$\{prefix\}|g" | sed 's|\"|\\\\\\\"|g'`
-flibs=`echo '@FLIBS@' | sed "s|@prefix@|\$\{prefix\}|g" | sed 's|\"|\\\\\\\"|g'`
-ldflags=`echo '@LDFLAGS@' | sed "s|@prefix@|\$\{prefix\}|g" | sed 's|\"|\\\\\\\"|g'`
-oct_link_opts=`echo '@OCT_LINK_OPTS@' | sed "s|@prefix@|\$\{prefix\}|g" | sed 's|\"|\\\\\\\"|g'`
-=======
 if [ "x@OCTAVE_RELOCATE_ALL@" = "xyes" ]; then
   ## Replace portions of compiler flags that depend on prefix on target
-  cppflags=`echo "@CPPFLAGS@" | sed "s|@prefix@|\$\{prefix\}|g"`
-  fftw3f_ldflags=`echo "@FFTW3F_LDFLAGS@" | sed "s|@prefix@|\$\{prefix\}|g"`
-  fftw3_ldflags=`echo "@FFTW3_LDFLAGS@" | sed "s|@prefix@|\$\{prefix\}|g"`
-  flibs=`echo "@FLIBS@" | sed "s|@prefix@|\$\{prefix\}|g"`
-  ldflags=`echo "@LDFLAGS@" | sed "s|@prefix@|\$\{prefix\}|g"`
-  oct_link_opts=`echo "@OCT_LINK_OPTS@" | sed "s|@prefix@|\$\{prefix\}|g"`
+  cppflags=`echo '@CPPFLAGS@' | sed "s|@prefix@|\$\{prefix\}|g" | sed 's|\"|\\\\\\\"|g'`
+  fftw3f_ldflags=`echo '@FFTW3F_LDFLAGS@' | sed "s|@prefix@|\$\{prefix\}|g" | sed 's|\"|\\\\\\\"|g'`
+  fftw3_ldflags=`echo '@FFTW3_LDFLAGS@' | sed "s|@prefix@|\$\{prefix\}|g" | sed 's|\"|\\\\\\\"|g'`
+  flibs=`echo '@FLIBS@' | sed "s|@prefix@|\$\{prefix\}|g" | sed 's|\"|\\\\\\\"|g'`
+  ldflags=`echo '@LDFLAGS@' | sed "s|@prefix@|\$\{prefix\}|g" | sed 's|\"|\\\\\\\"|g'`
+  oct_link_opts=`echo '@OCT_LINK_OPTS@' | sed "s|@prefix@|\$\{prefix\}|g" | sed 's|\"|\\\\\\\"|g'`
 else
-  cppflags="@CPPFLAGS@"
-  fftw3f_ldflags="@FFTW3F_LDFLAGS@"
-  fftw3_ldflags="@FFTW3_LDFLAGS@"
-  flibs="@FLIBS@"
-  ldflags="@LDFLAGS@"
-  oct_link_opts="@OCT_LINK_OPTS@"
+  cppflags=`echo '@CPPFLAGS@' | sed 's|\"|\\\\\\\"|g'`
+  fftw3f_ldflags=`echo '@FFTW3F_LDFLAGS@' | sed 's|\"|\\\\\\\"|g'`
+  fftw3_ldflags=`echo '@FFTW3_LDFLAGS@' | sed 's|\"|\\\\\\\"|g'`
+  flibs=`echo '@FLIBS@' | sed 's|\"|\\\\\\\"|g'`
+  ldflags=`echo '@LDFLAGS@' | sed 's|\"|\\\\\\\"|g'`
+  oct_link_opts=`echo '@OCT_LINK_OPTS@' | sed 's|\"|\\\\\\\"|g'`
 fi
->>>>>>> d8b0d5ac
 
 
 srcdir="@srcdir@"
