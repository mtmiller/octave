--- conflicted
+++ resolved
@@ -154,10 +154,7 @@
 
 RDYNAMIC_FLAG = @RDYNAMIC_FLAG@
 
-<<<<<<< HEAD
 NO_UNDEFINED_LDFLAG = @NO_UNDEFINED_LDFLAG@
-=======
-FLIBS = @FLIBS@
 
 MKOCTFILE_CC = @MKOCTFILE_CC@
 MKOCTFILE_CXX = @MKOCTFILE_CXX@
@@ -167,33 +164,6 @@
 MKOCTFILE_LD_CXX = @MKOCTFILE_LD_CXX@
 
 # List of libraries and their special compilation flags
-
-LIBOCTINTERP = @LIBOCTINTERP@
-LIBOCTAVE = @LIBOCTAVE@
-LIBCRUFT = @LIBCRUFT@
-
-FT2_CFLAGS = @FT2_CFLAGS@
-FT2_LIBS = @FT2_LIBS@
-
-HDF5_CPPFLAGS = @HDF5_CPPFLAGS@
-HDF5_LDFLAGS = @HDF5_LDFLAGS@
-HDF5_LIBS = @HDF5_LIBS@
-
-Z_CPPFLAGS = @Z_CPPFLAGS@
-Z_LDFLAGS = @Z_LDFLAGS@
-Z_LIBS = @Z_LIBS@
-
-GRAPHICS_LIBS = @GRAPHICS_LIBS@
-
-QHULL_CPPFLAGS = @QHULL_CPPFLAGS@
-QHULL_LDFLAGS = @QHULL_LDFLAGS@
-QHULL_LIBS = @QHULL_LIBS@
-
-REGEX_LIBS = @REGEX_LIBS@
-
-LAPACK_LIBS = @LAPACK_LIBS@
-BLAS_LIBS = @BLAS_LIBS@
->>>>>>> 106fb17f
 
 MKOCTFILE_CC = @MKOCTFILE_CC@
 MKOCTFILE_CXX = @MKOCTFILE_CXX@
