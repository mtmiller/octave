--- conflicted
+++ resolved
@@ -5,16 +5,6 @@
 %canon_reldir%_MAINTAINERCLEANFILES =
 
 %canon_reldir%_EXTRA_DIST += \
-<<<<<<< HEAD
-  %reldir%/NEWS.1 \
-  %reldir%/NEWS.2 \
-  %reldir%/NEWS.3 \
-  %reldir%/NEWS.4 \
-  %reldir%/NEWS.5 \
-  %reldir%/NEWS.6 \
-  %reldir%/NEWS.7 \
-  %reldir%/NEWS.8 \
-=======
   %reldir%/NEWS.1.md \
   %reldir%/NEWS.2.md \
   %reldir%/NEWS.3.md \
@@ -22,7 +12,7 @@
   %reldir%/NEWS.5.md \
   %reldir%/NEWS.6.md \
   %reldir%/NEWS.7.md \
->>>>>>> e8764123
+  %reldir%/NEWS.8.md \
   %reldir%/PROJECTS \
   %reldir%/gdbinit
 
