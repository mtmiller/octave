--- conflicted
+++ resolved
@@ -611,23 +611,7 @@
 
   for (int i = 1; i < argc; i++)
     {
-<<<<<<< HEAD
       if (! strcmp (argv[i], "--no-gui-libs"))
-=======
-      if (! strcmp (argv[i], "--force-gui"))
-        {
-          start_gui = true;
-          gui_libs = true;
-          file = octave_bindir + dir_sep_char;
-          #if defined (HAVE_OCTAVE_GUI)
-            file += "octave-gui";
-          #else
-            file += "octave-cli";
-          #endif
-          new_argv[k++] = argv[i];
-        }
-      else if (! strcmp (argv[i], "--no-gui-libs"))
->>>>>>> 3944be3d
         {
           // Run the version of Octave that is not linked with any GUI
           // libraries.  It may not be possible to do plotting or any
@@ -656,15 +640,6 @@
           warn_display = false;
           new_argv[k++] = argv[i];
         }
-<<<<<<< HEAD
-=======
-      else if (! strcmp (argv[i], "--silent") || ! strcmp (argv[i], "-q")
-               || ! strcmp (argv[i], "--quiet"))
-        {
-          warn_display = false;
-          new_argv[k++] = argv[i];
-        }
->>>>>>> 3944be3d
       else
         new_argv[k++] = argv[i];
     }
@@ -720,8 +695,7 @@
         }
       else
         {
-          // Parent.  Forward signals to the child while waiting for it
-          // to exit.
+          // Parent.  Forward signals to child while waiting for it to exit.
 
           int status;
 
