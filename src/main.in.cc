--- conflicted
+++ resolved
@@ -613,12 +613,15 @@
   std::string octave_bindir = get_octave_bindir ();
   std::string octave_archlibdir = get_octave_archlibdir ();
 
-  std::string file = octave_bindir + dir_sep_char;
-
 #if defined (HAVE_OCTAVE_GUI)
-  file += "octave-gui-" OCTAVE_VERSION;
+  // The Octave version number is already embedded in the
+  // octave_archlibdir directory name so we don't need to append it to
+  // the octave-gui file name.
+
+  std::string file = octave_archlibdir + dir_sep_char + "octave-gui";
 #else
-  file += "octave-cli-" OCTAVE_VERSION;
+  std::string file
+    = octave_bindir + dir_sep_char + "octave-cli-" OCTAVE_VERSION;
 #endif
 
   char **new_argv = new char * [argc + 1];
@@ -629,26 +632,7 @@
 
   for (int i = 1; i < argc; i++)
     {
-<<<<<<< HEAD
       if (! strcmp (argv[i], "--no-gui-libs"))
-=======
-      if (! strcmp (argv[i], "--force-gui"))
-        {
-          start_gui = true;
-          gui_libs = true;
-#if defined (HAVE_OCTAVE_GUI)
-          // The Octave version number is already embedded in the
-          // octave_archlibdir directory name so we don't need to
-          // append it to the octave-gui file name.
-
-          file = octave_archlibdir + dir_sep_char + "octave-gui";
-#else
-          file = octave_bindir + dir_sep_char + "octave-cli-" OCTAVE_VERSION;
-#endif
-          new_argv[k++] = argv[i];
-        }
-      else if (! strcmp (argv[i], "--no-gui-libs"))
->>>>>>> 6b4470be
         {
           // Run the version of Octave that is not linked with any GUI
           // libraries.  It may not be possible to do plotting or any
