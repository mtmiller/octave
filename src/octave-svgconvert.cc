--- conflicted
+++ resolved
@@ -161,11 +161,7 @@
   void reset ()
   { m_polygons.clear (); }
 
-<<<<<<< HEAD
-  QList<QPolygonF> reconstruct ()
-=======
   QList<QPolygonF> reconstruct (int reconstruct_level)
->>>>>>> 9e80cea2
   {
     if (m_polygons.isEmpty ())
       return QList<QPolygonF> ();
