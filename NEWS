--- conflicted
+++ resolved
@@ -1,9 +1,8 @@
-<<<<<<< HEAD
 Summary of important user-visible changes for version 4.0:
 ---------------------------------------------------------
 
  ** A new GUI is now available with Octave.
-=======
+
 Summary of important user-visible changes for version 3.8:
 ---------------------------------------------------------
 
@@ -36,7 +35,6 @@
 
       static
 
->>>>>>> 5bcf83c5
 
 Summary of important user-visible changes for version 3.6:
 ---------------------------------------------------------
