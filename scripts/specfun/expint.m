## Copyright (C) 2006, 2013 Sylvain Pelissier
## Copyright (C) 2017 Michele Ginesi
##
## This file is part of Octave.
##
## Octave is free software; you can redistribute it and/or modify it
## under the terms of the GNU General Public License as published by
## the Free Software Foundation; either version 3 of the License, or
## (at your option) any later version.
##
## Octave is distributed in the hope that it will be useful, but
## WITHOUT ANY WARRANTY; without even the implied warranty of
## MERCHANTABILITY or FITNESS FOR A PARTICULAR PURPOSE.  See the
## GNU General Public License for more details.
##
## You should have received a copy of the GNU General Public License
## along with Octave; see the file COPYING.  If not, see
## <http://www.gnu.org/licenses/>.

## Authors: Sylvain Pelissier <sylvain.pelissier@gmail.com>
##          Michele Ginesi <michele.ginesi@gmail.com>

## -*- texinfo -*-
## @deftypefn {} {} expint (@var{x})
## Compute the exponential integral:
## @tex
## $$
## {\rm E_1} (x) = \int_x^\infty {e^{-t} \over t} dt
## $$
## @end tex
## @ifnottex
##
## @example
## @group
##            +oo
##           /
##           | exp (-t)
## E_1 (x) = | -------- dt
##           |    t
##           /
##          x
## @end group
## @end example
##
## @end ifnottex
## Note: For compatibility, this functions uses the @sc{matlab} definition
## of the exponential integral.  Most other sources refer to this particular
## value as @math{E_1 (x)}, and the exponential integral as
## @tex
## $$
## {\rm Ei} (x) = - \int_{-x}^\infty {e^{-t} \over t} dt.
## $$
## @end tex
## @ifnottex
##
## @example
## @group
##             +oo
##            /
##            | exp (-t)
## Ei (x) = - | -------- dt
##            |    t
##            /
##          -x
## @end group
## @end example
##
## @end ifnottex
## The two definitions are related, for positive real values of @var{x}, by
## @tex
## $
## E_1 (-x) = -{\rm Ei} (x) - i\pi.
## $
## @end tex
## @ifnottex
## @w{@code{E_1 (-x) = -Ei (x) - i*pi}}.
## @end ifnottex
## @end deftypefn

function E1 = expint (x)

  if (nargin != 1)
    print_usage ();
  endif

  if (! isnumeric (x))
    error ("expint: X must be numeric");
  elseif (isinteger (x))
    x = double (x);
  endif

  sparse_x = issparse (x);
  orig_sz = size (x);
  x = x(:);  # convert to column vector

  ## Initialize the result
  if (isreal (x) && x >= 0)
    E1 = zeros (size (x), class (x));
  else
    E1 = complex (zeros (size (x), class (x)));
  endif
  tol = eps (class (x));

  ## Divide the input into 3 regions and apply a different algorithm for each.
  s_idx = (((real (x) + 19.5).^2 ./ (20.5^2) + imag (x).^2 ./ (10^2)) <= 1) ...
          | (real (x) < 0 & abs (imag (x)) <= 1e-8);
  cf_idx = ((((real (x) + 1).^2 ./ (38^2) + imag (x).^2 ./ (40^2)) <= 1) ...
            & (! s_idx)) & (real (x) <= 35);
  a_idx = ! s_idx & ! cf_idx;
  x_s  = x(s_idx);
  x_cf = x(cf_idx);
  x_a  = x(a_idx);

  ## FIXME: The performance of these routines need improvement.
  ## There are numerous temporary variables created, some of which could
  ## probably be eliminated. 

  ## Series expansion
  ## Abramowitz, Stegun, "Handbook of Mathematical Functions",
  ## formula 5.1.11, p 229.
  ## FIXME: Why so long?  IEEE double doesn't have this much precision.
  gm = 0.577215664901532860606512090082402431042159335;
  e1_s = -gm - log (x_s);
  res = -x_s;
  ssum = res;
  k = 1;
  fflag = true (size (res));
  while (k < 1e3 && any (fflag))
    res_tmp = res(fflag);
    x_s_tmp = x_s(fflag);
    ssum_tmp = ssum(fflag);
    res_tmp .*= (k * -x_s_tmp/((k + 1)^2));
    ssum_tmp += res_tmp;
    k += 1;
    res(fflag) = res_tmp;
    ssum(fflag) = ssum_tmp;
    x_s(fflag) = x_s_tmp;
    fflag = abs (res) > tol*abs (ssum);
  endwhile
  e1_s -= ssum;

  ## Continued fraction,
  ## Abramowitz, Stegun, "Handbook of Mathematical Functions",
  ## formula 5.1.22, p 229.
  ## modified Lentz's algorithm, from "Numerical recipes in Fortran 77" p.165.
  f_new = 2^-100 * ones (size (x_cf), class (x_cf));
  C_new = f_new;
  D_new = zeros (size (x_cf), class (x_cf));
  k = 0;
  fflag = true (size (x_cf));
  Delta = C_old = D_old = f_old = ones (size (x_cf), class (x_cf));
  while (k < 1e3 && any (fflag))
    x_cf_tmp = x_cf(fflag);
    C_new_tmp = C_new(fflag);
    D_new_tmp = D_new(fflag);
    f_old = f_new(fflag);
    C_old = C_new_tmp;
    D_old = D_new_tmp;
    b = x_cf_tmp*(mod (k,2) == 0) + (mod (k,2) == 1);
    a = exp (-x_cf_tmp)*(k == 0) + ceil (k/2)*(k >= 1);
    D_new_tmp = b + a.*D_old;
    D_new_tmp = D_new_tmp.*(D_new_tmp != 0) + 2^-100*(D_new_tmp == 0);
    C_new_tmp = b + a./C_old;
    C_new_tmp = C_new_tmp.*(C_new_tmp != 0) + 2^-100*(C_new_tmp == 0);
    D_new_tmp = 1 ./ D_new_tmp;
    Delta(fflag) = C_new_tmp.*D_new_tmp;
    x_cf(fflag) = x_cf_tmp;
    f_new(fflag) = f_old.*Delta(fflag);
    C_new(fflag) = C_new_tmp;
    D_new(fflag) = D_new_tmp;
    fflag = abs (Delta-1) > tol;
    k += 1;
  endwhile

  e1_cf = f_new;
  ## Asymptotic series, from Fikioris, Tastsoglou, Bakas,
  ## "Selected Asymptotic Methods with Application to Magnetics and Antennas"
  ## formula A.10 p 161.
  e1_a = exp (-x_a) ./ x_a;
  oldres = ssum = res = ones (size (x_a), class (x_a));
  k = 0;
  fflag = true (size (x_a));
  while (k < 1e3 && any (fflag))
    res_tmp = res(fflag);
    oldres_tmp = res_tmp;
    x_a_tmp = x_a(fflag);
    res_tmp ./= (-x_a_tmp / (k+1));
    ssum(fflag) += res_tmp;
    k += 1;
    res(fflag) = res_tmp;
    oldres(fflag) = oldres_tmp;
    fflag = abs (oldres) > abs (res);
  endwhile
  e1_a .*= ssum;

  ## Combine results from each region into final output
  E1(s_idx)  = e1_s;
  E1(cf_idx) = e1_cf;
  E1(a_idx)  = e1_a;
  E1 = reshape (E1, orig_sz);
  if (sparse_x)
    E1 = sparse (E1);  # if input was sparse format, output should be too.
  endif

endfunction


## The following values were computed with the Octave symbolic package
%!test
%! X = [-50 - 50i  -30 - 50i  -10 - 50i    5 - 50i   15 - 50i   25 - 50i
%!      -50 - 30i  -30 - 30i  -10 - 30i    5 - 30i   15 - 30i   25 - 30i
%!      -50 - 10i  -30 - 10i  -10 - 10i    5 - 10i   15 - 10i   25 - 10i
%!      -50 +  5i  -30 +  5i  -10 +  5i    5 +  5i   15 +  5i   25 +  5i
%!      -50 + 15i  -30 + 15i  -10 + 15i    5 + 15i   15 + 15i   25 + 15i
%!      -50 + 25i  -30 + 25i  -10 + 25i    5 + 25i   15 + 25i   25 + 25i];
%! y_exp = [ -3.61285286166493e+19 + 6.46488018613387e+19i, ...
%!           -4.74939752018180e+10 + 1.78647798300364e+11i, ...
%!            3.78788822381261e+01 + 4.31742823558278e+02i, ...
%!            5.02062497548626e-05 + 1.23967883532795e-04i, ...
%!            3.16785290137650e-09 + 4.88866651583182e-09i, ...
%!            1.66999261039533e-13 + 1.81161508735941e-13i;
%!            3.47121527628275e+19 + 8.33104448629260e+19i, ...
%!            1.54596484273693e+11 + 2.04179357837414e+11i, ...
%!            6.33946547999647e+02 + 3.02965459323125e+02i, ...
%!            2.19834747595065e-04 - 9.25266900230165e-06i, ...
%!            8.49515487435091e-09 - 2.95133588338825e-09i, ...
%!            2.96635342439717e-13 - 1.85401806861382e-13i;
%!            9.65535916388246e+19 + 3.78654062133933e+19i, ...
%!            3.38477774418380e+11 + 8.37063899960569e+10i, ...
%!            1.57615042657685e+03 - 4.33777639047543e+02i, ...
%!            2.36176542789578e-05 - 5.75861972980636e-04i, ...
%!           -6.83624588479039e-09 - 1.47230889442175e-08i, ...
%!           -2.93020801760942e-13 - 4.03912221595793e-13i;
%!           -1.94572937469407e+19 - 1.03494929263031e+20i, ...
%!           -4.22385087573180e+10 - 3.61103191095041e+11i, ...
%!            4.89771220858552e+02 - 2.09175729060712e+03i, ...
%!            7.26650666035639e-04 + 4.71027801635222e-04i, ...
%!            1.02146578536128e-08 + 1.51813977370467e-08i, ...
%!            2.41628751621686e-13 + 4.66309048729523e-13i;
%!            5.42351559144068e+19 + 8.54503231614651e+19i, ...
%!            1.22886461074544e+11 + 3.03555953589323e+11i, ...
%!           -2.13050339387819e+02 + 1.23853666784218e+03i, ...
%!           -3.68087391884738e-04 + 1.94003994408861e-04i, ...
%!           -1.39355838231763e-08 + 6.57189276453356e-10i, ...
%!           -4.55133112151501e-13 - 8.46035902535333e-14i;
%!           -7.75482228205081e+19 - 5.36017490438329e+19i, ...
%!           -1.85284579257329e+11 - 2.08761110392897e+11i, ...
%!           -1.74210199269860e+02 - 8.09467914953486e+02i, ...
%!            9.40470496160143e-05 - 2.44265223110736e-04i, ...
%!            6.64487526601190e-09 - 7.87242868014498e-09i, ...
%!            3.10273337426175e-13 - 2.28030229776792e-13i];
%! assert (expint (X), y_exp, -1e-12);

## Exceptional values (-Inf, Inf, NaN, 0, 0.37250741078)
%!test
%! x = [-Inf; Inf; NaN; 0; -0.3725074107813668];
%! y_exp = [-Inf - i*pi; 0; NaN; Inf; 0 - i*pi];
%! y = expint (x);
%! assert (y, y_exp, 5*eps);

## Test preservation or conversion of the class
%!assert (class (expint (single (1))), "single")
%!assert (class (expint (int8 (1))), "double")
%!assert (class (expint (int16 (1))), "double")
%!assert (class (expint (int32 (1))), "double")
%!assert (class (expint (int64 (1))), "double")
%!assert (class (expint (uint8 (1))), "double")
%!assert (class (expint (uint16 (1))), "double")
%!assert (class (expint (uint32 (1))), "double")
%!assert (class (expint (uint64 (1))), "double")
%!assert (issparse (expint (sparse (1))))

## Test input validation
%!error expint ()
<<<<<<< HEAD
%!error expint (1,2)
%!error <X must be numeric> expint ("1")
=======
%!error expint (1,2)
>>>>>>> 1c070cc6
<|MERGE_RESOLUTION|>--- conflicted
+++ resolved
@@ -272,9 +272,5 @@
 
 ## Test input validation
 %!error expint ()
-<<<<<<< HEAD
 %!error expint (1,2)
-%!error <X must be numeric> expint ("1")
-=======
-%!error expint (1,2)
->>>>>>> 1c070cc6
+%!error <X must be numeric> expint ("1")