########################################################################
##
## Copyright (C) 2018-2022 The Octave Project Developers
##
## See the file COPYRIGHT.md in the top-level directory of this
## distribution or <https://octave.org/copyright/>.
##
## This file is part of Octave.
##
## Octave is free software: you can redistribute it and/or modify it
## under the terms of the GNU General Public License as published by
## the Free Software Foundation, either version 3 of the License, or
## (at your option) any later version.
##
## Octave is distributed in the hope that it will be useful, but
## WITHOUT ANY WARRANTY; without even the implied warranty of
## MERCHANTABILITY or FITNESS FOR A PARTICULAR PURPOSE.  See the
## GNU General Public License for more details.
##
## You should have received a copy of the GNU General Public License
## along with Octave; see the file COPYING.  If not, see
## <https://www.gnu.org/licenses/>.
##
########################################################################

## -*- texinfo -*-
## @deftypefn  {} {@var{I} =} betainc (@var{x}, @var{a}, @var{b})
## @deftypefnx {} {@var{I} =} betainc (@var{x}, @var{a}, @var{b}, @var{tail})
## Compute the incomplete beta function.
##
## This is defined as
## @tex
## $$
## I_x (a, b) = {1 \over {B(a,b)}} \displaystyle{\int_0^x t^{a-1} (1-t)^{b-1} dt}
## $$
## @end tex
## @ifnottex
##
## @example
## @group
##                           x
##                          /
##                  1       |
## I_x (a, b) = ----------  | t^(a-1) (1-t)^(b-1) dt
##              beta (a,b)  |
##                          /
##                         0
## @end group
## @end example
##
## @end ifnottex
##
## with real @var{x} in the range [0,1].  The inputs @var{a} and @var{b} must
## be real and strictly positive (> 0).  If one of the inputs is not a scalar
## then the other inputs must be scalar or of compatible dimensions.
##
## By default, @var{tail} is @qcode{"lower"} and the incomplete beta function
## integrated from 0 to @var{x} is computed.  If @var{tail} is @qcode{"upper"}
## then the complementary function integrated from @var{x} to 1 is calculated.
## The two choices are related by
##
## betainc (@var{x}, @var{a}, @var{b}, @qcode{"upper"}) =
## 1 - betainc (@var{x}, @var{a}, @var{b}, @qcode{"lower"}).
##
## @code{betainc} uses a more sophisticated algorithm than subtraction to
## get numerically accurate results when the @qcode{"lower"} value is small.
##
## Reference: @nospell{A. Cuyt, V. Brevik Petersen, B. Verdonk, H. Waadeland,
## W.B. Jones}, @cite{Handbook of Continued Fractions for Special Functions},
## ch.@: 18.
##
## @seealso{beta, betaincinv, betaln}
## @end deftypefn

function I = betainc (x, a, b, tail = "lower")

  if (nargin < 3)
    print_usage ();
  endif

  [err, x, a, b] = common_size (x, a, b);
  if (err > 0)
    error ("betainc: X, A, and B must be of common size or scalars");
  endif

  if (iscomplex (x) || iscomplex (a) || iscomplex (b))
    error ("betainc: all inputs must be real");
  endif

  ## Remember original shape of data, but convert to column vector for calcs.
  orig_sz = size (x);
  x = x(:);
  a = a(:);
  b = b(:);

  if (any ((x < 0) | (x > 1)))
    error ("betainc: X must be in the range [0, 1]");
  endif

  if (any (a <= 0))
    error ("betainc: A must be strictly positive");
  endif

  if (any (b <= 0))
    error ("betainc: B must be strictly positive");
  endif

  ## If any of the arguments is single then the output should be as well.
  if (strcmp (class (x), "single") || strcmp (class (a), "single")
      || strcmp (class (b), "single"))
    a = single (a);
    b = single (b);
    x = single (x);
  endif

  ## Convert to floating point if necessary
  if (isinteger (x))
    I = double (x);
  endif
  if (isinteger (a))
    a = double (a);
  endif
  if (isinteger (b))
    b = double (b);
  endif

  ## Initialize output array
  I = zeros (size (x), class (x));

  ## Trivial cases (long code here trades memory for speed)
  a_one = (a == 1);
  b_one = (b == 1);
  a_b_one = a_one & b_one;
  a_not_one = ! a_one;
  b_not_one = ! b_one;
  non_trivial = a_not_one & b_not_one;
  a_one &= b_not_one;
  b_one &= a_not_one;

  if (strcmpi (tail, "lower"))
<<<<<<< HEAD
    I(a_b_one) = x(a_b_one);
    I(a_one) = 1 - (1 - x(a_one)) .^ b(a_one);
    I(b_one) = x(b_one) .^ a(b_one);
  elseif (strcmpi (tail, "upper"))
    I(a_b_one) = 1 - x(a_b_one);
    I(a_one) = (1 - x(a_one)) .^ b(a_one);
    I(b_one) = 1 - x(b_one) .^ a(b_one);
=======
    y(a_b_one) = x(a_b_one);
    ## See bug #62329.
    ## equivalent to "1 - (1 - x(a_one)) .^ b(a_one)", but less roundoff error
    y(a_one) = - expm1 (log1p (- x(a_one)) .* b(a_one));
    y(b_one) = x(b_one) .^ a(b_one);
  elseif (strcmpi (tail, "upper"))
    y(a_b_one) = 1 - x(a_b_one);
    ## equivalent to "(1 - x(a_one)) .^ b(a_one)", but less roundoff error
    y(a_one) = exp (log1p (- x(a_one)) .* b(a_one));
    ## equivalent to "1 - x(b_one) .^ a(b_one)", but less roundoff error
    y(b_one) = - expm1 (log (x(b_one)) .* a(b_one));
>>>>>>> 7e299cab
  endif

  ## Non-Trivial cases
  ## In the following, we use the fact that the continued fraction Octave uses
  ## is more efficient when x <= a / (a + b).  Moreover, to compute the upper
  ## version, which is defined as I_x(a,b,"upper") = 1 - I_x(a,b) we use the
  ## property I_x(a,b) + I_(1-x) (b,a) = 1.

  x = x(non_trivial);
  a = a(non_trivial);
  b = b(non_trivial);

  if (strcmpi (tail, "lower"))
    fflag = (x > a./(a + b));
    x(fflag) = 1 - x(fflag);
    [a(fflag), b(fflag)] = deal (b(fflag), a(fflag));
  elseif (strcmpi (tail, "upper"))
    fflag = (x < (a ./ (a + b)));
    x(! fflag) = 1 - x(! fflag);
    [a(! fflag), b(! fflag)] = deal (b(! fflag), a(! fflag));
  else
    error ("betainc: invalid value for TAIL");
  endif

  f = zeros (size (x), class (x));

  ## Continued fractions: CPVWJ, formula 18.5.20, modified Lentz algorithm
  ## implemented in a separate .cc file.  This particular continued fraction
  ## gives (B(a,b) * I_x(a,b)) / (x^a * (1-x)^b).

  f = __betainc__ (x, a, b);

  ## Divide continued fraction by B(a,b) / (x^a * (1-x)^b) to obtain I_x(a,b).
  y_nt = a .* log (x) + b .* log1p (-x) ...
         + (gammaln (a + b) - gammaln (a) - gammaln (b)) + log (f);
  y_nt = real (exp (y_nt));
  y_nt(fflag) = 1 - y_nt(fflag);

  I(non_trivial) = y_nt;

  ## Restore original shape
  I = reshape (I, orig_sz);

endfunction


## Double precision
%!test
%! a = [1, 1.5, 2, 3];
%! b = [4, 3, 2, 1];
%! v1 = betainc (1, a, b);
%! v2 = [1,1,1,1];
%! x = [.2, .4, .6, .8];
%! v3 = betainc (x, a, b);
%! v4 = 1 - betainc (1-x, b, a);
%! assert (v1, v2, sqrt (eps));
%! assert (v3, v4, sqrt (eps));

## Single precision
%!test
%! a = single ([1, 1.5, 2, 3]);
%! b = single ([4, 3, 2, 1]);
%! v1 = betainc (1, a, b);
%! v2 = single ([1,1,1,1]);
%! x = single ([.2, .4, .6, .8]);
%! v3 = betainc (x, a, b);
%! v4 = 1 - betainc (1-x, b, a);
%! assert (v1, v2, sqrt (eps ("single")));
%! assert (v3, v4, sqrt (eps ("single")));

## Mixed double/single precision
%!test
%! a = single ([1, 1.5, 2, 3]);
%! b = [4, 3, 2, 1];
%! v1 = betainc (1,a,b);
%! v2 = single ([1,1,1,1]);
%! x = [.2, .4, .6, .8];
%! v3 = betainc (x, a, b);
%! v4 = 1 - betainc (1. - x, b, a);
%! assert (v1, v2, sqrt (eps ("single")));
%! assert (v3, v4, sqrt (eps ("single")));

%!test <*51157>
%! y = betainc ([0.00780;0.00782;0.00784],250.005,49750.995);
%! y_ex = [0.999999999999989; 0.999999999999992; 0.999999999999995];
%! assert (y, y_ex, -1e-14);

%!assert (betainc (0.001, 20, 30), 2.750687665855991e-47, -3e-14)
%!assert (betainc (0.0001, 20, 30), 2.819953178893307e-67, -7e-14)
%!assert <*54383> (betainc (0.99, 20, 30, "upper"),
%!                 1.5671643161872703e-47, -7e-14)
%!assert (betainc (0.999, 20, 30, "upper"), 1.850806276141535e-77, -7e-14)
%!assert (betainc (0.5, 200, 300), 0.9999964565197356, -1e-15)
%!assert (betainc (0.5, 200, 300, "upper"), 3.54348026439253e-06, -3e-13)

## Test trivial values
%!test
%! [a,b] = ndgrid (linspace (1e-4, 100, 20), linspace (1e-4, 100, 20));
%! assert (betainc (0, a, b), zeros (20));
%! assert (betainc (1, a, b), ones (20));
%! assert (betainc (0, a, b, "upper"), ones (20));
%! assert (betainc (1, a, b, "upper"), zeros (20));

%!test <*34405>
%! assert (betainc (NaN, 1, 2), NaN);
%! assert (betainc (0.5, 1, Inf), 1);

%!test <*62329>
%! assert (betainc (2e-20, 1, 0.5), 1e-20, -1e-15)
%! assert (betainc (2e-5, 1, 0.5), 2e-5 / (1 + sqrt (1 - 2e-5)), -1e-15)
%! assert (betainc (0.99, 1, 0.5, "upper"), 0.1, -1e-15)
%! assert (betainc (0.99, 0.5, 1, "upper"), - expm1 (log (0.99)/2), -1e-15)

## Test input validation
%!error <Invalid call> betainc ()
%!error <Invalid call> betainc (1)
%!error <Invalid call> betainc (1,2)
%!error <must be of common size or scalars> betainc (ones (2,2), ones (1,2), 1)
%!error <all inputs must be real> betainc (0.5i, 1, 2)
%!error <all inputs must be real> betainc (0, 1i, 1)
%!error <all inputs must be real> betainc (0, 1, 1i)
%!error <X must be in the range \[0, 1\]> betainc (-0.1,1,1)
%!error <X must be in the range \[0, 1\]> betainc (1.1,1,1)
%!error <X must be in the range \[0, 1\]>
%! x = ones (1, 1, 2);
%! x(1,1,2) = -1;
%! betainc (x,1,1);
%!error <A must be strictly positive> betainc (0.5,0,1)
%!error <A must be strictly positive>
%! a = ones (1, 1, 2);
%! a(1,1,2) = 0;
%! betainc (1,a,1);
%!error <B must be strictly positive> betainc (0.5,1,0)
%!error <B must be strictly positive>
%! b = ones (1, 1, 2);
%! b(1,1,2) = 0;
%! betainc (1,1,b);
%!error <invalid value for TAIL> betainc (1,2,3, "foobar")<|MERGE_RESOLUTION|>--- conflicted
+++ resolved
@@ -138,27 +138,17 @@
   b_one &= a_not_one;
 
   if (strcmpi (tail, "lower"))
-<<<<<<< HEAD
     I(a_b_one) = x(a_b_one);
-    I(a_one) = 1 - (1 - x(a_one)) .^ b(a_one);
+    ## See bug #62329.
+    ## equivalent to "1 - (1 - x(a_one)) .^ b(a_one)", but less roundoff error
+    I(a_one) = - expm1 (log1p (- x(a_one)) .* b(a_one));
     I(b_one) = x(b_one) .^ a(b_one);
   elseif (strcmpi (tail, "upper"))
     I(a_b_one) = 1 - x(a_b_one);
-    I(a_one) = (1 - x(a_one)) .^ b(a_one);
-    I(b_one) = 1 - x(b_one) .^ a(b_one);
-=======
-    y(a_b_one) = x(a_b_one);
-    ## See bug #62329.
-    ## equivalent to "1 - (1 - x(a_one)) .^ b(a_one)", but less roundoff error
-    y(a_one) = - expm1 (log1p (- x(a_one)) .* b(a_one));
-    y(b_one) = x(b_one) .^ a(b_one);
-  elseif (strcmpi (tail, "upper"))
-    y(a_b_one) = 1 - x(a_b_one);
     ## equivalent to "(1 - x(a_one)) .^ b(a_one)", but less roundoff error
-    y(a_one) = exp (log1p (- x(a_one)) .* b(a_one));
+    I(a_one) = exp (log1p (- x(a_one)) .* b(a_one));
     ## equivalent to "1 - x(b_one) .^ a(b_one)", but less roundoff error
-    y(b_one) = - expm1 (log (x(b_one)) .* a(b_one));
->>>>>>> 7e299cab
+    I(b_one) = - expm1 (log (x(b_one)) .* a(b_one));
   endif
 
   ## Non-Trivial cases
