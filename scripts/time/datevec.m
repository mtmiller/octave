########################################################################
##
## Copyright (C) 2000-2023 The Octave Project Developers
##
## See the file COPYRIGHT.md in the top-level directory of this
## distribution or <https://octave.org/copyright/>.
##
## This file is part of Octave.
##
## Octave is free software: you can redistribute it and/or modify it
## under the terms of the GNU General Public License as published by
## the Free Software Foundation, either version 3 of the License, or
## (at your option) any later version.
##
## Octave is distributed in the hope that it will be useful, but
## WITHOUT ANY WARRANTY; without even the implied warranty of
## MERCHANTABILITY or FITNESS FOR A PARTICULAR PURPOSE.  See the
## GNU General Public License for more details.
##
## You should have received a copy of the GNU General Public License
## along with Octave; see the file COPYING.  If not, see
## <https://www.gnu.org/licenses/>.
##
########################################################################

## -*- texinfo -*-
## @deftypefn  {} {@var{v} =} datevec (@var{date})
## @deftypefnx {} {@var{v} =} datevec (@var{date}, @var{f})
## @deftypefnx {} {@var{v} =} datevec (@var{date}, @var{p})
## @deftypefnx {} {@var{v} =} datevec (@var{date}, @var{f}, @var{p})
## @deftypefnx {} {[@var{y}, @var{m}, @var{d}, @var{h}, @var{mi}, @var{s}] =} datevec (@dots{})
## Convert a serial date number (@pxref{XREFdatenum,,@code{datenum}}) or date
## string (@pxref{XREFdatestr,,@code{datestr}}) into a date vector.
##
## A date vector is a row vector with six members, representing the year,
## month, day, hour, minute, and seconds respectively.
##
## Date number inputs can be either a scalar or nonscalar array.  Date string
## inputs can be either a single date string, a two-dimensional character
## array of dates with each row being an interpretable date string, or a cell
## string array of any dimension with each cell element containing a single
## interpretable date string.
##
## @var{v} is a two-dimensional array of date vectors, one date vector per
## row.  For array inputs, ordering of @var{v} is based on column major order
## of dates in @var{data}.
##
## @var{f} is the format string used to interpret date strings
## (@pxref{XREFdatestr,,@code{datestr}}).  If @var{date} is a string or a cell
## array of strings, but no format is specified, heuristics are used to guess
## the input format.  These heuristics could lead to matches that differ from
## the result a user might expect.  Additionally, this involves a relatively
<<<<<<< HEAD
## slow search through various formats.  It is always preferable to specify the
## format string @var{f} if it is known.  Formats which do not specify a
## particular time component will have the value set to zero.  Formats which do
## not specify a particular date component will default that component to
## January 1st of the current year.  Trailing characters are ignored for the
## purpose of calculating the date vector, even if the characters contain
## additional time/date information.
=======
## slow search through various formats.  It is always preferable to specify
## the format string @var{f} if it is known.  Formats which do not specify a
## particular time component will have the value set to zero.  Formats which
## do not specify a particular date component will default that component to
## January 1st of the current year.
>>>>>>> 950df502
##
## @var{p} is the year at the start of the century to which two-digit years
## will be referenced.  If not specified, it defaults to the current year
## minus 50.
## @seealso{datenum, datestr, clock, now, date}
## @end deftypefn

## Algorithm: Peter Baum (http://vsg.cape.com/~pbaum/date/date0.htm)

## The function __date_str2vec__ is based on datesplit by Bill Denney.

function [y, m, d, h, mi, s] = datevec (date, f = [], p = [])

  persistent std_formats nfmt;

  if (isempty (std_formats))
    std_formats = cell ();
    nfmt = 0;
    ## These formats are specified by Matlab documentation to be parsed
    ## The '# XX' refers to the datestr numerical format code
    std_formats{++nfmt} = "dd-mmm-yyyy HH:MM:SS";   # 0
    std_formats{++nfmt} = "dd-mmm-yyyy";            # 1
    std_formats{++nfmt} = "mm/dd/yy";               # 2
    std_formats{++nfmt} = "mm/dd";                  # 6
    std_formats{++nfmt} = "HH:MM:SS";               # 13
    std_formats{++nfmt} = "HH:MM:SS PM";            # 14
    std_formats{++nfmt} = "HH:MM";                  # 15
    std_formats{++nfmt} = "HH:MM PM";               # 16
    std_formats{++nfmt} = "mm/dd/yyyy";             # 23

    ## These formats are undocumented but parsed by Matlab
    std_formats{++nfmt} = "mmmyy";                  # 12
    std_formats{++nfmt} = "mmm.dd,yyyy HH:MM:SS";   # 21
    std_formats{++nfmt} = "mmm.dd,yyyy";            # 22
    std_formats{++nfmt} = "yyyy/mm/dd";             # 26
    std_formats{++nfmt} = "yyyy-mm-dd";             # 29
    std_formats{++nfmt} = "yyyy-mm-dd HH:MM:SS";    # 31

    ## These are other formats that Octave tries
    std_formats{++nfmt} = "mmm-dd-yyyy HH:MM:SS";
    std_formats{++nfmt} = "mmm-dd-yyyy";
    std_formats{++nfmt} = "dd mmm yyyy HH:MM:SS";
    std_formats{++nfmt} = "dd mmm yyyy";
    std_formats{++nfmt} = "mmm dd yyyy HH:MM:SS";
    std_formats{++nfmt} = "mmm dd yyyy";
    std_formats{++nfmt} = "dd.mmm.yyyy HH:MM:SS";
    std_formats{++nfmt} = "dd.mmm.yyyy";
    std_formats{++nfmt} = "mmm.dd.yyyy HH:MM:SS";
    std_formats{++nfmt} = "mmm.dd.yyyy";
    std_formats{++nfmt} = "mm/dd/yyyy HH:MM";

    ## These are ISO 8601 conform formats used in several SW
    std_formats{++nfmt} = "yyyy";
    std_formats{++nfmt} = "yyyy-mm";
    std_formats{++nfmt} = "yyyy-mm-ddTHH:MM:SSZ";
    std_formats{++nfmt} = "yyyy-mm-ddTHH:MM:SS.FFFZ";
  endif

  if (nargin < 1)
    print_usage ();
  endif

  if (ischar (date))
    date = cellstr (date);
  endif

  if (isnumeric (f))
    p = f;
    f = [];
  endif

  if (isempty (f))
    f = -1;
  endif

  if (isempty (p))
    p = (localtime (time ())).year + 1900 - 50;
  endif

  do_resize = false;

  if (iscell (date))

    nd = numel (date);

    y = m = d = h = mi = s = zeros (nd, 1);

    if (f == -1)
      for k = 1:nd
        found = false;
        for l = 1:nfmt
          [f, rY, ry, fy, fm, fd, fh, fmi, fs] = ...
            __date_vfmt2sfmt__ (std_formats{l});
          [found y(k) m(k) d(k) h(k) mi(k) s(k)] = ...
            __date_str2vec__ (date{k}, p, f, rY, ry, fy, fm, fd, fh, fmi, ...
                              fs, true);
          if (found)
            break;
          endif
        endfor
        if (! found)
          error ("datevec: none of the standard formats match the DATE string");
        endif
      endfor
    else
      ## Decipher the format string just once for speed.
      [f, rY, ry, fy, fm, fd, fh, fmi, fs] = __date_vfmt2sfmt__ (f);
      for k = 1:nd
        [found y(k) m(k) d(k) h(k) mi(k) s(k)] = ...
          __date_str2vec__ (date{k}, p, f, rY, ry, fy, fm, fd, fh, fmi, ...
                            fs, false);
        if (! found)
          error ("datevec: DATE not parsed correctly with given format");
        endif
      endfor
    endif

  else   # datenum input

    if (! iscolumn (date))
      date_sz = size (date);
      do_resize = true;
    endif
    date = date(:);

    ## Move day 0 from midnight -0001-12-31 to midnight 0000-3-1
    z = double (floor (date) - 60);
    ## Calculate number of centuries; K1 = 0.25 is to avoid rounding problems.
    a = floor ((z - 0.25) / 36524.25);
    ## Days within century; K2 = 0.25 is to avoid rounding problems.
    b = z - 0.25 + a - floor (a / 4);
    ## Calculate the year (year starts on March 1).
    y = floor (b / 365.25);
    ## Calculate day in year.
    c = fix (b - floor (365.25 * y)) + 1;
    ## Calculate month in year.
    m = fix ((5 * c + 456) / 153);
    d = c - fix ((153 * m - 457) / 5);
    ## Move to Jan 1 as start of year.
    ++y(m > 12);
    m(m > 12) -= 12;

    ## Convert hour-minute-seconds.  Attempt to account for precision of
    ## datenum format.

    fracd = date - floor (date);
    tmps = abs (eps*86400*date);
    tmps(tmps == 0) = 1;
    srnd = 2 .^ floor (- log2 (tmps));
    s = round (86400 * fracd .* srnd) ./ srnd;
    h = floor (s / 3600);
    s -= 3600 * h;
    mi = floor (s / 60);
    s -= 60 * mi;

  endif

  if (nargout <= 1)
    y = [y, m, d, h, mi, s];
  elseif (do_resize)
    y = reshape (y, date_sz);
    m = reshape (m, date_sz);
    d = reshape (d, date_sz);
    h = reshape (h, date_sz);
    mi = reshape (mi, date_sz);
    s = reshape (s, date_sz);
  endif

endfunction

function [f, rY, ry, fy, fm, fd, fh, fmi, fs] = __date_vfmt2sfmt__ (f)

  original_f = f;   # Store for error messages.

  if (any (strchr (f, "hsfYD", 1)))
    warning ("Octave:datevec:date-format-spec", ...
             ["datevec: Format specifiers for dates should be lower case,", ...
              " format specifiers for time should be upper case. ", ...
              " Possible issue with 'm' (month) and 'M' (minutes)?"]);
  endif

  ## Play safe with percent signs.
  f = strrep (f, "%", "%%");

  if (! isempty (strfind (f, "PM")) || ! isempty (strfind (f, "AM")))
    ampm = true;
  else
    ampm = false;
  endif

  ## Date part.
  f = regexprep (f, '[Yy][Yy][Yy][Yy]', "%Y");
  f = regexprep (f, '[Yy][Yy]', "%y");
  f = strrep (f, "mmmm", "%B");
  f = strrep (f, "mmm", "%b");
  f = strrep (f, "mm", "%m");
  f = regexprep (f, '[Dd][Dd][Dd][Dd]', "%A");
  f = regexprep (f, '[Dd][Dd][Dd]', "%a");
  f = regexprep (f, '[Dd][Dd]', "%d");

  ## Time part.
  if (ampm)
    f = strrep (f, "HH", "%I");
    f = strrep (f, "PM", "%p");
    f = strrep (f, "AM", "%p");
  else
    f = strrep (f, "HH", "%H");
  endif
  f = strrep (f, "MM", "%M");
  f = regexprep (f, '[Ss][Ss]', "%S");

  ## Check for conflicting or repeated fields.
  ## Only warn, not error, if we may be confused by an original '%'s.
  if (index (original_f, "%"))
    err_or_warn = @warning;
  else
    err_or_warn = @error;
  endif

  if (numel (strfind (f, "%Y")) + numel (strfind (f, "%y")) > 1)
    err_or_warn ("datevec: multiple year specifiers in %s", original_f);
  elseif (numel (strfind (f, "%m")) + numel (strfind (f, "%b"))
          + numel (strfind (f, "%B")) > 1)
    err_or_warn ("datevec: multiple month specifiers in %s", original_f);
  elseif (numel (strfind (f, "%d")) > 1)
    err_or_warn ("datevec: multiple day specifiers in %s", original_f);
  elseif (numel (strfind (f, "%a"))+ numel (strfind (f, "%A")) > 1)
    err_or_warn ("datevec: multiple day of week specifiers in %s", original_f);
  elseif (numel (strfind (f, "%H")) + numel (strfind (f, "%I")) > 1)
    err_or_warn ("datevec: multiple hour specifiers in %s", original_f);
  elseif (numel (strfind (f, "%M")) > 1)
    err_or_warn ("datevec: multiple minute specifiers in %s", original_f);
  elseif (numel (strfind (f, "%S")) > 1)
    err_or_warn ("datevec: multiple second specifiers in %s", original_f);
  endif

  rY = rindex (f, "%Y");
  ry = rindex (f, "%y");

  ## Check whether we need to give default values.
  ## Possible error when string contains "%%".
  fy = rY || ry;
  fm = index (f, "%m") || index (f, "%b") || index (f, "%B");
  fd = index (f, "%d") || index (f, "%a") || index (f, "%A");
  fh = index (f, "%H") || index (f, "%I");
  fmi = index (f, "%M");
  fs = index (f, "%S");

endfunction

function [found, y, m, d, h, mi, s] = __date_str2vec__ (ds, p, f, rY, ry, fy, fm, fd, fh, fmi, fs, exact_match)

  ## Local time zone is irrelevant, and potentially dangerous, when using
  ## strptime to simply convert a string into a broken down struct tm.
  ## Set and restore TZ so time is parsed exactly as-is. See bug #36954.
  TZ_orig = getenv ("TZ");
  unwind_protect
    setenv ("TZ", "UTC0");

    idx = strfind (f, "FFF");
    if (! isempty (idx))
      ## Kludge to handle FFF millisecond format since strptime does not.

      ## Find location of FFF in ds.
      ## Might not match idx because of things like yyyy -> %y.
      [~, nc] = strptime (ds, f(1:idx-1));

      if (! isempty (nc) && nc != 0)
        msec = ds(nc:min (nc+2,end));  # pull 3-digit fractional seconds.
        msec_idx = find (! isdigit (msec), 1);

        if (! isempty (msec_idx))  # non-digits in msec
          msec = msec(1:msec_idx-1);
          msec(end+1:3) = "0";  # pad msec with trailing zeros
          ds = [ds(1:(nc-1)), msec, ds((nc-1)+msec_idx:end)];  # zero pad ds
        elseif (numel (msec) < 3)  # less than three digits in msec
          m_len = numel (msec);
          msec(end+1:3) = "0";  # pad msec with trailing zeros
          ds = [ds(1:(nc-1)), msec, ds(nc+m_len:end)];  # zero pad ds as well
        endif

        ## replace FFF with digits to guarantee match in strptime.
        f(idx:idx+2) = msec;

        if (nc > 0)
          [tm, nc] = strptime (ds, f);
          tm.usec = 1000 * str2double (msec);
        endif
      endif

    else
      [tm, nc] = strptime (ds, f);
    endif
  unwind_protect_cleanup
    if (isempty (TZ_orig))
      unsetenv ("TZ");
    else
      setenv ("TZ", TZ_orig);
    endif
  end_unwind_protect

  ## Require an exact match unless the user supplied a format to use, then use
  ## that format as long as it matches the start of the string and ignore any
  ## trailing characters.
  if ((! exact_match && nc > 0) || (nc == columns (ds) + 1))
    found = true;
    y = tm.year + 1900; m = tm.mon + 1; d = tm.mday;
    h = tm.hour; mi = tm.min; s = tm.sec + tm.usec / 1e6;
    if (rY < ry)
      if (y > 1999)
        y -= 2000;
      else
        y -= 1900;
      endif
      y += p - mod (p, 100);
      if (y < p)
        y += 100;
      endif
    endif
    if (! fy && ! fm && ! fd)
      tmp = localtime (time ());
      ## default is January 1st of current year
      y = tmp.year + 1900;
      m = 1;
      d = 1;
    elseif (! fy && fm && fd)
      tmp = localtime (time ());
      y = tmp.year + 1900;
    elseif (fy && fm && ! fd)
      d = 1;
    endif
    if (! fh && ! fmi && ! fs)
      h = mi = s = 0;
    elseif (fh && fmi && ! fs)
      s = 0;
    endif
  else
    y = m = d = h = mi = s = 0;
    found = false;
  endif

endfunction


%!demo
%! ## Current date and time
%! datevec (now ())

%!shared yr
%! yr = datevec (now)(1);  # Some tests could fail around midnight!
## tests for standard formats: 0, 1, 2, 6, 13, 14, 15, 16, 23
%!assert (datevec ("07-Sep-2000 15:38:09"), [2000,9,7,15,38,9])
%!assert (datevec ("07-Sep-2000"), [2000,9,7,0,0,0])
%!assert (datevec ("09/07/00"), [2000,9,7,0,0,0])
%!assert (datevec ("09/13"), [yr,9,13,0,0,0])
%!assert (datevec ("15:38:09"), [yr,1,1,15,38,9])
%!assert (datevec ("3:38:09 PM"), [yr,1,1,15,38,9])
%!assert (datevec ("15:38"), [yr,1,1,15,38,0])
%!assert (datevec ("03:38 PM"), [yr,1,1,15,38,0])
%!assert (datevec ("03/13/1962"), [1962,3,13,0,0,0])

## Test millisecond format FFF
%!assert (datevec ("15:38:21.2", "HH:MM:SS.FFF"), [yr,1,1,15,38,21.2])
%!assert (datevec ("15:38:21.25", "HH:MM:SS.FFF"), [yr,1,1,15,38,21.25])
%!assert (datevec ("15:38:21.251", "HH:MM:SS.FFF"), [yr,1,1,15,38,21.251])

## Test millisecond format FFF with AM/PM, and 1,2, or 3 FFF digits
%!assert (datevec ("06/01/2015 3:07:12.102 PM", "mm/dd/yyyy HH:MM:SS.FFF PM"),
%!        [2015,6,1,15,7,12.102])
%!assert (datevec ("06/01/2015 11:07:12.102 PM", "mm/dd/yyyy HH:MM:SS.FFF PM"),
%!        [2015,6,1,23,7,12.102])
%!assert (datevec ("06/01/2015 3:07:12.102 AM", "mm/dd/yyyy HH:MM:SS.FFF PM"),
%!        [2015,6,1,3,7,12.102])
%!assert (datevec ("06/01/2015 11:07:12.102 AM", "mm/dd/yyyy HH:MM:SS.FFF PM"),
%!        [2015,6,1,11,7,12.102])
%!assert (datevec ("06/01/2015 3:07:12.1 PM", "mm/dd/yyyy HH:MM:SS.FFF PM"),
%!        [2015,6,1,15,7,12.1])
%!assert (datevec ("06/01/2015 3:07:12.12 AM", "mm/dd/yyyy HH:MM:SS.FFF PM"),
%!        [2015,6,1,3,7,12.12])
%!assert (datevec ("06/01/2015 3:07:12.12 PM", "mm/dd/yyyy HH:MM:SS.FFF PM"),
%!        [2015,6,1,15,7,12.12])

## Test ISO 8601 conform formats
%!assert (datevec ("1998"), [1998, 1, 0, 0, 0, 0]);
%!assert (datevec ("1998-07"), [1998, 7, 1, 0, 0, 0]);
%!assert (datevec ("1998-07-19T15:03:47Z"), [1998, 7, 19, 15, 3, 47]);
%!assert (datevec ("1998-07-19T15:03:47.219Z"), [1998, 7, 19, 15, 3, 47.219]);

## Test structure of return value
%!test <*42334>
%! [~, ~, d] = datevec ([1 2; 3 4]);
%! assert (d, [1 2; 3 4]);

## Other tests
%!assert (datenum (datevec ([-1e4:1e4])), [-1e4:1e4]')
%!test
%! t = linspace (-2e5, 2e5, 10993);
%! assert (all (abs (datenum (datevec (t)) - t') < 1e-5));
%!assert (double (datevec (int64 (datenum ([2014 6 1])))),
%!        datevec (datenum ([2014 6 1])))
%!assert (double (datevec (int64 (datenum ([2014 6 18])))),
%!        datevec (datenum ([2014 6 18])))

## Test parsing of date strings that fall within daylight saving transition
%!testif ; isunix () <*36954>
%! zones = { "UTC0"                                 ...
%!           "EST+5EDT,M3.2.0/2,M11.1.0/2"          ... America/New_York
%!           "CET-1CEST,M3.5.0/2,M10.5.0/2"         ... Europe/Berlin
%!           "CLT+4CLST,M8.2.0/0,M5.2.0/0"          ... America/Santiago
%!           "LHST-10:30LHDT-11,M10.1.0/2,M4.1.0/2" ... Australia/Lord_Howe
%!           ":America/Caracas"                     ...
%!         };
%! TZ_orig = getenv ("TZ");
%! unwind_protect
%!   for i = 1:numel (zones)
%!     setenv ("TZ", zones{i});
%!     ## These specific times were chosen to test conversion during the loss
%!     ## of some amount of local time at the start of daylight saving time in
%!     ## each of the zones listed above.  We test all in each time zone to be
%!     ## exhaustive, even though each is problematic for only one of the zones.
%!     assert (datevec ("2017-03-12 02:15:00"), [2017  3 12 2 15 0]);
%!     assert (datevec ("2017-03-26 02:15:00"), [2017  3 26 2 15 0]);
%!     assert (datevec ("2017-08-13 00:15:00"), [2017  8 13 0 15 0]);
%!     assert (datevec ("2017-10-01 02:15:00"), [2017 10  1 2 15 0]);
%!     ## This tests a one-time loss of 30 minutes in Venezuela's local time
%!     assert (datevec ("2016-05-01 02:40:00"), [2016  5  1 2 40 0]);
%!   endfor
%! unwind_protect_cleanup
%!   if (isempty (TZ_orig))
%!     unsetenv ("TZ");
%!   else
%!     setenv ("TZ", TZ_orig);
%!   endif
%! end_unwind_protect

## Test matching string and ignoring trailing characters
%!test <*42241>
%! fail ("datevec ('2013-08-15 09:00:35/xyzpdq')");
%! assert (datevec ("15-Aug-2013 09:00:35.123", "dd-mmm-yyyy HH:MM:SS"), ...
%!              [2013, 8, 15, 9, 0, 35]);
%! assert (datevec ("2013-08-15 09:00:35/xyzpdq", "yyyy-mm-dd HH:MM:SS"), ...
%!              [2013, 8, 15, 9, 0, 35]);

## Test all other standard formats specified in function with/without trailing
## characters with format specified.

## 0 dd-mm-yyyy HH:MM:SS
%!assert <*42241> (datevec ("15-aug-2013 09:00:35"), [2013, 8, 15, 9, 0, 35])
%!assert <*42241> (datevec ("15-aug-2013 09:00:35", "dd-mmm-yyyy HH:MM:SS"), [2013, 8, 15, 9, 0, 35])
%!assert <*42241> (datevec ("15-aug-2013 09:00:35ABC", "dd-mmm-yyyy HH:MM:SS"), [2013, 8, 15, 9, 0, 35])

## 1 dd-mmm-yyyy
%!assert <*42241> (datevec ("15-aug-2013"), [2013, 8, 15, 0, 0, 0])
%!assert <*42241> (datevec ("15-aug-2013", "dd-mmm-yyyy"), [2013, 8, 15, 0, 0, 0])
%!assert <*42241> (datevec ("15-aug-2013 09:00:35", "dd-mmm-yyyy"), [2013, 8, 15, 0, 0, 0])
%!assert <*42241> (datevec ("15-aug-2013ABC", "dd-mmm-yyyy"), [2013, 8, 15, 0, 0, 0])

## 2 mm/dd/yy
%!assert <*42241> (datevec ("08/15/13"), [2013, 8, 15, 0, 0, 0])
%!assert <*42241> (datevec ("08/15/13", "mm/dd/yy"), [2013, 8, 15, 0, 0, 0])
%!assert <*42241> (datevec ("08/15/13 09:00:35", "mm/dd/yy"), [2013, 8, 15, 0, 0, 0])
%!assert <*42241> (datevec ("08/15/13ABC", "mm/dd/yy"), [2013, 8, 15, 0, 0, 0])

## 3 mmm
%!assert <*42241> (datevec ("Aug", "mmm"), [1900, 8, 0, 0, 0, 0])
%!assert <*42241> (datevec ("Aug 15", "mmm"), [1900, 8, 0, 0, 0, 0])
%!assert <*42241> (datevec ("AugABC", "mmm"), [1900, 8, 0, 0, 0, 0])

## 4 m datestr std format 4 -  datevec("A", "m") does not resolve

## 5 mm
%!assert <*42241> (datevec ("08"), [8, 1, 0, 0, 0, 0])
%!assert <*42241> (datevec ("08", "mm"), [1900, 8, 0, 0, 0, 0])
%!assert <*42241> (datevec ("08/15/2013", "mm"), [1900, 8, 0, 0, 0, 0])
%!assert <*42241> (datevec ("08ABC", "mm"), [1900, 8, 0, 0, 0, 0])

# 6 mm/dd
%!assert <*42241> (datevec ("08/15"), [yr, 8, 15, 0, 0, 0])
%!assert <*42241> (datevec ("08/15", "mm/dd"), [yr, 8, 15, 0, 0, 0])
%!assert <*42241> (datevec ("08/15/13", "mm/dd"), [yr, 8, 15, 0, 0, 0])
%!assert <*42241> (datevec ("08/15ABC", "mm/dd"), [yr, 8, 15, 0, 0, 0])

## 7 dd
%!assert <*42241> (datevec ("15"), [15, 1, 0, 0, 0, 0])
%!assert <*42241> (datevec ("15", "dd"), [1900, 1, 15, 0, 0, 0])
%!assert <*42241> (datevec ("15-Aug-2013", "dd"), [1900, 1, 15, 0, 0, 0])
%!assert <*42241> (datevec ("15ABC", "dd"), [1900, 1, 15, 0, 0, 0])

## 8 ddd
%!assert <*42241> (datevec ("Fri", "ddd"), [1900, 1, 0, 0, 0, 0])
%!assert <*42241> (datevec ("Fri, Aug 15 2013", "ddd"), [1900, 1, 0, 0, 0, 0])
%!assert <*42241> (datevec ("FriABC", "ddd"), [1900, 1, 0, 0, 0, 0])

## 9 d datestr std format 9 -  datevec("F", "d") does not resolve

## 10 yyyy
%!assert <*42241> (datevec ("2013"), [2013, 1, 0, 0, 0, 0])
%!assert <*42241> (datevec ("2013", "yyyy"), [2013, 1, 0, 0, 0, 0])
%!assert <*42241> (datevec ("2013/08/15", "yyyy"), [2013, 1, 0, 0, 0, 0])
%!assert <*42241> (datevec ("2013ABC", "yyyy"), [2013, 1, 0, 0, 0, 0])

## 11 yy
%!assert <*42241> (datevec ("13"), [13, 1, 0, 0, 0, 0])
%!assert <*42241> (datevec ("13", "yy"), [2013, 1, 0, 0, 0, 0])
%!assert <*42241> (datevec ("13/08/15", "yy"), [2013, 1, 0, 0, 0, 0])
%!assert <*42241> (datevec ("13ABC", "yy"), [2013, 1, 0, 0, 0, 0])

## 12 mmmyy
%!assert <*42241> (datevec ("AUG13"), [2013, 8, 1, 0, 0, 0])
%!assert <*42241> (datevec ("AUG13", "mmmyy"), [2013, 8, 1, 0, 0, 0])
%!assert <*42241> (datevec ("AUG2013", "mmmyy"), [2020, 8, 1, 0, 0, 0])
%!assert <*42241> (datevec ("AUG13ABC", "mmmyy"), [2013, 8, 1, 0, 0, 0])

## 13 HH:MM:SS
%!assert <*42241> (datevec ("09:00:35"), [yr, 1, 1, 9, 0, 35])
%!assert <*42241> (datevec ("09:00:35", "HH:MM:SS"), [yr, 1, 1, 9, 0, 35])
%!assert <*42241> (datevec ("09:00:35 AM", "HH:MM:SS"), [yr, 1, 1, 9, 0, 35])
%!assert <*42241> (datevec ("09:00:35ABC", "HH:MM:SS"), [yr, 1, 1, 9, 0, 35])

## 14 HH:MM:SS PM
%!assert <*42241> (datevec ("09:00:35 AM"), [yr, 1, 1, 9, 0, 35])
%!assert <*42241> (datevec ("09:00:35 AM", "HH:MM:SS PM"), [yr, 1, 1, 9, 0, 35])
%!assert <*42241> (datevec ("09:00:35 am", "HH:MM:SS PM"), [yr, 1, 1, 9, 0, 35])
%!assert <*42241> (datevec ("09:00:35 PM", "HH:MM:SS PM"), [yr, 1, 1, 21, 0, 35])
%!assert <*42241> (datevec ("09:00:35 AMABC", "HH:MM:SS PM"), [yr, 1, 1, 9, 0, 35])

## 15 HH:MM
%!assert <*42241> (datevec ("09:00"), [yr, 1, 1, 9, 0, 0])
%!assert <*42241> (datevec ("09:00", "HH:MM"), [yr, 1, 1, 9, 0, 0])
%!assert <*42241> (datevec ("09:00:35", "HH:MM"), [yr, 1, 1, 9, 0, 0])
%!assert <*42241> (datevec ("09:00ABC", "HH:MM"), [yr, 1, 1, 9, 0, 0])

## 16 HH:MM PM
%!assert <*42241> (datevec ("09:00 AM"), [yr, 1, 1, 9, 0, 0])
%!assert <*42241> (datevec ("09:00 AM", "HH:MM PM"), [yr, 1, 1, 9, 0, 0])
%!assert <*42241> (datevec ("09:00 PM", "HH:MM PM"), [yr, 1, 1, 21, 0, 0])
%!assert <*42241> (datevec ("09:00 AMABC", "HH:MM PM"), [yr, 1, 1, 9, 0, 0])

## 17 QQ-YY datestr std format 17 -  datevec("Q1-13", "QQ-YY") does not resolve

## 18 QQ datestr std format 18 -  datevec("Q1", "QQ") does not resolve

## 19 dd/mm
%!assert <*42241> (datevec ("15/08", "dd/mm"), [yr, 8, 15, 0, 0, 0])
%!assert <*42241> (datevec ("15/08/2023", "dd/mm"), [yr, 8, 15, 0, 0, 0])
%!assert <*42241> (datevec ("15/08ABC", "dd/mm"), [yr, 8, 15, 0, 0, 0])

## 20 dd/mm/yy
%!assert <*42241> (datevec ("15/08/13"), [15, 8, 13, 0, 0, 0])
%!assert <*42241> (datevec ("15/08/13", "dd/mm/yy"), [2013, 8, 15, 0, 0, 0])
%!assert <*42241> (datevec ("15/08/13 09:00:35", "dd/mm/yy"), [2013, 8, 15, 0, 0, 0])
%!assert <*42241> (datevec ("15/08/13ABC", "dd/mm/yy"), [2013, 8, 15, 0, 0, 0])

## 21 mmm.dd,yyyy HH:MM:SS
%!assert <*42241> (datevec ("aug.15,2013 09:00:35"), [2013, 8, 15, 9, 0, 35])
%!assert <*42241> (datevec ("aug.15,2013 09:00:35", "mmm.dd,yyyy HH:MM:SS"), [2013, 8, 15, 9, 0, 35])
%!assert <*42241> (datevec ("aug.15,2013 09:00:35 PM", "mmm.dd,yyyy HH:MM:SS"), [2013, 8, 15, 9, 0, 35])
%!assert <*42241> (datevec ("aug.15,2013 09:00:35ABC", "mmm.dd,yyyy HH:MM:SS"), [2013, 8, 15, 9, 0, 35])

## 22 mm.dd,yyyy
%!assert <*42241> (datevec ("aug.15,2013"), [2013, 8, 15, 0, 0, 0])
%!assert <*42241> (datevec ("aug.15,2013", "mmm.dd,yyyy"), [2013, 8, 15, 0, 0, 0])
%!assert <*42241> (datevec ("aug.15,2013 09:00:35", "mmm.dd,yyyy"), [2013, 8, 15, 0, 0, 0])
%!assert <*42241> (datevec ("aug.15,2013ABC", "mmm.dd,yyyy"), [2013, 8, 15, 0, 0, 0])

## 23 mm/dd/yyyy
%!assert <*42241> (datevec ("08/15/2013"), [2013, 8, 15, 0, 0, 0])
%!assert <*42241> (datevec ("08/15/2013", "mm/dd/yyyy"), [2013, 8, 15, 0, 0, 0])
%!assert <*42241> (datevec ("08/15/2013 09:00:35", "mm/dd/yyyy"), [2013, 8, 15, 0, 0, 0])
%!assert <*42241> (datevec ("08/15/2013ABC", "mm/dd/yyyy"), [2013, 8, 15, 0, 0, 0])

## 24 dd/mm/yyyy
%!assert <*42241> (datevec ("15/08/2013", "dd/mm/yyyy"), [2013, 8, 15, 0, 0, 0])
%!assert <*42241> (datevec ("15/08/2013 09:00:35", "dd/mm/yyyy"), [2013, 8, 15, 0, 0, 0])
%!assert <*42241> (datevec ("15/08/2013ABC", "dd/mm/yyyy"), [2013, 8, 15, 0, 0, 0])

## 25 yy/mm/dd
%!assert <*42241> (datevec ("13/08/15"), [13, 8, 15, 0, 0, 0])
%!assert <*42241> (datevec ("13/08/15", "yy/mm/dd"), [2013, 8, 15, 0, 0, 0])
%!assert <*42241> (datevec ("13/08/15 09:00:35", "yy/mm/dd"), [2013, 8, 15, 0, 0, 0])
%!assert <*42241> (datevec ("13/08/15ABC", "yy/mm/dd"), [2013, 8, 15, 0, 0, 0])

## 26 yyyy/mm/dd
%!assert <*42241> (datevec ("2013/08/15"), [2013, 8, 15, 0, 0, 0])
%!assert <*42241> (datevec ("2013/08/15", "yyyy/mm/dd"), [2013, 8, 15, 0, 0, 0])
%!assert <*42241> (datevec ("2013/08/15 09:00:35", "yyyy/mm/dd"), [2013, 8, 15, 0, 0, 0])
%!assert <*42241> (datevec ("2013/08/15ABC", "yyyy/mm/dd"), [2013, 8, 15, 0, 0, 0])

## 27 QQ-YYYY datestr std format 27 -  datevec("Q1-2013", "QQ-YYYY") does not resolve

## 28 mmmyyyy
%!assert <*42241> (datevec ("Aug2013"), [13, 8, 20, 0, 0, 0])
%!assert <*42241> (datevec ("Aug2013", "mmmyyyy"), [2013, 8, 1, 0, 0, 0])
%!assert <*42241> (datevec ("Aug2013 09:00:35", "mmmyyyy"), [2013, 8, 1, 0, 0, 0])
%!assert <*42241> (datevec ("Aug2013ABC", "mmmyyyy"), [2013, 8, 1, 0, 0, 0])

## 29 yyyy-mm-dd
%!assert <*42241> (datevec ("2013-08-15"), [2013, 8, 15, 0, 0, 0])
%!assert <*42241> (datevec ("2013-08-15", "yyyy-mm-dd"), [2013, 8, 15, 0, 0, 0])
%!assert <*42241> (datevec ("2013-08-15 09:00:35", "yyyy-mm-dd"), [2013, 8, 15, 0, 0, 0])
%!assert <*42241> (datevec ("2013-08-15ABC", "yyyy-mm-dd"), [2013, 8, 15, 0, 0, 0])

## 30 yyyymmddTHHMMSS
%!assert <*42241> (datevec ("20130815T090035", "yyyymmddTHHMMSS"), [2013, 8, 15, 9, 0, 35])
%!assert <*42241> (datevec ("20130815T090035", "yyyymmddTHHMMSS"), [2013, 8, 15, 9, 0, 35])
%!assert <*42241> (datevec ("20130815T090035", "yyyymmddTHHMMSS"), [2013, 8, 15, 9, 0, 35])

## 31 yyyy-mm-dd HH:MM:SS
%!assert <*42241> (datevec ("2013-08-15 09:00:35"), [2013, 8, 15, 9, 0, 35])
%!assert <*42241> (datevec ("2013-08-15 09:00:35", "yyyy-mm-dd HH:MM:SS"), [2013, 8, 15, 9, 0, 35])
%!assert <*42241> (datevec ("2013-08-15 09:00:35 PM", "yyyy-mm-dd HH:MM:SS"), [2013, 8, 15, 9, 0, 35])
%!assert <*42241> (datevec ("2013-08-15 09:00:35ABC", "yyyy-mm-dd HH:MM:SS"), [2013, 8, 15, 9, 0, 35])

## mmm-dd-yyyy HH:MM:SS
%!assert <*42241> (datevec ("Aug-15-2013 09:00:35"), [2013, 8, 15, 9, 0, 35])
%!assert <*42241> (datevec ("Aug-15-2013 09:00:35", "mmm-dd-yyyy HH:MM:SS"), [2013, 8, 15, 9, 0, 35])
%!assert <*42241> (datevec ("Aug-15-2013 09:00:35 PM", "mmm-dd-yyyy HH:MM:SS"), [2013, 8, 15, 9, 0, 35])
%!assert <*42241> (datevec ("Aug-15-2013 09:00:35ABC", "mmm-dd-yyyy HH:MM:SS"), [2013, 8, 15, 9, 0, 35])

## mmm-dd-yyyy
%!assert <*42241> (datevec ("Aug-15-2013"), [2013, 8, 15, 0, 0, 0])
%!assert <*42241> (datevec ("Aug-15-2013", "mmm-dd-yyyy"), [2013, 8, 15, 0, 0, 0])
%!assert <*42241> (datevec ("Aug-15-2013 09:00:35", "mmm-dd-yyyy"), [2013, 8, 15, 0, 0, 0])
%!assert <*42241> (datevec ("Aug-15-2013ABC", "mmm-dd-yyyy"), [2013, 8, 15, 0, 0, 0])

## dd mmm yyyy HH:MM:SS
%!assert <*42241> (datevec ("15 Aug 2013 09:00:35"), [2013, 8, 15, 9, 0, 35])
%!assert <*42241> (datevec ("15 Aug 2013 09:00:35", "dd mmm yyyy HH:MM:SS"), [2013, 8, 15, 9, 0, 35])
%!assert <*42241> (datevec ("15 Aug 2013 09:00:35 PM", "dd mmm yyyy HH:MM:SS"), [2013, 8, 15, 9, 0, 35])
%!assert <*42241> (datevec ("15 Aug 2013 09:00:35ABC", "dd mmm yyyy HH:MM:SS"), [2013, 8, 15, 9, 0, 35])

## dd mmm yyyy
%!assert <*42241> (datevec ("15 Aug 2013"), [2013, 8, 15, 0, 0, 0])
%!assert <*42241> (datevec ("15 Aug 2013", "dd mmm yyyy"), [2013, 8, 15, 0, 0, 0])
%!assert <*42241> (datevec ("15 Aug 2013 09:00:35", "dd mmm yyyy"), [2013, 8, 15, 0, 0, 0])
%!assert <*42241> (datevec ("15 Aug 2013ABC", "dd mmm yyyy"), [2013, 8, 15, 0, 0, 0])

## mmm dd yyyy HH:MM:SS
%!assert <*42241> (datevec ("Aug 15 2013 09:00:35"), [2013, 8, 15, 9, 0, 35])
%!assert <*42241> (datevec ("Aug 15 2013 09:00:35", "mmm dd yyyy HH:MM:SS"), [2013, 8, 15, 9, 0, 35])
%!assert <*42241> (datevec ("Aug 15 2013 09:00:35 PM", "mmm dd yyyy HH:MM:SS"), [2013, 8, 15, 9, 0, 35])
%!assert <*42241> (datevec ("Aug 15 2013 09:00:35ABC", "mmm dd yyyy HH:MM:SS"), [2013, 8, 15, 9, 0, 35])

## mmm dd yyyy
%!assert <*42241> (datevec ("Aug 15 2013"), [2013, 8, 15, 0, 0, 0])
%!assert <*42241> (datevec ("Aug 15 2013", "mmm dd yyyy"), [2013, 8, 15, 0, 0, 0])
%!assert <*42241> (datevec ("Aug 15 2013 09:00:35", "mmm dd yyyy"), [2013, 8, 15, 0, 0, 0])
%!assert <*42241> (datevec ("Aug 15 2013ABC", "mmm dd yyyy"), [2013, 8, 15, 0, 0, 0])

## dd.mmm.yyyy HH:MM:SS
%!assert <*42241> (datevec ("15.Aug.2013 09:00:35"), [2013, 8, 15, 9, 0, 35])
%!assert <*42241> (datevec ("15.Aug.2013 09:00:35", "dd.mmm.yyyy HH:MM:SS"), [2013, 8, 15, 9, 0, 35])
%!assert <*42241> (datevec ("15.Aug.2013 09:00:35 PM", "dd.mmm.yyyy HH:MM:SS"), [2013, 8, 15, 9, 0, 35])
%!assert <*42241> (datevec ("15.Aug.2013 09:00:35ABC", "dd.mmm.yyyy HH:MM:SS"), [2013, 8, 15, 9, 0, 35])

## dd.mmm.yyyy
%!assert <*42241> (datevec ("15.Aug.2013"), [2013, 8, 15, 0, 0, 0])
%!assert <*42241> (datevec ("15.Aug.2013", "dd.mmm.yyyy"), [2013, 8, 15, 0, 0, 0])
%!assert <*42241> (datevec ("15.Aug.2013 09:00:35", "dd.mmm.yyyy"), [2013, 8, 15, 0, 0, 0])
%!assert <*42241> (datevec ("15.Aug.2013ABC", "dd.mmm.yyyy"), [2013, 8, 15, 0, 0, 0])

## mmm.dd.yyyy HH:MM:SS
%!assert <*42241> (datevec ("Aug.15.2013 09:00:35"), [2013, 8, 15, 9, 0, 35])
%!assert <*42241> (datevec ("Aug.15.2013 09:00:35", "mmm.dd.yyyy HH:MM:SS"), [2013, 8, 15, 9, 0, 35])
%!assert <*42241> (datevec ("Aug.15.2013 09:00:35 PM", "mmm.dd.yyyy HH:MM:SS"), [2013, 8, 15, 9, 0, 35])
%!assert <*42241> (datevec ("Aug.15.2013 09:00:35ABC", "mmm.dd.yyyy HH:MM:SS"), [2013, 8, 15, 9, 0, 35])

## mmm.dd.yyyy
%!assert <*42241> (datevec ("Aug.15.2013"), [2013, 8, 15, 0, 0, 0])
%!assert <*42241> (datevec ("Aug.15.2013", "mmm.dd.yyyy"), [2013, 8, 15, 0, 0, 0])
%!assert <*42241> (datevec ("Aug.15.2013 09:00:35", "mmm.dd.yyyy"), [2013, 8, 15, 0, 0, 0])
%!assert <*42241> (datevec ("Aug.15.2013ABC", "mmm.dd.yyyy"), [2013, 8, 15, 0, 0, 0])

## mm/dd/yyyy HH:MM
%!assert <*42241> (datevec ("08/15/2013 09:00"), [2013, 8, 15, 9, 0, 0])
%!assert <*42241> (datevec ("08/15/2013 09:00", "mm/dd/yyyy HH:MM"), [2013, 8, 15, 9, 0, 0])
%!assert <*42241> (datevec ("08/15/2013 09:00:35", "mm/dd/yyyy HH:MM"), [2013, 8, 15, 9, 0, 0])
%!assert <*42241> (datevec ("08/15/2013 09:00ABC", "mm/dd/yyyy HH:MM"), [2013, 8, 15, 9, 0, 0])

## yyyy
%!assert <*42241> (datevec ("2013"), [2013, 1, 0, 0, 0, 0]) # Octave uses Jan 0 as origin
%!assert <*42241> (datevec ("2013", "yyyy"), [2013, 1, 0, 0, 0, 0])
%!assert <*42241> (datevec ("2013-08-15", "yyyy"), [2013, 1, 0, 0, 0, 0])
%!assert <*42241> (datevec ("2013ABC", "yyyy"), [2013, 1, 0, 0, 0, 0])

## yyyy-mm
%!assert <*42241> (datevec ("2013-08"), [2013, 8, 1, 0, 0, 0])
%!assert <*42241> (datevec ("2013-08", "yyyy-mm"), [2013, 8, 1, 0, 0, 0])
%!assert <*42241> (datevec ("2013-08-15", "yyyy-mm"), [2013, 8, 1, 0, 0, 0])
%!assert <*42241> (datevec ("2013-08ABC", "yyyy-mm"), [2013, 8, 1, 0, 0, 0])

## yyyy-mm-ddTHH:MM:SSZ
%!assert <*42241> (datevec ("2013-08-15T09:00:35Z"), [2013, 8, 15, 9, 0, 35])
%!assert <*42241> (datevec ("2013-08-15T09:00:35Z", "yyyy-mm-ddTHH:MM:SSZ"), [2013, 8, 15, 9, 0, 35])
%!assert <*42241> (datevec ("2013-08-15T09:00:35ZABC", "yyyy-mm-ddTHH:MM:SSZ"), [2013, 8, 15, 9, 0, 35])

## yyyy-mm-ddTHH:MM:SS.FFFZ
%!assert <*42241> (datevec ("2013-08-15T09:00:35.123Z"), [2013, 8, 15, 9, 0, 35.123])
%!assert <*42241> (datevec ("2013-08-15T09:00:35.123Z", "yyyy-mm-ddTHH:MM:SS.FFFZ"), [2013, 8, 15, 9, 0, 35.123])
%!assert <*42241> (datevec ("2013-08-15T09:00:35.123ZABC", "yyyy-mm-ddTHH:MM:SS.FFFZ"), [2013, 8, 15, 9, 0, 35.123])


## Test input validation
%!error <Invalid call> datevec ()
%!error <none of the standard formats match> datevec ("foobar")
%!error <DATE not parsed correctly with given format> datevec ("foobar", "%d")
%!error <multiple year specifiers> datevec ("1/2/30", "mm/yy/yy")
%!error <multiple month specifiers> datevec ("1/2/30", "mm/mm/yy")
%!error <multiple day specifiers> datevec ("1/2/30", "mm/dd/dd")
%!error <multiple hour specifiers> datevec ("15:38:21.251", "HH:HH:SS")
%!error <multiple minute specifiers> datevec ("15:38:21.251", "MM:MM:SS")
%!error <multiple second specifiers> datevec ("15:38:21.251", "HH:SS:SS")
%!fail ("datevec ('2015-03-31 0:00','YYYY-mm-DD HH:MM')", ...
%!      "warning", "Format specifiers for dates should be lower case");
%!fail ("datevec ('2015-03-31 hh:00','yyyy-mm-dd hh:MM')", ...
%!      "warning", "format specifiers for time should be upper case");
<|MERGE_RESOLUTION|>--- conflicted
+++ resolved
@@ -50,21 +50,13 @@
 ## array of strings, but no format is specified, heuristics are used to guess
 ## the input format.  These heuristics could lead to matches that differ from
 ## the result a user might expect.  Additionally, this involves a relatively
-<<<<<<< HEAD
-## slow search through various formats.  It is always preferable to specify the
-## format string @var{f} if it is known.  Formats which do not specify a
-## particular time component will have the value set to zero.  Formats which do
-## not specify a particular date component will default that component to
-## January 1st of the current year.  Trailing characters are ignored for the
-## purpose of calculating the date vector, even if the characters contain
-## additional time/date information.
-=======
 ## slow search through various formats.  It is always preferable to specify
 ## the format string @var{f} if it is known.  Formats which do not specify a
 ## particular time component will have the value set to zero.  Formats which
 ## do not specify a particular date component will default that component to
-## January 1st of the current year.
->>>>>>> 950df502
+## January 1st of the current year.  Trailing characters are ignored for the
+## purpose of calculating the date vector, even if the characters contain
+## additional time/date information.
 ##
 ## @var{p} is the year at the start of the century to which two-digit years
 ## will be referenced.  If not specified, it defaults to the current year
