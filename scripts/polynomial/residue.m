## Copyright (C) 1994-2016 John W. Eaton
## Copyright (C) 2007 Ben Abbott
##
## This file is part of Octave.
##
## Octave is free software; you can redistribute it and/or modify it
## under the terms of the GNU General Public License as published by
## the Free Software Foundation; either version 3 of the License, or
## (at your option) any later version.
##
## Octave is distributed in the hope that it will be useful, but
## WITHOUT ANY WARRANTY; without even the implied warranty of
## MERCHANTABILITY or FITNESS FOR A PARTICULAR PURPOSE.  See the
## GNU General Public License for more details.
##
## You should have received a copy of the GNU General Public License
## along with Octave; see the file COPYING.  If not, see
## <http://www.gnu.org/licenses/>.

## -*- texinfo -*-
## @deftypefn  {} {[@var{r}, @var{p}, @var{k}, @var{e}] =} residue (@var{b}, @var{a})
## @deftypefnx {} {[@var{b}, @var{a}] =} residue (@var{r}, @var{p}, @var{k})
## @deftypefnx {} {[@var{b}, @var{a}] =} residue (@var{r}, @var{p}, @var{k}, @var{e})
## The first calling form computes the partial fraction expansion for the
## quotient of the polynomials, @var{b} and @var{a}.
##
## The quotient is defined as
## @tex
## $$
## {B(s)\over A(s)} = \sum_{m=1}^M {r_m\over (s-p_m)^e_m}
##   + \sum_{i=1}^N k_i s^{N-i}.
## $$
## @end tex
## @ifnottex
##
## @example
## @group
## B(s)    M       r(m)        N
## ---- = SUM ------------- + SUM k(i)*s^(N-i)
## A(s)   m=1 (s-p(m))^e(m)   i=1
## @end group
## @end example
##
## @end ifnottex
## @noindent
## where @math{M} is the number of poles (the length of the @var{r}, @var{p},
## and @var{e}), the @var{k} vector is a polynomial of order @math{N-1}
## representing the direct contribution, and the @var{e} vector specifies the
## multiplicity of the m-th residue's pole.
##
## For example,
##
## @example
## @group
## b = [1, 1, 1];
## a = [1, -5, 8, -4];
## [r, p, k, e] = residue (b, a)
##    @result{} r = [-2; 7; 3]
##    @result{} p = [2; 2; 1]
##    @result{} k = [](0x0)
##    @result{} e = [1; 2; 1]
## @end group
## @end example
##
## @noindent
## which represents the following partial fraction expansion
## @tex
## $$
## {s^2+s+1\over s^3-5s^2+8s-4} = {-2\over s-2} + {7\over (s-2)^2} + {3\over s-1}
## $$
## @end tex
## @ifnottex
##
## @example
## @group
##         s^2 + s + 1       -2        7        3
##    ------------------- = ----- + ------- + -----
##    s^3 - 5s^2 + 8s - 4   (s-2)   (s-2)^2   (s-1)
## @end group
## @end example
##
## @end ifnottex
##
## The second calling form performs the inverse operation and computes the
## reconstituted quotient of polynomials, @var{b}(s)/@var{a}(s), from the
## partial fraction expansion; represented by the residues, poles, and a direct
## polynomial specified by @var{r}, @var{p} and @var{k}, and the pole
## multiplicity @var{e}.
##
## If the multiplicity, @var{e}, is not explicitly specified the
## multiplicity is determined by the function @code{mpoles}.
##
## For example:
##
## @example
## @group
## r = [-2; 7; 3];
## p = [2; 2; 1];
## k = [1, 0];
## [b, a] = residue (r, p, k)
##    @result{} b = [1, -5, 9, -3, 1]
##    @result{} a = [1, -5, 8, -4]
##
## where mpoles is used to determine e = [1; 2; 1]
## @end group
## @end example
##
## Alternatively the multiplicity may be defined explicitly, for example,
##
## @example
## @group
## r = [7; 3; -2];
## p = [2; 1; 2];
## k = [1, 0];
## e = [2; 1; 1];
## [b, a] = residue (r, p, k, e)
##    @result{} b = [1, -5, 9, -3, 1]
##    @result{} a = [1, -5, 8, -4]
## @end group
## @end example
##
## @noindent
## which represents the following partial fraction expansion
## @tex
## $$
## {-2\over s-2} + {7\over (s-2)^2} + {3\over s-1} + s = {s^4-5s^3+9s^2-3s+1\over s^3-5s^2+8s-4}
## $$
## @end tex
## @ifnottex
##
## @example
## @group
##  -2        7        3         s^4 - 5s^3 + 9s^2 - 3s + 1
## ----- + ------- + ----- + s = --------------------------
## (s-2)   (s-2)^2   (s-1)          s^3 - 5s^2 + 8s - 4
## @end group
## @end example
##
## @end ifnottex
## @seealso{mpoles, poly, roots, conv, deconv}
## @end deftypefn

## Author: Tony Richardson <arichard@stark.cc.oh.us>
## Author: Ben Abbott <bpabbott@mac.com>
## Created: June 1994
## Adapted-By: jwe

function [r, p, k, e] = residue (b, a, varargin)

  if (nargin < 2 || nargin > 4)
    print_usage ();
  endif

  toler = .001;

  if (nargin >= 3)
    if (nargin >= 4)
      e = varargin{2};
    else
      e = [];
    endif
    ## The inputs are the residue, pole, and direct part.  Solve for the
    ## corresponding numerator and denominator polynomials
    [r, p] = rresidue (b, a, varargin{1}, toler, e);
    return;
  endif

  ## Make sure both polynomials are in reduced form.

  a = polyreduce (a);
  b = polyreduce (b);

  b /= a(1);
  a /= a(1);

  la = length (a);
  lb = length (b);

  ## Handle special cases here.

  if (la == 0 || lb == 0)
    k = r = p = e = [];
    return;
  elseif (la == 1)
    k = b / a;
    r = p = e = [];
    return;
  endif

  ## Find the poles.

  p = roots (a);
  lp = length (p);

  ## Sort poles so that multiplicity loop will work.

  [e, indx] = mpoles (p, toler, 1);
  p = p(indx);

  ## For each group of pole multiplicity, set the value of each
  ## pole to the average of the group.  This reduces the error in
  ## the resulting poles.

  p_group = cumsum (e == 1);
  for ng = 1:p_group(end)
    m = find (p_group == ng);
    p(m) = mean (p(m));
  endfor

  ## Find the direct term if there is one.

  if (lb >= la)
    ## Also return the reduced numerator.
    [k, b] = deconv (b, a);
    lb = length (b);
  else
    k = [];
  endif

  ## Determine if the poles are (effectively) zero.

  small = max (abs (p));
  if (isa (a, "single") || isa (b, "single"))
    small = max ([small, 1]) * eps ("single") * 1e4 * (1 + numel (p))^2;
  else
    small = max ([small, 1]) * eps * 1e4 * (1 + numel (p))^2;
  endif
  p(abs (p) < small) = 0;

  ## Determine if the poles are (effectively) real, or imaginary.

  index = (abs (imag (p)) < small);
  p(index) = real (p(index));
  index = (abs (real (p)) < small);
  p(index) = 1i * imag (p(index));

  ## The remainder determines the residues.  The case of one pole
  ## is trivial.

  if (lp == 1)
    r = polyval (b, p);
    return;
  endif

  ## Determine the order of the denominator and remaining numerator.
  ## With the direct term removed the potential order of the numerator
  ## is one less than the order of the denominator.

  aorder = numel (a) - 1;
  border = aorder - 1;

  ## Construct a system of equations relating the individual
  ## contributions from each residue to the complete numerator.

  A = zeros (border+1, border+1);
  B = prepad (reshape (b, [numel(b), 1]), border+1, 0);
  for ip = 1:numel (p)
    ri = zeros (size (p));
    ri(ip) = 1;
    A(:,ip) = prepad (rresidue (ri, p, [], toler), border+1, 0).';
  endfor

  ## Solve for the residues.

  r = A \ B;

endfunction

function [pnum, pden, e] = rresidue (r, p, k, toler, e)

  ## Reconstitute the numerator and denominator polynomials from the
  ## residues, poles, and direct term.

  if (nargin < 2 || nargin > 5)
    print_usage ();
  endif

  if (nargin < 5)
    e = [];
  endif

  if (nargin < 4)
    toler = [];
  endif

  if (nargin < 3)
    k = [];
  endif

  if (numel (e))
    indx = 1:numel (p);
  else
    [e, indx] = mpoles (p, toler, 0);
    p = p(indx);
    r = r(indx);
  endif

  indx = 1:numel (p);

  for n = indx
    pn = [1, -p(n)];
    if (n == 1)
      pden = pn;
    else
      pden = conv (pden, pn);
    endif
  endfor

  ## D is the order of the denominator
  ## K is the order of the direct polynomial
  ## N is the order of the resulting numerator
  ## pnum(1:(N+1)) is the numerator's polynomial
  ## pden(1:(D+1)) is the denominator's polynomial
  ## pm is the multible pole for the nth residue
  ## pn is the numerator contribution for the nth residue

  D = numel (pden) - 1;
  K = numel (k) - 1;
  N = K + D;
  pnum = zeros (1, N+1);
  for n = indx(abs (r) > 0)
    p1 = [1, -p(n)];
    for m = 1:e(n)
      if (m == 1)
        pm = p1;
      else
        pm = conv (pm, p1);
      endif
    endfor
    pn = deconv (pden, pm);
    pn = r(n) * pn;
    pnum += prepad (pn, N+1, 0, 2);
  endfor

  ## Add the direct term.
  if (numel (k))
    pnum += conv (pden, k);
  endif

  pnum = polyreduce (pnum);
  pden = polyreduce (pden);

endfunction


%!test
%! b = [1, 1, 1];
%! a = [1, -5, 8, -4];
%! [r, p, k, e] = residue (b, a);
%! assert (r, [-2; 7; 3], 1e-12);
%! assert (p, [2; 2; 1], 1e-12);
%! assert (isempty (k));
%! assert (e, [1; 2; 1]);
%! k = [1 0];
%! b = conv (k, a) + prepad (b, numel (k) + numel (a) - 1, 0);
%! a = a;
%! [br, ar] = residue (r, p, k);
%! assert (br, b, 1e-12);
%! assert (ar, a, 1e-12);
%! [br, ar] = residue (r, p, k, e);
%! assert (br, b, 1e-12);
%! assert (ar, a, 1e-12);

%!test
%! b = [1, 0, 1];
%! a = [1, 0, 18, 0, 81];
%! [r, p, k, e] = residue (b, a);
%! r1 = [-5i; 12; +5i; 12]/54;
%! p1 = [+3i; +3i; -3i; -3i];
%! assert (r, r1, 1e-12);
%! assert (p, p1, 1e-12);
%! assert (isempty (k));
%! assert (e, [1; 2; 1; 2]);
%! [br, ar] = residue (r, p, k);
%! assert (br, [0,b], 1e-12);
%! assert (ar, a, 1e-12);

%!test
%! r = [7; 3; -2];
%! p = [2; 1; 2];
%! k = [1 0];
%! e = [2; 1; 1];
%! [b, a] = residue (r, p, k, e);
%! assert (b, [1, -5, 9, -3, 1], 1e-12);
%! assert (a, [1, -5, 8, -4], 1e-12);
%! [rr, pr, kr, er] = residue (b, a);
%! [jnk, n] = mpoles (p);
%! assert (rr, r(n), 1e-12);
%! assert (pr, p(n), 1e-12);
%! assert (kr, k, 1e-12);
%! assert (er, e(n), 1e-12);

%!test
%! b = [1];
%! a = [1, 10, 25];
%! [r, p, k, e] = residue (b, a);
%! r1 = [0; 1];
%! p1 = [-5; -5];
%! assert (r, r1, 1e-12);
%! assert (p, p1, 1e-12);
%! assert (isempty (k));
%! assert (e, [1; 2]);
%! [br, ar] = residue (r, p, k);
%! assert (br, b, 1e-12);
%! assert (ar, a, 1e-12);

## The following test is due to Bernard Grung
%!test <34266>
%! z1 =  7.0372976777e6;
%! p1 = -3.1415926536e9;
%! p2 = -4.9964813512e8;
%! r1 = -(1 + z1/p1)/(1 - p1/p2)/p2/p1;
%! r2 = -(1 + z1/p2)/(1 - p2/p1)/p2/p1;
%! r3 = (1 + (p2 + p1)/p2/p1*z1)/p2/p1;
%! r4 = z1/p2/p1;
%! r = [r1; r2; r3; r4];
%! p = [p1; p2; 0; 0];
%! k = [];
%! e = [1; 1; 1; 2];
%! b = [1, z1];
%! a = [1, -(p1 + p2), p1*p2, 0, 0];
%! [br, ar] = residue (r, p, k, e);
<<<<<<< HEAD
%! assert (br, [0,0,b], 1e-7);
%! assert (ar, a, 1e-8);

%!test <49291>
%! rf = [1e3, 2e3, 1e3, 2e3];
%! cf = [316.2e-9, 50e-9, 31.6e-9, 5e-9];
%! [num, den] = residue (1./cf,-1./(rf.*cf),0);
%! assert (numel (num), 4);
%! assert (numel (den), 5);
%! assert (den(1), 1);
=======
%! assert (br, b, 1e-8);
%! assert (ar, a, 1e-8);
>>>>>>> 1c070cc6
<|MERGE_RESOLUTION|>--- conflicted
+++ resolved
@@ -420,7 +420,6 @@
 %! b = [1, z1];
 %! a = [1, -(p1 + p2), p1*p2, 0, 0];
 %! [br, ar] = residue (r, p, k, e);
-<<<<<<< HEAD
 %! assert (br, [0,0,b], 1e-7);
 %! assert (ar, a, 1e-8);
 
@@ -430,8 +429,4 @@
 %! [num, den] = residue (1./cf,-1./(rf.*cf),0);
 %! assert (numel (num), 4);
 %! assert (numel (den), 5);
-%! assert (den(1), 1);
-=======
-%! assert (br, b, 1e-8);
-%! assert (ar, a, 1e-8);
->>>>>>> 1c070cc6
+%! assert (den(1), 1);