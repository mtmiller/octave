--- conflicted
+++ resolved
@@ -87,9 +87,5 @@
 
 ## Test input validation
 %!error ppplot ()
-<<<<<<< HEAD
 %!error ppplot (ones (2,2))
-%!error <DIST must be a string> ppplot (1, 2)
-=======
-%!error ppplot (ones (2,2))
->>>>>>> 1c070cc6
+%!error <DIST must be a string> ppplot (1, 2)