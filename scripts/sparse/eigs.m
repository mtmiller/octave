## Copyright (C) 2005-2013 David Bateman
##
## This file is part of Octave.
##
## Octave is free software; you can redistribute it and/or modify it
## under the terms of the GNU General Public License as published by
## the Free Software Foundation; either version 3 of the License, or (at
## your option) any later version.
##
## Octave is distributed in the hope that it will be useful, but
## WITHOUT ANY WARRANTY; without even the implied warranty of
## MERCHANTABILITY or FITNESS FOR A PARTICULAR PURPOSE.  See the GNU
## General Public License for more details.
##
## You should have received a copy of the GNU General Public License
## along with Octave; see the file COPYING.  If not, see
## <http://www.gnu.org/licenses/>.

## -*- texinfo -*-
## @deftypefn  {Function File} {@var{d} =} eigs (@var{A})
## @deftypefnx {Function File} {@var{d} =} eigs (@var{A}, @var{k})
## @deftypefnx {Function File} {@var{d} =} eigs (@var{A}, @var{k}, @var{sigma})
## @deftypefnx {Function File} {@var{d} =} eigs (@var{A}, @var{k}, @var{sigma}, @var{opts})
## @deftypefnx {Function File} {@var{d} =} eigs (@var{A}, @var{B})
## @deftypefnx {Function File} {@var{d} =} eigs (@var{A}, @var{B}, @var{k})
## @deftypefnx {Function File} {@var{d} =} eigs (@var{A}, @var{B}, @var{k}, @var{sigma})
## @deftypefnx {Function File} {@var{d} =} eigs (@var{A}, @var{B}, @var{k}, @var{sigma}, @var{opts})
## @deftypefnx {Function File} {@var{d} =} eigs (@var{af}, @var{n})
## @deftypefnx {Function File} {@var{d} =} eigs (@var{af}, @var{n}, @var{B})
## @deftypefnx {Function File} {@var{d} =} eigs (@var{af}, @var{n}, @var{k})
## @deftypefnx {Function File} {@var{d} =} eigs (@var{af}, @var{n}, @var{B}, @var{k})
## @deftypefnx {Function File} {@var{d} =} eigs (@var{af}, @var{n}, @var{k}, @var{sigma})
## @deftypefnx {Function File} {@var{d} =} eigs (@var{af}, @var{n}, @var{B}, @var{k}, @var{sigma})
## @deftypefnx {Function File} {@var{d} =} eigs (@var{af}, @var{n}, @var{k}, @var{sigma}, @var{opts})
## @deftypefnx {Function File} {@var{d} =} eigs (@var{af}, @var{n}, @var{B}, @var{k}, @var{sigma}, @var{opts})
## @deftypefnx {Function File} {[@var{V}, @var{d}] =} eigs (@var{A}, @dots{})
## @deftypefnx {Function File} {[@var{V}, @var{d}] =} eigs (@var{af}, @var{n}, @dots{})
## @deftypefnx {Function File} {[@var{V}, @var{d}, @var{flag}] =} eigs (@var{A}, @dots{})
## @deftypefnx {Function File} {[@var{V}, @var{d}, @var{flag}] =} eigs (@var{af}, @var{n}, @dots{})
## Calculate a limited number of eigenvalues and eigenvectors of @var{A},
## based on a selection criteria.  The number of eigenvalues and eigenvectors to
## calculate is given by @var{k} and defaults to 6.
##
## By default, @code{eigs} solve the equation
## @tex
## $A \nu = \lambda \nu$,
## @end tex
## @ifinfo
## @code{A * v = lambda * v},
## @end ifinfo
## where
## @tex
## $\lambda$ is a scalar representing one of the eigenvalues, and $\nu$
## @end tex
## @ifinfo
## @code{lambda} is a scalar representing one of the eigenvalues, and @code{v}
## @end ifinfo
## is the corresponding eigenvector.  If given the positive definite matrix
## @var{B} then @code{eigs} solves the general eigenvalue equation
## @tex
## $A \nu = \lambda B \nu$.
## @end tex
## @ifinfo
## @code{A * v = lambda * B * v}.
## @end ifinfo
##
## The argument @var{sigma} determines which eigenvalues are returned.
## @var{sigma} can be either a scalar or a string.  When @var{sigma} is a
## scalar, the @var{k} eigenvalues closest to @var{sigma} are returned.  If
## @var{sigma} is a string, it must have one of the following values.
##
## @table @asis
## @item @qcode{"lm"}
## Largest Magnitude (default).
##
## @item @qcode{"sm"}
## Smallest Magnitude.
##
## @item @qcode{"la"}
## Largest Algebraic (valid only for real symmetric problems).
##
## @item @qcode{"sa"}
## Smallest Algebraic (valid only for real symmetric problems).
##
## @item @qcode{"be"}
## Both Ends, with one more from the high-end if @var{k} is odd (valid only for
## real symmetric problems).
##
## @item @qcode{"lr"}
## Largest Real part (valid only for complex or unsymmetric problems).
##
## @item @qcode{"sr"}
## Smallest Real part (valid only for complex or unsymmetric problems).
##
## @item @qcode{"li"}
## Largest Imaginary part (valid only for complex or unsymmetric problems).
##
## @item @qcode{"si"}
## Smallest Imaginary part (valid only for complex or unsymmetric problems).
## @end table
##
## If @var{opts} is given, it is a structure defining possible options that
## @code{eigs} should use.  The fields of the @var{opts} structure are:
##
## @table @code
## @item issym
## If @var{af} is given, then flags whether the function @var{af} defines a
## symmetric problem.  It is ignored if @var{A} is given.  The default is false.
##
## @item isreal
## If @var{af} is given, then flags whether the function @var{af} defines a
## real problem.  It is ignored if @var{A} is given.  The default is true.
##
## @item tol
## Defines the required convergence tolerance, calculated as
## @code{tol * norm (A)}.  The default is @code{eps}.
##
## @item maxit
## The maximum number of iterations.  The default is 300.
##
## @item p
## The number of Lanzcos basis vectors to use.  More vectors will result in
## faster convergence, but a greater use of memory.  The optimal value of
## @code{p} is problem dependent and should be in the range @var{k} to @var{n}.
## The default value is @code{2 * @var{k}}.
##
## @item v0
## The starting vector for the algorithm.  An initial vector close to the
## final vector will speed up convergence.  The default is for @sc{arpack}
## to randomly generate a starting vector.  If specified, @code{v0} must be
## an @var{n}-by-1 vector where @code{@var{n} = rows (@var{A})}
##
## @item disp
## The level of diagnostic printout (0|1|2).  If @code{disp} is 0 then
## diagnostics are disabled.  The default value is 0.
##
## @item cholB
## Flag if @code{chol (@var{B})} is passed rather than @var{B}.  The default is
## false.
##
## @item permB
## The permutation vector of the Cholesky@tie{}factorization of @var{B} if
## @code{cholB} is true.  That is @code{chol (@var{B}(permB, permB))}.  The
## default is @code{1:@var{n}}.
##
## @end table
##
## It is also possible to represent @var{A} by a function denoted @var{af}.
## @var{af} must be followed by a scalar argument @var{n} defining the length
## of the vector argument accepted by @var{af}.  @var{af} can be
## a function handle, an inline function, or a string.  When @var{af} is a
## string it holds the name of the function to use.
##
## @var{af} is a function of the form @code{y = af (x)}
## where the required return value of @var{af} is determined by
## the value of @var{sigma}.  The four possible forms are
##
## @table @code
## @item A * x
## if @var{sigma} is not given or is a string other than "sm".
##
## @item A \ x
## if @var{sigma} is 0 or "sm".
##
## @item (A - sigma * I) \ x
## for the standard eigenvalue problem, where @code{I} is the identity matrix of
## the same size as @var{A}.
##
## @item (A - sigma * B) \ x
## for the general eigenvalue problem.
## @end table
##
## The return arguments of @code{eigs} depend on the number of return arguments
## requested.  With a single return argument, a vector @var{d} of length @var{k}
## is returned containing the @var{k} eigenvalues that have been found.  With
## two return arguments, @var{V} is a @var{n}-by-@var{k} matrix whose columns
## are the @var{k} eigenvectors corresponding to the returned eigenvalues.  The
## eigenvalues themselves are returned in @var{d} in the form of a
## @var{n}-by-@var{k} matrix, where the elements on the diagonal are the
## eigenvalues.
##
## Given a third return argument @var{flag}, @code{eigs} returns the status
## of the convergence.  If @var{flag} is 0 then all eigenvalues have converged.
## Any other value indicates a failure to converge.
<<<<<<< HEAD
## 
## This function is based on the @sc{arpack} package, written by
## @nospell{R. Lehoucq, K. Maschhoff, D. Sorensen, and C. Yang}.  For more
## information see @url{http://www.caam.rice.edu/software/ARPACK/}.
## 
=======
##
## This function is based on the @sc{arpack} package, written by R. Lehoucq,
## K. Maschhoff, D. Sorensen, and C. Yang.  For more information see
## @url{http://www.caam.rice.edu/software/ARPACK/}.
##
>>>>>>> 0459149d
## @seealso{eig, svds}
## @end deftypefn

function varargout = eigs (varargin)

  ## For compatibility with Matlab, handle small matrix cases here
  ## that ARPACK does not.

  if (nargin == 0)
    print_usage ();
  endif

  call_eig = false;
  offset = 0;
  k = 6;
  sigma = "lm";

  if (isnumeric (varargin{1}) && issquare (varargin{1}))
    a = varargin{1};
    if (nargin > 1 && isnumeric (varargin{2})
        && issquare (varargin{2}) && size_equal (a, varargin{2}))
      b = varargin{2};
      offset = 1;
    endif

    if (rows (a) < 9)
      call_eig = true;
    endif

    if (nargin > 1 + offset)
      tmp = varargin{2+offset};
      if (isnumeric (tmp) && isscalar (tmp) && isreal (tmp)
          && round (tmp) == tmp)
        k = tmp;

        if (rows (a) - k < 3)
          call_eig = true;
        endif
      else
        call_eig = false;
      endif

      if (nargin > 2 + offset)
        tmp = varargin{3+offset};
        if (ischar (tmp) || (isnumeric (tmp) && isscalar (tmp)))
          sigma = tmp;
        else
          call_eig = false;
        endif
      endif
    endif
  endif

  if (call_eig)
    varargout = cell (1, min (2, max (1, nargout)));
    if (offset)
      real_valued = isreal (a) && isreal (b);
      symmetric = issymmetric (a) && issymmetric (b);
      [varargout{:}] = eig (a, b);
    else
      real_valued = isreal (a);
      symmetric = issymmetric (a);
      [varargout{:}] = eig (a);
    endif
    varargout = select (varargout, k, sigma, real_valued, symmetric);
    if (nargout == 3)
      varargout{3} = 0;
    endif
  else
    varargout = cell (1, max (1, nargout));
    [varargout{:}] = __eigs__ (varargin{:});
  endif

endfunction

function out = select (args, k, sigma, real_valued, symmetric)

  if (numel (args) == 1)
    d = args{1};
  else
    d = diag (args{2});
  endif

  if (ischar (sigma))
    switch (sigma)
      case "lm"
        [~, idx] = sort (abs (d), "descend");

      case "sm"
        [~, idx] = sort (abs (d), "ascend");

      case "la"
        if (real_valued && symmetric)
          [~, idx] = sort (real (d), "descend");
        else
          error ('sigma = "la" requires real symmetric problem');
        endif

      case "sa"
        if (real_valued && symmetric)
          [~, idx] = sort (real (d), "ascend");
        else
          error ('sigma = "sa" requires real symmetric problem');
        endif

      case "be"
        if (real_valued && symmetric)
          [~, idx] = sort (real (d), "ascend");
        else
          error ('sigma = "be" requires real symmetric problem');
        endif

      case "lr"
        if (! (real_valued || symmetric))
          [~, idx] = sort (real (d), "descend");
        else
          error ('sigma = "lr" requires complex or unsymmetric problem');
        endif

      case "sr"
        if (! (real_valued || symmetric))
          [~, idx] = sort (real (d), "ascend");
        else
          error ('sigma = "sr" requires complex or unsymmetric problem');
        endif

      case "li"
        if (! (real_valued || symmetric))
          [~, idx] = sort (imag (d), "descend");
        else
          error ('sigma = "li" requires complex or unsymmetric problem');
        endif

      case "si"
        if (! (real_valued || symmetric))
          [~, idx] = sort (imag (d), "ascend");
        else
          error ('sigma = "si" requires complex or unsymmetric problem');
        endif

      otherwise
        error ("unrecognized value for sigma: %s", sigma);
    endswitch
  else
    ## numeric sigma, find k closest values
    [~, idx] = sort (abs (d - sigma));
  endif

  d = d(idx);

  n = numel (d);

  k = min (k, n);

  if (strcmp (sigma, "be"))
    tmp = k / 2;
    n1 = floor (tmp);
    n2 = n - ceil (tmp) + 1;
    selection = [1:floor(k/2), n2:n];
  else
    selection = 1:k;
  endif

  d = d(selection);

  if (numel (args) == 1)
    out{1} = d;
  else
    out{2} = diag (d);

    v = args{1};
    v = v(:,idx);
    out{1} = v(:,selection);
  endif

endfunction


#### SPARSE MATRIX VERSIONS ####

## Real positive definite tests, n must be even
%!shared n, k, A, d0, d2
%! n = 20;
%! k = 4;
%! A = sparse ([3:n,1:n,1:(n-2)],[1:(n-2),1:n,3:n],[ones(1,n-2),4*ones(1,n),ones(1,n-2)]);
%! d0 = eig (A);
%! d2 = sort (d0);
%! [~, idx] = sort (abs (d0));
%! d0 = d0(idx);
%! rand ("state", 42); # initialize generator to make eigs behavior reproducible
%!testif HAVE_ARPACK
%! d1 = eigs (A, k);
%! assert (d1, d0(end:-1:(end-k+1)), 1e-11);
%!testif HAVE_ARPACK
%! d1 = eigs (A, k+1);
%! assert (d1, d0(end:-1:(end-k)), 1e-11);
%!testif HAVE_ARPACK
%! d1 = eigs (A, k, "lm");
%! assert (d1, d0(end:-1:(end-k+1)), 1e-11);
%!testif HAVE_ARPACK, HAVE_UMFPACK
%! d1 = eigs (A, k, "sm");
%! assert (d1, d0(k:-1:1), 1e-11);
%!testif HAVE_ARPACK
%! d1 = eigs (A, k, "la");
%! assert (d1, d2(end:-1:(end-k+1)), 1e-11);
%!testif HAVE_ARPACK
%! d1 = eigs (A, k, "sa");
%! assert (d1, d2(1:k), 1e-11);
%!testif HAVE_ARPACK
%! d1 = eigs (A, k, "be");
%! assert (d1, d2([1:floor(k/2), (end - ceil(k/2) + 1):end]), 1e-11);
%!testif HAVE_ARPACK
%! d1 = eigs (A, k+1, "be");
%! assert (d1, d2([1:floor((k+1)/2), (end - ceil((k+1)/2) + 1):end]), 1e-11);
%!testif HAVE_ARPACK, HAVE_UMFPACK
%! d1 = eigs (A, k, 4.1);
%! [~, idx0] = sort (abs (d0 - 4.1));
%! [~, idx1] = sort (abs (d1 - 4.1));
%! assert (d1(idx1), d0(idx0(1:k)), 1e-11);
%!testif HAVE_ARPACK, HAVE_CHOLMOD
%! d1 = eigs (A, speye (n), k, "lm");
%! assert (abs (d1), abs (d0(end:-1:(end-k+1))), 1e-11);
%!testif HAVE_ARPACK, HAVE_UMFPACK
%! assert (eigs (A, k, 4.1), eigs (A, speye (n), k, 4.1), 1e-11);
%!testif HAVE_ARPACK
%! opts.cholB = true;
%! d1 = eigs (A, speye (n), k, "lm", opts);
%! assert (abs (d1), abs (d0(end:-1:(end-k+1))), 1e-11);
%!testif HAVE_ARPACK
%! opts.cholB = true;
%! q = [2:n,1];
%! opts.permB = q;
%! d1 = eigs (A, speye (n)(q,q), k, "lm", opts);
%! assert (abs (d1), abs (d0(end:-1:(end-k+1))), 1e-11);
%!testif HAVE_ARPACK, HAVE_UMFPACK
%! opts.cholB = true;
%! d1 = eigs (A, speye (n), k, 4.1, opts);
%! assert (abs (d1), eigs (A, k, 4.1), 1e-11);
%!testif HAVE_ARPACK, HAVE_UMFPACK
%! opts.cholB = true;
%! q = [2:n,1];
%! opts.permB = q;
%! d1 = eigs (A, speye (n)(q,q), k, 4.1, opts);
%! assert (abs (d1), eigs (A, k, 4.1), 1e-11);
%!testif HAVE_ARPACK, HAVE_UMFPACK
%! assert (eigs (A, k, 4.1), eigs (A, speye (n), k, 4.1), 1e-11);
%!testif HAVE_ARPACK
%! fn = @(x) A * x;
%! opts.issym = 1;  opts.isreal = 1;
%! d1 = eigs (fn, n, k, "lm", opts);
%! assert (d1, d0(end:-1:(end-k+1)), 1e-11);
%!testif HAVE_ARPACK
%! fn = @(x) A \ x;
%! opts.issym = 1;  opts.isreal = 1;
%! d1 = eigs (fn, n, k, "sm", opts);
%! assert (d1, d0(k:-1:1), 1e-11);
%!testif HAVE_ARPACK, HAVE_UMFPACK
%! fn = @(x) (A - 4.1 * eye (n)) \ x;
%! opts.issym = 1;  opts.isreal = 1;
%! d1 = eigs (fn, n, k, 4.1, opts);
%! assert (d1, eigs (A, k, 4.1), 1e-11);
%!testif HAVE_ARPACK
%! AA = speye (10);
%! fn = @(x) AA * x;
%! opts.issym = 1;  opts.isreal = 1;
%! assert (eigs (fn, 10, AA, 3, "lm", opts), [1; 1; 1], 10*eps);
%!testif HAVE_ARPACK
%! [v1,d1] = eigs (A, k, "lm");
%! d1 = diag (d1);
%! for i=1:k
%!   assert (max (abs ((A - d1(i)*speye (n))*v1(:,i))), 0, 1e-11);
%! endfor
%!testif HAVE_ARPACK, HAVE_UMFPACK
%! [v1,d1] = eigs (A, k, "sm");
%! d1 = diag (d1);
%! for i=1:k
%!   assert (max (abs ((A - d1(i)*speye (n))*v1(:,i))), 0, 1e-11);
%! endfor
%!testif HAVE_ARPACK
%! [v1,d1] = eigs (A, k, "la");
%! d1 = diag (d1);
%! for i=1:k
%!   assert (max (abs ((A - d1(i)*speye (n))*v1(:,i))), 0, 1e-11);
%! endfor
%!testif HAVE_ARPACK
%! [v1,d1] = eigs (A, k, "sa");
%! d1 = diag (d1);
%! for i=1:k
%!   assert (max (abs ((A - d1(i)*speye (n))*v1(:,i))), 0, 1e-11);
%! endfor
%!testif HAVE_ARPACK
%! [v1,d1] = eigs (A, k, "be");
%! d1 = diag (d1);
%! for i=1:k
%!   assert (max (abs ((A - d1(i)*speye (n))*v1(:,i))), 0, 1e-11);
%! endfor

## Real unsymmetric tests
%!shared n, k, A, d0
%! n = 20;
%! k = 4;
%! A =  sparse ([3:n,1:n,1:(n-2)],[1:(n-2),1:n,3:n],[ones(1,n-2),1:n,-ones(1,n-2)]);
%! d0 = eig (A);
%! [~, idx] = sort (abs (d0));
%! d0 = d0(idx);
%! rand ("state", 42); % initialize generator to make eigs behavior reproducible
%!testif HAVE_ARPACK
%! d1 = eigs (A, k);
%! assert (abs (d1), abs (d0(end:-1:(end-k+1))), 1e-11);
%!testif HAVE_ARPACK
%! d1 = eigs (A, k+1);
%! assert (abs (d1), abs (d0(end:-1:(end-k))),1e-11);
%!testif HAVE_ARPACK
%! d1 = eigs (A, k, "lm");
%! assert (abs (d1), abs (d0(end:-1:(end-k+1))), 1e-11);
%!testif HAVE_ARPACK, HAVE_UMFPACK
%! d1 = eigs (A, k, "sm");
%! assert (abs (d1), abs (d0(1:k)), 1e-11);
%!testif HAVE_ARPACK
%! d1 = eigs (A, k, "lr");
%! [~, idx] = sort (real (d0));
%! d2 = d0(idx);
%! assert (real (d1), real (d2(end:-1:(end-k+1))), 1e-11);
%!testif HAVE_ARPACK
%! d1 = eigs (A, k, "sr");
%! [~, idx] = sort (real (abs (d0)));
%! d2 = d0(idx);
%! assert (real (d1), real (d2(1:k)), 1e-11);
%!testif HAVE_ARPACK
%! d1 = eigs (A, k, "li");
%! [~, idx] = sort (imag (abs (d0)));
%! d2 = d0(idx);
%! assert (sort (imag (d1)), sort (imag (d2(end:-1:(end-k+1)))), 1e-11);
%!testif HAVE_ARPACK
%! d1 = eigs (A, k, "si");
%! [~, idx] = sort (imag (abs (d0)));
%! d2 = d0(idx);
%! assert (sort (imag (d1)), sort (imag (d2(1:k))), 1e-11);
%!testif HAVE_ARPACK, HAVE_UMFPACK
%! d1 = eigs (A, k, 4.1);
%! [~, idx0] = sort (abs (d0 - 4.1));
%! [~, idx1] = sort (abs (d1 - 4.1));
%! assert (abs (d1(idx1)), abs (d0(idx0(1:k))), 1e-11);
%! assert (sort (imag (d1(idx1))), sort (imag (d0(idx0(1:k)))), 1e-11);
%!testif HAVE_ARPACK, HAVE_CHOLMOD
%! d1 = eigs (A, speye (n), k, "lm");
%! assert (abs (d1), abs (d0(end:-1:(end-k+1))), 1e-11);
%!testif HAVE_ARPACK
%! opts.cholB = true;
%! d1 = eigs (A, speye (n), k, "lm", opts);
%! assert (abs (d1), abs (d0(end:-1:(end-k+1))), 1e-11);
%!testif HAVE_ARPACK
%! opts.cholB = true;
%! q = [2:n,1];
%! opts.permB = q;
%! d1 = eigs (A, speye (n)(q,q), k, "lm", opts);
%! assert (abs (d1), abs (d0(end:-1:(end-k+1))), 1e-11);
%!testif HAVE_ARPACK, HAVE_UMFPACK
%! opts.cholB = true;
%! d1 = eigs (A, speye (n), k, 4.1, opts);
%! assert (abs (d1), eigs (A, k, 4.1), 1e-11);
%!testif HAVE_ARPACK, HAVE_UMFPACK
%! opts.cholB = true;
%! q = [2:n,1];
%! opts.permB = q;
%! d1 = eigs (A, speye (n)(q,q), k, 4.1, opts);
%! assert (abs (d1), eigs (A, k, 4.1), 1e-11);
%!testif HAVE_ARPACK, HAVE_UMFPACK
%! assert (abs (eigs (A, k, 4.1)), abs (eigs (A, speye (n), k, 4.1)), 1e-11);
%!testif HAVE_ARPACK, HAVE_UMFPACK
%! assert (sort (imag (eigs (A, k, 4.1))), sort (imag (eigs (A, speye (n), k, 4.1))), 1e-11);
%!testif HAVE_ARPACK
%! fn = @(x) A * x;
%! opts.issym = 0;  opts.isreal = 1;
%! d1 = eigs (fn, n, k, "lm", opts);
%! assert (abs (d1), abs (d0(end:-1:(end-k+1))), 1e-11);
%!testif HAVE_ARPACK
%! fn = @(x) A \ x;
%! opts.issym = 0;  opts.isreal = 1;
%! d1 = eigs (fn, n, k, "sm", opts);
%! assert (abs (d1), d0(1:k), 1e-11);
%!testif HAVE_ARPACK, HAVE_UMFPACK
%! fn = @(x) (A - 4.1 * eye (n)) \ x;
%! opts.issym = 0;  opts.isreal = 1;
%! d1 = eigs (fn, n, k, 4.1, opts);
%! assert (abs (d1), eigs (A, k, 4.1), 1e-11);
%!testif HAVE_ARPACK
%! [v1,d1] = eigs (A, k, "lm");
%! d1 = diag (d1);
%! for i=1:k
%!   assert (max (abs ((A - d1(i)*speye (n))*v1(:,i))), 0, 1e-11);
%! endfor
%!testif HAVE_ARPACK, HAVE_UMFPACK
%! [v1,d1] = eigs (A, k, "sm");
%! d1 = diag (d1);
%! for i=1:k
%!   assert (max (abs ((A - d1(i)*speye (n))*v1(:,i))), 0, 1e-11);
%! endfor
%!testif HAVE_ARPACK
%! [v1,d1] = eigs (A, k, "lr");
%! d1 = diag (d1);
%! for i=1:k
%!   assert (max (abs ((A - d1(i)*speye (n))*v1(:,i))), 0, 1e-11);
%! endfor
%!testif HAVE_ARPACK
%! [v1,d1] = eigs (A, k, "sr");
%! d1 = diag (d1);
%! for i=1:k
%!   assert (max (abs ((A - d1(i)*speye (n))*v1(:,i))), 0, 1e-11);
%! endfor
%!testif HAVE_ARPACK
%! [v1,d1] = eigs (A, k, "li");
%! d1 = diag (d1);
%! for i=1:k
%!   assert (max (abs ((A - d1(i)*speye (n))*v1(:,i))), 0, 1e-11);
%! endfor
%!testif HAVE_ARPACK
%! [v1,d1] = eigs (A, k, "si");
%! d1 = diag (d1);
%! for i=1:k
%!   assert (max (abs ((A - d1(i)*speye (n))*v1(:,i))), 0, 1e-11);
%! endfor


## Complex hermitian tests
%!shared n, k, A, d0
%! n = 20;
%! k = 4;
%! A = sparse ([3:n,1:n,1:(n-2)],[1:(n-2),1:n,3:n],[1i*ones(1,n-2),4*ones(1,n),-1i*ones(1,n-2)]);
%! d0 = eig (A);
%! [~, idx] = sort (abs (d0));
%! d0 = d0(idx);
%! rand ("state", 42); % initialize generator to make eigs behavior reproducible
%!testif HAVE_ARPACK
%! d1 = eigs (A, k);
%! assert (abs (d1), abs (d0(end:-1:(end-k+1))), 1e-11);
%!testif HAVE_ARPACK
%! d1 = eigs (A, k+1);
%! assert (abs (d1), abs (d0(end:-1:(end-k))),1e-11);
%!testif HAVE_ARPACK
%! d1 = eigs (A, k, "lm");
%! assert (abs (d1), abs (d0(end:-1:(end-k+1))), 1e-11);
%!testif HAVE_ARPACK, HAVE_UMFPACK
%! d1 = eigs (A, k, "sm");
%! assert (abs (d1), abs (d0(1:k)), 1e-11);
%!testif HAVE_ARPACK
%! d1 = eigs (A, k, "lr");
%! [~, idx] = sort (real (abs (d0)));
%! d2 = d0(idx);
%! assert (real (d1), real (d2(end:-1:(end-k+1))), 1e-11);
%!testif HAVE_ARPACK
%! d1 = eigs (A, k, "sr");
%! [~, idx] = sort (real (abs (d0)));
%! d2 = d0(idx);
%! assert (real (d1), real (d2(1:k)), 1e-11);
%!testif HAVE_ARPACK
%! d1 = eigs (A, k, "li");
%! [~, idx] = sort (imag (abs (d0)));
%! d2 = d0(idx);
%! assert (sort (imag (d1)), sort (imag (d2(end:-1:(end-k+1)))), 1e-11);
%!testif HAVE_ARPACK
%! d1 = eigs (A, k, "si");
%! [~, idx] = sort (imag (abs (d0)));
%! d2 = d0(idx);
%! assert (sort (imag (d1)), sort (imag (d2(1:k))), 1e-11);
%!testif HAVE_ARPACK, HAVE_UMFPACK
%! d1 = eigs (A, k, 4.1);
%! [~, idx0] = sort (abs (d0 - 4.1));
%! [~, idx1] = sort (abs (d1 - 4.1));
%! assert (abs (d1(idx1)), abs (d0(idx0(1:k))), 1e-11);
%! assert (sort (imag (d1(idx1))), sort (imag (d0(idx0(1:k)))), 1e-11);
%!testif HAVE_ARPACK, HAVE_CHOLMOD
%! d1 = eigs (A, speye (n), k, "lm");
%! assert (abs (d1), abs (d0(end:-1:(end-k+1))), 1e-11);
%!testif HAVE_ARPACK
%! opts.cholB = true;
%! d1 = eigs (A, speye (n), k, "lm", opts);
%! assert (abs (d1), abs (d0(end:-1:(end-k+1))), 1e-11);
%!testif HAVE_ARPACK
%! opts.cholB = true;
%! q = [2:n,1];
%! opts.permB = q;
%! d1 = eigs (A, speye (n)(q,q), k, "lm", opts);
%! assert (abs (d1), abs (d0(end:-1:(end-k+1))), 1e-11);
%!testif HAVE_ARPACK, HAVE_UMFPACK
%! opts.cholB = true;
%! d1 = eigs (A, speye (n), k, 4.1, opts);
%! assert (abs (abs (d1)), abs (eigs (A, k, 4.1)), 1e-11);
%! assert (sort (imag (abs (d1))), sort (imag (eigs (A, k, 4.1))), 1e-11);
%!testif HAVE_ARPACK, HAVE_UMFPACK
%! opts.cholB = true;
%! q = [2:n,1];
%! opts.permB = q;
%! d1 = eigs (A, speye (n)(q,q), k, 4.1, opts);
%! assert (abs (abs (d1)), abs (eigs (A, k, 4.1)), 1e-11);
%! assert (sort (imag (abs (d1))), sort (imag (eigs (A, k, 4.1))), 1e-11);
%!testif HAVE_ARPACK, HAVE_UMFPACK
%! assert (abs (eigs (A, k, 4.1)), abs (eigs (A, speye (n), k, 4.1)), 1e-11);
%!testif HAVE_ARPACK, HAVE_UMFPACK
%! assert (sort (imag (eigs (A, k, 4.1))), sort (imag (eigs (A, speye (n), k, 4.1))), 1e-11);
%!testif HAVE_ARPACK
%! fn = @(x) A * x;
%! opts.issym = 0;  opts.isreal = 0;
%! d1 = eigs (fn, n, k, "lm", opts);
%! assert (abs (d1), abs (d0(end:-1:(end-k+1))), 1e-11);
%!testif HAVE_ARPACK
%! fn = @(x) A \ x;
%! opts.issym = 0;  opts.isreal = 0;
%! d1 = eigs (fn, n, k, "sm", opts);
%! assert (abs (d1), d0(1:k), 1e-11);
%!testif HAVE_ARPACK, HAVE_UMFPACK
%! fn = @(x) (A - 4.1 * eye (n)) \ x;
%! opts.issym = 0;  opts.isreal = 0;
%! d1 = eigs (fn, n, k, 4.1, opts);
%! assert (abs (d1), eigs (A, k, 4.1), 1e-11);
%!testif HAVE_ARPACK
%! [v1,d1] = eigs (A, k, "lm");
%! d1 = diag (d1);
%! for i=1:k
%!   assert (max (abs ((A - d1(i)*speye (n))*v1(:,i))), 0, 1e-11);
%! endfor
%!testif HAVE_ARPACK, HAVE_UMFPACK
%! [v1,d1] = eigs (A, k, "sm");
%! d1 = diag (d1);
%! for i=1:k
%!   assert (max (abs ((A - d1(i)*speye (n))*v1(:,i))), 0, 1e-11);
%! endfor
%!testif HAVE_ARPACK
%! [v1,d1] = eigs (A, k, "lr");
%! d1 = diag (d1);
%! for i=1:k
%!   assert (max (abs ((A - d1(i)*speye (n))*v1(:,i))), 0, 1e-11);
%! endfor
%!testif HAVE_ARPACK
%! [v1,d1] = eigs (A, k, "sr");
%! d1 = diag (d1);
%! for i=1:k
%!   assert (max (abs ((A - d1(i)*speye (n))*v1(:,i))), 0, 1e-11);
%! endfor
%!testif HAVE_ARPACK
%! [v1,d1] = eigs (A, k, "li");
%! d1 = diag (d1);
%! for i=1:k
%!   assert (max (abs ((A - d1(i)*speye (n))*v1(:,i))), 0, 1e-11);
%! endfor
%!testif HAVE_ARPACK
%! [v1,d1] = eigs (A, k, "si");
%! d1 = diag (d1);
%! for i=1:k
%!   assert (max (abs ((A - d1(i)*speye (n))*v1(:,i))), 0, 1e-11);
%! endfor

#### FULL MATRIX VERSIONS ####

## Real positive definite tests, n must be even
%!shared n, k, A, d0, d2
%! n = 20;
%! k = 4;
%! A = full (sparse ([3:n,1:n,1:(n-2)],[1:(n-2),1:n,3:n],[ones(1,n-2),4*ones(1,n),ones(1,n-2)]));
%! d0 = eig (A);
%! d2 = sort (d0);
%! [~, idx] = sort (abs (d0));
%! d0 = d0(idx);
%! rand ("state", 42); % initialize generator to make eigs behavior reproducible
%!testif HAVE_ARPACK
%! d1 = eigs (A, k);
%! assert (d1, d0(end:-1:(end-k+1)), 1e-11);
%!testif HAVE_ARPACK
%! d1 = eigs (A, k+1);
%! assert (d1, d0(end:-1:(end-k)),1e-11);
%!testif HAVE_ARPACK
%! d1 = eigs (A, k, "lm");
%! assert (d1, d0(end:-1:(end-k+1)), 1e-11);
%!testif HAVE_ARPACK
%! d1 = eigs (A, k, "sm");
%! assert (d1, d0(k:-1:1), 1e-11);
%!testif HAVE_ARPACK
%! d1 = eigs (A, k, "la");
%! assert (d1, d2(end:-1:(end-k+1)), 1e-11);
%!testif HAVE_ARPACK
%! d1 = eigs (A, k, "sa");
%! assert (d1, d2(1:k), 1e-11);
%!testif HAVE_ARPACK
%! d1 = eigs (A, k, "be");
%! assert (d1, d2([1:floor(k/2), (end - ceil(k/2) + 1):end]), 1e-11);
%!testif HAVE_ARPACK
%! d1 = eigs (A, k+1, "be");
%! assert (d1, d2([1:floor((k+1)/2), (end - ceil((k+1)/2) + 1):end]), 1e-11);
%!testif HAVE_ARPACK
%! d1 = eigs (A, k, 4.1);
%! [~, idx0] = sort (abs (d0 - 4.1));
%! [~, idx1] = sort (abs (d1 - 4.1));
%! assert (d1(idx1), d0(idx0(1:k)), 1e-11);
%!testif HAVE_ARPACK
%! d1 = eigs (A, eye (n), k, "lm");
%! assert (abs (d1), abs (d0(end:-1:(end-k+1))), 1e-11);
%!testif HAVE_ARPACK
%! assert (eigs (A, k, 4.1), eigs (A, eye (n), k, 4.1), 1e-11);
%!testif HAVE_ARPACK
%! opts.cholB = true;
%! d1 = eigs (A, eye (n), k, "lm", opts);
%! assert (abs (d1), abs (d0(end:-1:(end-k+1))), 1e-11);
%!testif HAVE_ARPACK
%! opts.cholB = true;
%! q = [2:n,1];
%! opts.permB = q;
%! d1 = eigs (A, eye (n)(q,q), k, "lm", opts);
%! assert (abs (d1), abs (d0(end:-1:(end-k+1))), 1e-11);
%!testif HAVE_ARPACK
%! opts.cholB = true;
%! d1 = eigs (A, eye (n), k, 4.1, opts);
%! assert (abs (d1), eigs (A, k, 4.1), 1e-11);
%!testif HAVE_ARPACK
%! opts.cholB = true;
%! q = [2:n,1];
%! opts.permB = q;
%! d1 = eigs (A, eye (n)(q,q), k, 4.1, opts);
%! assert (abs (d1), eigs (A, k, 4.1), 1e-11);
%!testif HAVE_ARPACK
%! assert (eigs (A, k, 4.1), eigs (A, eye (n), k, 4.1), 1e-11);
%!testif HAVE_ARPACK
%! fn = @(x) A * x;
%! opts.issym = 1;  opts.isreal = 1;
%! d1 = eigs (fn, n, k, "lm", opts);
%! assert (d1, d0(end:-1:(end-k+1)), 1e-11);
%!testif HAVE_ARPACK
%! fn = @(x) A \ x;
%! opts.issym = 1;  opts.isreal = 1;
%! d1 = eigs (fn, n, k, "sm", opts);
%! assert (d1, d0(k:-1:1), 1e-11);
%!testif HAVE_ARPACK
%! fn = @(x) (A - 4.1 * eye (n)) \ x;
%! opts.issym = 1;  opts.isreal = 1;
%! d1 = eigs (fn, n, k, 4.1, opts);
%! assert (d1, eigs (A, k, 4.1), 1e-11);
%!testif HAVE_ARPACK
%! [v1,d1] = eigs (A, k, "lm");
%! d1 = diag (d1);
%! for i=1:k
%!   assert (max (abs ((A - d1(i)*eye (n))*v1(:,i))), 0, 1e-11);
%! endfor
%!testif HAVE_ARPACK
%! [v1,d1] = eigs (A, k, "sm");
%! d1 = diag (d1);
%! for i=1:k
%!   assert (max (abs ((A - d1(i)*eye (n))*v1(:,i))), 0, 1e-11);
%! endfor
%!testif HAVE_ARPACK
%! [v1,d1] = eigs (A, k, "la");
%! d1 = diag (d1);
%! for i=1:k
%!   assert (max (abs ((A - d1(i)*eye (n))*v1(:,i))), 0, 1e-11);
%! endfor
%!testif HAVE_ARPACK
%! [v1,d1] = eigs (A, k, "sa");
%! d1 = diag (d1);
%! for i=1:k
%!   assert (max (abs ((A - d1(i)*eye (n))*v1(:,i))), 0, 1e-11);
%! endfor
%!testif HAVE_ARPACK
%! [v1,d1] = eigs (A, k, "be");
%! d1 = diag (d1);
%! for i=1:k
%!   assert (max (abs ((A - d1(i)*eye (n))*v1(:,i))), 0, 1e-11);
%! endfor

## Real unsymmetric tests
%!shared n, k, A, d0
%! n = 20;
%! k = 4;
%! A =  full (sparse ([3:n,1:n,1:(n-2)],[1:(n-2),1:n,3:n],[ones(1,n-2),1:n,-ones(1,n-2)]));
%! d0 = eig (A);
%! [~, idx] = sort (abs (d0));
%! d0 = d0(idx);
%! rand ("state", 42); % initialize generator to make eigs behavior reproducible
%!testif HAVE_ARPACK
%! d1 = eigs (A, k);
%! assert (abs (d1), abs (d0(end:-1:(end-k+1))), 1e-11);
%!testif HAVE_ARPACK
%! d1 = eigs (A, k+1);
%! assert (abs (d1), abs (d0(end:-1:(end-k))),1e-11);
%!testif HAVE_ARPACK
%! d1 = eigs (A, k, "lm");
%! assert (abs (d1), abs (d0(end:-1:(end-k+1))), 1e-11);
%!testif HAVE_ARPACK
%! d1 = eigs (A, k, "sm");
%! assert (abs (d1), abs (d0(1:k)), 1e-11);
%!testif HAVE_ARPACK
%! d1 = eigs (A, k, "lr");
%! [~, idx] = sort (real (d0));
%! d2 = d0(idx);
%! assert (real (d1), real (d2(end:-1:(end-k+1))), 1e-11);
%!testif HAVE_ARPACK
%! d1 = eigs (A, k, "sr");
%! [~, idx] = sort (real (abs (d0)));
%! d2 = d0(idx);
%! assert (real (d1), real (d2(1:k)), 1e-11);
%!testif HAVE_ARPACK
%! d1 = eigs (A, k, "li");
%! [~, idx] = sort (imag (abs (d0)));
%! d2 = d0(idx);
%! assert (sort (imag (d1)), sort (imag (d2(end:-1:(end-k+1)))), 1e-11);
%!testif HAVE_ARPACK
%! d1 = eigs (A, k, "si");
%! [~, idx] = sort (imag (abs (d0)));
%! d2 = d0(idx);
%! assert (sort (imag (d1)), sort (imag (d2(1:k))), 1e-11);
%!testif HAVE_ARPACK
%! d1 = eigs (A, k, 4.1);
%! [~, idx0] = sort (abs (d0 - 4.1));
%! [~, idx1] = sort (abs (d1 - 4.1));
%! assert (abs (d1(idx1)), abs (d0(idx0(1:k))), 1e-11);
%! assert (sort (imag (d1(idx1))), sort (imag (d0(idx0(1:k)))), 1e-11);
%!testif HAVE_ARPACK
%! d1 = eigs (A, eye (n), k, "lm");
%! assert (abs (d1), abs (d0(end:-1:(end-k+1))), 1e-11);
%!testif HAVE_ARPACK
%! opts.cholB = true;
%! d1 = eigs (A, eye (n), k, "lm", opts);
%! assert (abs (d1), abs (d0(end:-1:(end-k+1))), 1e-11);
%!testif HAVE_ARPACK
%! opts.cholB = true;
%! q = [2:n,1];
%! opts.permB = q;
%! d1 = eigs (A, eye (n)(q,q), k, "lm", opts);
%! assert (abs (d1), abs (d0(end:-1:(end-k+1))), 1e-11);
%!testif HAVE_ARPACK
%! opts.cholB = true;
%! d1 = eigs (A, eye (n), k, 4.1, opts);
%! assert (abs (d1), eigs (A, k, 4.1), 1e-11);
%!testif HAVE_ARPACK
%! opts.cholB = true;
%! q = [2:n,1];
%! opts.permB = q;
%! d1 = eigs (A, eye (n)(q,q), k, 4.1, opts);
%! assert (abs (d1), eigs (A, k, 4.1), 1e-11);
%!testif HAVE_ARPACK
%! assert (abs (eigs (A, k, 4.1)), abs (eigs (A, eye (n), k, 4.1)), 1e-11);
%!testif HAVE_ARPACK
%! assert (sort (imag (eigs (A, k, 4.1))), sort (imag (eigs (A, eye (n), k, 4.1))), 1e-11);
%!testif HAVE_ARPACK
%! fn = @(x) A * x;
%! opts.issym = 0;  opts.isreal = 1;
%! d1 = eigs (fn, n, k, "lm", opts);
%! assert (abs (d1), abs (d0(end:-1:(end-k+1))), 1e-11);
%!testif HAVE_ARPACK
%! fn = @(x) A \ x;
%! opts.issym = 0;  opts.isreal = 1;
%! d1 = eigs (fn, n, k, "sm", opts);
%! assert (abs (d1), d0(1:k), 1e-11);
%!testif HAVE_ARPACK
%! fn = @(x) (A - 4.1 * eye (n)) \ x;
%! opts.issym = 0;  opts.isreal = 1;
%! d1 = eigs (fn, n, k, 4.1, opts);
%! assert (abs (d1), eigs (A, k, 4.1), 1e-11);
%!testif HAVE_ARPACK
%! [v1,d1] = eigs (A, k, "lm");
%! d1 = diag (d1);
%! for i=1:k
%!   assert (max (abs ((A - d1(i)*eye (n))*v1(:,i))), 0, 1e-11);
%! endfor
%!testif HAVE_ARPACK
%! [v1,d1] = eigs (A, k, "sm");
%! d1 = diag (d1);
%! for i=1:k
%!   assert (max (abs ((A - d1(i)*eye (n))*v1(:,i))), 0, 1e-11);
%! endfor
%!testif HAVE_ARPACK
%! [v1,d1] = eigs (A, k, "lr");
%! d1 = diag (d1);
%! for i=1:k
%!   assert (max (abs ((A - d1(i)*eye (n))*v1(:,i))), 0, 1e-11);
%! endfor
%!testif HAVE_ARPACK
%! [v1,d1] = eigs (A, k, "sr");
%! d1 = diag (d1);
%! for i=1:k
%!   assert (max (abs ((A - d1(i)*eye (n))*v1(:,i))), 0, 1e-11);
%! endfor
%!testif HAVE_ARPACK
%! [v1,d1] = eigs (A, k, "li");
%! d1 = diag (d1);
%! for i=1:k
%!   assert (max (abs ((A - d1(i)*eye (n))*v1(:,i))), 0, 1e-11);
%! endfor
%!testif HAVE_ARPACK
%! [v1,d1] = eigs (A, k, "si");
%! d1 = diag (d1);
%! for i=1:k
%!   assert (max (abs ((A - d1(i)*eye (n))*v1(:,i))), 0, 1e-11);
%! endfor

## Complex hermitian tests
%!shared n, k, A, d0
%! n = 20;
%! k = 4;
%! A = full (sparse ([3:n,1:n,1:(n-2)],[1:(n-2),1:n,3:n],[1i*ones(1,n-2),4*ones(1,n),-1i*ones(1,n-2)]));
%! d0 = eig (A);
%! [~, idx] = sort (abs (d0));
%! d0 = d0(idx);
%! rand ("state", 42); % initialize generator to make eigs behavior reproducible
%!testif HAVE_ARPACK
%! d1 = eigs (A, k);
%! assert (abs (d1), abs (d0(end:-1:(end-k+1))), 1e-11);
%!testif HAVE_ARPACK
%! d1 = eigs (A, k+1);
%! assert (abs (d1), abs (d0(end:-1:(end-k))),1e-11);
%!testif HAVE_ARPACK
%! d1 = eigs (A, k, "lm");
%! assert (abs (d1), abs (d0(end:-1:(end-k+1))), 1e-11);
%!testif HAVE_ARPACK
%! d1 = eigs (A, k, "sm");
%! assert (abs (d1), abs (d0(1:k)), 1e-11);
%!testif HAVE_ARPACK
%! d1 = eigs (A, k, "lr");
%! [~, idx] = sort (real (abs (d0)));
%! d2 = d0(idx);
%! assert (real (d1), real (d2(end:-1:(end-k+1))), 1e-11);
%!testif HAVE_ARPACK
%! d1 = eigs (A, k, "sr");
%! [~, idx] = sort (real (abs (d0)));
%! d2 = d0(idx);
%! assert (real (d1), real (d2(1:k)), 1e-11);
%!testif HAVE_ARPACK
%! d1 = eigs (A, k, "li");
%! [~, idx] = sort (imag (abs (d0)));
%! d2 = d0(idx);
%! assert (sort (imag (d1)), sort (imag (d2(end:-1:(end-k+1)))), 1e-11);
%!testif HAVE_ARPACK
%! d1 = eigs (A, k, "si");
%! [~, idx] = sort (imag (abs (d0)));
%! d2 = d0(idx);
%! assert (sort (imag (d1)), sort (imag (d2(1:k))), 1e-11);
%!testif HAVE_ARPACK
%! d1 = eigs (A, k, 4.1);
%! [~, idx0] = sort (abs (d0 - 4.1));
%! [~, idx1] = sort (abs (d1 - 4.1));
%! assert (abs (d1(idx1)), abs (d0(idx0(1:k))), 1e-11);
%! assert (sort (imag (d1(idx1))), sort (imag (d0(idx0(1:k)))), 1e-11);
%!testif HAVE_ARPACK
%! d1 = eigs (A, eye (n), k, "lm");
%! assert (abs (d1), abs (d0(end:-1:(end-k+1))), 1e-11);
%!testif HAVE_ARPACK
%! opts.cholB = true;
%! d1 = eigs (A, eye (n), k, "lm", opts);
%! assert (abs (d1), abs (d0(end:-1:(end-k+1))), 1e-11);
%!testif HAVE_ARPACK
%! opts.cholB = true;
%! q = [2:n,1];
%! opts.permB = q;
%! d1 = eigs (A, eye (n)(q,q), k, "lm", opts);
%! assert (abs (d1), abs (d0(end:-1:(end-k+1))), 1e-11);
%!testif HAVE_ARPACK
%! opts.cholB = true;
%! d1 = eigs (A, eye (n), k, 4.1, opts);
%! assert (abs (abs (d1)), abs (eigs (A, k, 4.1)), 1e-11);
%! assert (sort (imag (abs (d1))), sort (imag (eigs (A, k, 4.1))), 1e-11);
%!testif HAVE_ARPACK
%! opts.cholB = true;
%! q = [2:n,1];
%! opts.permB = q;
%! d1 = eigs (A, eye (n)(q,q), k, 4.1, opts);
%! assert (abs (abs (d1)), abs (eigs (A, k, 4.1)), 1e-11);
%! assert (sort (imag (abs (d1))), sort (imag (eigs (A, k, 4.1))), 1e-11);
%!testif HAVE_ARPACK
%! assert (abs (eigs (A, k, 4.1)), abs (eigs (A, eye (n), k, 4.1)), 1e-11);
%!testif HAVE_ARPACK
%! assert (sort (imag (eigs (A, k, 4.1))), sort (imag (eigs (A, eye (n), k, 4.1))), 1e-11);
%!testif HAVE_ARPACK
%! fn = @(x) A * x;
%! opts.issym = 0;  opts.isreal = 0;
%! d1 = eigs (fn, n, k, "lm", opts);
%! assert (abs (d1), abs (d0(end:-1:(end-k+1))), 1e-11);
%!testif HAVE_ARPACK
%! fn = @(x) A \ x;
%! opts.issym = 0;  opts.isreal = 0;
%! d1 = eigs (fn, n, k, "sm", opts);
%! assert (abs (d1), d0(1:k), 1e-11);
%!testif HAVE_ARPACK
%! fn = @(x) (A - 4.1 * eye (n)) \ x;
%! opts.issym = 0;  opts.isreal = 0;
%! d1 = eigs (fn, n, k, 4.1, opts);
%! assert (abs (d1), eigs (A, k, 4.1), 1e-11);
%!testif HAVE_ARPACK
%! [v1,d1] = eigs (A, k, "lm");
%! d1 = diag (d1);
%! for i=1:k
%!   assert (max (abs ((A - d1(i)*eye (n))*v1(:,i))), 0, 1e-11);
%! endfor
%!testif HAVE_ARPACK
%! [v1,d1] = eigs (A, k, "sm");
%! d1 = diag (d1);
%! for i=1:k
%!   assert (max (abs ((A - d1(i)*eye (n))*v1(:,i))), 0, 1e-11);
%! endfor
%!testif HAVE_ARPACK
%! [v1,d1] = eigs (A, k, "lr");
%! d1 = diag (d1);
%! for i=1:k
%!   assert (max (abs ((A - d1(i)*eye (n))*v1(:,i))), 0, 1e-11);
%! endfor
%!testif HAVE_ARPACK
%! [v1,d1] = eigs (A, k, "sr");
%! d1 = diag (d1);
%! for i=1:k
%!   assert (max (abs ((A - d1(i)*eye (n))*v1(:,i))), 0, 1e-11);
%! endfor
%!testif HAVE_ARPACK
%! [v1,d1] = eigs (A, k, "li");
%! d1 = diag (d1);
%! for i=1:k
%!   assert (max (abs ((A - d1(i)*eye (n))*v1(:,i))), 0, 1e-11);
%! endfor
%!testif HAVE_ARPACK
%! [v1,d1] = eigs (A, k, "si");
%! d1 = diag (d1);
%! for i=1:k
%!   assert (max (abs ((A - d1(i)*eye (n))*v1(:,i))), 0, 1e-11);
%! endfor

%!test
%! A = 2 * diag (ones (10, 1)) - diag (ones (9, 1), 1) - diag (ones (9, 1), -1);
%! B = diag (ones (10, 1));
%! reseig = eig (A, B);
%! [~, idx] = sort (abs (reseig), "ascend");
%! assert (eigs (A, B, 10, 0), reseig (idx))

%!test
%! X = [70 47 42 39 50 73 79 23;
%!      19 52 61 80 36 76 63 68;
%!      14 34 66 65 29  4 72  9;
%!      24  8 78 49 58 54 43 33;
%!      62 69 32 31 40 46 22 28;
%!      48 12 45 59 10 17 15 25;
%!      64 67 77 56 13 55 41 74;
%!      37 38 18 21 11  3 71  7;
%!       5 35 16  1 51 27 26 44;
%!      30 57 60 75  2 53 20  6];
%! Z = X * X';
%! r = rank (Z);
%! assert (r, 8);
%! [V, D] = eigs (Z, r, "lm");
%! ZZ = V * D * V';
%! tmp = abs (Z - ZZ);
%! assert (max (tmp(:)) < 5e-11);

%!assert (eigs (diag (1:5), 5, "sa"), [1;2;3;4;5]);
%!assert (eigs (diag (1:5), 5, "la"), [5;4;3;2;1]);
%!assert (eigs (diag (1:5), 3, "be"), [1;4;5]);<|MERGE_RESOLUTION|>--- conflicted
+++ resolved
@@ -182,19 +182,11 @@
 ## Given a third return argument @var{flag}, @code{eigs} returns the status
 ## of the convergence.  If @var{flag} is 0 then all eigenvalues have converged.
 ## Any other value indicates a failure to converge.
-<<<<<<< HEAD
 ## 
 ## This function is based on the @sc{arpack} package, written by
 ## @nospell{R. Lehoucq, K. Maschhoff, D. Sorensen, and C. Yang}.  For more
 ## information see @url{http://www.caam.rice.edu/software/ARPACK/}.
-## 
-=======
-##
-## This function is based on the @sc{arpack} package, written by R. Lehoucq,
-## K. Maschhoff, D. Sorensen, and C. Yang.  For more information see
-## @url{http://www.caam.rice.edu/software/ARPACK/}.
-##
->>>>>>> 0459149d
+##
 ## @seealso{eig, svds}
 ## @end deftypefn
 
