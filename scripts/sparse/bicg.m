--- conflicted
+++ resolved
@@ -262,10 +262,5 @@
 %! a = sprand (n, n, .1);
 %! A = a' * a + 100 * eye (n);
 %! b = sum (A, 2);
-<<<<<<< HEAD
 %! [x, flag, relres, iter, resvec] = bicg (A, b, rtol, [], diag (diag (A)));
-%! assert (x, ones (size (b)), 1e-7);
-=======
-%! [x, flag, relres, iter, resvec] = bicg (A, b, tol, [], diag (diag (A)));
-%! assert (x, ones (size (b)), 1e-7);
->>>>>>> 1c070cc6
+%! assert (x, ones (size (b)), 1e-7);