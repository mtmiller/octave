########################################################################
##
## Copyright (C) 2010-2020 The Octave Project Developers
##
## See the file COPYRIGHT.md in the top-level directory of this
## distribution or <https://octave.org/copyright/>.
##
## This file is part of Octave.
##
## Octave is free software: you can redistribute it and/or modify it
## under the terms of the GNU General Public License as published by
## the Free Software Foundation, either version 3 of the License, or
## (at your option) any later version.
##
## Octave is distributed in the hope that it will be useful, but
## WITHOUT ANY WARRANTY; without even the implied warranty of
## MERCHANTABILITY or FITNESS FOR A PARTICULAR PURPOSE.  See the
## GNU General Public License for more details.
##
## You should have received a copy of the GNU General Public License
## along with Octave; see the file COPYING.  If not, see
## <https://www.gnu.org/licenses/>.
##
########################################################################

## -*- texinfo -*-
## @deftypefn  {} {} legend ()
## @deftypefnx {} {} legend @var{command}
## @deftypefnx {} {} legend (@var{str1}, @var{str2}, @dots{})
## @deftypefnx {} {} legend (@var{charmat})
## @deftypefnx {} {} legend (@{@var{cellstr}@})
## @deftypefnx {} {} legend (@dots{}, @var{property}, @var{value}, @dots{})
## @deftypefnx {} {} legend (@var{hobjs}, @dots{})
## @deftypefnx {} {} legend ("@var{command}")
## @deftypefnx {} {} legend (@var{hax}, @dots{})
## @deftypefnx {} {} legend (@var{hleg}, @dots{})
## @deftypefnx {} {@var{hleg, hplt} =} legend (@dots{})
##
## Display a legend for the current axes using the specified strings as labels.
##
## Legend entries may be specified as individual character string arguments,
## a character array, or a cell array of character strings.  When label names
## might be confused with legend properties, or @var{command} arguments,
## the labels should be protected by specifying them as a cell array of
## strings.
##
## If the first argument @var{hax} is an axes handle, then add a legend to this
## axes, rather than the current axes returned by @code{gca}.
##
## If the first argument @var{hleg} is a legend handle, then operate on this
## legend rather than the legend of the current axes.
##
## Legend labels are associated with the axes' children; The first label is
## assigned to the first object that was plotted in the axes, the second label
## to the next object plotted, etc.  To label specific data objects, without
## labeling all objects, provide their graphic handles in the input
## @var{hobjs}.
##
## The optional parameter @nospell{@var{loc}} specifies the location of the
## legend as follows:
##
## @multitable @columnfractions 0.06 0.14 0.80
## @headitem @tab @nospell{loc} @tab location of the legend
## @item @tab north @tab center top
## @item @tab south @tab center bottom
## @item @tab east @tab right center
## @item @tab west @tab left center
## @item @tab northeast @tab right top (default)
## @item @tab northwest @tab left top
## @item @tab southeast @tab right bottom
## @item @tab southwest @tab left bottom
## @sp 1
## @item @tab outside @tab can be appended to any location string @*
## @item @tab         @tab which will place the legend outside the axes
## @end multitable
##
## The following customizations are available using @var{command}:
##
## @table @asis
## @item @qcode{"show"}
##   Show legend on the plot
##
## @item @qcode{"hide"}
##   Hide legend on the plot
##
## @item @qcode{"toggle"}
##   Toggle between @qcode{"hide"} and @qcode{"show"}
##
## @item @qcode{"boxon"}
##   Show a box around legend (default)
##
## @item @qcode{"boxoff"}
##   Hide the box around legend
##
## @item @qcode{"right"}
##   Place label text to the right of the keys (default)
##
## @item @qcode{"left"}
##   Place label text to the left of the keys
##
## @item @qcode{"off"}
##   Delete the legend object
## @end table
##
## The @code{legend} function creates a graphics object which has various
## properties that can be manipulated with @code{get}/@code{set}.
## Alternatively, properties can be set directly when calling @code{legend} by
## including @var{property}/@var{value} pairs.  If using this calling form, the
## labels must be specified as a cell array of strings.
##
## The optional output value @var{hleg} is a handle to the legend object.
##
## Implementation Note: The legend label text is either provided in the call to
## @code{legend} or is taken from the @code{DisplayName} property of the
## graphics objects.  Only data objects, such as line, patch, and surface, have
## this property whereas axes, figures, etc.@: do not so they are never present
## in a legend.  If no labels or @code{DisplayName} properties are available,
## then the label text is simply @qcode{"data1"}, @qcode{"data2"}, @dots{},
## @nospell{@qcode{"dataN"}}.
##
## The legend @code{FontSize} property is initially set to 90% of the axes
## @code{FontSize} to which it is attached.  Use @code{set} to override this
## if necessary.
##
## A legend is implemented as an additional axes object with the @code{tag}
## property set to @qcode{"legend"}.  Properties of the legend object may be
## manipulated directly by using @code{set}.
## @end deftypefn

function [hleg, hleg_obj, hplot, labels] = legend (varargin)

  ## Use the old legend code to handle gnuplot toolkit
  if (strcmp (graphics_toolkit (), "gnuplot"))
    if (nargout > 0)
      [hleg, hleg_obj, hplot, labels] = __gnuplot_legend__ (varargin{:});
    else
      __gnuplot_legend__ (varargin{:});
    endif
    return;
  endif

  opts = parse_opts (varargin{:});

  hl = opts.legend_handle;

  ## Fix property/value pairs
  pval = opts.propval(:)';

  if (! isempty (opts.action))

    do_set_box = isempty (hl);

    switch (opts.action)
      case "boxoff"
        tmp_pval = {"box", "off"};
        do_set_box = false;

      case "boxon"
        tmp_pval = {"box", "on"};
        do_set_box = false;

      case "hide"
        tmp_pval = {"visible", "off"};

      case "show"
        tmp_pval = {"visible", "on"};

      case "toggle"
        if (! isempty (hl))
          if (strcmp (get (hl, "visible"), "on"))
            tmp_pval = {"visible", "off"};
          else
            tmp_pval = {"visible", "on"};
          endif
        endif

      case "left"
          tmp_pval = {"textposition", "left"};

      case "right"
          tmp_pval = {"textposition", "right"};

      case "off"
        if (! isempty (hl))
          delete (hl);
        endif
        return;

    endswitch

    pval = [tmp_pval, pval];
    if (do_set_box)
      pval = [pval, "box", "on"];
    endif

  endif

  if (isempty (hl))

    hl = axes ("parent", get (opts.axes_handles(1), "parent"), ...
               "tag", "legend", "handlevisibility", "off", ...
               "ydir", "reverse", "position", [.5 .5 .3 .3], ...
               "fontsize", 0.9 * get (opts.axes_handles(1), "fontsize"), ...
               "clim", get (opts.axes_handles(1), "clim"), ...
               "colormap", get (opts.axes_handles(1), "colormap"), ...
               "xtick", [], "ytick", [], "box", "on");

    ## FIXME: Use the axes appdata to store its peer legend handle
    ## rather that adding a public property and change all uses.
    for htmp = opts.axes_handles
      try
        addproperty ("__legend_handle__", htmp, "handle", hl);
      catch
        set (htmp, "__legend_handle__", hl);
      end_try_catch
    endfor

    ## Add and update legend specific properties
    addproperties (hl);
    try
      set (hl, "string", opts.obj_labels, pval{:});
    catch ee
      delete (hl);
      set (opts.axes_handles, "__legend_handle__", []);
      rethrow (ee);
    end_try_catch

    ## Update legend layout
    setappdata (hl, "__axes_handle__", opts.axes_handles,
                    "__next_label_index__", opts.next_idx,
                    "__peer_objects__", opts.obj_handles);
    update_location_cb (hl, [], false);
    update_edgecolor_cb (hl);
    update_numchild_cb (hl);
    update_layout_cb (hl, [], true);

    ## Dummy invisible object that deletes the legend when "newplot" is called
    ht = __go_text__ (opts.axes_handles(1), "tag", "__legend_watcher__",
                      "visible", "off", "handlevisibility", "off",
                      "deletefcn", {@reset_cb, hl});

    ## Listeners to foreign objects properties are stored for later
    ## deletion in "delfunction"
    hax = opts.axes_handles(1);
    hf = ancestor (hax, "figure");

    add_safe_listener (hl, hf, "colormap", ...
                       @(~, ~) set (hl, "colormap", get (hax, "colormap")));

    add_safe_listener (hl, hax, "position", {@maybe_update_layout_cb, hl});
    add_safe_listener (hl, hax, "tightinset", ...
                       @(h, ~) update_layout_cb (get (h, "__legend_handle__")));
    add_safe_listener (hl, hax, "clim", ...
                       @(hax, ~) set (hl, "clim", get (hax, "clim")));
    add_safe_listener (hl, hax, "colormap", ...
                       @(hax, ~) set (hl, "colormap", get (hax, "colormap")));
    add_safe_listener (hl, hax, "fontsize", ...
                       @(hax, ~) set (hl, "fontsize", 0.9*get (hax, "fontsize")));
    add_safe_listener (hl, hax, "children", {@legend_autoupdate_cb, hl});

    ## Listeners to legend properties
    props = {"fontsize", "fontweight", "fontname", "interpreter", ...
             "textposition", "numcolumnsmode", "numcolumns", "orientation"};

    for ii = 1:numel (props)
      addlistener (hl, props{ii}, {@update_layout_cb, true});
    endfor

    addlistener (hl, "autoupdate", @update_numchild_cb);

    addlistener (hl, "beingdeleted", @delete_legend_cb);

    addlistener (hl, "box", @update_box_cb);

    addlistener (hl, "edgecolor", @update_edgecolor_cb);

    addlistener (hl, "location", @update_location_cb);

    addlistener (hl, "position", @update_position_cb);

    addlistener (hl, "string", @update_string_cb);

    addlistener (hl, "textcolor", ...
                 @(h, ~) set (findobj (h, "type", "text"), ...
                               "color", get (hl, "textcolor")));

    addlistener (hl, "visible", @update_visible_cb);

  else

    ## FIXME: This will trigger the execution of update_layout_cb for each
    ## watched property.  Should we suspend its execution with yet another
    ## appdata bool property for performance?

    ## Update properties
    setappdata (hl, "__peer_objects__", opts.obj_handles);
    if (! isempty (opts.obj_labels))
      set (hl ,"string", opts.obj_labels, pval{:})
    elseif (! isempty (pval))
      set (hl, pval{:});
    endif

  endif

  if (nargout > 0)
    hleg = hl;
    ## These ones are needed for backward compatibility
    hleg_obj = get (hl, "children");
    hplot = getappdata (hl, "__peer_objects__");
    labels = get (hl, "string");
  endif

  set (hl, "handlevisibility", "on");

endfunction

function update_box_cb (hl, ~)

  if (strcmp (get (hl, "box"), "on"))
    if (strcmp (get (hl, "color"), "none"))
      set (hl, "color", "w");
    endif
  else
    set (hl, "color", "none");
  endif

endfunction

function update_location_cb (hl, ~, do_layout = true)

  if (strcmp (get (hl, "location"), "best"))
    warning ("Octave:legend:unimplemented-location",
             ["legend: 'best' not yet implemented for location ", ...
              "specifier, using 'northeast' instead\n"]);
  endif

  if (do_layout)
    update_layout_cb (hl);
  endif

endfunction

function update_edgecolor_cb (hl, ~)

  ecolor = get (hl, "edgecolor");
  set (hl, "xcolor", ecolor, "ycolor", ecolor);

endfunction

function update_position_cb (hl, ~)

  updating = getappdata (hl, "__updating_layout__");
  if (isempty (updating) || ! updating)
    set (hl, "location", "none");
  endif

endfunction

function update_string_cb (hl, ~)

  ## Check that the number of legend item and the number of labels match
  ## before calling update_layout_cb.
  persistent updating = false;

  if (! updating)
    updating = true;
    unwind_protect
      str = get (hl, "string");
      nstr = numel (str);

      obj = getappdata (hl, "__peer_objects__");
      nobj = numel (obj);

      if (ischar (str) && nobj != 1)
        setappdata (hl, "__peer_objects__", obj(1));
      elseif (iscellstr (str) && nobj != nstr)
        if (nobj > nstr)
          setappdata (hl, "__peer_objects__", obj(1:nstr));
        elseif (nobj == 1)
          set (hl, "string", str{1});
        else
          set (hl, "string", str(1:nobj));
        endif
      endif
      update_layout_cb (hl, [], true);
    unwind_protect_cleanup
      updating = false;
    end_unwind_protect
  endif

endfunction

function update_visible_cb (hl, ~)

  location = get (hl, "location");
  if (strcmp (location(end:-1:end-3), "edis"))
    update_layout_cb (hl);
  endif

endfunction

function reset_cb (ht, ~, hl, deletelegend = true)

  if (ishghandle (hl))
    listeners = getappdata (hl, "__listeners__");
    for ii = 1:numel (listeners)
      if (ishghandle (listeners{ii}{1}))
        dellistener (listeners{ii}{:});
      endif
    endfor

    if (deletelegend)
      delete (hl);
    endif
  endif

endfunction

function delete_legend_cb (hl, ~)

  reset_cb ([], [], hl, false);

  hax = getappdata (hl, "__axes_handle__");
  for h = hax(:)'
    units = get (h, "units");
    set (h, "units", getappdata (hl, "__original_units__"), ...
            "looseinset", getappdata (hl, "__original_looseinset__"), ...
            "units", units, "__legend_handle__", []);
  endfor

endfunction

function add_safe_listener (hl, varargin)

  addlistener (varargin{:});

  lsn = getappdata (hl, "__listeners__");
  lsn = [lsn, {varargin}];
  setappdata (hl, "__listeners__", lsn);

endfunction

function addproperties (hl)

  persistent default = {"north", "northoutside", ...
                        "south", "southoutside", ...
                        "east", "eastoutside", ...
                        "west", "westoutside", ...
                        "{northeast}", "northeastoutside", ...
                        "northwest", "northwestoutside", ...
                        "southeast", "southeastoutside", ...
                        "southwest", "southwestoutside", ...
                        "best", "bestoutside", ...
                        "none"};

  addproperty ("location", hl, "radio", strjoin (default(:), "|"));

  addproperty ("orientation", hl, "radio", "{vertical}|horizontal");

  addproperty ("numcolumns", hl, "double", 1);

  addproperty ("numcolumnsmode", hl, "radio", "{auto}|manual");

  addlistener (hl, "numcolumns", @(h, ~) set (h, "numcolumnsmode", "manual"));

  addproperty ("autoupdate", hl, "radio", "{on}|off");

  addproperty ("string", hl, "textstring", {});

  addproperty ("interpreter", hl, "textinterpreter");

  addproperty ("edgecolor", hl, "color", [.15 .15 .15]);

  addproperty ("textcolor", hl, "color", "k");

  addproperty ("textposition", hl, "radio", "left|{right}");

  addproperty ("itemhitfcn", hl, "axesbuttondownfcn");

endfunction

function maybe_update_layout_cb (h, ~, hl)

  persistent updating = false;

  if (! updating)

    unwind_protect
      updating = true;
      units = get (h, "units");
      set (h, "units", "points");
      pos = get (h, "position");
      set (h, "units", units);
      old_pos = getappdata (hl, "__peer_axes_position__");

      if (! all (pos == old_pos))
        update_layout_cb (hl);
        setappdata (hl, "__peer_axes_position__", pos);
      endif
    unwind_protect_cleanup
      updating = false;
    end_unwind_protect

  endif

endfunction

function update_numchild_cb (hl, ~)

  if (strcmp (get (hl, "autoupdate"), "on"))

    hax = getappdata (hl, "__axes_handle__");
    kids = get (hax, "children");
    if (iscell (kids))
      nkids = numel (cell2mat (get (hax, "children")));
    else
      nkids = numel (get (hax, "children"));
    endif

    setappdata (hl, "__total_num_children__", nkids);

  endif

endfunction

function legend_autoupdate_cb (hax, ~, hl)

  ## Get all current children including eventual peer plotyy axes children
  try
    hax = get (hax, "__plotyy_axes__");
    kids = cell2mat (get (hax, "children"));
  catch
    kids = get (hax, "children");
  end_try_catch

  is_deletion = (getappdata (hl, "__total_num_children__") > numel (kids));
  setappdata (hl, "__total_num_children__", numel (kids));

  ## Remove item for deleted object
  current_obj = getappdata (hl, "__peer_objects__");
  [~, iold, inew] = setxor (current_obj, kids);
  current_obj(iold) = [];

  if (isempty (current_obj))
    delete (hl);
    return;
  endif

  if (! is_deletion && strcmp (get (hl, "autoupdate"), "on"))

    ## We only expect 1 new child
    kids = kids(min (inew));

    ## FIXME: if the latest child is an hggroup, we cannot label it since this
    ## function is called before the hggroup has been properly populated.
    persistent valid_types = {"line", "patch", "surface"};
    if (! any (strcmp (get (kids, "type"), valid_types)))
      kids = [];
    endif

  else
    kids = [];
  endif

  if (any (iold) || any (kids))
    setappdata (hl, "__peer_objects__", [current_obj; kids]);
    set (hl, "string", displayname_or_default ([current_obj; kids], hl));
  endif

endfunction

function opts = parse_opts (varargin)

  action = "";
  legend_handle = [];
  axes_handles = [];
  obj_handles = [];
  obj_labels = {};

  nargs = numel (varargin);

  ## Find peer axes
  if (nargs > 0)
    if (! ishghandle (varargin{1}))
      [axes_handles, varargin, nargs] = __plt_get_axis_arg__ ("legend",
                                                              varargin{:});
    elseif (strcmp (get (varargin{1}, "type"), "axes"))
      if (strcmp (get (varargin{1}, "tag"), "legend"))
        legend_handle = varargin{1};
        varargin(1) = [];
        nargs--;
        axes_handles = getappdata (legend_handle, "__axes_handle__");
      else
        [axes_handles, varargin, nargs] = __plt_get_axis_arg__ ("legend",
                                                                varargin{:});
      endif
    endif
    if (isempty (axes_handles))
      axes_handles = gca ();
    endif
  else
    axes_handles = gca ();
  endif

  ## Special handling for plotyy which has two axes objects
  if (isprop (axes_handles, "__plotyy_axes__"))
    axes_handles = [axes_handles get(axes_handles, "__plotyy_axes__").'];
    ## Remove duplicates while preserving order
    [~, n] = unique (axes_handles, "first");
    axes_handles = axes_handles(sort (n));
  endif

  ## Find any existing legend object associated with axes
  if (isempty (legend_handle))
    try
      legend_handle = get (axes_handles, "__legend_handle__");
      if (iscell (legend_handle))
        legend_handle = unique (cell2mat (legend_handle));
      endif
    end_try_catch
  endif

  ## Legend actions
  actions = {"show", "hide", "toggle", "boxon", ...
             "boxoff", "right", "left", "off"};
  if (nargs > 0 && ischar (varargin{1})
      && any (strcmp (varargin{1}, actions)))
    action = varargin{1};
    if (nargs > 1)
      warning ("Octave:legend:ignoring-extra-argument",
               'legend: ignoring extra arguments after "%s"', action);
    endif
    nargs = 0;
  endif

  ## Now remove property-value pairs for compatibility.
  propval = {};
  warn_propval = "";
  persistent legend_props = {"location", "orientation", "numcolumns", ...
                             "numcolumnsmode", "textposition", ...
                             "position", "units", "autoupdate", ...
                             "string", "title", "interpreter", ...
                             "fontname", "fontsize", "fontweight", ...
                             "fontangle", "textcolor", "color", ...
                             "edgecolor", "box", "linewidth", ...
                             "visible", "uicontextmenu", "selected", ...
                             "selectionhighlight", "itemhitfcn", ...
                             "buttondownfcn", "createfcn", "deletefcn" ...
                             "interruptible", "busyaction", ...
                             "pickableparts", "hittest", ...
                             "beingdeleted", "parent", "children", ...
                             "handlevisibility", "tag", "type", ...
                             "userdata"};
  isprp = @(prop) (ischar (prop) && any (strcmpi (legend_props, prop)));
  idx = find (cellfun (isprp, varargin));
  if (! isempty (idx))
    idx = idx(1);
    propval = varargin(idx:end);
    warn_propval = varargin{idx};
    varargin(idx:end) = [];
    nargs = idx-1;
  endif

  ## List plot objects that can be handled
  warn_extra_obj = false;
  persistent valid_types = {"line", "patch", "surface", "hggroup"};

  if (nargs > 0 && all (ishghandle (varargin{1})))

    ## List of plot objects to label given as first argument
    obj_handles = varargin{1};
    types = get (obj_handles, "type");
    if (! iscell (types))
      types = {types};
    endif

    idx = cellfun (@(s) any (strcmp (s, valid_types)), types);
    if (! all (idx))
      error ("Octave:legend:bad-object",
             "legend: objects of type \"%s\" can't be labeled",
             types(! idx){1});
    endif
    varargin(1) = [];
    nargs--;
    warn_extra_obj = true;

  elseif (nargs > 0 || isempty (legend_handle))

    ## Find list of plot objects from axes "children"
    if (isscalar (axes_handles))
      obj_handles = flipud (get (axes_handles, "children")(:));
    else
      tmp = get (axes_handles(:), "children");
      obj_handles = [flipud(tmp{1}); flipud(tmp{2})];
    endif

    if (isempty (obj_handles))
      error ("Octave:legend:no-object", "legend: no valid object to label");
    endif

    idx = arrayfun (@(h) any (strcmp (get (h, "type"), valid_types)), ...
                              obj_handles);
    obj_handles(! idx) = [];

    if (isempty (obj_handles))
      error ("Octave:legend:no-object", "legend: no valid object to label");
    endif

  else
    obj_handles = getappdata (legend_handle, "__peer_objects__");
  endif

  nobj = numel (obj_handles);

  ## List labels
  next_idx = 1;
  if (nargs > 0)

    if (iscellstr (varargin{1}))
      obj_labels = varargin{1};
      varargin(1) = [];
      nargs--;
    elseif (ischar (varargin{1}) && rows (varargin{1}) > 1)
      obj_labels = cellstr (varargin{1});
      varargin(1) = [];
      nargs--;
    elseif (all (cellfun (@ischar, varargin)))
      obj_labels = varargin;
      varargin = {};
      nargs = 0;
    endif

    if (nargs > 0)
      print_usage ("legend");
    endif

    nlab = numel (obj_labels);
    if (nlab != nobj)
      if (nobj > nlab)
        obj_handles = obj_handles(1:nlab);

        msg = "legend: ignoring extra objects.";
        if (! isempty (warn_propval))
          msg = [msg ' "' warn_propval '" interpreted as a property ' , ...
                 "name. Use a cell array of strings to specify labels ", ...
                 "that match a legend property name."];
        endif
        if (warn_extra_obj)
          warning ("Octave:legend:object-label-mismatch", msg);
        endif
      else
        obj_labels = obj_labels(1:nobj);
        warning ("Octave:legend:object-label-mismatch",
                 "legend: ignoring extra labels.");
      endif
    endif
  else
    [tmp_labels, next_idx] = displayname_or_default (obj_handles,
                                                     legend_handle);
    if (isempty (legend_handle)
        || ! isequal (tmp_labels, get (legend_handle, "string")))
      obj_labels = tmp_labels;
    endif

  endif

  opts.action = action;
  opts.axes_handles = axes_handles;
  opts.obj_handles = obj_handles;
  opts.obj_labels = obj_labels;
  opts.legend_handle = legend_handle;
  opts.propval = propval;
  opts.next_idx = next_idx;

endfunction

function [labels, next_idx] = displayname_or_default (hplots, hl = [])

  next_idx = 1;
  if (! isempty (hl))
    next_idx = getappdata (hl, "__next_label_index__");
  endif

  ## Use the displayname property
  labels = get (hplots, "displayname");
  if (! iscell (labels))
    labels = {labels};
  endif

  ## Fallback to automatic names for empty labels
  empty_label_idx = cellfun (@isempty, labels);

  if (any (empty_label_idx) && ! isempty (hl))
    ## Empty strings must not be blindly replaced by data%d. If there exist
    ## an old text object that was affected an empty string, keep it as is.
    kids = get (hl, "children");
    htext = kids(strcmp (get (kids, "type"), "text"));
    old_objects = get (htext, "peer_object");
    if (iscell (old_objects))
      old_objects = cell2mat (old_objects);
    endif

    for h = hplots(empty_label_idx).'
      idx = (h == old_objects);
      if (any (idx))
        labels(hplots == h) = get (htext(idx), "string");
        empty_label_idx(hplots == h) = false;
      endif
    endfor

  endif

  if (any (empty_label_idx))
    default = arrayfun (@(ii) sprintf ("data%d", ii), ...
                        [next_idx:(next_idx + sum (empty_label_idx) - 1)], ...
                        "uniformoutput", false)(:);
    labels(empty_label_idx) = default;
  endif

  next_idx += sum (empty_label_idx);

  if (! isempty (hl))
    setappdata (hl, "__next_label_index__", next_idx);
  endif

endfunction

function update_layout_cb (hl, ~, update_item = false)
  updating = getappdata (hl, "__updating_layout__");
  if (! isempty (updating) && updating)
    return;
  endif

  setappdata(hl, "__updating_layout__", true);

  ## Scale limits so that item positions are expressed in points, from
  ## top to bottom and from left to right or reverse depending on textposition
  units = get (hl, "units");
  set (hl, "units", "points");

  unwind_protect

    if (update_item)
      pos = get (hl, "position")(3:4);
      set (hl, "xlim",  [0, pos(1)], "ylim",  [0, pos(2)]);

      textright = strcmp (get (hl, "textposition"), "right");
      set (hl, "ydir", "reverse", ...
               "xdir", ifelse (textright, "normal", "reverse"));

      ## Create or reuse text and icon graphics objects
      objlist = texticon_objects (hl, textright);
      nitem = rows (objlist);

      ## Prepare the array of text/icon pairs and update their position
      sz = update_texticon_position (hl, objlist);
    else
      sz = [diff(get (hl, "xlim")), diff(get (hl, "ylim"))];
    endif

    ## Place the legend
    update_legend_position (hl, sz);

  unwind_protect_cleanup
    set (hl, "units", units);
    setappdata(hl, "__updating_layout__", false);
  end_unwind_protect

endfunction

function objlist = texticon_objects (hl, textright)

  ## Delete or set invisible obsolete or unused text/icon objects.
  old_kids = get (hl, "children")(:).';
  old_peer_objects = cell2mat (get (old_kids, "peer_object"))(:).';
  unused = ! ishghandle (old_peer_objects);
  delete (old_kids(unused));
  old_kids(unused) = [];
  old_peer_objects(unused) = [];

  new_peer_objects = getappdata (hl, "__peer_objects__")(:).';

  unused = arrayfun (@(h) ! any (h == new_peer_objects), old_peer_objects);
  set (old_kids(unused), "visible", "off");

  ## Text properties
  string = get (hl , "string");
  if (! iscell (string))
    string = {string};
  endif

  txtprops = {"textcolor", "fontsize", "fontweight", "fontname", ...
              "interpreter"};
  txtvals = get (hl, txtprops);
  txtprops{1} = "color";
  txtprops = [txtprops, "horizontalalignment"];
  txtvals = [txtvals, ifelse(textright, "left", "right")];

  ## Create or reuse text/icon objects as needed
  nitem = numel (new_peer_objects);
  objlist = NaN (nitem, 2);

  for ii = 1:nitem

    str = string{ii};
    hplt = new_peer_objects(ii);

    idx = (old_peer_objects == hplt);

    if (any (idx))
      tmp = old_kids(idx);
      idx = strcmp (get (tmp, "type"), "text");

      htxt = tmp(idx);
      hicon = tmp(! idx);

      set (htxt, "visible", "on", "string", str, ...
                 [txtprops(:)'; txtvals(:)']{:});
      set (hicon, "visible", "on");

    else
      [htxt, hicon] = create_item (hl, str, [txtprops(:)'; txtvals(:)'], hplt);
      add_safe_listener (hl, hplt, "displayname", {@update_displayname_cb, hl});
    endif

    set (hplt, "displayname", str);

    objlist(ii,:) = [htxt, hicon];
  endfor

endfunction

function [htxt, hicon] = create_item (hl, str, txtpval, hplt)

  typ = get (hplt, "type");

  ## For unknown hggroups use the first child that can be labeled
  persistent known_creators = {"__contour__", "__errplot__", "__quiver__", ...
                               "__scatter__", "__stem__"};
  base_hplt = hplt;

  if (strcmp (typ, "hggroup"))
    creator = getappdata (hplt, "__creator__");
    kids = get (hplt, "children");
    if (any (strcmp (known_creators, creator)))
      typ = creator;
      switch (creator)
        case "__contour__"
          hplt = [kids(end), kids(1)];
        case {"__errplot__", "__quiver__", "__stem__"}
          hplt = kids(2:-1:1);
        otherwise
          hplt = kids(1);
      endswitch
    else
      types = get (kids, "type");
      if (! iscell (types))
        types = {types};
      endif

      idx = cellfun (@(s) any (strcmp (s, {"line", "patch", "surface"})), ...
                     types);
      hplt = kids(idx)(1);
      typ = types(idx){1};
    endif
  endif

  persistent lprops = {"color", "linestyle", "linewidth"};
  persistent mprops = {"color", "marker", "markeredgecolor", ...
                       "markerfacecolor", "markersize"};
  persistent pprops = {"edgecolor", "facecolor", "cdata", ...
                       "linestyle", "linewidth", ...
                       "marker", "markeredgecolor", ...
                       "markerfacecolor", "markersize"};

  switch (typ)
    case {"line", "__errplot__", "__quiver__", "__stem__"}

      ## Main line
      vals = get (hplt(1), lprops);
      hicon = __go_line__ (hl, [lprops; vals]{:});
      addproperty ("markerxdata", hicon, "double", 0);
      addproperty ("markerydata", hicon, "double", 0);

      ## Additional line for the marker
      vals = get (hplt(end), mprops);
      hmarker = __go_line__ (hl, "handlevisibility", "off", ...
                             "xdata", 0, "ydata", 0, [mprops; vals]{:});
      update_marker_cb (hmarker);

      ## Listeners
      safe_property_link (hplt(1), hicon, lprops);
      safe_property_link (hplt(end), hmarker, mprops);
      addlistener (hicon, "ydata", ...
                   @(h, ~) set (hmarker, "ydata", get (h, "markerydata")));
      addlistener (hicon, "xdata", ...
                   @(h, ~) set (hmarker, "xdata", get (h, "markerxdata")));
      addlistener (hmarker, "markersize", @update_marker_cb);
      add_safe_listener (hl, hplt(1), "beingdeleted",
                         @(~, ~) delete ([hicon hmarker]))
      if (! strcmp (typ, "__errplot__"))
        setappdata (hicon, "__creator__", typ);
      else
        setappdata (hicon, "__creator__", typ, ...
                    "__format__", get (base_hplt, "format"));
      endif

    case {"patch", "surface", "__scatter__"}

      vals = get (hplt, pprops);

      hicon = __go_patch__ (hl, [pprops; vals]{:});

      ## Listeners
      safe_property_link (hplt(1), hicon, pprops);

      setappdata (hicon, "__creator__", typ);

    case "__contour__"

      ## Main patch

      vals = get (hplt(1), pprops);
      hicon = __go_patch__ (hl, [pprops; vals]{:});

      addproperty ("innerxdata", hicon, "any", 0);
      addproperty ("innerydata", hicon, "any", 0);

      ## Additional patch for the inner contour
      vals = get (hplt(end), pprops);
      htmp =  __go_patch__ (hl, "handlevisibility", "off", ...
                            "xdata", 0, "ydata", 0, [pprops; vals]{:});

      ## Listeners
      safe_property_link (hplt(1), hicon, pprops);
      safe_property_link (hplt(end), htmp, pprops);
      addlistener (hicon, "ydata", ...
                   @(h, ~) set (htmp, "ydata", get (h, "innerydata")));
      addlistener (hicon, "xdata", ...
                   @(h, ~) set (htmp, "xdata", get (h, "innerxdata")));
      add_safe_listener (hl, hplt(1), "beingdeleted",
                         @(~, ~) delete ([hicon htmp]))

      setappdata (hicon, "__creator__", typ);

  endswitch

  htxt = __go_text__ (hl, "string", str, txtpval{:});

  addproperty ("peer_object", htxt, "double", base_hplt);
  addproperty ("peer_object", hicon, "double", base_hplt);

endfunction

function safe_property_link (h1, h2, props)
  for ii = 1:numel (props)
    prop = props{ii};
    lsn = {h1, prop, @(h, ~) set (h2, prop, get (h, prop))};
    addlistener (lsn{:});
    addlistener (h2, "beingdeleted", @(~, ~) dellistener (lsn{:}));
  endfor
endfunction

function update_displayname_cb (h, ~, hl)

  updating = getappdata (hl, "__updating_layout__");
  if (! isempty (updating) && updating)
    return;
  endif

  str = get (hl, "string");
  if (! iscell (str))
    str = {str};
  endif

  str{h == getappdata (hl, "__peer_objects__")} = get (h, "displayname");

  set (hl ,"string", str);

endfunction

function update_marker_cb (h, ~)

  if (get (h, "markersize") > 8)
    set (h, "markersize", 8);
  endif

endfunction

function sz = update_texticon_position (hl, objlist)

  ## margins in points
  persistent hmargin = 3;
  persistent vmargin = 3;
  persistent icon_width = 15;

  units = get (hl, "fontunits");
  set (hl, "fontunits", "points");
  icon_height = 0.7 * get (hl, "fontsize");
  set (hl, "fontunits", units);

  ext = get (objlist(:,1), "extent");
  markers = get (objlist(:,2), "marker");
  markersz = get (objlist(:,2), "markersize");
  types = get (objlist(:,2), "type");

  ## Simple case of 1 text/icon pair
  nitem = rows (objlist);
  txticon = zeros (nitem, 4);
  if (nitem == 1)
    ext = abs (ext(:,3:4));
    types = {types};
    markers = {markers};
    markersz = {markersz};
  else
    ext = abs (cell2mat (ext)(:,3:4));
  endif

  autolayout = strcmp (get (hl, "numcolumnsmode"), "auto");
  xmax = ymax = 0;
  iter = 1;

  if (strcmp (get (hl, "orientation"), "vertical"))

    if (autolayout)
      ncol = 1;
    else
      ncol = min (nitem, get (hl, "numcolumns"));
    endif

    nrow = ceil (nitem / ncol);

    rowheights = arrayfun (@(idx) max([icon_height; ext(idx:nrow:end, 2)]), ...
                           1:nrow);
    x = hmargin;
    for ii = 1:ncol
      y = vmargin;
      for jj = 1:nrow
        if (iter > nitem)
          continue;
        endif

        hg = rowheights(jj);
        dx = 0;
        if (! strcmp (markers{iter}, "none"))
          dx = markersz{iter}/2;
        endif

        ybase = y + hg / 2;
        y0 = y + hg/2 - icon_height/2 + dx;
        y1 = y + hg/2 + icon_height/2 - dx;

        update_icon_position (objlist(iter,2), [x+dx, x+icon_width-dx], ...
                              [y0, y1]);

        set (objlist(iter,1), "position", [x+icon_width+hmargin, ybase, 0]);

        xmax = max ([xmax, x+icon_width+2*hmargin+ext(iter,1)]);
        y += (vmargin + hg);
        iter++;
      endfor
      ymax = max ([ymax, y]);
      x = xmax + 2*hmargin;
    endfor

  else

    if (autolayout)
      ncol = nitem;
    else
      ncol = min (nitem, get (hl, "numcolumns"));
    endif

    nrow = ceil (nitem / ncol);

    colwidth = arrayfun (@(idx) max(ext(idx:ncol:end, 1)),
                         1:ncol);
    y = vmargin;
    for ii = 1:nrow
      x = hmargin;

      endidx = min (iter+ncol-1, nitem);
      hg = max ([icon_height; ext(iter:endidx,2)]);

      for jj = 1:ncol
        if (iter > nitem)
          continue;
        endif

        wd = colwidth(jj);

        dx = 0;
        if (! strcmp (markers{iter}, "none"))
          dx = markersz{iter}/2;
        endif

        ybase = y + hg / 2;
        y0 = y + hg/2 - icon_height/2 + dx;
        y1 = y + hg/2 + icon_height/2 - dx;

        update_icon_position (objlist(iter,2), [x+dx, x+icon_width-dx], ...
                              [y0, y1]);

        set (objlist(iter,1), "position", [x+icon_width+hmargin, ybase, 0]);

        ymax = max ([ymax, ybase+hg/2+vmargin]);
        x += (3*hmargin + icon_width + wd);
        iter++;
      endfor
      xmax = max ([xmax, x-hmargin]);
      y = ymax + vmargin;
    endfor

  endif

  sz = [xmax, ymax];

endfunction

function update_icon_position (hicon, xdata, ydata)
  creator = getappdata (hicon, "__creator__");
  switch (creator)
    case "line"
      set (hicon, "markerxdata", mean (xdata), "markerydata", mean (ydata), ...
           "xdata", xdata, "ydata", [mean(ydata), mean(ydata)]);
    case {"patch", "surface"}
      set (hicon, ...
           "xdata", [xdata, fliplr(xdata)], ...
           "ydata", [ydata; ydata](:).');
    case "__contour__"
      ## Draw two patches
      x0 = xdata(1);
      x1 = xdata(2);
      xm = mean (xdata);
      y0 = ydata(1);
      y1 = ydata(2);
      ym = mean (ydata);

      xdata = [x0, x1, x1, x0];
      ydata = [y0, y0, y1, y1];
      set (hicon, ...
           "innerxdata", (xdata-xm) * 0.6 + xm, ...
           "innerydata", (ydata-ym) * 0.4 + ym, ...
           "xdata", xdata, "ydata", ydata);
    case "__errplot__"
      x0 = xdata(1);
      x1 = xdata(2);
      xm = mean (xdata);
      y0 = ydata(1);
      y1 = ydata(2);
      ym = mean (ydata);

      fmt = getappdata (hicon, "__format__");
      if (strcmp (fmt, "yerr"))
        xdata = [xm, xm, xm-2, xm+2, xm, xm, xm-2, xm+2];
        ydata = [ym, y0, y0, y0, y0, y1, y1, y1];
      elseif (strcmp (fmt, "xerr"))
        xdata = [x0+2, x0+2, x0+2, x1-2, x1-2, x1-2, x1-2];
        ydata = [ym+2, ym-2, ym, ym, ym+2, ym-2, ym];
      else # "both"
        xdata = [x0+2, x0+2, x0+2, x1-2, x1-2, x1-2, x1-2, ...
                 xm, xm, xm-2, xm+2, xm, xm, xm-2, xm+2];
        ydata = [ym+2, ym-2, ym, ym, ym+2, ym-2, ym, ...
                 ym, y0, y0, y0, y0, y1, y1, y1];
      endif
      set (hicon, "markerxdata", xm, "markerydata", ym, ...
           "xdata", xdata, "ydata", ydata);

    case "__quiver__"
      ## Draw an arrow
      x0 = xdata(1);
      x1 = xdata(2);
      y0 = mean (ydata);
      xdata = [x0, x1, x1-2, x1, x1-2];
      ydata = [y0, y0, y0+2, y0, y0-2];
      set (hicon, "markerxdata", x0, "markerydata", y0, ...
           "xdata", xdata, "ydata", ydata);
    case "__scatter__"
      set (hicon, "xdata", mean(xdata), "ydata", mean(ydata));
    case "__stem__"
      xdata(2) -= (get (get (hicon, "peer_object"), "markersize") / 2);
      set (hicon, "markerxdata", xdata(2), "markerydata", mean (ydata), ...
           "xdata", xdata, "ydata", [mean(ydata), mean(ydata)]);
  endswitch
endfunction

<<<<<<< HEAD
function pos = boxposition (axpos, pba, ~)
=======
function pos = boxposition (axpos, pba, pbam, dam)

>>>>>>> 0f92c7c6
  pos = axpos;

  if (strcmp (pbam, "auto") && strcmp (dam, "auto"))
    return;
  endif

  pbratio = pba(1)/pba(2);
  posratio = axpos(3)/axpos(4);

  if (pbratio != posratio)
    if (posratio < pbratio)
      pos(4) = pos(3) / pbratio;
      pos(2) += (axpos(4) - pos(4)) / 2;
    else
      pos(3) = pos(4) * pbratio;
      pos(1) += (axpos(3) - pos(3)) / 2;
    endif
  endif

endfunction

function update_legend_position (hl, sz)

  persistent hmargin = 6;
  persistent vmargin = 6;

  location = get (hl, "location");
  outside = strcmp (location(end-3:end), "side");
  if (outside)
    location = location(1:end-7);
  endif

  if (strcmp (location, "best"))
    orientation = get (hl, "orientation");
    if (outside)
      if (strcmp (orientation, "vertical"))
        location = "northeast";
      else
        location = "south";
      endif
    else
      ## FIXME: implement "best" inside properly
      location = "northeast";
    endif
  endif

  haxes = getappdata (hl, "__axes_handle__");
  hax = haxes(end);
  units = get (hax, "units");

  unwind_protect
    ## Restore the original looseinset first and set units to points.
    li = getappdata (hl, "__original_looseinset__");
    if (isempty (li))
      li = get (hax, "looseinset");
      setappdata (hl, "__original_looseinset__", li);
      setappdata (hl, "__original_units__", units);
    endif

    if (strcmp (get (hl, "visible"), "on"))
      set (hax, "units", getappdata (hl, "__original_units__"),
                "looseinset", li,
                "units", "points");
    else
      ## Return early for invible legends
      set (hax, "units", getappdata (hl, "__original_units__"),
                "looseinset", li,
                "units", units);
      return;
    endif

    [li, axpos, pbam, pba, dam] = get (hax, {"looseinset", "position", ...
                                             "plotboxaspectratiomode", ...
                                             "plotboxaspectratio", ...
                                             "dataaspectratiomode"}){:};

    axpos = boxposition (axpos, pba, pbam, dam);

    lpos = [get(hl, "position")(1:2), sz];

    if (! outside)

      switch (location)
        case "southwest"
          lpos(1) = axpos(1) + hmargin;
          lpos(2) = axpos(2) + vmargin;
        case "west"
          lpos(1) = axpos(1) + hmargin;
          lpos(2) = axpos(2) + axpos(4)/2 - lpos(4)/2;
        case "northwest"
          lpos(1) = axpos(1) + hmargin;
          lpos(2) = axpos(2) + axpos(4) - lpos(4) - vmargin;
        case "north"
          lpos(1) = axpos(1) + axpos(3)/2 - lpos(3)/2;
          lpos(2) = axpos(2) + axpos(4) - lpos(4) - vmargin;
        case "northeast"
          lpos(1) = axpos(1) + axpos(3) - lpos(3) - hmargin;
          lpos(2) = axpos(2) + axpos(4) - lpos(4) - vmargin;
        case "east"
          lpos(1) = axpos(1) + axpos(3) - lpos(3) - hmargin;
          lpos(2) = axpos(2) + axpos(4)/2 - lpos(4)/2;
        case "southeast"
          lpos(1) = axpos(1) + axpos(3) - lpos(3) - hmargin;
          lpos(2) = axpos(2) + vmargin;
        case "south"
          lpos(1) = axpos(1) + axpos(3)/2 - lpos(3)/2;
          lpos(2) = axpos(2) + vmargin;
      endswitch

    else

      ## FIXME: Is there a simpler way to know the size of the box
      ##        enclosing labels than temporarily changing the
      ##        plotboxaspectratiomode
      if (strcmp (pbam, "auto"))
        ti = get (haxes, "tightinset");
      else
        set (haxes, "plotboxaspectratiomode", "auto");
        ti = get (haxes, "tightinset");
        set (haxes, "plotboxaspectratio", pba);
      endif

      if (iscell (ti))
        ti = max (cell2mat (ti));
      endif

      switch (location)
        case "southwest"
          dx = lpos(3) + hmargin + ti(1);
          if (axpos(1) < (dx + hmargin))
            li(1) = min (dx + hmargin, 0.95 * (axpos(1) + axpos(3)));
            set (hax, "looseinset", li);
            axpos = boxposition (get (hax, "position"), pba, pbam, dam);
          endif
          lpos(1) = axpos(1) - dx;
          lpos(2) = axpos(2);
        case "west"
          dx = lpos(3) + hmargin + ti(1);
          if (axpos(1) < (dx + hmargin))
            li(1) = min (dx + hmargin, 0.95 * (axpos(1) + axpos(3)));
            set (hax, "looseinset", li);
            axpos = boxposition (get (hax, "position"), pba, pbam, dam);
          endif
          lpos(1) = axpos(1) - dx;
          lpos(2) = axpos(2) + axpos(4)/2 - lpos(4)/2;
        case "northwest"
          dx = lpos(3) + hmargin + ti(1);
          if (axpos(1) < (dx + hmargin))
            li(1) = min (dx + hmargin, 0.95 * (axpos(1) + axpos(3)));
            set (hax, "looseinset", li);
            axpos = boxposition (get (hax, "position"), pba, pbam, dam);
          endif
          lpos(1) = axpos(1) - dx;
          lpos(2) = axpos(2) + axpos(4) - lpos(4);
        case "north"
          dy = lpos(4) + vmargin + ti(4);
          if (li(4) < (dy + vmargin))
            li(4) = min (dy + vmargin, axpos(4));
            set (hax, "looseinset", li);
            axpos = boxposition (get (hax, "position"), pba, pbam, dam);
          endif
          lpos(1) = axpos(1) + axpos(3)/2 - lpos(3)/2;
          lpos(2) = axpos(2) + axpos(4) + vmargin + ti(4);
        case "northeast"
          dx = lpos(3) + hmargin + ti(3);
          if (li(3) < (dx + hmargin))
            li(3) = min (dx + hmargin, axpos(3));
            set (hax, "looseinset", li);
            axpos = boxposition (get (hax, "position"), pba, pbam, dam);
          endif
          lpos(1) = axpos(1) + axpos(3) + hmargin + ti(3);
          lpos(2) = axpos(2) + axpos(4) - lpos(4);
        case "east"
          dx = lpos(3) + hmargin + ti(3);
          if (li(3) < (dx + hmargin))
            li(3) = min (dx + hmargin, axpos(3));
            set (hax, "looseinset", li);
            axpos = boxposition (get (hax, "position"), pba, pbam, dam);
          endif
          lpos(1) = axpos(1) + axpos(3) + hmargin + ti(3);
          lpos(2) = axpos(2) + axpos(4)/2 - lpos(4)/2;
        case "southeast"
          dx = lpos(3) + hmargin + ti(3);
          if (li(3) < (dx + hmargin))
            li(3) = min (dx + hmargin, axpos(3));
            set (hax, "looseinset", li);
            axpos = boxposition (get (hax, "position"), pba, pbam, dam);
          endif
          lpos(1) = axpos(1) + axpos(3) + hmargin + ti(3);
          lpos(2) = axpos(2);
        case "south"
          dy = lpos(4) + vmargin + ti(2);
          if (li(2) < (dy + vmargin))
            li(2) = min (dy + vmargin, 0.95 * (axpos(2) + axpos(4)));
            set (hax, "looseinset", li);
            axpos = boxposition (get (hax, "position"), pba, pbam, dam);
          endif
          lpos(1) = axpos(1) + axpos(3)/2 - lpos(3)/2;
          lpos(2) = axpos(2) - lpos(4) - vmargin - ti(2);
      endswitch
    endif

    set (hl, "xlim", [0, sz(1)], "ylim", [0, sz(2)], ...
             "position", lpos);

    setappdata (hl, "__peer_axes_position__", axpos);

  unwind_protect_cleanup
    set (hax, "units", units);
  end_unwind_protect

endfunction


%!demo
%! clf;
%! plot (rand (2));
%! title ("legend called with string inputs for labels");
%! h = legend ("foo", "bar");
%! set (h, "fontsize", 20, "location", "northeastoutside");

%!demo
%! clf;
%! plot (rand (2));
%! title ("legend called with cell array of strings");
%! h = legend ({"cellfoo", "cellbar"});
%! set (h, "fontsize", 20, "location", "northeast");

%!demo
%! clf;
%! plot (rand (3));
%! title ("legend () without inputs creates default labels");
%! h = legend ();

%!demo
%! clf;
%! x = 0:1;
%! hline = plot (x,x,";I am Blue;", x,2*x, x,3*x,";I am yellow;");
%! h = legend ();
%! set (h, "location", "northeastoutside");
%! ## Placing legend inside returns axes to original size
%! set (h, "location", "northeast");
%! title ("Blue and Yellow keys, with Orange missing");

%!demo
%! clf;
%! plot (1:10, 1:10, 1:10, fliplr (1:10));
%! title ("incline is blue and decline is orange");
%! legend ({"I am blue", "I am orange"}, "location", "east");
%! legend hide
%! legend show

%!demo
%! clf;
%! plot (1:10, 1:10, 1:10, fliplr (1:10));
%! title ("Legend with keys in horizontal orientation");
%! legend ({"I am blue", "I am orange"}, ...
%!         "location", "east", "orientation", "horizontal");
%! legend boxoff
%! legend boxon

%!demo
%! clf;
%! plot (1:10, 1:10, 1:10, fliplr (1:10));
%! title ("Legend with box off");
%! legend ({"I am blue", "I am orange"}, "location", "east");
%! legend boxoff

%!demo
%! clf;
%! plot (1:10, 1:10, 1:10, fliplr (1:10));
%! title ("Legend with text to the left of key");
%! legend ({"I am blue", "I am orange"}, "location", "east");
%! legend left

%!demo
%! clf;
%! plot (1:10, 1:10, 1:10, fliplr (1:10));
%! title ({"Use properties to place legend text to the left of key", ...
%!         "Legend text color is magenta"});
%! h = legend ({"I am blue", "I am orange"}, "location", "east");
%! legend ("right");
%! set (h, "textposition", "left");
%! set (h, "textcolor", [1, 0, 1]);

%!demo
%! clf;
%! plot (1:10, 1:10, 1:10, fliplr (1:10));
%! title ("Legend is hidden");
%! legend ({"I am blue", "I am orange"}, "location", "east");
%! legend hide

%!demo
%! clf;
%! x = 0:1;
%! plot (x,x,";I am Blue;", x,2*x,";I am Orange;", x,3*x,";I am Yellow;");
%! title ({"Labels are embedded in call to plot", ...
%!         "Legend is hidden and then shown"});
%! legend boxon
%! legend hide
%! legend show

%!demo
%! clf;
%! x = 0:1;
%! plot (x,x,  x,2*x, x,3*x);
%! title ("Labels with interpreted Greek text");
%! h = legend ('\alpha', '\beta=2\alpha', '\gamma=3\alpha');
%! set (h, "interpreter", "tex");

%!demo
%! clf;
%! plot (rand (2));
%! title ("Labels with TeX interpreter turned off");
%! h = legend ("Hello_World", "foo^bar");
%! set (h, "interpreter", "none");

%!demo
%! clf;
%! labels = {};
%! colororder = get (gca, "colororder");
%! for i = 1:5
%!   h = plot (1:100, i + rand (100,1)); hold on;
%!   set (h, "color", colororder(i,:));
%!   labels = {labels{:}, ["Signal ", num2str(i)]};
%! endfor
%! hold off;
%! title ({"Signals with random offset and uniform noise";
%!         "Legend shown below and outside of plot"});
%! xlabel ("Sample Nr [k]"); ylabel ("Amplitude [V]");
%! legend (labels, "location", "southoutside");

%!demo
%! clf;
%! x = linspace (0, 10);
%! plot (x, x);
%! hold on;
%! stem (x, x.^2, "g");
%! title ("First created object gets first label");
%! legend ("linear");
%! hold off;

%!demo
%! clf;
%! x = linspace (0, 10);
%! plot (x, x, x, x.^2);
%! title ("First created object gets first label");
%! legend ("linear");

%!demo
%! clf;
%! x = linspace (0, 10);
%! plot (x, x, x, x.^2);
%! title ("Labels are applied in order of object creation");
%! legend ("linear", "quadratic");

%!demo
%! clf;
%! subplot (2,1,1);
%! rand_2x3_data1 = [0.341447, 0.171220, 0.284370; 0.039773, 0.731725, 0.779382];
%! bar (rand_2x3_data1);
%! ylim ([0, 1.0]);
%! title ("legend() works for bar graphs (hggroups)");
%! legend ({"1st Bar", "2nd Bar", "3rd Bar"}, "location", "northwest");
%! subplot (2,1,2);
%! x = linspace (0, 10, 20);
%! stem (x, 0.5+x.*rand (size (x))/max (x), "markeredgecolor", [0, 0.7, 0]);
%! hold on;
%! stem (x+10/(2*20), x.*(1.0+rand (size (x)))/max (x));
%! xlim ([0, 10+10/(2*20)]);
%! title ("legend() works for stem plots (hggroups)");
%! legend ({"Multicolor", "Unicolor"}, "location", "northwest");

%!demo
%! clf;
%! colormap (cool (64));
%! surf (peaks ());
%! legend ("peaks()");
%! title ("legend() works for surface objects too");

%!demo
%! clf reset;  # needed to undo colormap assignment in previous demo
%! rand_2x3_data2 = [0.44804, 0.84368, 0.23012; 0.72311, 0.58335, 0.90531];
%! bar (rand_2x3_data2);
%! ylim ([0, 1.2]);
%! title ('"left" option places colors to the left of text label');
%! legend ("1st Bar", "2nd Bar", "3rd Bar");
%! legend left;

%!demo
%! clf;
%! x = 0:0.1:7;
%! h = plot (x,sin(x), x,cos(x), x,sin(x.^2/10), x,cos(x.^2/10));
%! title ("Only the sin() objects have keylabels");
%! legend (h([1, 3]), {"sin (x)", "sin (x^2/10)"}, "location", "southwest");

%!demo
%! clf;
%! x = 0:0.1:10;
%! plot (x, sin (x), ";sin (x);");
%! hold on;
%! plot (x, cos (x), ";cos (x);");
%! hold off;
%! title ("legend constructed from multiple plot calls");

%!demo
%! clf;
%! x = 0:0.1:10;
%! plot (x, sin (x), ";sin (x);");
%! hold on;
%! plot (x, cos (x), ";cos (x);");
%! hold off;
%! title ("Specified label text overrides previous labels");
%! legend ({"Sine", "Cosine"}, "location", "northeastoutside");

%!demo
%! clf;
%! x = 0:10;
%! plot (x, rand (11));
%! axis ([0, 10, 0, 1]);
%! xlabel ("Indices");
%! ylabel ("Random Values");
%! title ('Legend "off" deletes the legend');
%! legend (cellstr (num2str ((0:10)')), "location", "northeastoutside");
%! pause (1);
%! legend off;

%!demo
%! clf;
%! x = (1:5)';
%! subplot (2,2,1);
%!  plot (x, rand (numel (x)));
%!  legend (cellstr (num2str (x)), "location", "northwestoutside");
%! subplot (2,2,2);
%!  plot (x, rand (numel (x)));
%!  legend (cellstr (num2str (x)), "location", "northeastoutside");
%! subplot (2,2,3);
%!  plot (x, rand (numel (x)));
%!  legend (cellstr (num2str (x)), "location", "southwestoutside");
%! subplot (2,2,4);
%!  plot (x, rand (numel (x)));
%!  legend (cellstr (num2str (x)), "location", "southeastoutside");
%! ## Legend works on a per axes basis for each subplot

%!demo
%! clf;
%! plot (rand (2));
%! title ("legend() will warn if extra labels are specified");
%! legend ("Hello", "World", "foo", "bar");

%!demo
%! clf;
%! x = 0:10;
%! y1 = rand (size (x));
%! y2 = rand (size (x));
%! [ax, h1, h2] = plotyy (x, y1, x, y2);
%! title ({"plotyy legend test #1", "Blue label to left axis, Orange label to right axis"});
%! drawnow ();
%! legend ("Blue", "Orange", "location", "south");

%!demo
%! clf;
%! x = 0:10;
%! y1 = rand (size (x));
%! y2 = rand (size (x));
%! [ax, h1, h2] = plotyy (x, y1, x, y2);
%! ylabel (ax(1), {"Blue", "Y", "Axis"});
%! title ('plotyy legend test #2: "westoutside" adjusts to ylabel');
%! drawnow ();
%! legend ([h1, h2], {"Blue", "Orange"}, "location", "westoutside");

%!demo
%! clf;
%! x = 0:10;
%! y1 = rand (size (x));
%! y2 = rand (size (x));
%! [ax, h1, h2] = plotyy (x, y1, x, y2);
%! ylabel (ax(2), {"Orange", "Y", "Axis"});
%! title ('plotyy legend test #3: "eastoutside" adjusts to ylabel');
%! drawnow ();
%! legend ([h1, h2], {"Blue", "Orange"}, "location", "eastoutside");

%!demo
%! clf;
%! plot (1:10, 1:10);
%! title ("a very long label can sometimes cause problems");
%! legend ("hello very big world", "location", "northeastoutside");

%!demo  # bug 36408
%! clf;
%! subplot (3,1,1);
%!  plot (rand (1,4));
%!  xlabel xlabel;
%!  ylabel ylabel;
%!  title ("Subplots adjust to the legend placed outside");
%!  legend ({"1"}, "location", "northeastoutside");
%! subplot (3,1,2);
%!  plot (rand (1,4));
%!  xlabel xlabel;
%!  ylabel ylabel;
%!  legend ({"1234567890"}, "location", "eastoutside");
%! subplot (3,1,3);
%!  plot (rand (1,4));
%!  xlabel xlabel;
%!  ylabel ylabel;
%!  legend ({"12345678901234567890"}, "location", "southeastoutside");

%!demo  # bug 36408
%! clf;
%! subplot (3,1,1);
%!  plot (rand (1,4));
%!  title ("Subplots adjust to the legend placed outside");
%!  legend ({"1"}, "location", "northwestoutside");
%! subplot (3,1,2);
%!  plot (rand (1,4));
%!  legend ({"1234567890"}, "location", "westoutside");
%! subplot (3,1,3);
%!  plot (rand (1,4));
%!  legend ({"12345678901234567890"}, "location", "southwestoutside");

%!demo  # bug 36408
%! clf;
%! subplot (3,1,1);
%!  plot (rand (1,4));
%!  set (gca (), "yaxislocation", "right");
%!  xlabel ("xlabel");
%!  ylabel ("ylabel");
%!  title ("Subplots adjust to the legend placed outside");
%!  legend ({"1"}, "location", "northeastoutside");
%! subplot (3,1,2);
%!  plot (rand (1,4));
%!  set (gca (), "yaxislocation", "right");
%!  xlabel ("xlabel");
%!  ylabel ("ylabel");
%!  legend ({"1234567890"}, "location", "eastoutside");
%! subplot (3,1,3);
%!  plot (rand (1,4));
%!  set (gca (), "yaxislocation", "right");
%!  xlabel ("xlabel");
%!  ylabel ("ylabel");
%!  legend ({"12345678901234567890"}, "location", "southeastoutside");

%!demo  # bug 36408
%! clf;
%! subplot (3,1,1);
%!  plot (rand (1,4));
%!  set (gca (), "yaxislocation", "right");
%!  xlabel ("xlabel");
%!  ylabel ("ylabel");
%!  title ("Subplots adjust to the legend placed outside");
%!  legend ({"1"}, "location", "northwestoutside");
%! subplot (3,1,2);
%!  plot (rand (1,4));
%!  set (gca (), "yaxislocation", "right");
%!  xlabel ("xlabel");
%!  ylabel ("ylabel");
%!  legend ({"1234567890"}, "location", "westoutside");
%! subplot (3,1,3);
%!  plot (rand (1,4));
%!  set (gca (), "yaxislocation", "right");
%!  xlabel ("xlabel");
%!  ylabel ("ylabel");
%!  legend ({"12345678901234567890"}, "location", "southwestoutside");

%!demo  # bug 36408;
%! clf;
%! subplot (3,1,1);
%!  plot (rand (1,4));
%!  set (gca (), "xaxislocation", "top");
%!  xlabel ("xlabel");
%!  ylabel ("ylabel");
%!  title ("Subplots adjust to the legend placed outside");
%!  legend ({"1"}, "location", "northwestoutside");
%! subplot (3,1,2);
%!  plot (rand (1,4));
%!  set (gca (), "xaxislocation", "top");
%!  xlabel ("xlabel");
%!  ylabel ("ylabel");
%!  legend ({"1234567890"}, "location", "westoutside");
%! subplot (3,1,3);
%!  plot (rand (1,4));
%!  set (gca (), "xaxislocation", "top");
%!  xlabel ("xlabel");
%!  ylabel ("ylabel");
%!  legend ({"12345678901234567890"}, "location", "southwestoutside");

%!demo  # bug 39697
%! clf;
%! plot (1:10);
%! legend ("Legend Text");
%! title ({"Multi-line", "titles", "are *not* a", "problem"});

## Test input validation
%!test
%! hf = figure ("visible", "off");
%! unwind_protect
%!   try
%!     legend ();
%!   catch
%!     [~, id] = lasterr ();
%!     assert (id, "Octave:legend:no-object");
%!   end_try_catch
%! unwind_protect_cleanup
%!   close (hf);
%! end_unwind_protect

%!test
%! hf = figure ("visible", "off");
%! unwind_protect
%!   axes ();
%!   try
%!     legend ();
%!   catch
%!     [~, id] = lasterr ();
%!     assert (id, "Octave:legend:no-object");
%!   end_try_catch
%! unwind_protect_cleanup
%!   close (hf);
%! end_unwind_protect

%!test
%! hf = figure ("visible", "off");
%! unwind_protect
%!   axes ();
%!   light ();
%!   try
%!     legend ();
%!   catch
%!     [~, id] = lasterr ();
%!     assert (id, "Octave:legend:no-object");
%!   end_try_catch
%! unwind_protect_cleanup
%!   close (hf);
%! end_unwind_protect

%!test
%! hf = figure ("visible", "off");
%! unwind_protect
%!   axes ();
%!   hli = light ();
%!   try
%!     legend (hli);
%!   catch
%!     [~, id] = lasterr ();
%!     assert (id, "Octave:legend:bad-object");
%!   end_try_catch
%! unwind_protect_cleanup
%!   close (hf);
%! end_unwind_protect

%!test
%! hf = figure ("visible", "off");
%! unwind_protect
%!   axes ();
%!   hplot = plot (rand (3));
%!   try
%!     legend (hplot, struct);
%!   catch
%!     [~, id] = lasterr ();
%!     assert (id, "Octave:invalid-fun-call");
%!   end_try_catch
%! unwind_protect_cleanup
%!   close (hf);
%! end_unwind_protect

%!test
%! hf = figure ("visible", "off");
%! unwind_protect
%!   axes ();
%!   hplot = plot (rand (3));
%!   try
%!     legend ("a", "b", "c", hplot);
%!   catch
%!     [~, id] = lasterr ();
%!     assert (id, "Octave:invalid-fun-call");
%!   end_try_catch
%! unwind_protect_cleanup
%!   close (hf);
%! end_unwind_protect

## Test bugs in previous implementation
%!testif ; any (strcmp (graphics_toolkit (), {"fltk", "qt"})) <*39697>
%! hf = figure ("visible", "off");
%! unwind_protect
%!   axes ("units", "normalized");
%!   plot (1:10);
%!   hl = legend ("Legend Text", "units", "normalized");
%!   title ({'Multi-line', 'titles', 'are a', 'problem'});
%!   pos = get (gca, 'position');
%!   axtop = sum (pos(2:2:4));
%!   pos = get (hl, 'position');
%!   legtop = sum (pos(2:2:4));
%!   assert (legtop < axtop);
%! unwind_protect_cleanup
%!   close (hf);
%! end_unwind_protect

%!testif HAVE_FREETYPE <*40333>
%! hf = figure ("visible", "off");
%! unwind_protect
%!   axes ("units", "normalized");
%!   plot (1:10);
%!   hl = legend ("Legend Text", "units", "normalized");
%!   pos = get (gca, 'position');
%!   set (hf, 'position', [0, 0, 200, 200]);
%!   set (hl, 'fontsize', 20);
%!   assert (get (gca, 'position'), pos, 2*eps);
%! unwind_protect_cleanup
%!   close (hf);
%! end_unwind_protect<|MERGE_RESOLUTION|>--- conflicted
+++ resolved
@@ -1284,12 +1284,8 @@
   endswitch
 endfunction
 
-<<<<<<< HEAD
-function pos = boxposition (axpos, pba, ~)
-=======
 function pos = boxposition (axpos, pba, pbam, dam)
 
->>>>>>> 0f92c7c6
   pos = axpos;
 
   if (strcmp (pbam, "auto") && strcmp (dam, "auto"))
