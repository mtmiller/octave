--- conflicted
+++ resolved
@@ -243,12 +243,8 @@
 %!   assert (get (gca, "color"), c);
 %! unwind_protect_cleanup
 %!   close (hf);
-<<<<<<< HEAD
 %! end_unwind_protect
 
 ## Test input validation
 %!error whitebg (1,2,3)
-%!error whitebg ({1}, 2)
-=======
-%! end_unwind_protect
->>>>>>> 1c070cc6
+%!error whitebg ({1}, 2)