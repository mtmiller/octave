########################################################################
##
## Copyright (C) 2012-2021 The Octave Project Developers
##
## See the file COPYRIGHT.md in the top-level directory of this
## distribution or <https://octave.org/copyright/>.
##
## This file is part of Octave.
##
## Octave is free software: you can redistribute it and/or modify it
## under the terms of the GNU General Public License as published by
## the Free Software Foundation, either version 3 of the License, or
## (at your option) any later version.
##
## Octave is distributed in the hope that it will be useful, but
## WITHOUT ANY WARRANTY; without even the implied warranty of
## MERCHANTABILITY or FITNESS FOR A PARTICULAR PURPOSE.  See the
## GNU General Public License for more details.
##
## You should have received a copy of the GNU General Public License
## along with Octave; see the file COPYING.  If not, see
## <https://www.gnu.org/licenses/>.
##
########################################################################

## -*- texinfo -*-
## @deftypefn  {} {@var{hnew} =} copyobj (@var{horig})
## @deftypefnx {} {@var{hnew} =} copyobj (@var{horig}, @var{hparent})
## Construct a copy of the graphic objects associated with the handles
## @var{horig} and return new handles @var{hnew} to the new objects.
##
## If a parent handle @var{hparent} (root, figure, axes, or hggroup) is
## specified, the copied object will be created as a child of @var{hparent}.
##
## If @var{horig} is a vector of handles, and @var{hparent} is a scalar,
## then each handle in the vector @var{hnew} has its @qcode{"Parent"} property
## set to @var{hparent}.  Conversely, if @var{horig} is a scalar and
## @var{hparent} a vector, then each parent object will receive a copy of
## @var{horig}.  If @var{horig} and @var{hparent} are both vectors with the
## same number of elements then @code{@var{hnew}(i)} will have parent
## @code{@var{hparent}(i)}.
## @seealso{struct2hdl, hdl2struct, findobj}
## @end deftypefn

function hnew = copyobj (horig, hparent = 0)

  partypes = {"root", "figure", "axes", "hggroup"};
  othertypes = {"line", "patch", "surface", "image", "text", "uicontrol"};
  alltypes = [partypes othertypes];

  if (! ishghandle (horig))
    print_usage ();
  elseif (! ishghandle (hparent))
    hparent = figure (fix (hparent));
  else
    for hp = hparent(:)'
      if (! any (strcmpi (get (hp, "type"), partypes)))
        print_usage ();
      endif
    endfor
  endif

  if (numel (horig) != numel (hparent)
      && ! (isscalar (hparent) || isscalar (horig)))
    error ("copyobj: size of HORIG and HPARENT must match, or one must be a scalar");
  endif

  ## current figure and axes
  cf = gcf ();
  ca = get (cf, "currentaxes");

  ## compatibility of input handles
  for i = 1:numel (horig)
    kididx(i) = find (strcmp (alltypes, get (horig(i), "type")));
  endfor

  for i = 1:numel (hparent)
    paridx(i) = find (strcmp (alltypes, get (hparent(i), "type")));
  endfor

  if (kididx <= paridx)
    error ("copyobj: %s object can't be a child of %s",
           alltypes{kididx}, alltypes{paridx});
  endif

  ## loop over vector inputs
  if (nargin == 1)
    ## No parent specified
    for i = numel (horig)
      str = hdl2struct (horig(i));
      hnew(i) = struct2hdl (str);
    endfor
  elseif (isscalar (hparent))
    for i = 1:numel (horig)
      str = hdl2struct (horig(i));
      hnew(i) = struct2hdl (str, hparent);
    endfor
  elseif (isscalar (horig))
    str = hdl2struct (horig);
    for i = 1:numel (hparent)
      hnew(i) = struct2hdl (str, hparent(i));
    endfor
  else
    for i = 1:numel (horig)
      str = hdl2struct (horig(i));
      hnew(i) = struct2hdl (str, hparent(i));
    endfor
  endif

  ## reset current figure (and eventually axes) to original
  set (0, "currentfigure", cf);
  if (ancestor (hnew(1), "figure") == cf && ! isempty (ca))
    set (cf, "currentaxes", ca);
  endif

endfunction


## Absurd number of drawnow() function calls in demos is due to problem
## with FLTK backend which is not respecting the set ("position") call.

%!demo
%! hobj = clf;
%! set (hobj, "name", "Original", "numbertitle", "off");
%! hold on;
%! x = 1:10;
%! y = x.^2;
%! dy = 2 * (.2 * x);
%! y2 = (x - 3).^2;
%! hg = errorbar (x, y, dy);
%! set (hg, "marker", "^", "markerfacecolor", rand (1,3));
%! plot (x, y2, "ok-");
%! legend ("errorbar", "line");
%! drawnow ();
%! pos = get (hobj, "position");
%! scrn = get (0, "screensize");
%! set (hobj, "position", [scrn(3)/2-pos(3)-10, scrn(4)/2-pos(4)/2, pos(3:4)]);
%! drawnow ();
%! hnew = copyobj (hobj, groot);
%! drawnow ();
%! set (hnew, "name", "Copyobj");
%! drawnow ();
%! set (hnew, "position", [scrn(3)/2, scrn(4)/2-pos(4)/2, pos(3:4)]);
%! drawnow ();

%!demo
%! hobj = clf;
%! set (hobj, "name", "Original", "numbertitle", "off");
%! subplot (2,2,1);
%!  hold on;
%!  contourf (rand (10, 10));
%!  colorbar ();
%! subplot (2,2,2);
%!  quiver (rand (10, 10), rand (10, 10));
%! subplot (2,2,3);
%!  colormap (jet (64));
%!  hold on;
%!  sombrero ();
%!  colorbar ("peer", gca, "NorthOutside");
%! subplot (2,2,4);
%!  imagesc (rand (30, 30));
%!  text (15, 15, "Rotated text", ...
%!        "HorizontAlalignment", "Center", "Rotation", 30);
%! drawnow ();
%! pos = get (hobj, "position");
%! scrn = get (0, "screensize");
%! set (hobj, "position", [scrn(3)/2-pos(3)-10, scrn(4)/2-pos(4)/2, pos(3:4)]);
%! drawnow ();
%! hnew = copyobj (hobj, groot);
%! drawnow ();
%! set (hnew, "name", "Copyobj");
%! drawnow ();
%! set (hnew, "position", [scrn(3)/2, scrn(4)/2-pos(4)/2, pos(3:4)]);
%! drawnow ();

%!demo
%! hobj = clf;
%! set (hobj, "name", "Original", "numbertitle", "off");
%! x = 0:0.1:2*pi;
%! y1 = sin (x);
%! y2 = exp (x - 1);
%! ax = plotyy (x,y1, x-1,y2, @plot, @semilogy);
%! xlabel ("X");
%! ylabel (ax(1), "Axis 1");
%! ylabel (ax(2), "Axis 2");
%! colororder = get (gca, "ColorOrder");
%! lcolor = colororder(1,:);
%! rcolor = colororder(2,:);
%! text (0.5, 0.5, "Left Axis", ...
%!       "color", lcolor, "horizontalalignment", "center", "parent", ax(1));
%! text (4.5, 80, "Right Axis", ...
%!       "color", rcolor, "horizontalalignment", "center", "parent", ax(2));
%! title ({"plotyy() example"; "left axis uses @plot, right axis uses @semilogy"});
%! drawnow ();
%! pos = get (hobj, "position");
%! scrn = get (0, "screensize");
%! set (hobj, "position", [scrn(3)/2-pos(3)-10, scrn(4)/2-pos(4)/2, pos(3:4)]);
%! drawnow ();
%! hnew = copyobj (hobj, groot);
%! drawnow ();
%! set (hnew, "name", "Copyobj");
%! drawnow ();
%! set (hnew, "position", [scrn(3)/2, scrn(4)/2-pos(4)/2, pos(3:4)]);
%! drawnow ();

<<<<<<< HEAD
%!testif HAVE_MAGICK; (have_window_system () && __have_feature__ ("QT_OFFSCREEN") && strcmp ("qt", graphics_toolkit ()))
=======
%!testif HAVE_MAGICK; (have_window_system () && __have_feature__ ("QT_OFFSCREEN") && any (strcmp ("qt", available_graphics_toolkits ())));
>>>>>>> 2881c646
%! toolkit = graphics_toolkit ();
%! graphics_toolkit ("qt");
%! unwind_protect
%!   h1 = figure ("visible", "off", "paperposition", [0.25, 2.5, 8.0, 6.0]);
%!   x = 0:0.1:2*pi;
%!   y1 = sin (x);
%!   y2 = exp (x - 1);
%!   ax = plotyy (x,y1, x-1,y2, @plot, @semilogy);
%!   xlabel ("X");
%!   ylabel (ax(1), "Axis 1");
%!   ylabel (ax(2), "Axis 2");
%!   axes (ax(1));
%!   text (0.5, 0.5, "Left Axis", ...
%!         "color", [0 0 1], "horizontalalignment", "center");
%!   axes (ax(2));
%!   text (4.5, 80, "Right Axis", ...
%!         "color", [0 0.5 0], "horizontalalignment", "center");
%!   s1 = hdl2struct (h1);
%!   h2 = struct2hdl (s1);
%!   png1 = [tempname() ".png"];
%!   png2 = [tempname() ".png"];
%!   unwind_protect
%!     print (h1, "-r100", png1);
%!     [img1, map1, alpha1] = imread (png1);
%!     print (h2, "-r100", png2);
%!     [img2, map2, alpha2] = imread (png2);
%!   unwind_protect_cleanup
%!     unlink (png1);
%!     unlink (png2);
%!   end_unwind_protect
%!   assert (img1, img2);
%!   assert (map1, map2);
%!   assert (alpha1, alpha2);
%! unwind_protect_cleanup
%!   close (h1);
%!   close (h2);
%!   graphics_toolkit (toolkit);
%! end_unwind_protect

%!test
%! unwind_protect
%!   tag = "foo";
%!   hf = figure ("visible", "off");
%!   hax = axes ("tag", tag);
%!   hpa = patch ();
%!   set (hpa, "facecolor", [.5 .5 .5], "tag", tag);
%!   hax2 = copyobj (hax, hf);
%!   assert (get (hax2, "tag"), tag);
%!   hpa2 = get (hax2, "children");
%!   assert (get (hpa2, "facecolor"), [.5 .5 .5]);
%! unwind_protect_cleanup
%!   close (hf);
%! end_unwind_protect<|MERGE_RESOLUTION|>--- conflicted
+++ resolved
@@ -203,11 +203,7 @@
 %! set (hnew, "position", [scrn(3)/2, scrn(4)/2-pos(4)/2, pos(3:4)]);
 %! drawnow ();
 
-<<<<<<< HEAD
-%!testif HAVE_MAGICK; (have_window_system () && __have_feature__ ("QT_OFFSCREEN") && strcmp ("qt", graphics_toolkit ()))
-=======
 %!testif HAVE_MAGICK; (have_window_system () && __have_feature__ ("QT_OFFSCREEN") && any (strcmp ("qt", available_graphics_toolkits ())));
->>>>>>> 2881c646
 %! toolkit = graphics_toolkit ();
 %! graphics_toolkit ("qt");
 %! unwind_protect
@@ -230,9 +226,9 @@
 %!   png1 = [tempname() ".png"];
 %!   png2 = [tempname() ".png"];
 %!   unwind_protect
-%!     print (h1, "-r100", png1);
+%!     print (h1, png1);
 %!     [img1, map1, alpha1] = imread (png1);
-%!     print (h2, "-r100", png2);
+%!     print (h2, png2);
 %!     [img2, map2, alpha2] = imread (png2);
 %!   unwind_protect_cleanup
 %!     unlink (png1);
