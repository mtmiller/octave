## Copyright (C) 2012-2013 pdiribarne
##
## This file is part of Octave.
##
## This program is free software; you can redistribute it and/or modify
## it under the terms of the GNU General Public License as published by
## the Free Software Foundation; either version 3 of the License, or
## (at your option) any later version.
##
## Octave is distributed in the hope that it will be useful,
## but WITHOUT ANY WARRANTY; without even the implied warranty of
## MERCHANTABILITY or FITNESS FOR A PARTICULAR PURPOSE.  See the
## GNU General Public License for more details.
##
## You should have received a copy of the GNU General Public License
## along with Octave; see the file COPYING.  If not, see
## <http://www.gnu.org/licenses/>.

## -*- texinfo -*-
## @deftypefn  {Function File} {@var{hnew} =} copyobj (@var{horig})
## @deftypefnx {Function File} {@var{hnew} =} copyobj (@var{horig}, @var{hparent})
## Construct a copy of the graphic object associated with handle @var{horig}
## and return a handle @var{hnew} to the new object.
##
## If a parent handle @var{hparent} (root, figure, axes, or hggroup) is
## specified, the copied object will be created as a child of @var{hparent}.
## @seealso{struct2hdl, hdl2struct, findobj}
## @end deftypefn

## Author: pdiribarne <pdiribarne@new-host.home>
## Created: 2012-04-01

function hnew = copyobj (horig, hparent = 0)

  partypes = {"root", "figure", "axes", "hggroup"};
  othertypes = {"line", "patch", "surface", "image", "text"};
  alltypes = [partypes othertypes];

  if (! ishandle (horig) || nargin > 2)
    print_usage ();
  elseif (! ishandle (hparent))
    hparent = figure (fix (hparent));
  elseif (! any (strcmpi (get (hparent).type, partypes)))
    print_usage ();
  endif

  ## current figure and axes
  cf = gcf ();
<<<<<<< HEAD
  ca = get (cf, "currentaxes");
  
=======
  ca = gca ();

>>>>>>> 0459149d
  ## compatibility of input handles
  kididx = find (strcmp (alltypes, get (horig).type));
  paridx = find (strcmp (alltypes, get (hparent).type));

  if (kididx <= paridx)
    error ("copyobj: %s object can't be children to %s.",
           alltypes{kididx}, alltypes{paridx});
  elseif (nargin == 1)
    str = hdl2struct (horig);
    hnew = struct2hdl (str);
  else
    str = hdl2struct (horig);
    hnew = struct2hdl (str, hparent);
  endif

  ## reset current figure (and eventually axes) to original
  set (0, "currentfigure", cf);
  if (get (hnew, "parent") == cf && ! isempty (ca))
    set (cf, "currentaxes", ca)
  endif

endfunction


## Absurd number of drawnow() function calls in demos is due to problem
## with FLTK backend which is not respecting the set ('position') call.

%!demo
%! hobj = figure ('name', 'Original', 'numbertitle', 'off');
%! hold on;
%! x = 1:10;
%! y = x.^2;
%! dy = 2 * (.2 * x);
%! y2 = (x - 3).^2;
%! hg = errorbar (x, y, dy);
%! set (hg, 'marker', '^', 'markerfacecolor', rand (1,3));
%! plot (x, y2, 'ok-');
%! legend ('errorbar', 'line');
%! drawnow ();
%! pos = get (hobj, 'position');
%! scrn = get (0, 'screensize');
%! set (hobj, 'position', [scrn(3)/2-pos(3)-10, scrn(4)/2-pos(4)/2, pos(3:4)]);
%! drawnow ();
%! hnew = copyobj (hobj);
%! drawnow ();
%! set (hnew, 'name', 'Copyobj');
%! drawnow ();
%! set (hnew, 'position', [scrn(3)/2, scrn(4)/2-pos(4)/2, pos(3:4)]);
%! drawnow ();

%!demo
%! hobj = figure ('name', 'Original', 'numbertitle', 'off');
%! subplot (2,2,1);
%! hold on;
%! contourf (rand (10, 10));
%! colorbar ();
%! subplot (2,2,2);
%! quiver (rand (10, 10), rand (10, 10));
%! subplot (2,2,3);
%! colormap (jet (64));
%! hold on;
%! sombrero ();
%! colorbar ('peer', gca, 'NorthOutside');
%! subplot (2,2,4);
%! imagesc (rand (30, 30));
%! text (15, 15, 'Rotated text', ...
%!       'HorizontAlalignment', 'Center', 'Rotation', 30);
%! drawnow ();
%! pos = get (hobj, 'position');
%! scrn = get (0, 'screensize');
%! set (hobj, 'position', [scrn(3)/2-pos(3)-10, scrn(4)/2-pos(4)/2, pos(3:4)]);
%! drawnow ();
%! hnew = copyobj (hobj);
%! drawnow ();
%! set (hnew, 'name', 'Copyobj');
%! drawnow ();
%! set (hnew, 'position', [scrn(3)/2, scrn(4)/2-pos(4)/2, pos(3:4)]);
%! drawnow ();

%!testif HAVE_MAGICK
%! toolkit = graphics_toolkit ();
%! graphics_toolkit ("gnuplot");
%! unwind_protect
%!   h1 = figure ("visible", "off");
%!   x = 0:0.1:2*pi;
%!   y1 = sin (x);
%!   y2 = exp (x - 1);
%!   ax = plotyy (x,y1, x-1,y2, @plot, @semilogy);
%!   xlabel ("X");
%!   ylabel (ax(1), "Axis 1");
%!   ylabel (ax(2), "Axis 2");
%!   axes (ax(1));
%!   text (0.5, 0.5, "Left Axis", ...
%!         "color", [0 0 1], "horizontalalignment", "center");
%!   axes (ax(2));
%!   text (4.5, 80, "Right Axis", ...
%!         "color", [0 0.5 0], "horizontalalignment", "center");
%!   s1 = hdl2struct (h1);
%!   h2 = struct2hdl (s1);
%!   s2 = hdl2struct (h2);
%!   png1 = [tempname() ".png"];
%!   png2 = [tempname() ".png"];
%!   unwind_protect
%!     print (h1, png1);
%!     [img1, map1, alpha1] = imread (png1);
%!     print (h2, png2);
%!     [img2, map2, alpha2] = imread (png2);
%!   unwind_protect_cleanup
%!     unlink (png1);
%!     unlink (png2);
%!   end_unwind_protect
%!   assert (img1, img2);
%!   assert (map1, map2);
%!   assert (alpha1, alpha2);
%! unwind_protect_cleanup
%!   close (h1);
%!   close (h2);
%!   graphics_toolkit (toolkit);
%! end_unwind_protect

%!test 
%! unwind_protect
%!   tag = "foo";
%!   hf = figure ("visible", "off");
%!   hax = axes ("tag", tag);
%!   hpa = patch ();
%!   set (hpa, "facecolor", [.5 .5 .5], "tag", tag)
%!   hax2 = copyobj (hax, hf);
%!   assert (get (hax2, "tag"), tag)
%!   hpa2 = get (hax2, "children");
%!   assert (get (hpa2, "facecolor"), [.5 .5 .5])
%! unwind_protect_cleanup
%!   close (hf)
%! end_unwind_protect<|MERGE_RESOLUTION|>--- conflicted
+++ resolved
@@ -46,13 +46,8 @@
 
   ## current figure and axes
   cf = gcf ();
-<<<<<<< HEAD
   ca = get (cf, "currentaxes");
   
-=======
-  ca = gca ();
-
->>>>>>> 0459149d
   ## compatibility of input handles
   kididx = find (strcmp (alltypes, get (horig).type));
   paridx = find (strcmp (alltypes, get (hparent).type));
