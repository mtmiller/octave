## Copyright (C) 2007-2013 John W. Eaton, Shai Ayal, Kai Habel
##
## This file is part of Octave.
##
## Octave is free software; you can redistribute it and/or modify it
## under the terms of the GNU General Public License as published by
## the Free Software Foundation; either version 3 of the License, or (at
## your option) any later version.
##
## Octave is distributed in the hope that it will be useful, but
## WITHOUT ANY WARRANTY; without even the implied warranty of
## MERCHANTABILITY or FITNESS FOR A PARTICULAR PURPOSE.  See the GNU
## General Public License for more details.
##
## You should have received a copy of the GNU General Public License
## along with Octave; see the file COPYING.  If not, see
## <http://www.gnu.org/licenses/>.

## -*- texinfo -*-
## @deftypefn {Function File} {[@var{h}, @var{fail}] =} __patch__ (@var{p}, @dots{})
## Undocumented internal function.
## @end deftypefn

## __patch__ (p, x, y, c)
## Create patch object from x and y with color c and parent p.
## Return handle to patch object.

## Author: Kai Habel

function [h, failed] = __patch__ (p, varargin)

  h = NaN;
  failed = false;

  is_numeric_arg = cellfun (@isnumeric, varargin);

  if (isempty (varargin))
    args = varargin;
  elseif (isstruct (varargin{1}))
    if (isfield (varargin{1}, "vertices") && isfield (varargin{1}, "faces"))
      args{1} = "faces";
      args{2} = getfield (varargin{1}, "faces");
      args{3} = "vertices";
      args{4} = getfield (varargin{1}, "vertices");
      args{5} = "facevertexcdata";
      if (isfield (varargin{1}, "facevertexcdata"))
        args{6} = getfield (varargin{1}, "facevertexcdata");
      else
        args{6} = [];
      endif
<<<<<<< HEAD
      args = [args; varargin(2:end)];
=======
      args = [args, varargin(2:end)];
      args = setdata (args);
>>>>>>> bdfbf4ae
    else
      failed = true;
    endif
  elseif (is_numeric_arg(1))
    if (nargin < 3 || ! is_numeric_arg(2))
      failed = true;
    else
      if (nargin > 4 && all (is_numeric_arg(1:4)))
        x = varargin{1};
        y = varargin{2};
        z = varargin{3};
        c = varargin{4};
        iarg = 5;
      elseif (nargin > 3 && all (is_numeric_arg(1:3)))
        x = varargin{1};
        y = varargin{2};
        iarg = 4;
        if (rem (nargin - iarg, 2) == 1)
          c = varargin{iarg};
          z = varargin{3};
          iarg = 5;
        else
          z = [];
          c = varargin{3};
        endif
      elseif (nargin > 2 && all (is_numeric_arg(1:2)))
        x = varargin{1};
        y = varargin{2};
        z = [];
        iarg = 3;
        if (rem (nargin - iarg, 2) == 1)
          c = varargin{iarg};
          iarg++; 
        else
          c = [];
        endif
      endif

      if (isvector (x))
        x = x(:);
        y = y(:);
        z = z(:);
        if (isnumeric (c))
          if (isvector (c) && numel (c) == numel (x))
            c = c(:);
          elseif (rows (c) != numel (x) && columns (c) == numel (x))
            c = c.';
          endif
        endif
      endif
      args{1} = "xdata";
      args{2} = x;
      args{3} = "ydata";
      args{4} = y;
      args{5} = "zdata";
      args{6} = z;

      if (isnumeric (c))

        if (ndims (c) == 3 && columns (c) == 1)
          c = permute (c, [1, 3, 2]);
        endif

        if (isvector (c) && numel (c) == columns (x))
          if (isnan (c))
            args{7} = "facecolor";
            args{8} = [1, 1, 1];
            args{9} = "cdata";
            args{10} = c;
          elseif (isnumeric (c))
            args{7} = "facecolor";
            args{8} = "flat";
            args{9} = "cdata";
            args{10} = c;
          else
            error ("patch: color data C must be numeric");
          endif
        elseif (isvector (c) && numel (c) == 3)
          args{7} = "facecolor";
          args{8} = c;
          args{9} = "cdata";
          args{10} = [];
        elseif (ndims (c) == 3 && size (c, 3) == 3)
          ## CDATA is specified as RGB data
          if ((rows (c) == 1 && columns (c) == 1) ...
              || (rows (c) == 1 && columns (c) == columns (x)))
            ## Single patch color or per-face color
            args{7} = "facecolor";
            args{8} = "flat";
            args{9} = "cdata";
            args{10} = c;
          elseif (rows (c) == rows (x) && columns (c) == columns (x))
            ## Per-vertex color
            args{7} = "facecolor";
            args{8} = "interp";
            args{9} = "cdata";
            args{10} = c;
          else
            error ("patch: Invalid TrueColor data C");
          endif
        else
          ## Color Vectors
          if (isempty (c))
            args{7} = "facecolor";
            args{8} = "interp";
            args{9} = "cdata";
            args{10} = [];
          elseif (size_equal (c, x) && size_equal (c, y))
            args{7} = "facecolor";
            args{8} = "interp";
            args{9} = "cdata";
            args{10} = c;
          else
            error ("patch: size of X, Y, and C must be equal");
          endif
        endif
      elseif (ischar (c) && rem (nargin - iarg, 2) == 0)
        ## Assume any additional argument over an even number is a color string.
        args{7} = "facecolor";
        args{8} =  tolower (c);
        args{9} = "cdata";
        args{10} = [];
      else
        args{7} = "facecolor";
        args{8} = [0, 0, 0];
        args{9} = "cdata";
        args{10} = [];
      endif

      args = [args, varargin(iarg:end)];
    endif
  else
    args = varargin;
  endif

  if (!failed)
    h = __go_patch__ (p, args{:});
  endif
endfunction<|MERGE_RESOLUTION|>--- conflicted
+++ resolved
@@ -48,12 +48,7 @@
       else
         args{6} = [];
       endif
-<<<<<<< HEAD
-      args = [args; varargin(2:end)];
-=======
       args = [args, varargin(2:end)];
-      args = setdata (args);
->>>>>>> bdfbf4ae
     else
       failed = true;
     endif
