--- conflicted
+++ resolved
@@ -310,27 +310,6 @@
       set (hi, "xdata", [cmin, cmax]);
       set (hiax, "xlim", cext);
     endif
-<<<<<<< HEAD
-=======
-
-    ## FIXME: Setting xlim or ylim from within a listener callback
-    ##        causes the axis to change size rather than change limits.
-    ##        Workaround it by jiggling the position property which forces
-    ##        a redraw of the axis object.
-    ##
-    ## Debug Example:
-    ## Uncomment the line below.
-    ##   keyboard;
-    ## Now run the the following code.
-    ##   clf; colorbar (); contour (peaks ())
-    ## Once the keyboard command has been hit in the debugger try
-    ##   set (hiax, "ylim", [0 0.5])
-    pos = get (hiax, "position");
-    pos(1) += eps;
-    set (hiax, "position", pos);
-    pos(1) -= eps;
-    set (hiax, "position", pos);
->>>>>>> 0459149d
   endif
 endfunction
 
