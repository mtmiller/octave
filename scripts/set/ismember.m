--- conflicted
+++ resolved
@@ -293,25 +293,18 @@
 %! assert (tf, true);
 %! assert (s_idx, 2);
 %!
-<<<<<<< HEAD
-%! [tf] = ismember ([5 4-3j 3+4j], 5);
-%! assert (tf, logical ([1 0 0]))
-%! [~, s_idx] = ismember ([5 4-3j 3+4j], 5);
-%! assert (s_idx, [1 0 0])
+%! tf = ismember ([5, 4-3j, 3+4j], 5);
+%! assert (tf, logical ([1, 0, 0]))
+%! [~, s_idx] = ismember ([5, 4-3j, 3+4j], 5);
+%! assert (s_idx, [1, 0, 0]);
+%!
+%! [tf, s_idx] = ismember (-1-1j, [-1-1j, -1+3j, -1+1j]);
+%! assert (tf, true);
+%! assert (s_idx, 1);
 
 ## Test input validation
 %!error ismember ()
 %!error ismember (1)
 %!error ismember (1,2,3,4)
 %!error <"stable" or "sorted" are not valid options> ismember (1,2, "sorted")
-%!error <"stable" or "sorted" are not valid options> ismember (1,2, "stable")
-=======
-%! tf = ismember ([5, 4-3j, 3+4j], 5);
-%! assert (tf, logical ([1, 0, 0]))
-%! [~, s_idx] = ismember ([5, 4-3j, 3+4j], 5);
-%! assert (s_idx, [1, 0, 0]);
-%!
-%! [tf, s_idx] = ismember (-1-1j, [-1-1j, -1+3j, -1+1j]);
-%! assert (tf, true);
-%! assert (s_idx, 1);
->>>>>>> ccf35bec
+%!error <"stable" or "sorted" are not valid options> ismember (1,2, "stable")