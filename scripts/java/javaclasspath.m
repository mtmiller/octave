--- conflicted
+++ resolved
@@ -104,37 +104,9 @@
         otherwise
           error ("javaclasspath: invalid value for WHAT");
       endswitch
-<<<<<<< HEAD
     endif
   endif
 
-=======
-
-    case 1
-      switch (nargout)
-        case 0
-          if (strcmp (which, "-static"))
-            disp_path_list ("STATIC", static_path_list)
-          elseif (strcmp (which, "-dynamic"))
-            disp_path_list ("DYNAMIC", dynamic_path_list)
-          elseif (strcmp (which, "-all") == 1)
-            disp_path_list ("STATIC", static_path_list)
-            disp ("");
-            disp_path_list ("DYNAMIC", dynamic_path_list)
-          endif
-
-        case 1
-          if (strcmp (which, "-static") == 1)
-            varargout{1} = cellstr (static_path_list);
-          elseif (strcmp (which, "-dynamic") == 1)
-            varargout{1} = cellstr (dynamic_path_list);
-          elseif (strcmp (which, "-all") == 1)
-            varargout{1} = cellstr ([static_path_list, dynamic_path_list]);
-          endif
-      endswitch
-  endswitch
-
->>>>>>> 0459149d
 endfunction
 
 ## Display cell array of paths
