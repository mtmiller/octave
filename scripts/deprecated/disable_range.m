########################################################################
##
## Copyright (C) 2021-2022 The Octave Project Developers
##
## See the file COPYRIGHT.md in the top-level directory of this
## distribution or <https://octave.org/copyright/>.
##
## This file is part of Octave.
##
## Octave is free software: you can redistribute it and/or modify it
## under the terms of the GNU General Public License as published by
## the Free Software Foundation, either version 3 of the License, or
## (at your option) any later version.
##
## Octave is distributed in the hope that it will be useful, but
## WITHOUT ANY WARRANTY; without even the implied warranty of
## MERCHANTABILITY or FITNESS FOR A PARTICULAR PURPOSE.  See the
## GNU General Public License for more details.
##
## You should have received a copy of the GNU General Public License
## along with Octave; see the file COPYING.  If not, see
## <https://www.gnu.org/licenses/>.
##
########################################################################

## -*- texinfo -*-
## @deftypefn  {} {@var{val} =} disable_range ()
## @deftypefnx {} {@var{old_val} =} disable_range (@var{new_val})
<<<<<<< HEAD
## @deftypefnx {} {@var{old_val} =} disable_range (@var{new_val}, "local")
=======
## @deftypefnx {} {} disable_range (@var{new_val}, "local")
##
## @code{disable_range} is deprecated and will be removed in Octave version 9.
## Use @code{optimize_range} instead.
##
>>>>>>> 6a5b1b75
## Query or set whether storing ranges in a special space-efficient format is
## disabled.
##
## The default value is false.  If this option is set to true, Octave will
## store ranges as full matrices.
##
## When called from inside a function with the @qcode{"local"} option, the
## setting is changed locally for the function and any subroutines it calls.
## The original setting is restored when exiting the function.
## @seealso{disable_diagonal_matrix, disable_permutation_matrix}
## @end deftypefn

## FIXME: DEPRECATED: Remove in version 9.

function retval = disable_range (varargin)

  persistent warned = false;
  if (! warned)
    warned = true;
    warning ("Octave:deprecated-function",
             "disable_range is obsolete and will be removed from a future version of Octave, please use optimize_range instead\n");
  endif

  if (nargin == 0)
    retval = ! optimize_range ();
  elseif (nargout == 0)
    optimize_range (! varargin{1}, varargin{2:end});
  else
    retval = ! optimize_range (! varargin{1}, varargin{2:end});
  endif

endfunction<|MERGE_RESOLUTION|>--- conflicted
+++ resolved
@@ -26,15 +26,11 @@
 ## -*- texinfo -*-
 ## @deftypefn  {} {@var{val} =} disable_range ()
 ## @deftypefnx {} {@var{old_val} =} disable_range (@var{new_val})
-<<<<<<< HEAD
 ## @deftypefnx {} {@var{old_val} =} disable_range (@var{new_val}, "local")
-=======
-## @deftypefnx {} {} disable_range (@var{new_val}, "local")
 ##
 ## @code{disable_range} is deprecated and will be removed in Octave version 9.
 ## Use @code{optimize_range} instead.
 ##
->>>>>>> 6a5b1b75
 ## Query or set whether storing ranges in a special space-efficient format is
 ## disabled.
 ##
