--- conflicted
+++ resolved
@@ -46,12 +46,9 @@
 ## @item @qcode{"displayrange"}
 ## @var{value1} is the display range as described above.
 ##
-<<<<<<< HEAD
 ## @item @qcode{"colormap"}
 ## @var{value1} is the colormap to use when displaying an indexed image.
-## 
-=======
->>>>>>> 0459149d
+##
 ## @item @qcode{"xdata"}
 ## If @var{value1} is a two element vector, it must contain horizontal axis
 ## limits in the form [xmin xmax]; Otherwise @var{value1} must be a
