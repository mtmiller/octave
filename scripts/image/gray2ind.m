## Copyright (C) 1994-2012 John W. Eaton
##
## This file is part of Octave.
##
## Octave is free software; you can redistribute it and/or modify it
## under the terms of the GNU General Public License as published by
## the Free Software Foundation; either version 3 of the License, or (at
## your option) any later version.
##
## Octave is distributed in the hope that it will be useful, but
## WITHOUT ANY WARRANTY; without even the implied warranty of
## MERCHANTABILITY or FITNESS FOR A PARTICULAR PURPOSE.  See the GNU
## General Public License for more details.
##
## You should have received a copy of the GNU General Public License
## along with Octave; see the file COPYING.  If not, see
## <http://www.gnu.org/licenses/>.

## -*- texinfo -*-
<<<<<<< HEAD
## @deftypefn  {Function File} {[@var{img} =} gray2ind (@var{I})
## @deftypefnx {Function File} {[@var{img} =} gray2ind (@var{I}, @var{n})
## @deftypefnx {Function File} {[@var{img}, @var{map} =} gray2ind (@dots{})
## Convert a gray scale or binary image to an indexed image.
##
## The indexed image will consist of @var{n} different intensity values.
## If not given @var{n} defaults to 64 and 2 for gray scale and binary images
## respectively.  Its class will be uint8, uint16 or double in order of which
## one is necessary to fit @var{n} different intensities.
##
=======
## @deftypefn  {Function File} {@var{img} =} gray2ind (@var{I})
## @deftypefnx {Function File} {@var{img} =} gray2ind (@var{I}, @var{n})
## @deftypefnx {Function File} {@var{img} =} gray2ind (@var{BW})
## @deftypefnx {Function File} {@var{img} =} gray2ind (@var{BW}, @var{n})
## @deftypefnx {Function File} {[@var{img}, @var{map}] =} gray2ind (@dots{})
## Convert a grayscale or binary intensity image to an indexed image.
## 
## The indexed image will consist of @var{n} different intensity values.
## If not given @var{n} defaults to 64 for grayscale images or 2 for
## binary black and white images.
##
## The output @var{img} is of class uint8 if @var{n} is less than or equal to
## 256.  Otherwise, the output is of class uint16.
>>>>>>> dc0bdbd7
## @seealso{ind2gray, rgb2ind} 
## @end deftypefn

## Author: Tony Richardson <arichard@stark.cc.oh.us>
## Created: July 1994
## Adapted-By: jwe

function [img, map] = gray2ind (I, n = 64)

  if (nargin < 1 || nargin > 2)
    print_usage ();
  elseif (! isreal (I) || issparse (I))
    error ("gray2ind: I must be a grayscale or binary image");
  elseif (! isscalar (n) || n < 1 || n > 65536)
    error ("gray2ind: N must be a positive integer in the range [1, 65536]");
  endif
<<<<<<< HEAD

  ## default n is different if image is logical
  if (nargin < 2 && isa (I, "logical"))
    n = 2;
  endif

  C = class (I);
  if (! ismatrix (I) || ndims (I) != 2)
    error ("gray2ind: first input argument must be a gray scale image");
  endif
  if (! isscalar (n) || n < 0)
    error ("gray2ind: second input argument must be a positive integer");
  endif
  ints = {"uint8", "uint16", "int8", "int16"};
  floats = {"double", "single"};
  if (! ismember (C, {ints{:}, floats{:}, "logical"}))
    error ("gray2ind: invalid data type '%s'", C);
  endif
  if (ismember (C, floats) && (min (I(:)) < 0 || max (I(:)) > 1))
=======
  cls = class (I);
  if (! any (isa (I, {"logical", "uint8", "uint16", "int16", "single", "double"})))
    error ("gray2ind: invalid data type '%s'", cls);
  elseif (isfloat (I) && (any (I(:) < 0) || any (I(:) > 1)))
>>>>>>> dc0bdbd7
    error ("gray2ind: floating point images may only contain values between 0 and 1");
  endif

  ## Create grayscale colormap
  if (nargin == 1 && islogical (I))
    n = 2;
  endif
  map = gray (n);

  ## Set up scale factor
  if (isinteger (I))
    low = intmin (cls);
    if (low != 0)
      I -= low;  # shift to zero-based indexing
    endif
    scale = double (intmax (cls)) - double (low);
  else
    scale = 1;  # floating point doesn't need scaling
  endif
<<<<<<< HEAD
  X = round (I*(n-1));
  if (n < 256)
    X = uint8 (X);
  elseif (n < 65536)
    X = uint16 (X);
  else
    ## if uint16 is not enough, we return double in which case there's no 0
    X += 1;
  endif
endfunction
=======

  ## Scale image
  img = I * ((n-1)/scale);

  ## Round and convert to appropriate output type.
  ## Note: no separate call to round () necessary because
  ##       type conversion does that automatically.
  if (n <= 256)
    img = uint8 (img) + 1;
  else
    img = uint16 (img) + 1;
  endif

endfunction


%!assert (gray2ind ([0 0.25 0.5 1]), uint8 ([1 17 33 64]))
%!assert (gray2ind ([0 0.25 0.5 1], 400), uint16 ([1 101 201 400]))
%!assert (gray2ind (logical ([1 0 0 1])), uint8 ([2 1 1 2]))
%!assert (gray2ind (uint8 ([0 64 128 192 255])), uint8 ([1 17 33 48 64]))

%!test
%! i2g = ind2gray (1:100, gray (100));
%! g2i = gray2ind (i2g, 100);
%! assert (g2i, uint8 (1:100));

%% Test input validation
%!error gray2ind ()
%!error gray2ind (1,2,3)
%!error <I must be a grayscale or binary image> gray2ind ({1})
%!error <I must be a grayscale or binary image> gray2ind ([1+i])
%!error <I must be a grayscale or binary image> gray2ind (sparse ([1]))
%!error <N must be a positive integer> gray2ind (1, ones (2,2))
%!error <N must be a positive integer> gray2ind (1, 0)
%!error <N must be a positive integer> gray2ind (1, 65537)
%!error <invalid data type> gray2ind (uint32 (1))
%!error <values between 0 and 1> gray2ind (-1)
%!error <values between 0 and 1> gray2ind (2)
>>>>>>> dc0bdbd7
<|MERGE_RESOLUTION|>--- conflicted
+++ resolved
@@ -17,18 +17,6 @@
 ## <http://www.gnu.org/licenses/>.
 
 ## -*- texinfo -*-
-<<<<<<< HEAD
-## @deftypefn  {Function File} {[@var{img} =} gray2ind (@var{I})
-## @deftypefnx {Function File} {[@var{img} =} gray2ind (@var{I}, @var{n})
-## @deftypefnx {Function File} {[@var{img}, @var{map} =} gray2ind (@dots{})
-## Convert a gray scale or binary image to an indexed image.
-##
-## The indexed image will consist of @var{n} different intensity values.
-## If not given @var{n} defaults to 64 and 2 for gray scale and binary images
-## respectively.  Its class will be uint8, uint16 or double in order of which
-## one is necessary to fit @var{n} different intensities.
-##
-=======
 ## @deftypefn  {Function File} {@var{img} =} gray2ind (@var{I})
 ## @deftypefnx {Function File} {@var{img} =} gray2ind (@var{I}, @var{n})
 ## @deftypefnx {Function File} {@var{img} =} gray2ind (@var{BW})
@@ -40,17 +28,16 @@
 ## If not given @var{n} defaults to 64 for grayscale images or 2 for
 ## binary black and white images.
 ##
-## The output @var{img} is of class uint8 if @var{n} is less than or equal to
-## 256.  Otherwise, the output is of class uint16.
->>>>>>> dc0bdbd7
-## @seealso{ind2gray, rgb2ind} 
+## The output @var{img} is of class uint8 or uint 16 if @var{n} is less than or
+## equal to 256 or 65536 respectively.  Otherwise, the output is of class double.
+## @seealso{ind2gray, rgb2ind}
 ## @end deftypefn
 
 ## Author: Tony Richardson <arichard@stark.cc.oh.us>
 ## Created: July 1994
 ## Adapted-By: jwe
 
-function [img, map] = gray2ind (I, n = 64)
+function [I, map] = gray2ind (I, n = 64)
 
   if (nargin < 1 || nargin > 2)
     print_usage ();
@@ -58,89 +45,59 @@
     error ("gray2ind: I must be a grayscale or binary image");
   elseif (! isscalar (n) || n < 1 || n > 65536)
     error ("gray2ind: N must be a positive integer in the range [1, 65536]");
+  elseif (! ismatrix (I) || ndims (I) != 2)
+    error ("gray2ind: first input argument must be a gray scale image");
   endif
-<<<<<<< HEAD
 
   ## default n is different if image is logical
-  if (nargin < 2 && isa (I, "logical"))
+  if (nargin == 1 && islogical (I))
     n = 2;
   endif
 
-  C = class (I);
-  if (! ismatrix (I) || ndims (I) != 2)
-    error ("gray2ind: first input argument must be a gray scale image");
-  endif
   if (! isscalar (n) || n < 0)
     error ("gray2ind: second input argument must be a positive integer");
   endif
-  ints = {"uint8", "uint16", "int8", "int16"};
-  floats = {"double", "single"};
-  if (! ismember (C, {ints{:}, floats{:}, "logical"}))
-    error ("gray2ind: invalid data type '%s'", C);
-  endif
-  if (ismember (C, floats) && (min (I(:)) < 0 || max (I(:)) > 1))
-=======
+
   cls = class (I);
   if (! any (isa (I, {"logical", "uint8", "uint16", "int16", "single", "double"})))
     error ("gray2ind: invalid data type '%s'", cls);
-  elseif (isfloat (I) && (any (I(:) < 0) || any (I(:) > 1)))
->>>>>>> dc0bdbd7
+  elseif (isfloat (I) && (min (I(:) < 0) || max (I(:) > 1)))
     error ("gray2ind: floating point images may only contain values between 0 and 1");
   endif
 
-  ## Create grayscale colormap
-  if (nargin == 1 && islogical (I))
-    n = 2;
-  endif
   map = gray (n);
 
   ## Set up scale factor
   if (isinteger (I))
-    low = intmin (cls);
-    if (low != 0)
-      I -= low;  # shift to zero-based indexing
-    endif
-    scale = double (intmax (cls)) - double (low);
+    low   = double (intmin (cls));
+    scale = double (intmax (cls)) - low;
+    I = double (I) - low;
   else
-    scale = 1;  # floating point doesn't need scaling
+    scale = 1;
   endif
-<<<<<<< HEAD
-  X = round (I*(n-1));
+  ## Note: no separate call to round () necessary because
+  ##       type conversion does that automatically.
+  I = I * ((n-1)/scale);
   if (n < 256)
-    X = uint8 (X);
+    I = uint8 (I);
   elseif (n < 65536)
-    X = uint16 (X);
+    I = uint16 (I);
   else
-    ## if uint16 is not enough, we return double in which case there's no 0
-    X += 1;
+    ## if uint16 is not enough, we return double in which case index
+    ## values should start at 1.
+    I = round (I) + 1;
   endif
 endfunction
-=======
 
-  ## Scale image
-  img = I * ((n-1)/scale);
-
-  ## Round and convert to appropriate output type.
-  ## Note: no separate call to round () necessary because
-  ##       type conversion does that automatically.
-  if (n <= 256)
-    img = uint8 (img) + 1;
-  else
-    img = uint16 (img) + 1;
-  endif
-
-endfunction
-
-
-%!assert (gray2ind ([0 0.25 0.5 1]), uint8 ([1 17 33 64]))
-%!assert (gray2ind ([0 0.25 0.5 1], 400), uint16 ([1 101 201 400]))
-%!assert (gray2ind (logical ([1 0 0 1])), uint8 ([2 1 1 2]))
-%!assert (gray2ind (uint8 ([0 64 128 192 255])), uint8 ([1 17 33 48 64]))
+%!assert (gray2ind ([0 0.25 0.5 1]), uint8 ([0 16 32 63]))
+%!assert (gray2ind ([0 0.25 0.5 1], 400), uint16 ([0 100 200 399]))
+%!assert (gray2ind (logical ([1 0 0 1])), uint8 ([1 0 0 1]))
+%!assert (gray2ind (uint8 ([0 64 128 192 255])), uint8 ([0 16 32 47 63]))
 
 %!test
 %! i2g = ind2gray (1:100, gray (100));
 %! g2i = gray2ind (i2g, 100);
-%! assert (g2i, uint8 (1:100));
+%! assert (g2i, uint8 (0:99));
 
 %% Test input validation
 %!error gray2ind ()
@@ -154,4 +111,3 @@
 %!error <invalid data type> gray2ind (uint32 (1))
 %!error <values between 0 and 1> gray2ind (-1)
 %!error <values between 0 and 1> gray2ind (2)
->>>>>>> dc0bdbd7
