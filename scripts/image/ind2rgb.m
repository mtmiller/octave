--- conflicted
+++ resolved
@@ -36,39 +36,12 @@
 ## Created: July 1994
 ## Adapted-By: jwe
 
-function [R, G, B] = ind2rgb (x, map)
+function [R, G, B] = ind2rgb (x, map = colormap ())
 
   if (nargin < 1 || nargin > 2)
     print_usage ();
   endif
-
-<<<<<<< HEAD
   [x, map] = ind2x ("ind2rgb", x, map);
-=======
-  if (! isreal (x) || issparse (x)
-      || (isfloat (x) && (any (x(:) < 1 || any (x(:) != fix (x(:)))))))
-    error ("ind2rgb: X must be an indexed image");
-  endif
-  cls = class (x);
-  if (! any (isa (x, {"logical", "uint8", "uint16", "single", "double"})))
-    error ("ind2rgb: invalid data type '%s'", cls);
-  endif
-
-  if (nargin == 1)
-    map = colormap ();
-  elseif (! iscolormap (map))
-    error ("ind2rgb: MAP must be a valid colormap");
-  endif
-
-  ## Do we have enough colors in the color map?
-  maxidx = max (x(:));
-  rm = rows (map);
-  if (rm < maxidx)
-    ## Pad with the last color in the map.
-    pad = repmat (map(end,:), maxidx-rm, 1);
-    map(end+1:maxidx, :) = pad;
-  endif
->>>>>>> dc0bdbd7
 
   ## Compute result
   [row, col] = size (x);
@@ -81,7 +54,7 @@
     R(:,:,2) = G;
     R(:,:,3) = B;
   endif
-<<<<<<< HEAD
+
 endfunction
 
 %!shared img, map, ergb, rgb, r, g, b
@@ -105,12 +78,6 @@
 %!assert (ergb, rgb);
 %! ## check it fails when image is a float with an index value of 0
 %!fail("[rgb] = ind2rgb (double(img), map)")
-=======
-
-endfunction
-
-
-%% FIXME: Need some functional tests or %!demo blocks
 
 %%test input validation
 %!error ind2rgb ()
@@ -125,5 +92,4 @@
 %!error <MAP must be a valid colormap> ind2rgb (1, ones (2,2,2))
 %!error <MAP must be a valid colormap> ind2rgb (1, ones (2,4))
 %!error <MAP must be a valid colormap> ind2rgb (1, [-1])
-%!error <MAP must be a valid colormap> ind2rgb (1, [2])
->>>>>>> dc0bdbd7
+%!error <MAP must be a valid colormap> ind2rgb (1, [2])