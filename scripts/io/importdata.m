## Copyright (C) 2012-2013 Erik Kjellson
##
## This file is part of Octave.
##
## Octave is free software; you can redistribute it and/or modify it
## under the terms of the GNU General Public License as published by
## the Free Software Foundation; either version 3 of the License, or (at
## your option) any later version.
##
## Octave is distributed in the hope that it will be useful, but
## WITHOUT ANY WARRANTY; without even the implied warranty of
## MERCHANTABILITY or FITNESS FOR A PARTICULAR PURPOSE.  See the GNU
## General Public License for more details.
##
## You should have received a copy of the GNU General Public License
## along with Octave; see the file COPYING.  If not, see
## <http://www.gnu.org/licenses/>.

## -*- texinfo -*-
## @deftypefn  {Function File} {@var{A} =} importdata (@var{fname})
## @deftypefnx {Function File} {@var{A} =} importdata (@var{fname}, @var{delimiter})
## @deftypefnx {Function File} {@var{A} =} importdata (@var{fname}, @var{delimiter}, @var{header_rows})
## @deftypefnx {Function File} {[@var{A}, @var{delimiter}] =} importdata (@dots{})
## @deftypefnx {Function File} {[@var{A}, @var{delimiter}, @var{header_rows}] =} importdata (@dots{})
## Import data from the file @var{fname}.
##
## Input parameters:
##
## @itemize
## @item @var{fname}
## The name of the file containing data.
## 
## @item @var{delimiter}
## The character separating columns of data.  Use @code{\t} for tab.
## (Only valid for ASCII files)
##
## @item @var{header_rows}
## The number of header rows before the data begins.  (Only valid for ASCII
## files)
## @end itemize
##
## Different file types are supported:
##
## @itemize
## @item ASCII table
##
## Import ASCII table using the specified number of header rows and
## the specified delimiter.
##
## @item Image file
##
## @item @sc{matlab} file
##
## @item Spreadsheet files (depending on external software)
##
## @item WAV file
##
## @end itemize
##
## @seealso{textscan, dlmread, csvread, load}
## @end deftypefn

## Author: Erik Kjellson <erikiiofph7@users.sourceforge.net>

function [output, delimiter, header_rows] = importdata (fname, delimiter = "", header_rows = -1)

  if (nargin < 1 || nargin > 3)
    print_usage ();
  endif

  if (! ischar (fname))
    error ("importdata: FNAME must be a string");
  elseif (strcmpi (fname, "-pastespecial"))
    error ("importdata: option -pastespecial not implemented");
  endif

  if (nargin > 1)
    if (! ischar (delimiter)
        || (length (delimiter) > 1 && ! strcmp (delimiter, '\t')))
      error("importdata: DELIMITER must be a single character");
    endif
    if (strcmp (delimiter, '\t'))
      delimiter = "\t";
    endif
  endif

  if (nargin > 2)
    if (! isnumeric (header_rows) || header_rows < 0
        || header_rows != fix (header_rows))
      error ("importdata: HEADER_ROWS must be an integer >= 0");
    endif
  endif

  ## Check file format
  ## Get the extension from the file name.
  [~, ~, ext, ~] = fileparts (fname);
  ext = lower (ext);

  switch (ext)
    case {".au", ".snd", ".flac", ".ogg"}
      error ("importdata: not implemented for file format %s", ext);
    case {".avi", ".mj2", ".mpg", ".asf", ".asx", ".wmv", ".mp4", ".m4v", ...
          ".mov"} 
      error ("importdata: not implemented for file format %s", ext);
    case {".bmp", ".cur", ".gif", ".hdf", ".ico", ".jpe", ".jpeg", ".jpg", ...
          ".jp2", ".jpf", ".jpx", ".j2c", ".j2k", ".pbm", ".pcx", ".pgm", ...
          ".png", ".pnm", ".ppm", ".ras", ".tif", ".tiff", ".xwd"}
      delimiter = NaN;
      header_rows = 0;
      [output.cdata, output.colormap, output.alpha] = imread (fname);
    case ".mat"
      delimiter = NaN;
      header_rows = 0;
      output = load (fname);
    case {".xls", ".xlsx", ".wk1", ".dbf", ".pxl"}
      ## If there's no Excel file support simply fall back to unimplemented.m
      output = xlsread (fname);
    case {".ods", ".sxc", ".fods", ".uos", ".xml"}
      ## unimplemented.m only knows ML functions; odsread isn't one but is in OF
      try
        output = odsread (fname);
      catch
        ## Fall back to unimplemented.m.
        output = xlsread (fname);
      end_try_catch
    case {".wav", ".wave"}
      delimiter = NaN;
      header_rows = 0;
      [output.data, output.fs] = wavread (fname);
    otherwise
      ## Assume the file is in ASCII format.
      [output, delimiter, header_rows]  = ...
          importdata_ascii (fname, delimiter, header_rows);
  endswitch

  ## If there are any empty fields in the output structure, then remove them
  if (isstruct (output) && numel (output) == 1)
    fields = fieldnames (output);
    for i=1:length (fields)
      if (isempty (output.(fields{i})))
        output = rmfield (output, fields{i});
      endif
    endfor

    ## If only one field is left, replace the structure with the field,
    ## i.e., output = output.onlyFieldLeft

    ## Update the list of fields
    if (numfields (output) == 1)
      output = output.(fields{1});
    endif
  endif

endfunction

function [output, delimiter, header_rows] = importdata_ascii (fname, delimiter, num_header_rows)

  ## Define fields in the output structure so that the order will be correct.
  output.data       = [];
  output.textdata   = {};
  output.rowheaders = {};
  output.colheaders = {};

  [fid, msg] = fopen (fname, "r");
  if (fid == -1)
    error (msg);
  endif

  header_rows = 0;
  header_cols = 0;
    
  ## Work through first few rows line by line until a delimiter is found.
  while (ischar (row = fgetl (fid)))

    ## If no delimiter determined yet, make a guess.
    if (isempty (delimiter))
      ## This pattern can be fooled, but mostly does the job just fine.
      delim = regexpi (row, '[-+\d.e*ij ]+([^-+\de.ij])[-+\de*.ij ]',
                      'tokens', 'once');
      #delim = regexp (row, '[+-\d.eE\*ij ]+([^+-\d.ij])[+-\d.ij]',
      #                     'tokens', 'once');
      if (! isempty (delim))
        delimiter = delim{1};
      endif
    endif

    if (delimiter == " ")
      row_entries = regexp (strtrim (row), ' +', 'split');
    else
      row_entries = ostrsplit (row, delimiter);
    endif
    row_data = str2double (row_entries);
    if (all (isnan (row_data)) || header_rows < num_header_rows)
      header_rows++;
      output.textdata{end+1, 1} = row;
    else
      if (! isempty (output.textdata))
        if (delimiter == " ")
          output.colheaders = regexp (strtrim (output.textdata{end}),
                                      ' +', 'split');
        else
          output.colheaders = ostrsplit (output.textdata{end}, delimiter);
        endif
      endif
      header_cols = find (! isnan (row_data), 1) - 1;
      ## The number of header rows and header columns is now known.
      break;
    endif

  endwhile

  if (row == -1)
    ## No numeric data found => return file as cellstr array
    ## 1. Read as char string
    fseek (fid, 0, "bof");
    output = fread (fid, Inf, "*char")';
    fclose (fid);
    ## 2. Find EOL type
    idx = find (output(1:min (4096, length (output))) == "\n", 1) - 1;
    if (isindex (idx) && output(idx) == "\r")
      dlm = "\r\n";
    else
      dlm = "\n";
    endif
    ## 3. Split each line into a cell (column vector)
    output = strsplit (output, dlm)';
    ## 4. Remove last cell (for files with -proper- EOL before EOF)
    if (isempty (output{end}))
      output(end) = [];
    endif
    ## 5. Return after setting some output data
    delimiter = "";
    header_rows = numel (output);
    return;
  else
    fclose (fid);
  endif

  if (num_header_rows >= 0)
    header_rows = num_header_rows;
  endif

  ## Now, let the efficient built-in routine do the bulk of the work.
  if (delimiter == " ")
    output.data = dlmread (fname, "", header_rows, header_cols,
                           "emptyvalue", NA);
  else
    output.data = dlmread (fname, delimiter, header_rows, header_cols,
                           "emptyvalue", NA);
  endif

  ## Go back and correct any individual values that did not convert.
  na_idx = isna (output.data);
  if (header_cols > 0)
    na_idx = [(true (rows (na_idx), header_cols)), na_idx];
  endif
  if (any (na_idx(:)))

    file_content = ostrsplit (fileread (fname), "\n");

    na_rows = find (any (na_idx, 2));
    for ridx = na_rows(:)'
      row = file_content{ridx+header_rows};
      if (delimiter == " ")
        fields = regexp (strtrim (row), ' +', 'split');
      else
        fields = ostrsplit (row, delimiter);
      endif
      
      text = fields(na_idx(ridx,:));
      text = text(! strcmpi (text, "NA"));  #  Remove valid "NA" entries
      if (! isempty (text))
        output.textdata(end+1:end+numel (text), 1) = text;
      endif
      if (header_cols)
        output.rowheaders(end+1, :) = fields(1:header_cols);
      endif
    endfor

  endif

  ## Final cleanup to satisfy output configuration
  if (all (cellfun ("isempty", output.textdata)))
    output = output.data;
  elseif (! isempty (output.rowheaders) && ! isempty (output.colheaders))
    output = struct ("data", {output.data}, "textdata", {output.textdata});
  endif

endfunction


%!test
%! ## Comma separated values
%! A = [3.1 -7.2 0; 0.012 6.5 128];
%! fn  = tempname ();
%! fid = fopen (fn, "w");
%! fputs (fid, "3.1,-7.2,0\n0.012,6.5,128");
%! fclose (fid);
%! [a1,d1,h1] = importdata (fn, ",");
%! [a2,d2,h2] = importdata (fn);
%! unlink (fn);
%! assert (a1, A);
%! assert (d1, ",");
%! assert (h1, 0);
%! assert (a2, A);
%! assert (d2, ",");
%! assert (h2, 0);

%!test
%! ## Tab separated values
%! A = [3.1 -7.2 0; 0.012 6.5 128];
%! fn  = tempname ();
%! fid = fopen (fn, "w");
%! fputs (fid, "3.1\t-7.2\t0\n0.012\t6.5\t128");
%! fclose (fid);
%! [a1,d1,h1] = importdata (fn, "\t");
%! [a2,d2,h2] = importdata (fn);
%! unlink (fn);
%! assert (a1, A);
%! assert (d1, "\t");
%! assert (h1, 0);
%! assert (a2, A);
%! assert (d2, "\t");
%! assert (h2, 0);

%!test
%! ## Space separated values, using multiple spaces to align in columns.
%! A = [3.1 -7.2 0; 0.012 6.5 128];
%! fn  = tempname ();
%! fid = fopen (fn, "w");
%! fprintf (fid, "%10.3f %10.3f %10.3f\n", A');
%! fclose (fid);
%! [a1,d1,h1] = importdata (fn, " ");
%! [a2,d2,h2] = importdata (fn);
%! unlink (fn);
%! assert (a1, A);
%! assert (d1, " ");
%! assert (h1, 0);
%! assert (a2, A);
%! assert (d2, " ");
%! assert (h2, 0);

%!test
%! ## No separator, 1 column of data only
%! A = [3.1;-7.2;0;0.012;6.5;128];
%! fn  = tempname ();
%! fid = fopen (fn, "w");
%! fprintf (fid, "%f\n", A);
%! fclose (fid);
%! [a1,d1,h1] = importdata (fn, "");
%! [a2,d2,h2] = importdata (fn);
%! unlink (fn);
%! assert (a1, A);
%! assert (d1, "");
%! assert (h1, 0);
%! assert (a2, A);
%! assert (d2, "");
%! assert (h2, 0);

%!test
%! ## Header text
%! A.data = [3.1 -7.2 0; 0.012 6.5 128];
%! A.textdata = {"This is a header row."; ...
%!               "this row does not contain any data, but the next one does."};
%! A.colheaders = A.textdata (2);
%! fn  = tempname ();
%! fid = fopen (fn, "w");
%! fprintf (fid, "%s\n", A.textdata{:});
%! fputs (fid, "3.1\t-7.2\t0\n0.012\t6.5\t128");
%! fclose (fid);
%! [a,d,h] = importdata (fn, '\t');
%! unlink (fn);
%! assert (a, A);
%! assert (d, "\t");
%! assert (h, 2);

%!test
%! ## Column headers, only last row is returned in colheaders
%! A.data = [3.1 -7.2 0; 0.012 6.5 128];
%! A.textdata = {"Label1\tLabel2\tLabel3";
%!               "col 1\tcol 2\tcol 3"};
%! A.colheaders = {"col 1", "col 2", "col 3"};
%! fn  = tempname ();
%! fid = fopen (fn, "w");
%! fprintf (fid, "%s\n", A.textdata{:});
%! fputs (fid, "3.1\t-7.2\t0\n0.012\t6.5\t128");
%! fclose (fid);
%! [a,d,h] = importdata (fn, '\t');
%! unlink (fn);
%! assert (a, A);
%! assert (d, "\t");
%! assert (h, 2);

%!test
%! ## Row headers
%! A.data = [3.1 -7.2 0; 0.012 6.5 128];
%! A.textdata = {"row1"; "row2"};
%! A.rowheaders = A.textdata;
%! fn  = tempname ();
%! fid = fopen (fn, "w");
%! fputs (fid, "row1\t3.1\t-7.2\t0\nrow2\t0.012\t6.5\t128");
%! fclose (fid);
%! [a,d,h] = importdata (fn, '\t');
%! unlink (fn);
%! assert (a, A);
%! assert (d, "\t");
%! assert (h, 0);

%!test
%! ## Row/Column headers and Header Text
%! A.data = [3.1 -7.2 0; 0.012 6.5 128];
%! A.textdata = {"This is introductory header text"
%!               "      col1 col2 col3"
%!               "row1"
%!               "row2"};
%! fn  = tempname ();
%! fid = fopen (fn, "w");
%! fprintf (fid, "%s\n", A.textdata{1:2});
%! fputs (fid, "row1\t3.1\t-7.2\t0\nrow2\t0.012\t6.5\t128");
%! fclose (fid);
%! [a,d,h] = importdata (fn, '\t');
%! unlink (fn);
%! assert (a, A);
%! assert (d, "\t");
%! assert (h, 2);

%!test
%! ## Ignore empty rows containing only spaces
%! A = [3.1 -7.2 0; 0.012 6.5 128];
%! fn  = tempname ();
%! fid = fopen (fn, "w");
%! fprintf (fid, "%10.3f %10.3f %10.3f\n", A(1,:));
%! fputs (fid, "      ");
%! fprintf (fid, "%10.3f %10.3f %10.3f\n", A(2,:));
%! fclose (fid);
%! [a,d,h] = importdata (fn, " ");
%! unlink (fn);
%! assert (a, A);
%! assert (d, " ");
%! assert (h, 0);

%!test
%! ## Exponentials
%! A = [3.1 -7.2 0; 0.012 6.5 128];
%! fn  = tempname ();
%! fid = fopen (fn, "w");
%! fputs (fid, "+3.1e0\t-72E-1\t0\n12e-3\t6.5\t128");
%! fclose (fid);
%! [a,d,h] = importdata (fn, '\t');
%! unlink (fn);
%! assert (a, A);
%! assert (d, "\t");
%! assert (h, 0);

%!test
%! ## Complex numbers
%! A = [3.1 -7.2 0-3.4i; 0.012 -6.5+7.2i 128];
%! fn  = tempname ();
%! fid = fopen (fn, "w");
%! fputs (fid, "3.1\t-7.2\t0-3.4i\n0.012\t-6.5+7.2i\t128");
%! fclose (fid);
%! [a,d,h] = importdata (fn, '\t');
%! unlink (fn);
%! assert (a, A);
%! assert (d, "\t");
%! assert (h, 0);

%!test
%! ## Exceptional values (Inf, NaN, NA)
%! A = [3.1 Inf NA; -Inf NaN 128];
%! fn  = tempname ();
%! fid = fopen (fn, "w");
%! fputs (fid, "3.1\tInf\tNA\n-Inf\tNaN\t128");
%! fclose (fid);
%! [a,d,h] = importdata (fn, '\t');
%! unlink (fn);
%! assert (a, A);
%! assert (d, "\t");
%! assert (h, 0);

%!test
%! ## Missing values and Text Values
%! A.data = [3.1 NA 0; 0.012 NA 128];
%! A.textdata = {char(zeros(1,0))
%!               "NO DATA"};
%! fn  = tempname ();
%! fid = fopen (fn, "w");
%! fputs (fid, "3.1\t\t0\n0.012\tNO DATA\t128");
%! fclose (fid);
%! [a,d,h] = importdata (fn, '\t');
%! unlink (fn);
%! assert (a, A);
%! assert (d, "\t");
%! assert (h, 0);

%!#test
%! ## CRLF for line breaks
%! A = [3.1 -7.2 0; 0.012 6.5 128];
%! fn  = tempname ();
%! fid = fopen (fn, "w");
%! fputs (fid, "3.1\t-7.2\t0\r\n0.012\t6.5\t128");
%! fclose (fid);
%! [a,d,h] = importdata (fn, '\t');
%! unlink (fn);
%! assert (a, A);
%! assert (d, "\t");
%! assert (h, 0);

%!#test
%! ## CR for line breaks
%! A = [3.1 -7.2 0; 0.012 6.5 128];
%! fn  = tempname ();
%! fid = fopen (fn, "w");
%! fputs (fid, "3.1\t-7.2\t0\r0.012\t6.5\t128");
%! fclose (fid);
%! [a,d,h] = importdata (fn, '\t');
%! unlink (fn);
%! assert (a, A);
%! assert (d, "\t");
%! assert (h, 0);

%!test
<<<<<<< HEAD
%! ## Only text / no numeric data; \n as EOL
%! fn  = tempname ();
%! fid = fopen (fn, "w");
%! fputs (fid, "aaaa 11\nbbbbb 22\nccccc 3\n");
%! fclose (fid);
%! [a, d, h] = importdata (fn);
%! unlink (fn);
%! assert (a, {"aaaa 11"; "bbbbb 22"; "ccccc 3"});
%! assert (d, "");
%! assert (h, 3);

%!test
%! ## Only text / no numeric data; \r\n as EOL; missing last EOL before EOF
%! fn  = tempname ();
%! fid = fopen (fn, "w");
%! fputs (fid, "aaaa 11\r\nbbbbb 22\r\nccccc 3");
%! fclose (fid);
%! [a, d, h] = importdata (fn);
%! unlink (fn);
%! assert (a, {"aaaa 11"; "bbbbb 22"; "ccccc 3"});
%! assert (d, "");
%! assert (h, 3);
=======
%! ## Distinguish double from complex when no delimiter is supplied (bug #43393)
%! fn  = tmpnam ();
%! fid = fopen (fn, "w");
%! fputs (fid, "2.0000e+02   4.0000e-04");
%! fclose (fid);
%! [a, d, h] = importdata (fn);
%! unlink (fn);
%! assert (a, [2e2, 4e-4]);
%! assert (d, " ");
%! assert (h, 0);
>>>>>>> 9d897d74

%!error importdata ()
%!error importdata (1,2,3,4)
%!error <FNAME must be a string> importdata (1)
%!error <option -pastespecial not implemented> importdata ("-pastespecial")
%!error <DELIMITER must be a single character> importdata ("foo", 1)
%!error <DELIMITER must be a single character> importdata ("foo", "ab")
%!error <HEADER_ROWS must be an integer> importdata ("foo", " ", "1")
%!error <HEADER_ROWS must be an integer> importdata ("foo", " ", 1.5)
%!error <not implemented for file format .au> importdata ("foo.au")
%!error <not implemented for file format .avi> importdata ("foo.avi")
<|MERGE_RESOLUTION|>--- conflicted
+++ resolved
@@ -520,7 +520,18 @@
 %! assert (h, 0);
 
 %!test
-<<<<<<< HEAD
+%! ## Distinguish double from complex when no delimiter is supplied (bug #43393)
+%! fn  = tmpnam ();
+%! fid = fopen (fn, "w");
+%! fputs (fid, "2.0000e+02   4.0000e-04");
+%! fclose (fid);
+%! [a, d, h] = importdata (fn);
+%! unlink (fn);
+%! assert (a, [2e2, 4e-4]);
+%! assert (d, " ");
+%! assert (h, 0);
+
+%!test
 %! ## Only text / no numeric data; \n as EOL
 %! fn  = tempname ();
 %! fid = fopen (fn, "w");
@@ -543,18 +554,6 @@
 %! assert (a, {"aaaa 11"; "bbbbb 22"; "ccccc 3"});
 %! assert (d, "");
 %! assert (h, 3);
-=======
-%! ## Distinguish double from complex when no delimiter is supplied (bug #43393)
-%! fn  = tmpnam ();
-%! fid = fopen (fn, "w");
-%! fputs (fid, "2.0000e+02   4.0000e-04");
-%! fclose (fid);
-%! [a, d, h] = importdata (fn);
-%! unlink (fn);
-%! assert (a, [2e2, 4e-4]);
-%! assert (d, " ");
-%! assert (h, 0);
->>>>>>> 9d897d74
 
 %!error importdata ()
 %!error importdata (1,2,3,4)
