## Copyright (C) 2010-2014 Ben Abbott
##
## This file is part of Octave.
##
## Octave is free software; you can redistribute it and/or modify it
## under the terms of the GNU General Public License as published by
## the Free Software Foundation; either version 3 of the License, or (at
## your option) any later version.
##
## Octave is distributed in the hope that it will be useful, but
## WITHOUT ANY WARRANTY; without even the implied warranty of
## MERCHANTABILITY or FITNESS FOR A PARTICULAR PURPOSE.  See the GNU
## General Public License for more details.
##
## You should have received a copy of the GNU General Public License
## along with Octave; see the file COPYING.  If not, see
## <http://www.gnu.org/licenses/>.

## -*- texinfo -*-
## @deftypefn  {Function File} {@var{C} =} textscan (@var{fid}, @var{format})
## @deftypefnx {Function File} {@var{C} =} textscan (@var{fid}, @var{format}, @var{n})
## @deftypefnx {Function File} {@var{C} =} textscan (@var{fid}, @var{format}, @var{param}, @var{value}, @dots{})
## @deftypefnx {Function File} {@var{C} =} textscan (@var{fid}, @var{format}, @var{n}, @var{param}, @var{value}, @dots{})
## @deftypefnx {Function File} {@var{C} =} textscan (@var{str}, @dots{})
## @deftypefnx {Function File} {[@var{C}, @var{position}] =} textscan (@var{fid}, @dots{})
## Read data from a text file or string.
##
## The string @var{str} or file associated with @var{fid} is read from and
## parsed according to @var{format}.  The function behaves like @code{strread}
## except it can also read from file instead of a string.  See the documentation
## of @code{strread} for details.
##
## In addition to the options supported by @code{strread}, this function
## supports a few more:
##
## @itemize
## @item @qcode{"collectoutput"}:
## A value of 1 or true instructs textscan to concatenate consecutive columns
## of the same class in the output cell array.  A value of 0 or false (default)
## leaves output in distinct columns.
##
## @item @qcode{"endofline"}:
## Specify @qcode{"\r"}, @qcode{"\n"} or @qcode{"\r\n"} (for CR, LF, or
## CRLF).  If no value is given, it will be inferred from the file.  If set
## to "" (empty string) EOLs are ignored as delimiters and added to
## whitespace.
##
## @item @qcode{"headerlines"}:
## The first @var{value} number of lines of @var{fid} are skipped.
##
## @item @qcode{"returnonerror"}:
## If set to numerical 1 or true (default), return normally when read errors
## have been encountered.  If set to 0 or false, return an error and no data.
## As the string or file is read by columns rather than by rows, and because
## textscan is fairly forgiving as regards read errors, setting this option
## may have little or no actual effect.
## @end itemize
##
## When reading from a character string, optional input argument @var{n}
## specifies the number of times @var{format} should be used (i.e., to limit
## the amount of data read).
## When reading from file, @var{n} specifies the number of data lines to read;
## in this sense it differs slightly from the format repeat count in strread.
##
## The output @var{C} is a cell array whose second dimension is determined
## by the number of format specifiers.
##
## The second output, @var{position}, provides the position, in characters,
## from the beginning of the file.
##
## If the format string is empty (not: omitted) and the file contains only
## numeric data (excluding headerlines), textscan will return data in a number
## of columns matching the number of numeric fields on the first data line of
## the file.
##
## @seealso{dlmread, fscanf, load, strread, textread}
## @end deftypefn

## Author: Ben Abbott <bpabbott@mac.com>

function [C, position] = textscan (fid, format = "%f", varargin)

  BUFLENGTH = 4096;               # Read buffer
  emptfmt = 0;                    # Signals deliberately empty format string

  ## Check input
  if (nargin < 1)
    print_usage ();
  endif

  if (isempty (format))
    emptfmt = 1;
    format = "%f";
  endif

  if (! ischar (format))
    error ("textscan: FORMAT must be a string");
  endif

  ## Determine the number of data fields & initialize output array
  num_fields = numel (regexp (format, '(%(\d*|\d*\.\d*)?[nfduscq]|%\[)', "match"));
  if (! num_fields)
    error ("textscan.m: no valid format conversion specifiers found\n");
  endif
  C = cell (1, num_fields);

  if (! (isa (fid, "double") && fid > 0) && ! ischar (fid))
    error ("textscan: first argument must be a file id or character string");
  endif

  args = varargin;
  if (nargin > 2 && isnumeric (args{1}))
    nlines = args{1};
  else
    nlines = Inf;
  endif
  if (nlines < 1)
    printf ("textscan: N = 0, no data read\n");
    return;  endif

  if (! any (strcmpi (args, "emptyvalue")))
    ## Matlab returns NaNs for missing values
    args(end+1:end+2) = {'emptyvalue', NaN};
  endif

  ## Check default parameter values that differ for strread & textread

  ipos = find (strcmpi (args, "whitespace"));
  if (isempty (ipos))
    ## Matlab default whitespace = " \b\t"
    args(end+1:end+2) = {'whitespace', " \b\t"};
    whitespace = " \b\t";
  else
    ## Check if there's at least one string format specifier
    has_str_fmt = regexp (format, '%[*]?\d*s', "once");
    ## If there is a string format AND whitespace value = empty,
    ## don't add a space (char(32)) to whitespace
    if (! (isempty (args{ipos+1}) && has_str_fmt))
      args{ipos+1} = unique ([" ", args{ipos+1}]);
    endif
    whitespace = args{ipos+1};
  endif

  if (! any (strcmpi (args, "delimiter")))
    ## Matlab says default delimiter = whitespace.
    ## strread() will pick this up further
    args(end+1:end+2) = {'delimiter', ""};
    delimiter = "";
  else
    delimiter = args{find (strcmpi (args, "delimiter")) + 1};
  endif

  collop = false;
  ipos = find (strcmpi (args, "collectoutput"));
  if (! isempty (ipos))
    ## Search & concatenate consecutive columns of same class requested
    if (isscalar (args{ipos+1})
        && (islogical (args{ipos+1}) || isnumeric (args{ipos+1})))
      collop = args{ipos+1};
    else
      warning ("textscan: illegal value for CollectOutput parameter - ignored");
    endif
    ## Remove argument before call to strread() below
    args(ipos:ipos+1) = [];
  endif

  if (any (strcmpi (args, "returnonerror")))
    ## Because of the way strread() reads data (columnwise) this parameter
    ## can't be neatly implemented.  strread() will pick it up anyway
    warning ('textscan: ReturnOnError is not fully implemented');
  else
    ## Set default value (=true)
    args(end+1:end+2) = {"returnonerror", 1};
  endif

  ## Check if a headerlines argument is specified
  headerlines = find (strcmpi (args, "headerlines"), 1);
  if (! isempty (headerlines))
    ## Yep. But it is stray when reading from strings...
    if (ischar (fid))
      warning ("textscan: 'headerlines' ignored when reading from strings");
    endif
  endif

  if (ischar (fid))
    ## Read from a text string
    if (nargout == 2)
      error ("textscan: cannot provide position information for character input");
    endif
    str = fid;
  else
    st_pos = ftell (fid);
    ## Skip header lines if requested
    if (! isempty (headerlines))
      ## Beware of missing or wrong headerline value
      if (headerlines  == numel (args)
         || ! isnumeric (args{headerlines + 1}))
        error ("Missing or illegal value for 'headerlines'" );
      endif
      ## Avoid conveying floats to fskipl
      args{headerlines + 1} = round (args{headerlines + 1});
      if (args{headerlines + 1} > 0)
        ## Beware of zero valued headerline, fskipl would skip to EOF
        fskipl (fid, args{headerlines + 1});
        args(headerlines:headerlines+1) = [];
        st_pos = ftell (fid);
      elseif (args{headerlines + 1} < 0)
        warning ("textscan.m: negative headerline value ignored");
      endif
    endif
    ## Read a first file chunk. Rest follows after endofline processing
    [str, count] = fscanf (fid, "%c", BUFLENGTH);

  endif

  ## Check for empty result
  if (isempty (str))
    warning ("textscan: no data read");
    return;
  endif

  ## Check value of 'endofline'.  String or file doesn't seem to matter
  endofline = find (strcmpi (args, "endofline"), 1);
  if (! isempty (endofline))
    if (ischar (args{endofline + 1}))
      eol_char = args{endofline + 1};
      if (! any (strcmp (eol_char, {"", "\n", "\r", "\r\n"})))
        error ("textscan: illegal EndOfLine character value specified");
      endif
    else
      error ("textscan: character value required for EndOfLine");
    endif
  else
    if (! ischar (fid))
    ## Determine EOL from file.  Search for EOL candidates in first BUFLENGTH chars
    eol_srch_len = min (length (str), BUFLENGTH);
    ## First try DOS (CRLF)
    if (! isempty (strfind (str(1 : eol_srch_len), "\r\n")))
      eol_char = "\r\n";
    ## Perhaps old Macintosh? (CR)
    elseif (! isempty (strfind (str(1 : eol_srch_len), "\r")))
      eol_char = "\r";
    ## Otherwise, use plain UNIX (LF)
    else
      eol_char = "\n";
    endif
    else
      eol_char = "\n";
    endif
    ## Set up the default endofline param value
    args(end+1:end+2) = {"endofline", eol_char};
  endif

  if (!ischar (fid))
    ## Now that we know what EOL looks like, we can process format_repeat_count.
    ## FIXME The below isn't ML-compatible: counts lines, not format string uses
    if (isfinite (nlines) && (nlines >= 0))
      l_eol_char = length (eol_char);
      eoi = findstr (str, eol_char);
      n_eoi = length (eoi);
      nblks = 0;
      ## Avoid slow repeated str concatenation, first seek requested end of data
      while (n_eoi < nlines && count == BUFLENGTH)
        [nstr, count] = fscanf (fid, "%c", BUFLENGTH);
        if (count > 0)
          ## Watch out for multichar EOL being missed across buffer boundaries
          if (l_eol_char > 1)
            str = [str(end - length (eol_char) + 2 : end) nstr];
          else
            str = nstr;
          endif
          eoi = findstr (str, eol_char);
          n_eoi += numel (eoi);
          ++nblks;
        endif
      endwhile
      ## OK, found EOL delimiting last requested line. Compute ptr (incl. EOL)
      if (isempty (eoi))
        printf ("textscan: format repeat count specified but no endofline found\n");
        data_size = nblks * BUFLENGTH + count;
      else
        ## Compute data size to read incl complete EOL
        data_size = (nblks * BUFLENGTH) + eoi(end + min (nlines, n_eoi) - n_eoi) ...
                    + l_eol_char - 1;
      endif
      fseek (fid, st_pos, "bof");
      str = fscanf (fid, "%c", data_size);
    else
      fseek (fid, st_pos, "bof");
      str = fread (fid, "char=>char").';
    endif
  endif

  ## Strip trailing EOL to avoid returning stray missing values (f. strread).
  ## However, in case of CollectOutput request, presence of EOL is required;
  ## also in case of deliberately entered empty format string
  eol_at_end = strcmp (str(end-length (eol_char) + 1 : end), eol_char);
  if (collop || emptfmt)
    if (! eol_at_end)
      str(end+1 : end+length (eol_char)) = eol_char;
    endif
  elseif (eol_at_end)
     str(end-length (eol_char) + 1 : end) = "";
    ## A corner case: str may now be empty....
    if (isempty (str)); return; endif
   endif

  ## Call strread to make it do the real work
  C = cell (1, num_fields);
  [C{:}] = strread (str, format, args{:});

  ## I.c.o. empty format, match nr. of cols to nr. of fields on first read line
  if (emptfmt)
    ## Find end of first line
    eoi = index (str, eol_char);
    if (eoi)
      ## str contains an EOL, proceed with assessing nr. of columns
      ncols = countcols (C, str(1 : eoi-1), delimiter, whitespace);
      ## See if lowermost data row must be completed
      pad = mod (numel (C{1}), ncols);
      if (pad)
<<<<<<< HEAD
        ## Pad output with emptyvalues (rest has been done by stread.m)
        emptv = find (strcmpi (args, "emptyvalue"));
        if (isempty (emptv))
          ## By default textscan returns NaNs for empty fields
          C(1) = [C{1}; NaN(ncols - pad, 1)];
        else
          ## Otherwise return supplied emptyvalue. Pick last occurrence
          C(1) = [C{1}; repmat(args{emptv(end)+1}, ncols - pad, 1)];
        endif
=======
        ## Textscan returns NaNs for empty fields
        C(1) = [C{1}; NaN(ncols - pad, 1)];
      endif
      ## Replace NaNs with EmptyValue, if any
      ipos = find (strcmpi (args, "emptyvalue"));
      if (ipos)
        C{1}(find (isnan (C{1}))) = args{ipos+1};
>>>>>>> 0459149d
      endif
      ## Compute nr. of rows
      nrows = floor (numel (C{1}) / ncols);
      ## Reshape C; watch out, transpose needed
      C(1) = reshape (C{1}, ncols, numel (C{1}) / ncols).';
      ## Distribute columns over C and wipe cols 2:end of C{1}
      for ii=2:ncols
        C(ii) = C{1}(:, ii);
      endfor
      C{1} = C{1}(:, 1);
    endif
  endif

  ## If requested, collect output columns of same class
  if (collop)
    C = colloutp (C);
  endif

  if (nargout == 2)
    ## Remember file position (persistent var)
    position = ftell (fid);
  endif

endfunction


## Assess nr of data fields on first line of data
function ncols = countcols (C, str, dlm, wsp)

  if (isempty (dlm))
    ## Field separator = whitespace. Fold multiple whitespace into one
    str = regexprep (str, sprintf ("[%s]", wsp), " ");
    str = strtrim (str);
    ncols = numel (strfind (str, " ")) + 1;
  else
    ncols = numel (regexp (str, sprintf ("[%s]", dlm))) + 1;
  endif

endfunction


## Collect consecutive columns of same class into one cell column
function C = colloutp (C)

  ## Start at rightmost column and work backwards to avoid ptr mixup
  ii = numel (C);
  while (ii > 1)
    clss1 = class (C{ii});
    jj = ii;
    while (jj > 1 && strcmp (clss1, class (C{jj - 1})))
      ## Column to the left is still same class; check next column to the left
      --jj;
    endwhile
    if (jj < ii)
      ## Concatenate columns into current column
      C{jj} = [C{jj : ii}];
      ## Wipe concatenated columns to the right, resume search to the left
      C(jj+1 : ii) = [];
      ii = jj - 1;
    else
      ## No similar class in column to the left, search from there
      --ii;
    endif
  endwhile

endfunction


%!test
%! str = "1,  2,  3,  4\n 5,  ,  ,  8\n 9, 10, 11, 12";
%! fmtstr = "%f %d %f %s";
%! c = textscan (str, fmtstr, 2, "delimiter", ",", "emptyvalue", -Inf);
%! assert (isequal (c{1}, [1;5]));
%! assert (length (c{1}), 2);
%! assert (iscellstr (c{4}));
%! assert (isequal (c{3}, [3; -Inf]));

%!test
%! b = [10:10:100];
%! b = [b; 8*b/5];
%! str = sprintf ("%g miles/hr = %g kilometers/hr\n", b);
%! fmt = "%f miles/hr = %f kilometers/hr";
%! c = textscan (str, fmt);
%! assert (b(1,:)', c{1}, 1e-5);
%! assert (b(2,:)', c{2}, 1e-5);

%!test
%! str = "13, 72, NA, str1, 25\r\n// Middle line\r\n36, na, 05, str3, 6";
%! a = textscan (str, "%d %n %f %s %n", "delimiter", ",","treatAsEmpty", {"NA", "na"},"commentStyle", "//");
%! assert (a{1}, int32 ([13; 36]));
%! assert (a{2}, [72; NaN]);
%! assert (a{3}, [NaN; 5]);
%! assert (a{4}, {"str1"; "str3"});
%! assert (a{5}, [25; 6]);

%!test
%! str = "Km:10 = hhhBjjj miles16hour\r\n";
%! str = [str "Km:15 = hhhJjjj miles241hour\r\n"];
%! str = [str "Km:2 = hhhRjjj miles3hour\r\n"];
%! str = [str "Km:25 = hhhZ\r\n"];
%! fmt = "Km:%d = hhh%1sjjj miles%dhour";
%! a = textscan (str, fmt, "delimiter", " ");
%! assert (a{1}', int32 ([10 15 2 25]));
%! assert (a{2}', {'B' 'J' 'R' 'Z'});
%! assert (a{3}', int32 ([16 241 3 0]));

%% Test with default endofline parameter
%!test
%! c = textscan ("L1\nL2", "%s");
%! assert (c{:}, {"L1"; "L2"});

%% Test with endofline parameter set to "" (empty) - newline should be in word
%!test
%! c = textscan ("L1\nL2", "%s", "endofline", "");
%! assert (int8 (c{:}{:}), int8 ([ 76,  49,  10,  76,  50 ]));

%!test
%! ## No delimiters at all besides EOL.  Skip fields, even empty fields
%! str = "Text1Text2Text\nTextText4Text\nText57Text";
%! c = textscan (str, "Text%*dText%dText");
%! assert (c{1}, int32 ([2; 4; 0]));

%!test
%% CollectOutput test
%! b = [10:10:100];
%! b = [b; 8*b/5; 8*b*1000/5];
%! str = sprintf ("%g miles/hr = %g (%g) kilometers (meters)/hr\n", b);
%! fmt = "%f miles%s %s %f (%f) kilometers %*s";
%! c = textscan (str, fmt, "collectoutput", 1);
%! assert (size (c{3}), [10, 2]);
%! assert (size (c{2}), [10, 2]);

%!test
%% CollectOutput test with uneven column length files
%! b = [10:10:100];
%! b = [b; 8*b/5; 8*b*1000/5];
%! str = sprintf ("%g miles/hr = %g (%g) kilometers (meters)/hr\n", b);
%! str = [str "110 miles/hr"];
%! fmt = "%f miles%s %s %f (%f) kilometers %*s";
%! c = textscan (str, fmt, "collectoutput", 1);
%! assert (size (c{1}), [11, 1]);
%! assert (size (c{3}), [11, 2]);
%! assert (size (c{2}), [11, 2]);
%! assert (c{3}(end), NaN);
%! assert (c{2}{11, 1}, "/hr");
%! assert (isempty (c{2}{11, 2}), true);

%% Test input validation
%!error textscan ()
%!error textscan (single (4))
%!error textscan ({4})
%!error <must be a string> textscan ("Hello World", 2)
%!error <cannot provide position information> [C, pos] = textscan ("Hello World")
%!error <character value required> textscan ("Hello World", '%s', 'EndOfLine', 3)

%! Test incomplete first data line
%! R = textscan (['Empty1' char(10)], 'Empty%d %f');
%! assert (R{1}, int32 (1));
%! assert (isempty (R{2}), true);

%% bug #37023 (actually a strread test)
%!test
%! data = textscan("   1. 1 \n 2 3\n", '%f %f');
%! assert (data{1}, [1; 2], 1e-15);
%! assert (data{2}, [1; 3], 1e-15);

%%  Whitespace test (bug #37333) using delimiter ";"
%!test
%! tc = [];
%! tc{1, 1} = "C:/code;";
%! tc{1, end+1} = "C:/code/meas;";
%! tc{1, end+1} = " C:/code/sim;";
%! tc{1, end+1} = "C:/code/utils;";
%! string = [tc{:}];
%! c = textscan (string, "%s", "delimiter", ";");
%! for k = 1:numel (c{1})
%!   lh = c{1}{k};
%!   rh = tc{k};
%!   rh(rh == ";") = "";
%!   rh = strtrim (rh);
%!   assert (strcmp (lh, rh));
%! end

%%  Whitespace test (bug #37333), adding multipleDelimsAsOne true arg
%!test
%! tc = [];
%! tc{1, 1} = "C:/code;";
%! tc{1, end+1} = " C:/code/meas;";
%! tc{1, end+1} = "C:/code/sim;;";
%! tc{1, end+1} = "C:/code/utils;";
%! string = [tc{:}];
%! c = textscan (string, "%s", "delimiter", ";", "multipleDelimsAsOne", 1);
%! for k = 1:numel (c{1})
%!   lh = c{1}{k};
%!   rh = tc{k};
%!   rh(rh == ";") = "";
%!   rh = strtrim (rh);
%!   assert (strcmp (lh, rh));
%! end

%%  Whitespace test (bug #37333), adding multipleDelimsAsOne false arg
%!test
%! tc = [];
%! tc{1, 1} = "C:/code;";
%! tc{1, end+1} = " C:/code/meas;";
%! tc{1, end+1} = "C:/code/sim;;";
%! tc{1, end+1} = "";
%! tc{1, end+1} = "C:/code/utils;";
%! string = [tc{:}];
%! c = textscan (string, "%s", "delimiter", ";", "multipleDelimsAsOne", 0);
%! for k = 1:numel (c{1})
%!   lh = c{1}{k};
%!   rh = tc{k};
%!   rh(rh == ";") = "";
%!   rh = strtrim (rh);
%!   assert (strcmp (lh, rh));
%! end

%%  Whitespace test (bug #37333) whitespace "" arg
%!test
%! tc = [];
%! tc{1, 1} = "C:/code;";
%! tc{1, end+1} = " C:/code/meas;";
%! tc{1, end+1} = "C:/code/sim;";
%! tc{1, end+1} = "C:/code/utils;";
%! string = [tc{:}];
%! c = textscan (string, "%s", "delimiter", ";", "whitespace", "");
%! for k = 1:numel (c{1})
%!   lh = c{1}{k};
%!   rh = tc{k};
%!   rh(rh == ";") = "";
%!   assert (strcmp (lh, rh));
%! end

%%  Whitespace test (bug #37333), whitespace " " arg
%!test
%! tc = [];
%! tc{1, 1} = "C:/code;";
%! tc{1, end+1} = " C:/code/meas;";
%! tc{1, end+1} = "C:/code/sim;";
%! tc{1, end+1} = "C:/code/utils;";
%! string = [tc{:}];
%! c = textscan (string, "%s", "delimiter", ";", "whitespace", " ");
%! for k = 1:numel (c{1})
%!   lh = c{1}{k};
%!   rh = tc{k};
%!   rh(rh == ";") = "";
%!   rh = strtrim (rh);
%!   assert (strcmp (lh, rh));
%! end

%% Test reading from a real file
%!test
%! f = tempname ();
%! fid = fopen (f, "w+");
%! d = rand (1, 4);
%! fprintf (fid, "  %f %f   %f  %f ", d);
%! fseek (fid, 0, "bof");
%! A = textscan (fid, "%f %f");
%! fclose (fid);
%! unlink (f);
%! assert (A{1}, [d(1); d(3)], 1e-6);
%! assert (A{2}, [d(2); d(4)], 1e-6);

%% Tests reading with empty format, should return proper nr of columns
%!test
%! f = tempname ();
%! fid = fopen (f, "w+");
%! fprintf (fid, " 1 2 3 4\n5 6 7 8");
%! fseek (fid, 0, "bof");
%! A = textscan (fid, "");
%! fclose (fid);
%! unlink (f);
%! assert (A{1}, [1 ; 5], 1e-6);
%! assert (A{2}, [2 ; 6], 1e-6);
%! assert (A{3}, [3 ; 7], 1e-6);
%! assert (A{4}, [4 ; 8], 1e-6);

%% Tests reading with empty format; empty fields & incomplete lower row
%!test
%! f = tempname ();
%! fid = fopen (f, "w+");
%! fprintf (fid, " ,2,,4\n5,6");
%! fseek (fid, 0, "bof");
%! A = textscan (fid, "", "delimiter", ",", "EmptyValue", 999, "CollectOutput" , 1);
%! fclose (fid);
%! unlink (f);
%! assert (A{1}, [999, 2, 999, 4; 5, 6, 999, 999], 1e-6);

%% Error message tests

%!test
%! f = tempname ();
%! fid = fopen (f, "w+");
%! msg1 = "Missing or illegal value for 'headerlines'";
%! try
%! A = textscan (fid, "", "headerlines");
%! end_try_catch;
%! fclose (fid);
%! unlink (f);
%! assert (msg1, lasterr);

%!test
%! f = tempname ();
%! fid = fopen (f, "w+");
%! msg1 = "Missing or illegal value for 'headerlines'";
%! try
%! A = textscan (fid, "", "headerlines", "hh");
%! end_try_catch;
%! fclose (fid);
%! unlink (f);
%! assert (msg1, lasterr);

%!test
%! f = tempname ();
%! fid = fopen (f, "w+");
%! fprintf (fid,"some_string");
%! fseek (fid, 0, "bof");
%! msg1 = "textscan: illegal EndOfLine character value specified";
%! try
%! A = textscan (fid, "%f", "EndOfLine", "\n\r");
%! end_try_catch;
%! fclose (fid);
%! unlink (f);
%! assert (msg1, lasterr);

%!test
%! f = tempname ();
%! fid = fopen (f, "w+");
%! fprintf (fid,"some_string");
%! fseek (fid, 0, "bof");
%! msg1 = "textscan: character value required for EndOfLine";
%! try
%! A = textscan (fid, "%f", "EndOfLine", 33);
%! end_try_catch;
%! fclose (fid);
%! unlink (f);
%! assert (msg1, lasterr);

%% Bug #41824
%!test
%! assert (textscan ("123", "", "whitespace", " "){:}, 123);

%% Bug #42343-1, just test supplied emptyvalue (actually done by strread.m)
%!test
%! assert (textscan (",NaN", "", "delimiter", "," ,"emptyValue" ,Inf), {Inf, NaN});

%% Bug #42343-2, test padding with supplied emptyvalue (done by textscan.m)
%!test
%! a = textscan (",1,,4\nInf,  ,NaN", "", "delimiter", ",", "emptyvalue", -10);
%! assert (cell2mat (a), [-10, 1, -10, 4; Inf, -10, NaN, -10]);

%% Bug #42528
%!test
%! assert (textscan ("1i", ""){1},  0+1i);
%! assert (cell2mat (textscan ("3, 2-4i, NaN\n -i, 1, 23.4+2.2i", "")), [3+0i, 2-4i, NaN+0i; 0-i,  1+0i, 23.4+2.2i]);

%% Illegal format specifiers
%!test
%!error <no valid format conversion specifiers> textscan ("1.0", "%z");<|MERGE_RESOLUTION|>--- conflicted
+++ resolved
@@ -319,7 +319,6 @@
       ## See if lowermost data row must be completed
       pad = mod (numel (C{1}), ncols);
       if (pad)
-<<<<<<< HEAD
         ## Pad output with emptyvalues (rest has been done by stread.m)
         emptv = find (strcmpi (args, "emptyvalue"));
         if (isempty (emptv))
@@ -329,15 +328,6 @@
           ## Otherwise return supplied emptyvalue. Pick last occurrence
           C(1) = [C{1}; repmat(args{emptv(end)+1}, ncols - pad, 1)];
         endif
-=======
-        ## Textscan returns NaNs for empty fields
-        C(1) = [C{1}; NaN(ncols - pad, 1)];
-      endif
-      ## Replace NaNs with EmptyValue, if any
-      ipos = find (strcmpi (args, "emptyvalue"));
-      if (ipos)
-        C{1}(find (isnan (C{1}))) = args{ipos+1};
->>>>>>> 0459149d
       endif
       ## Compute nr. of rows
       nrows = floor (numel (C{1}) / ncols);
