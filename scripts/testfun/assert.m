## Copyright (C) 2000-2013 Paul Kienzle
##
## This file is part of Octave.
##
## Octave is free software; you can redistribute it and/or modify it
## under the terms of the GNU General Public License as published by
## the Free Software Foundation; either version 3 of the License, or (at
## your option) any later version.
##
## Octave is distributed in the hope that it will be useful, but
## WITHOUT ANY WARRANTY; without even the implied warranty of
## MERCHANTABILITY or FITNESS FOR A PARTICULAR PURPOSE.  See the GNU
## General Public License for more details.
##
## You should have received a copy of the GNU General Public License
## along with Octave; see the file COPYING.  If not, see
## <http://www.gnu.org/licenses/>.

## -*- texinfo -*-
## @deftypefn  {Function File} {} assert (@var{cond})
## @deftypefnx {Function File} {} assert (@var{cond}, @var{errmsg}, @dots{})
## @deftypefnx {Function File} {} assert (@var{cond}, @var{msg_id}, @var{errmsg}, @dots{})
## @deftypefnx {Function File} {} assert (@var{observed}, @var{expected})
## @deftypefnx {Function File} {} assert (@var{observed}, @var{expected}, @var{tol})
##
## Produce an error if the specified condition is not met.  @code{assert} can
## be called in three different ways.
##
## @table @code
## @item  assert (@var{cond})
## @itemx assert (@var{cond}, @var{errmsg}, @dots{})
## @itemx assert (@var{cond}, @var{msg_id}, @var{errmsg}, @dots{})
## Called with a single argument @var{cond}, @code{assert} produces an
## error if @var{cond} is zero.  When called with more than one argument the
## additional arguments are passed to the @code{error} function.
##
## @item assert (@var{observed}, @var{expected})
## Produce an error if observed is not the same as expected.  Note that
## @var{observed} and @var{expected} can be scalars, vectors, matrices,
## strings, cell arrays, or structures.
##
## @item assert (@var{observed}, @var{expected}, @var{tol})
## Produce an error if observed is not the same as expected but equality
## comparison for numeric data uses a tolerance @var{tol}.
## If @var{tol} is positive then it is an absolute tolerance which will produce
## an error if @code{abs (@var{observed} - @var{expected}) > abs (@var{tol})}.
## If @var{tol} is negative then it is a relative tolerance which will produce
## an error if @code{abs (@var{observed} - @var{expected}) >
## abs (@var{tol} * @var{expected})}.  If @var{expected} is zero @var{tol} will
## always be interpreted as an absolute tolerance.  If @var{tol} is not scalar
## its dimensions must agree with those of @var{observed} and @var{expected}
## and tests are performed on an element-wise basis.
## @end table
## @seealso{test, fail, error}
## @end deftypefn

function assert (cond, varargin)

  if (nargin == 0)
    print_usage ();
  endif

  persistent call_depth = -1;
  persistent errmsg;

  unwind_protect

    call_depth++;

    if (call_depth == 0)
      errmsg = "";
    endif

    if (nargin == 1 || (nargin > 1 && islogical (cond) && ischar (varargin{1})))
      if ((! isnumeric (cond) && ! islogical (cond)) || ! all (cond(:)))
        if (nargin == 1)
          ## Perhaps, say which elements failed?
          argin = ["(" strjoin(cellstr (argn), ",") ")"];
          error ("assert %s failed", argin);
        else
          error (varargin{:});
        endif
      endif
    else
      expected = varargin{1};
      if (nargin < 3)
        tol = 0;
      elseif (nargin == 3)
        tol = varargin{2};
      else
        print_usage ();
      endif

<<<<<<< HEAD
    elseif (isstruct (expected))
      if (! isstruct (cond))
        err.index{end+1} = ".";
        err.observed{end+1} = "O";
        err.expected{end+1} = "E";
        err.reason{end+1} = ["Expected struct, but observed " class(cond)];
      elseif (ndims (cond) != ndims (expected)
              || any (size (cond) != size (expected))
              || numfields (cond) != numfields (expected))
=======
      ## Add to list as the errors accumulate.  If empty at end then no errors.
      err.index = {};
      err.observed = {};
      err.expected = {};
      err.reason = {};
>>>>>>> ccaaf9d9

      if (ischar (expected))
        if (! ischar (cond))
          err.index{end+1} = ".";
          err.expected{end+1} = expected;
          if (isnumeric (cond))
            err.observed{end+1} = num2str (cond);
            err.reason{end+1} = "Expected string, but observed number";
          else
            err.observed{end+1} = "O";
            err.reason{end+1} = ["Expected string, but observed " class(cond)];
          endif
        elseif (! strcmp (cond, expected))
          err.index{end+1} = "[]";
          err.observed{end+1} = cond;
          err.expected{end+1} = expected;
          err.reason{end+1} = "Strings don't match";
        endif

      elseif (iscell (expected))
        if (! iscell (cond))
          err.index{end+1} = ".";
          err.observed{end+1} = "O";
          err.expected{end+1} = "E";
          err.reason{end+1} = ["Expected cell, but observed " class(cond)];
        elseif (ndims (cond) != ndims (expected)
                || any (size (cond) != size (expected)))
          err.index{end+1} = ".";
          err.observed{end+1} = ["O(" sprintf("%dx", size(cond))(1:end-1) ")"];
          err.expected{end+1} = ["E(" sprintf("%dx", size(expected))(1:end-1) ")"];
          err.reason{end+1} = "Dimensions don't match";
        else
          try
            ## Recursively compare cell arrays
            for i = 1:length (expected(:))
              assert (cond{i}, expected{i}, tol);
            endfor
          catch
            err.index{end+1} = "{}";
            err.observed{end+1} = "O";
            err.expected{end+1} = "E";
            err.reason{end+1} = "Cell configuration error";
          end_try_catch
        endif

      elseif (is_function_handle (expected))
        if (! is_function_handle (cond))
          err.index{end+1} = "@";
          err.observed{end+1} = "O";
          err.expected{end+1} = "E";
          err.reason{end+1} = ["Expected function handle, but observed " class(cond)];
        elseif (! isequal (cond, expected))
          err.index{end+1} = "@";
          err.observed{end+1} = "O";
          err.expected{end+1} = "E";
          err.reason{end+1} = "Function handles don't match";
        endif

      elseif (isstruct (expected))
        if (! isstruct (cond))
          err.index{end+1} = ".";
          err.observed{end+1} = "O";
          err.expected{end+1} = "E";
          err.reason{end+1} = ["Expected struct, but observed " class(cond)];
        elseif (ndims (cond) != ndims (expected)
                || any (size (cond) != size (expected))
                || rows (fieldnames (cond)) != rows (fieldnames (expected)))

          err.index{end+1} = ".";
          err.observed{end+1} = ["O(" sprintf("%dx", size(cond))(1:end-1) ")"];
          err.expected{end+1} = ["E(" sprintf("%dx", size(expected))(1:end-1) ")"];
          err.reason{end+1} = "Structure sizes don't match";
        else
          try
            empty = isempty (cond);
            normal = (numel (cond) == 1);
            for [v, k] = cond
              if (! isfield (expected, k))
                err.index{end+1} = ".";
                err.observed{end+1} = "O";
                err.expected{end+1} = "E";
                err.reason{end+1} = ["'" k "'" " is not an expected field"];
              endif
              if (empty)
                v = {};
              elseif (normal)
                v = {v};
              else
                v = v(:)';
              endif
              ## Recursively call assert for struct array values
              assert (v, {expected.(k)}, tol);
            endfor
          catch
            err.index{end+1} = ".";
            err.observed{end+1} = "O";
            err.expected{end+1} = "E";
            err.reason{end+1} = "Structure configuration error";
          end_try_catch
        endif

      elseif (ndims (cond) != ndims (expected)
              || any (size (cond) != size (expected)))
        err.index{end+1} = ".";
        err.observed{end+1} = ["O(" sprintf("%dx", size(cond))(1:end-1) ")"];
        err.expected{end+1} = ["E(" sprintf("%dx", size(expected))(1:end-1) ")"];
        err.reason{end+1} = "Dimensions don't match";

      else  # Numeric comparison
        if (nargin < 3)
          ## Without explicit tolerance, be more strict.
          if (! strcmp (class (cond), class (expected)))
            err.index{end+1} = "()";
            err.observed{end+1} = "O";
            err.expected{end+1} = "E";
            err.reason{end+1} = ["Class " class(cond) " != " class(expected)];
          elseif (isnumeric (cond))
            if (issparse (cond) != issparse (expected))
              err.index{end+1} = "()";
              err.observed{end+1} = "O";
              err.expected{end+1} = "E";
              if (issparse (cond))
                err.reason{end+1} = "sparse != non-sparse";
              else
                err.reason{end+1} = "non-sparse != sparse";
              endif
            elseif (iscomplex (cond) != iscomplex (expected))
              err.index{end+1} = "()";
              err.observed{end+1} = "O";
              err.expected{end+1} = "E";
             if (iscomplex (cond))
                err.reason{end+1} = "complex != real";
              else
                err.reason{end+1} = "real != complex";
              endif
            endif
          endif
        endif

        if (isempty (err.index))

          A = cond;
          B = expected;

          ## Check exceptional values.
          errvec = (  isna (real (A)) != isna (real (B))
                    | isna (imag (A)) != isna (imag (B)));
          erridx = find (errvec);
          if (! isempty (erridx))
            err.index(end+1:end+length (erridx)) = ...
              ind2tuple (size (A), erridx);
            err.observed(end+1:end+length (erridx)) = ...
              strtrim (cellstr (num2str (A(erridx) (:))));
            err.expected(end+1:end+length (erridx)) = ...
              strtrim (cellstr (num2str (B(erridx) (:))));
            err.reason(end+1:end+length (erridx)) = ...
              repmat ({"'NA' mismatch"}, length (erridx), 1);
          endif
          errseen = errvec;

          errvec = (  isnan (real (A)) != isnan (real (B))
                    | isnan (imag (A)) != isnan (imag (B)));
          erridx = find (errvec & !errseen);
          if (! isempty (erridx))
            err.index(end+1:end+length (erridx)) = ...
              ind2tuple (size (A), erridx);
            err.observed(end+1:end+length (erridx)) = ...
              strtrim (cellstr (num2str (A(erridx) (:))));
            err.expected(end+1:end+length (erridx)) = ...
              strtrim (cellstr (num2str (B(erridx) (:))));
            err.reason(end+1:end+length (erridx)) = ...
              repmat ({"'NaN' mismatch"}, length (erridx), 1);
          endif
          errseen |= errvec;

          errvec =   ((isinf (real (A)) | isinf (real (B))) ...
                      & (real (A) != real (B)))             ...
                   | ((isinf (imag (A)) | isinf (imag (B))) ...
                      & (imag (A) != imag (B)));
          erridx = find (errvec & !errseen);
          if (! isempty (erridx))
            err.index(end+1:end+length (erridx)) = ...
              ind2tuple (size (A), erridx);
            err.observed(end+1:end+length (erridx)) = ...
              strtrim (cellstr (num2str (A(erridx) (:))));
            err.expected(end+1:end+length (erridx)) = ...
              strtrim (cellstr (num2str (B(erridx) (:))));
            err.reason(end+1:end+length (erridx)) = ...
              repmat ({"'Inf' mismatch"}, length (erridx), 1);
          endif
          errseen |= errvec;

          ## Check normal values.
          ## Replace exceptional values already checked above by zero.
          A_null_real = real (A);
          B_null_real = real (B);
          exclude = errseen | ! isfinite (A_null_real) & ! isfinite (B_null_real);
          A_null_real(exclude) = 0;
          B_null_real(exclude) = 0;
          A_null_imag = imag (A);
          B_null_imag = imag (B);
          exclude = errseen | ! isfinite (A_null_imag) & ! isfinite (B_null_imag);
          A_null_imag(exclude) = 0;
          B_null_imag(exclude) = 0;
          A_null = complex (A_null_real, A_null_imag);
          B_null = complex (B_null_real, B_null_imag);
          if (isscalar (tol))
            mtol = tol * ones (size (A));
          else
            mtol = tol;
          endif

          k = (mtol == 0);
          erridx = find ((A_null != B_null) & k);
          if (! isempty (erridx))
            err.index(end+1:end+length (erridx)) = ...
              ind2tuple (size (A), erridx);
            err.observed(end+1:end+length (erridx)) = ...
              strtrim (cellstr (num2str (A(erridx) (:))));
            err.expected(end+1:end+length (erridx)) = ...
              strtrim (cellstr (num2str (B(erridx) (:))));
            err.reason(end+1:end+length (erridx)) = ...
              ostrsplit (deblank (sprintf ("Abs err %.5g exceeds tol %.5g\n",...
              [abs(A_null(erridx) - B_null(erridx))(:) mtol(erridx)(:)]')), "\n");
          endif

          k = (mtol > 0);
          erridx = find ((abs (A_null - B_null) > mtol) & k);
          if (! isempty (erridx))
            err.index(end+1:end+length (erridx)) = ...
              ind2tuple (size (A), erridx);
            err.observed(end+1:end+length (erridx)) = ...
              strtrim (cellstr (num2str (A(erridx) (:))));
            err.expected(end+1:end+length (erridx)) = ...
              strtrim (cellstr (num2str (B(erridx) (:))));
            err.reason(end+1:end+length (erridx)) = ...
              ostrsplit (deblank (sprintf ("Abs err %.5g exceeds tol %.5g\n",...
              [abs(A_null(erridx) - B_null(erridx))(:) mtol(erridx)(:)]')), "\n");
          endif

          k = (mtol < 0);
          if (any (k(:)))
            ## Test for absolute error where relative error can't be calculated.
            erridx = find ((B_null == 0) & abs (A_null) > abs (mtol) & k);
            if (! isempty (erridx))
              err.index(end+1:end+length (erridx)) = ...
                ind2tuple (size (A), erridx);
              err.observed(end+1:end+length (erridx)) = ...
                strtrim (cellstr (num2str (A(erridx) (:))));
              err.expected(end+1:end+length (erridx)) = ...
                strtrim (cellstr (num2str (B(erridx) (:))));
              err.reason(end+1:end+length (erridx)) = ...
                ostrsplit (deblank (sprintf ("Abs err %.5g exceeds tol %.5g\n",
                [abs(A_null(erridx) - B_null(erridx)) -mtol(erridx)]')), "\n");
            endif
            ## Test for relative error
            Bdiv = Inf (size (B_null));
            Bdiv(k & (B_null != 0)) = B_null(k & (B_null != 0));
            relerr = abs ((A_null - B_null) ./ abs (Bdiv));
            erridx = find ((relerr > abs (mtol)) & k);
            if (! isempty (erridx))
              err.index(end+1:end+length (erridx)) = ...
                ind2tuple (size (A), erridx);
              err.observed(end+1:end+length (erridx)) = ...
                strtrim (cellstr (num2str (A(erridx) (:))));
              err.expected(end+1:end+length (erridx)) = ...
                strtrim (cellstr (num2str (B(erridx) (:))));
              err.reason(end+1:end+length (erridx)) = ...
                ostrsplit (deblank (sprintf ("Rel err %.5g exceeds tol %.5g\n",
                [relerr(erridx)(:) -mtol(erridx)(:)]')), "\n");
            endif
          endif
        endif

      endif

      ## Print any errors
      if (! isempty (err.index))
        argin = ["(" strjoin(cellstr (argn), ",") ")"];
        if (! isempty (errmsg))
          errmsg = [errmsg "\n"];
        endif
        errmsg = [errmsg, pprint(argin, err)];
      endif

    endif

  unwind_protect_cleanup
    call_depth--;
  end_unwind_protect

  if (call_depth == -1)
    ## Last time through.  If there were any errors on any pass, raise a flag.
    if (! isempty (errmsg))
      error (errmsg);
    endif
  endif

endfunction


## empty input
%!assert ([])
%!assert (zeros (3,0), zeros (3,0))
%!error <O\(3x0\)\s+E\(0x2\)> assert (zeros (3,0), zeros (0,2))
%!error <Dimensions don't match> assert (zeros (3,0), [])
%!error <Dimensions don't match> assert (zeros (2,0,2), zeros (2,0))

## conditions
%!assert (isempty ([]))
%!assert (1)
%!error assert (0)
%!assert (ones (3,1))
%!assert (ones (1,3))
%!assert (ones (3,4))
%!error assert ([1,0,1])
%!error assert ([1;1;0])
%!error assert ([1,0;1,1])
%!error <2-part error> assert (false, "%s %s", "2-part", "error")
%!error <2-part error> assert (false, "TST:msg_id", "%s %s", "2-part", "error")

## scalars
%!error <Dimensions don't match> assert (3, [3,3])
%!error <Dimensions don't match> assert (3, [3,3; 3,3])
%!error <Dimensions don't match> assert ([3,3; 3,3], 3)
%!assert (3, 3)
%!error <Abs err 1 exceeds tol> assert (3, 4)
%!assert (3+eps, 3, eps)
%!assert (3, 3+eps, eps)
%!error <Abs err 4.4409e-0?16 exceeds tol> assert (3+2*eps, 3, eps)
%!error <Abs err 4.4409e-0?16 exceeds tol> assert (3, 3+2*eps, eps)

## vectors
%!assert ([1,2,3],[1,2,3]);
%!assert ([1;2;3],[1;2;3]);
%!error <Abs err 1 exceeds tol 0> assert ([2,2,3,3],[1,2,3,4]);
%!error <Abs err 1 exceeds tol 0.5> assert ([2,2,3,3],[1,2,3,4],0.5);
%!error <Rel err 1 exceeds tol 0.1> assert ([2,2,3,5],[1,2,3,4],-0.1);
%!error <Abs err 1 exceeds tol 0> assert ([6;6;7;7],[5;6;7;8]);
%!error <Abs err 1 exceeds tol 0.5> assert ([6;6;7;7],[5;6;7;8],0.5);
%!error <Rel err .* exceeds tol 0.1> assert ([6;6;7;7],[5;6;7;8],-0.1);
%!error <Dimensions don't match> assert ([1,2,3],[1;2;3]);
%!error <Dimensions don't match> assert ([1,2],[1,2,3]);
%!error <Dimensions don't match> assert ([1;2;3],[1;2]);

## matrices
%!assert ([1,2;3,4],[1,2;3,4]);
%!error <\(1,2\)\s+4\s+2> assert ([1,4;3,4],[1,2;3,4])
%!error <Dimensions don't match> assert ([1,3;2,4;3,5],[1,2;3,4])
%!test  # 2-D matrix
%! A = [1 2 3]'*[1,2];
%! assert (A, A);
%! fail ("assert (A.*(A!=2),A)");
%!test  # N-D matrix
%! X = zeros (2,2,3);
%! Y = X;
%! Y(1,2,3) = 1.5;
%! fail ("assert (X,Y)", "\(1,2,3\).*Abs err 1.5 exceeds tol 0");

## must give a small tolerance for floating point errors on relative
%!assert (100+100*eps, 100, -2*eps)
%!assert (100, 100+100*eps, -2*eps)
%!error <Rel err .* exceeds tol> assert (100+300*eps, 100, -2*eps)
%!error <Rel err .* exceeds tol> assert (100, 100+300*eps, -2*eps)

## test relative vs. absolute tolerances
%!test  assert (0.1+eps, 0.1,  2*eps);
%!error <Rel err 2.2204e-0?15 exceeds tol> assert (0.1+eps, 0.1, -2*eps);
%!test  assert (100+100*eps, 100, -2*eps);
%!error <Abs err 2.8422e-0?14 exceeds tol> assert (100+100*eps, 100,  2*eps);

## Corner case of relative tolerance with 0 divider
%!error <Abs err 2 exceeds tol 0.1> assert (2, 0, -0.1)

## Extra checking of inputs when tolerance unspecified.
%!error <Class single != double> assert (single (1), 1)
%!error <Class uint8 != uint16> assert (uint8 (1), uint16 (1))
%!error <sparse != non-sparse> assert (sparse([1]), [1])
%!error <non-sparse != sparse> assert ([1], sparse([1]))
%!error <complex != real> assert (1+i, 1)
%!error <real != complex> assert (1, 1+i)

## exceptional values
%!assert ([NaN, NA, Inf, -Inf, 1+eps, eps], [NaN, NA, Inf, -Inf, 1, 0], eps)

%!error <'NaN' mismatch> assert (NaN, 1)
%!error <'NaN' mismatch> assert ([NaN 1], [1 NaN])
%!test
%! try
%!   assert ([NaN 1], [1 NaN]);
%! catch
%!   errmsg = lasterr ();
%!   if (sum (errmsg () == "\n") != 4)
%!     error ("Too many errors reported for NaN assert");
%!   elseif (strfind (errmsg, "NA"))
%!     error ("NA reported for NaN assert");
%!   elseif (strfind (errmsg, "Abs err NaN exceeds tol 0"))
%!     error ("Abs err reported for NaN assert");
%!   endif
%! end_try_catch

%!error <'NA' mismatch> assert (NA, 1)
%!error assert ([NA 1]', [1 NA]')
%!test
%! try
%!   assert ([NA 1]', [1 NA]');
%! catch
%!   errmsg = lasterr ();
%!   if (sum (errmsg () == "\n") != 4)
%!     error ("Too many errors reported for NA assert");
%!   elseif (strfind (errmsg, "NaN"))
%!     error ("NaN reported for NA assert");
%!   elseif (strfind (errmsg, "Abs err NA exceeds tol 0"))
%!     error ("Abs err reported for NA assert");
%!   endif
%! end_try_catch
%!error assert ([(complex (NA, 1)) (complex (2, NA))], [(complex (NA, 2)) 2])

%!error <'Inf' mismatch> assert (-Inf, Inf)
%!error <'Inf' mismatch> assert ([-Inf Inf], [Inf -Inf])
%!test
%! try
%!   assert (complex (Inf, 0.2), complex (-Inf, 0.2 + 2*eps), eps);
%! catch
%!   errmsg = lasterr ();
%!   if (sum (errmsg () == "\n") != 3)
%!     error ("Too many errors reported for Inf assert");
%!   elseif (strfind (errmsg, "Abs err"))
%!     error ("Abs err reported for Inf assert");
%!   endif
%! end_try_catch
%!error <Abs err> assert (complex (Inf, 0.2), complex (Inf, 0.2 + 2*eps), eps)

## strings
%!assert ("dog", "dog")
%!error <Strings don't match> assert ("dog", "cat")
%!error <Expected string, but observed number> assert (3, "dog")
%!error <Class char != double> assert ("dog", [3 3 3])
%!error <Expected string, but observed cell> assert ({"dog"}, "dog")
%!error <Expected string, but observed struct> assert (struct ("dog", 3), "dog")

## cell arrays
%!error <Expected cell, but observed double> assert (1, {1})
%!error <Dimensions don't match> assert (cell (1,2,3), cell (3,2,1))
%!test
%! x = {{{1}}, 2};  # cell with multiple levels
%! y = x;
%! assert (x,y);
%! y{1}{1}{1} = 3;
%! fail ("assert (x,y)", "Abs err 2 exceeds tol 0");

## function handles
%!assert (@sin, @sin)
%!error <Function handles don't match> assert (@sin, @cos)
%!error <Expected function handle, but observed double> assert (pi, @cos)
%!error <Class function_handle != double> assert (@sin, pi)

%!test
%! x = {[3], [1,2,3]; 100+100*eps, "dog"};
%! y = x;
%! assert (x, y);
%! y = x; y(1,1) = [2];
%! fail ("assert (x, y)");
%! y = x; y(1,2) = [0, 2, 3];
%! fail ("assert (x, y)");
%! y = x; y(2,1) = 101;
%! fail ("assert (x, y)");
%! y = x; y(2,2) = "cat";
%! fail ("assert (x, y)");
%! y = x; y(1,1) = [2];  y(1,2) = [0, 2, 3]; y(2,1) = 101; y(2,2) = "cat";
%! fail ("assert (x, y)");

## structures
%!error <Expected struct, but observed double> assert (1, struct ("a", 1))
%!error <Structure sizes don't match>
%! x(1,2,3).a = 1;
%! y(1,2).a = 1;
%! assert (x,y);
%!error <Structure sizes don't match>
%! x(1,2,3).a = 1;
%! y(3,2,2).a = 1;
%! assert (x,y);
%!error <Structure sizes don't match>
%! x.a = 1;
%! x.b = 1;
%! y.a = 1;
%! assert (x,y);
%!error <'b' is not an expected field>
%! x.b = 1;
%! y.a = 1;
%! assert (x,y);

%!test
%! x.a = 1; x.b=[2, 2];
%! y.a = 1; y.b=[2, 2];
%! assert (x, y);
%! y.b=3;
%! fail ("assert (x, y)");
%! fail ("assert (3, x)");
%! fail ("assert (x, 3)");
%! ## Empty structures
%! x = resize (x, 0, 1);
%! y = resize (y, 0, 1);
%! assert (x, y);

## vector of tolerances
%!test
%! x = [-40:0];
%! y1 = (10.^x).*(10.^x);
%! y2 = 10.^(2*x);
%! assert (y1, y2, eps (y1));
%! fail ("assert (y1, y2 + eps*1e-70, eps (y1))");

## Multiple tolerances
%!test
%! x = [1 2; 3 4];
%! y = [0 -1; 1 2];
%! tol = [-0.1 0; -0.2 0.3];
%! try
%!   assert (x, y, tol);
%! catch
%!   errmsg = lasterr ();
%!   if (sum (errmsg () == "\n") != 6)
%!     error ("Incorrect number of errors reported");
%!   endif
%!   assert (!isempty (regexp (errmsg, '\(1,2\).*Abs err 3 exceeds tol 0\>')));
%!   assert (!isempty (regexp (errmsg, '\(2,2\).*Abs err 2 exceeds tol 0.3')));
%!   assert (!isempty (regexp (errmsg, '\(1,1\).*Abs err 1 exceeds tol 0.1')));
%!   assert (!isempty (regexp (errmsg, '\(2,1\).*Rel err 2 exceeds tol 0.2')));
%! end_try_catch

## test input validation
%!error assert ()
%!error assert (1,2,3,4)


## Convert all error indices into tuple format
function cout = ind2tuple (matsize, erridx)

  cout = cell (numel (erridx), 1);
  tmp = cell (1, numel (matsize));
  [tmp{:}] = ind2sub (matsize, erridx (:));
  subs = [tmp{:}];
  if (numel (matsize) == 2)
    subs = subs(:, matsize != 1);
  endif
  for i = 1:numel (erridx)
    loc = sprintf ("%d,", subs(i,:));
    cout{i} = ["(" loc(1:end-1) ")"];
  endfor

endfunction


## Pretty print the various errors in a condensed tabular format.
function str = pprint (argin, err)

  str = ["ASSERT errors for:  assert " argin "\n"];
  str = [str, "\n  Location  |  Observed  |  Expected  |  Reason\n"];
  for i = 1:length (err.index)
    leni = length (err.index{i});
    leno = length (err.observed{i});
    lene = length (err.expected{i});
    str = [str, sprintf("%*s%*s %*s%*s %*s%*s   %s\n",
                        6+fix(leni/2), err.index{i}   , 6-fix(leni/2), "",
                        6+fix(leno/2), err.observed{i}, 6-fix(leno/2), "",
                        6+fix(lene/2), err.expected{i}, 6-fix(lene/2), "",
                        err.reason{i})];
  endfor

endfunction
<|MERGE_RESOLUTION|>--- conflicted
+++ resolved
@@ -91,23 +91,11 @@
         print_usage ();
       endif
 
-<<<<<<< HEAD
-    elseif (isstruct (expected))
-      if (! isstruct (cond))
-        err.index{end+1} = ".";
-        err.observed{end+1} = "O";
-        err.expected{end+1} = "E";
-        err.reason{end+1} = ["Expected struct, but observed " class(cond)];
-      elseif (ndims (cond) != ndims (expected)
-              || any (size (cond) != size (expected))
-              || numfields (cond) != numfields (expected))
-=======
       ## Add to list as the errors accumulate.  If empty at end then no errors.
       err.index = {};
       err.observed = {};
       err.expected = {};
       err.reason = {};
->>>>>>> ccaaf9d9
 
       if (ischar (expected))
         if (! ischar (cond))
@@ -174,7 +162,7 @@
           err.reason{end+1} = ["Expected struct, but observed " class(cond)];
         elseif (ndims (cond) != ndims (expected)
                 || any (size (cond) != size (expected))
-                || rows (fieldnames (cond)) != rows (fieldnames (expected)))
+                || numfields (cond) != numfields (expected))
 
           err.index{end+1} = ".";
           err.observed{end+1} = ["O(" sprintf("%dx", size(cond))(1:end-1) ")"];
