## Copyright (C) 1999-2013 Kai Habel
##
## This file is part of Octave.
##
## Octave is free software; you can redistribute it and/or modify it
## under the terms of the GNU General Public License as published by
## the Free Software Foundation; either version 3 of the License, or (at
## your option) any later version.
##
## Octave is distributed in the hope that it will be useful, but
## WITHOUT ANY WARRANTY; without even the implied warranty of
## MERCHANTABILITY or FITNESS FOR A PARTICULAR PURPOSE.  See the GNU
## General Public License for more details.
##
## You should have received a copy of the GNU General Public License
## along with Octave; see the file COPYING.  If not, see
## <http://www.gnu.org/licenses/>.

## -*- texinfo -*-
## @deftypefn  {Function File} {@var{tri} =} delaunay (@var{x}, @var{y})
## @deftypefnx {Function File} {@var{tetr} =} delaunay (@var{x}, @var{y}, @var{z})
## @deftypefnx {Function File} {@var{tri} =} delaunay (@var{x})
## @deftypefnx {Function File} {@var{tri} =} delaunay (@dots{}, @var{options})
## Compute the Delaunay triangulation for a 2-D or 3-D set of points.
##
## For 2-D sets, the return value @var{tri} is a set of triangles which
## satisfies the Delaunay circum-circle criterion, i.e., only a single data
## point from [@var{x}, @var{y}] is within the circum-circle of the defining
## triangle.  The set of triangles @var{tri} is a matrix of size [n, 3].  Each
## row defines a triangle and the three columns are the three vertices of the
## triangle.  The value of @code{@var{tri}(i,j)} is an index into @var{x} and
## @var{y} for the location of the j-th vertex of the i-th triangle.
##
## For 3-D sets, the return value @var{tetr} is a set of tetrahedrons which
## satisfies the Delaunay circum-circle criterion, i.e., only a single data
## point from [@var{x}, @var{y}, @var{z}] is within the circum-circle of the
## defining tetrahedron.  The set of tetrahedrons is a matrix of size [n, 4].
## Each row defines a tetrahedron and the four columns are the four vertices of
## the tetrahedron.  The value of @code{@var{tetr}(i,j)} is an index into
## @var{x}, @var{y}, @var{z} for the location of the j-th vertex of the i-th
## tetrahedron.
##
## The input @var{x} may also be a matrix with two or three columns where the
## first column contains x-data, the second y-data, and the optional third
## column contains z-data.
##
## The optional last argument, which must be a string or cell array of strings,
## contains options passed to the underlying qhull command.
## See the documentation for the Qhull library for details
## @url{http://www.qhull.org/html/qh-quick.htm#options}.
## The default options are @code{@{"Qt", "Qbb", "Qc", "Qz"@}}.
##
## If @var{options} is not present or @code{[]} then the default arguments are
## used.  Otherwise, @var{options} replaces the default argument list.
## To append user options to the defaults it is necessary to repeat the
## default arguments in @var{options}.  Use a null string to pass no arguments.
##
<<<<<<< HEAD
=======
## If no output argument is specified the resulting Delaunay triangulation
## is plotted along with the original set of points.
##
>>>>>>> 0459149d
## @example
## @group
## x = rand (1, 10);
## y = rand (1, 10);
## tri = delaunay (x, y);
## triplot (tri, x, y);
## hold on;
## plot (x, y, "r*");
## axis ([0,1,0,1]);
## @end group
## @end example
## @seealso{delaunayn, convhull, voronoi, triplot, trimesh, tetramesh, trisurf}
## @end deftypefn

## Author: Kai Habel <kai.habel@gmx.de>

function tri = delaunay (varargin)

  if (nargin < 1 || nargin > 4)
    print_usage ();
  endif

  z = [];
  options = [];

  switch (nargin)

    case 1
      if (! ismatrix (varargin{1})
          || (columns (varargin{1}) != 2 && columns (varargin{1}) != 3))
          error ("delaunay: X must be a matrix with 2 or 3 columns");
      else
        x = varargin{1}(:,1);
        y = varargin{1}(:,2);
        if (columns (varargin{1}) == 3)
          z = varargin{1}(:,3);
        endif
      endif

    case 2
      if (isnumeric (varargin{2}))
        x = varargin{1};
        y = varargin{2};
      elseif (! (ischar (varargin{2}) || iscellstr (varargin{2})))
        error ("delaunay: OPTIONS must be a string or cell array of strings");
      else
        options = varargin{2};
        ncols = columns (varargin{1});

        if (! ismatrix (varargin{1}) || (ncols != 2 && ncols != 3))
          error ("delaunay: X must be a matrix with 2 or 3 columns");
        else
          x = varargin{1}(:,1);
          y = varargin{1}(:,2);
          if (ncols == 3)
            z = varargin{1}(:,3);
          endif
        endif
      endif

    case 3
      if (isnumeric (varargin{3}))
        x = varargin{1};
        y = varargin{2};
        z = varargin{3};
      elseif (! (ischar (varargin{3}) || iscellstr (varargin{3})))
        error ("delaunay: OPTIONS must be a string or cell array of strings");
      else
        x = varargin{1};
        y = varargin{2};
        options = varargin{3};
      endif

    case 4
      x = varargin{1};
      y = varargin{2};
      z = varargin{3};
      options = varargin{4};

      if (! (ischar (options) || iscellstr (options)))
        error ("delaunay: OPTIONS must be a string or cell array of strings");
      endif

  endswitch

  if (isempty (z))
    if (! size_equal (x, y))
      error ("delaunay: X and Y must be the same size");
    endif
    tri = delaunayn ([x(:), y(:)], options);
  else
    if (! size_equal (x, y, z))
      error ("delaunay: X, Y, and Z must be the same size");
    endif
    tri = delaunayn ([x(:), y(:), z(:)], options);
  endif

endfunction


%!demo
%! old_state = rand ("state");
%! restore_state = onCleanup (@() rand ("state", old_state));
%! rand ("state", 1);
%! x = rand (1,10);
%! y = rand (1,10);
%! tri = delaunay (x,y);
%! clf;
%! triplot (tri, x, y);
%! hold on;
%! plot (x, y, "r*");
%! axis ([0,1,0,1]);

%!testif HAVE_QHULL
%! x = [-1, 0, 1, 0];
%! y = [0, 1, 0, -1];
%! assert (sortrows (sort (delaunay (x, y), 2)), [1,2,4;2,3,4]);

%!testif HAVE_QHULL
%! x = [-1, 0, 1, 0];
%! y = [0, 1, 0, -1];
%! assert (sortrows (sort (delaunay ([x(:) y(:)]), 2)), [1,2,4;2,3,4]);

%!testif HAVE_QHULL
%! x = [-1, 0, 1, 0, 0];
%! y = [0, 1, 0, -1, 0];
%! assert (sortrows (sort (delaunay (x, y), 2)), [1,2,5;1,4,5;2,3,5;3,4,5]);

%!testif HAVE_QHULL
%! x = [-1, 0; 0, 1; 1, 0; 0, -1; 0, 0];
%! assert (sortrows (sort (delaunay (x), 2)), [1,2,5;1,4,5;2,3,5;3,4,5]);

%!testif HAVE_QHULL
%! x = [1 5 2; 5 6 7];
%! y = [5 7 8; 1 2 3];
%! assert (sortrows (sort (delaunay (x, y), 2)), [1,2,4;1,3,4;1,3,5;3,4,6]);

## Test 3-D input
%!testif HAVE_QHULL
%! x = [-1, -1, 1, 0, -1]; y = [-1, 1, 1, 0, -1]; z = [0, 0, 0, 1, 1];
%! assert (sortrows (sort (delaunay (x, y, z), 2)), [1,2,3,4;1,2,4,5])

%% Input validation tests
%!error delaunay ()
%!error delaunay (1,2,3,4,5)
%!error <X must be a matrix with 2 or 3 columns> delaunay (ones (2,4))
%!error <OPTIONS must be a string or cell array> delaunay (ones (2,2), struct())
%!error <X must be a matrix with 2 or 3 columns> delaunay (ones (2,4), "")
%!error <OPTIONS must be a string or cell array> delaunay (ones (2,2), ones (2,2), struct())
%!error <OPTIONS must be a string or cell array> delaunay (ones (2,2), ones (2,2), ones (2,2), struct())
%!error <X and Y must be the same size> delaunay (1, [1 2])
%!error <X, Y, and Z must be the same size> delaunay (1, [1 2], [1 2])
<|MERGE_RESOLUTION|>--- conflicted
+++ resolved
@@ -55,12 +55,6 @@
 ## To append user options to the defaults it is necessary to repeat the
 ## default arguments in @var{options}.  Use a null string to pass no arguments.
 ##
-<<<<<<< HEAD
-=======
-## If no output argument is specified the resulting Delaunay triangulation
-## is plotted along with the original set of points.
-##
->>>>>>> 0459149d
 ## @example
 ## @group
 ## x = rand (1, 10);
