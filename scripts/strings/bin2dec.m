--- conflicted
+++ resolved
@@ -24,7 +24,7 @@
 ## @example
 ## @group
 ## bin2dec ("1110")
-##       @result{} 14
+##      @result{} 14
 ## @end group
 ## @end example
 ##
@@ -60,19 +60,12 @@
 endfunction
 
 
-<<<<<<< HEAD
-%!assert (bin2dec ("0000"), 0)
-%!assert (bin2dec ("1110"), 14)
-%!assert (bin2dec ("11111111111111111111111111111111111111111111111111111"), 2^53-1)
-%!assert (bin2dec ({"1110", "1111"}), [14; 15])
-=======
-%!assert(bin2dec ("0000"), 0);
-%!assert(bin2dec ("1110"), 14);
-%!assert(bin2dec ("11111111111111111111111111111111111111111111111111111"), 2^53-1);
-%!assert(bin2dec ({"1110", "1111"}), [14; 15]);
+%!assert(bin2dec ("0000"), 0)
+%!assert(bin2dec ("1110"), 14)
+%!assert(bin2dec ("11111111111111111111111111111111111111111111111111111"), 2^53-1)
+%!assert(bin2dec ({"1110", "1111"}), [14; 15])
 %!assert (bin2dec ("1 0 1"), 5)
-%!assert (bin2dec (char ("1 0 1", "   1111")), [5; 15]);
->>>>>>> 00fcf348
+%!assert (bin2dec (char ("1 0 1", "   1111")), [5; 15])
 
 %%Test input validation
 %!error bin2dec ()
