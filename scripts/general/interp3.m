## Copyright (C) 2007-2011 David Bateman
##
## This file is part of Octave.
##
## Octave is free software; you can redistribute it and/or modify it
## under the terms of the GNU General Public License as published by
## the Free Software Foundation; either version 3 of the License, or (at
## your option) any later version.
##
## Octave is distributed in the hope that it will be useful, but
## WITHOUT ANY WARRANTY; without even the implied warranty of
## MERCHANTABILITY or FITNESS FOR A PARTICULAR PURPOSE.  See the GNU
## General Public License for more details.
##
## You should have received a copy of the GNU General Public License
## along with Octave; see the file COPYING.  If not, see
## <http://www.gnu.org/licenses/>.

## -*- texinfo -*-
## @deftypefn  {Function File} {@var{vi} =} interp3 (@var{x}, @var{y}, @var{z}, @var{v}, @var{xi}, @var{yi}, @var{zi})
## @deftypefnx {Function File} {@var{vi} =} interp3 (@var{v}, @var{xi}, @var{yi}, @var{zi})
## @deftypefnx {Function File} {@var{vi} =} interp3 (@var{v}, @var{m})
## @deftypefnx {Function File} {@var{vi} =} interp3 (@var{v})
## @deftypefnx {Function File} {@var{vi} =} interp3 (@dots{}, @var{method})
## @deftypefnx {Function File} {@var{vi} =} interp3 (@dots{}, @var{method}, @var{extrapval})
##
## Perform 3-dimensional interpolation.  Each element of the 3-dimensional
## array @var{v} represents a value at a location given by the parameters
## @var{x}, @var{y}, and @var{z}.  The parameters @var{x}, @var{x}, and
## @var{z} are either 3-dimensional arrays of the same size as the array
## @var{v} in the 'meshgrid' format or vectors.  The parameters @var{xi}, etc.
## respect a similar format to @var{x}, etc., and they represent the points
## at which the array @var{vi} is interpolated.
##
## If @var{x}, @var{y}, @var{z} are omitted, they are assumed to be
## @code{x = 1 : size (@var{v}, 2)}, @code{y = 1 : size (@var{v}, 1)} and
## @code{z = 1 : size (@var{v}, 3)}.  If @var{m} is specified, then
## the interpolation adds a point half way between each of the interpolation
## points.  This process is performed @var{m} times.  If only @var{v} is
## specified, then @var{m} is assumed to be @code{1}.
##
## Method is one of:
##
## @table @asis
## @item 'nearest'
## Return the nearest neighbor.
##
## @item 'linear'
## Linear interpolation from nearest neighbors.
##
## @item 'cubic'
## Cubic interpolation from four nearest neighbors (not implemented yet).
##
## @item 'spline'
## Cubic spline interpolation---smooth first and second derivatives
## throughout the curve.
## @end table
##
## The default method is 'linear'.
##
## If @var{extrap} is the string 'extrap', then extrapolate values beyond
## the endpoints.  If @var{extrap} is a number, replace values beyond the
## endpoints with that number.  If @var{extrap} is missing, assume NA.
## @seealso{interp1, interp2, spline, meshgrid}
## @end deftypefn

function vi = interp3 (varargin)
  method = "linear";
  extrapval = NA;
  nargs = nargin;

  if (nargin < 1 || ! isnumeric (varargin{1}))
    print_usage ();
  endif

  if (ischar (varargin{end}))
    method = varargin{end};
    nargs = nargs - 1;
  elseif (nargs > 1 && ischar (varargin{end - 1}))
    if (! isnumeric (varargin{end}) || ! isscalar (varargin{end}))
      error ("interp3: extrapal is expected to be a numeric scalar");
    endif
    extrapval = varargin{end};
    method = varargin{end-1};
    nargs = nargs - 2;
  endif

  if (nargs < 3 || (nargs == 4 && ! isvector (varargin{1})
                    && nargs == (ndims (varargin{1}) + 1)))
    v = varargin{1};
    if (ndims (v) != 3)
      error ("interp3: expect 3-dimensional array of values");
    endif
<<<<<<< HEAD
    x = varargin (2:4);
    if (any (! cellfun ("isvector", x)))
=======
    x = varargin (2:end);
    if (any (! cellfun (@isvector, x)))
>>>>>>> ac6e584a
      for i = 2 : 3
        if (! size_equal (x{1}, x{i}))
          error ("interp3: dimensional mismatch");
        endif
        x{i} = permute (x{i}, [2, 1, 3]);
      endfor
      x{1} = permute (x{1}, [2, 1, 3]);
    endif
    v = permute (v, [2, 1, 3]);
    vi = ipermute (interpn (v, x{:}, method, extrapval), [2, 1, 3]);
  elseif (nargs == 7 && nargs == (2 * ndims (varargin{ceil (nargs / 2)})) + 1)
    v = varargin{4};
    if (ndims (v) != 3)
      error ("interp3: expect 3-dimensional array of values");
    endif
    x = varargin (1:3);
    if (any (! cellfun ("isvector", x)))
      for i = 2 : 3
        if (! size_equal (x{1}, x{i}) || ! size_equal (x{i}, v))
          error ("interp3: dimensional mismatch");
        endif
        x{i} = permute (x{i}, [2, 1, 3]);
      endfor
      x{1} = permute (x{1}, [2, 1, 3]);
    endif
    y = varargin (5:7);
    if (any (! cellfun ("isvector", y)))
      for i = 2 : 3
        if (! size_equal (y{1}, y{i}))
          error ("interp3: dimensional mismatch");
        endif
        y{i} = permute (y{i}, [2, 1, 3]);
      endfor
      y{1} = permute (y{1}, [2, 1, 3]);
    endif
    v = permute (v, [2, 1, 3]);
    vi = ipermute (interpn (x{:}, v, y{:}, method, extrapval), [2, 1, 3]);
  else
    error ("interp3: wrong number or incorrectly formatted input arguments");
  endif
endfunction

%!test
%! x = y = z = -1:1;
%! f = @(x,y,z) x.^2 - y - z.^2;
%! [xx, yy, zz] = meshgrid (x, y, z);
%! v = f (xx,yy,zz);
%! xi = yi = zi = -1:0.5:1;
%! [xxi, yyi, zzi] = meshgrid (xi, yi, zi);
%! vi = interp3(x, y, z, v, xxi, yyi, zzi);
%! [xxi, yyi, zzi] = ndgrid (xi, yi, zi);
%! vi2 = interpn(x, y, z, v, xxi, yyi, zzi);
%! assert (vi, vi2);

%!shared z, zout, tol
%! z = zeros (3, 3, 3);
%! zout = zeros (5, 5, 5);
%! z(:,:,1) = [1 3 5; 3 5 7; 5 7 9];
%! z(:,:,2) = z(:,:,1) + 2;
%! z(:,:,3) = z(:,:,2) + 2;
%! for n = 1:5
%!   zout(:,:,n) = [1 2 3 4 5;
%!                  2 3 4 5 6; 
%!                  3 4 5 6 7;
%!                  4 5 6 7 8;
%!                  5 6 7 8 9] + (n-1);
%! end
%! tol = 10 * eps;
%!assert (interp3 (z), zout, tol)
%!assert (interp3 (z, "linear"), zout, tol)
%!assert (interp3 (z, "spline"), zout, tol)<|MERGE_RESOLUTION|>--- conflicted
+++ resolved
@@ -91,13 +91,8 @@
     if (ndims (v) != 3)
       error ("interp3: expect 3-dimensional array of values");
     endif
-<<<<<<< HEAD
-    x = varargin (2:4);
-    if (any (! cellfun ("isvector", x)))
-=======
     x = varargin (2:end);
     if (any (! cellfun (@isvector, x)))
->>>>>>> ac6e584a
       for i = 2 : 3
         if (! size_equal (x{1}, x{i}))
           error ("interp3: dimensional mismatch");
@@ -114,7 +109,7 @@
       error ("interp3: expect 3-dimensional array of values");
     endif
     x = varargin (1:3);
-    if (any (! cellfun ("isvector", x)))
+    if (any (! cellfun (@isvector, x)))
       for i = 2 : 3
         if (! size_equal (x{1}, x{i}) || ! size_equal (x{i}, v))
           error ("interp3: dimensional mismatch");
@@ -124,7 +119,7 @@
       x{1} = permute (x{1}, [2, 1, 3]);
     endif
     y = varargin (5:7);
-    if (any (! cellfun ("isvector", y)))
+    if (any (! cellfun (@isvector, y)))
       for i = 2 : 3
         if (! size_equal (y{1}, y{i}))
           error ("interp3: dimensional mismatch");
