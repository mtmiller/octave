## Copyright (C) 2014-2016 Nir Krakauer
## Copyright (C) 2000-2016 Paul Kienzle
## Copyright (C) 2009 VZLU Prague
##
## This file is part of Octave.
##
## Octave is free software; you can redistribute it and/or modify it
## under the terms of the GNU General Public License as published by
## the Free Software Foundation; either version 3 of the License, or
## (at your option) any later version.
##
## Octave is distributed in the hope that it will be useful, but
## WITHOUT ANY WARRANTY; without even the implied warranty of
## MERCHANTABILITY or FITNESS FOR A PARTICULAR PURPOSE.  See the
## GNU General Public License for more details.
##
## You should have received a copy of the GNU General Public License
## along with Octave; see the file COPYING.  If not, see
## <http://www.gnu.org/licenses/>.

## -*- texinfo -*-
## @deftypefn  {} {@var{yi} =} interp1 (@var{x}, @var{y}, @var{xi})
## @deftypefnx {} {@var{yi} =} interp1 (@var{y}, @var{xi})
## @deftypefnx {} {@var{yi} =} interp1 (@dots{}, @var{method})
## @deftypefnx {} {@var{yi} =} interp1 (@dots{}, @var{extrap})
## @deftypefnx {} {@var{yi} =} interp1 (@dots{}, "left")
## @deftypefnx {} {@var{yi} =} interp1 (@dots{}, "right")
## @deftypefnx {} {@var{pp} =} interp1 (@dots{}, "pp")
##
## One-dimensional interpolation.
##
## Interpolate input data to determine the value of @var{yi} at the points
## @var{xi}.  If not specified, @var{x} is taken to be the indices of @var{y}
## (@code{1:length (@var{y})}).  If @var{y} is a matrix or an N-dimensional
## array, the interpolation is performed on each column of @var{y}.
##
## The interpolation @var{method} is one of:
##
## @table @asis
## @item @qcode{"nearest"}
## Return the nearest neighbor.
##
## @item @qcode{"previous"}
## Return the previous neighbor.
##
## @item @qcode{"next"}
## Return the next neighbor.
##
## @item @qcode{"linear"} (default)
## Linear interpolation from nearest neighbors.
##
## @item @qcode{"pchip"}
## Piecewise cubic Hermite interpolating polynomial---shape-preserving
## interpolation with smooth first derivative.
##
## @item @qcode{"cubic"}
## Cubic interpolation (same as @qcode{"pchip"}).
##
## @item @qcode{"spline"}
## Cubic spline interpolation---smooth first and second derivatives
## throughout the curve.
## @end table
##
## Adding '*' to the start of any method above forces @code{interp1}
## to assume that @var{x} is uniformly spaced, and only @code{@var{x}(1)}
## and @code{@var{x}(2)} are referenced.  This is usually faster,
## and is never slower.  The default method is @qcode{"linear"}.
##
## If @var{extrap} is the string @qcode{"extrap"}, then extrapolate values
## beyond the endpoints using the current @var{method}.  If @var{extrap} is a
## number, then replace values beyond the endpoints with that number.  When
## unspecified, @var{extrap} defaults to @code{NA}.
##
## If the string argument @qcode{"pp"} is specified, then @var{xi} should not
## be supplied and @code{interp1} returns a piecewise polynomial object.  This
## object can later be used with @code{ppval} to evaluate the interpolation.
## There is an equivalence, such that @code{ppval (interp1 (@var{x},
## @var{y}, @var{method}, @qcode{"pp"}), @var{xi}) == interp1 (@var{x},
## @var{y}, @var{xi}, @var{method}, @qcode{"extrap"})}.
##
## Duplicate points in @var{x} specify a discontinuous interpolant.  There
## may be at most 2 consecutive points with the same value.
## If @var{x} is increasing, the default discontinuous interpolant is
## right-continuous.  If @var{x} is decreasing, the default discontinuous
## interpolant is left-continuous.
## The continuity condition of the interpolant may be specified by using
## the options @qcode{"left"} or @qcode{"right"} to select a left-continuous
## or right-continuous interpolant, respectively.
## Discontinuous interpolation is only allowed for @qcode{"nearest"} and
## @qcode{"linear"} methods; in all other cases, the @var{x}-values must be
## unique.
##
## An example of the use of @code{interp1} is
##
## @example
## @group
## xf = [0:0.05:10];
## yf = sin (2*pi*xf/5);
## xp = [0:10];
## yp = sin (2*pi*xp/5);
## lin = interp1 (xp, yp, xf);
## near = interp1 (xp, yp, xf, "nearest");
## pch = interp1 (xp, yp, xf, "pchip");
## spl = interp1 (xp, yp, xf, "spline");
## plot (xf,yf,"r", xf,near,"g", xf,lin,"b", xf,pch,"c", xf,spl,"m",
##       xp,yp,"r*");
## legend ("original", "nearest", "linear", "pchip", "spline");
## @end group
## @end example
##
## @seealso{pchip, spline, interpft, interp2, interp3, interpn}
## @end deftypefn

## Author: Paul Kienzle
## Date: 2000-03-25
##    added 'nearest' as suggested by Kai Habel
## 2000-07-17 Paul Kienzle
##    added '*' methods and matrix y
##    check for proper table lengths
## 2002-01-23 Paul Kienzle
##    fixed extrapolation

function yi = interp1 (x, y, varargin)

  if (nargin < 2 || nargin > 6)
    print_usage ();
  endif

  method = "linear";
  extrap = NA;
  xi = [];
  ispp = false;
  firstnumeric = true;
  rightcontinuous = NaN;

  if (nargin > 2)
    for i = 1:length (varargin)
      arg = varargin{i};
      if (ischar (arg))
        arg = tolower (arg);
        switch (arg)
          case "extrap"
            extrap = "extrap";
          case "pp"
            ispp = true;
          case {"right", "-right"}
            rightcontinuous = true;
          case {"left", "-left"}
            rightcontinuous = false;
          otherwise
            method = arg;
        endswitch
      else
        if (firstnumeric)
          xi = arg;
          firstnumeric = false;
        else
          extrap = arg;
        endif
      endif
    endfor
  endif

  if (isempty (xi) && firstnumeric && ! ispp)
    xi = y;
    y = x;
    if (isvector (y))
      x = 1:numel (y);
    else
      x = 1:rows (y);
    endif
  endif

  ## reshape matrices for convenience
  x = x(:);
  nx = rows (x);
  szx = size (xi);
  if (isvector (y))
    y = y(:);
  endif

  szy = size (y);
  y = y(:,:);
  [ny, nc] = size (y);
  xi = xi(:);

  ## determine sizes
  if (nx < 2 || ny < 2)
    error ("interp1: minimum of 2 points required in each dimension");
  endif

  ## check whether x is sorted; sort if not.
  if (! issorted (x, "either"))
    [x, p] = sort (x);
    y = y(p,:);
  endif

  if (any (strcmp (method, {"previous", "*previous", "next", "*next"})))
    rightcontinuous = NaN; # needed for these methods to work
  endif

  if (isnan (rightcontinuous))
    ## If not specified, set the continuity condition
    if (x(end) < x(1))
      rightcontinuous = false;
    else
      rightcontinuous = true;
    endif
  elseif ((rightcontinuous && (x(end) < x(1)))
          || (! rightcontinuous && (x(end) > x(1))))
    ## Switch between left-continuous and right-continuous
    x = flipud (x);
    y = flipud (y);
  endif

  ## Because of the way mkpp works, it's easiest to implement "next"
  ## by running "previous" with vectors flipped.
  if (strcmp (method, "next"))
    x = flipud (x);
    y = flipud (y);
    method = "previous";
  elseif (strcmp (method, "*next"))
    x = flipud (x);
    y = flipud (y);
    method = "*previous";
  endif

  starmethod = method(1) == "*";

  if (starmethod)
    dx = x(2) - x(1);
  else
    jumps = x(1:end-1) == x(2:end);
    have_jumps = any (jumps);
    if (have_jumps)
      if (strcmp (method, "linear") || strcmp (method, ("nearest")))
        if (any (jumps(1:nx-2) & jumps(2:nx-1)))
          warning ("interp1: multiple discontinuities at the same X value");
        endif
      else
        error ("interp1: discontinuities not supported for METHOD '%s'",
                                                                   method);
      endif
    endif
  endif

  ## Proceed with interpolating by all methods.
  switch (method)

    case "nearest"
      pp = mkpp ([x(1); (x(1:nx-1)+x(2:nx))/2; x(nx)],
                 shiftdim (y, 1), szy(2:end));
      pp.orient = "first";

      if (ispp)
        yi = pp;
      else
        yi = ppval (pp, reshape (xi, szx));
      endif

    case "*nearest"
      pp = mkpp ([x(1), x(1)+[0.5:(nx-1)]*dx, x(nx)],
                 shiftdim (y, 1), szy(2:end));
      pp.orient = "first";

      if (ispp)
        yi = pp;
      else
        yi = ppval (pp, reshape (xi, szx));
      endif

    case "previous"
      pp = mkpp ([x(1:nx); 2*x(nx)-x(nx-1)],
                 shiftdim (y, 1), szy(2:end));
      pp.orient = "first";

      if (ispp)
        yi = pp;
      else
        yi = ppval (pp, reshape (xi, szx));
      endif

    case "*previous"
      pp = mkpp (x(1)+[0:nx]*dx,
                 shiftdim (y, 1), szy(2:end));
      pp.orient = "first";

      if (ispp)
        yi = pp;
      else
        yi = ppval (pp, reshape (xi, szx));
      endif

    case "linear"

      xx = x;
      nxx = nx;
      yy = y;
      dy = diff (yy);
      if (have_jumps)
        ## Omit zero-size intervals.
        xx(jumps) = [];
        nxx = rows (xx);
        yy(jumps, :) = [];
        dy(jumps, :) = [];
      endif

      dx = diff (xx);
      dx = repmat (dx, [1 size(dy)(2:end)]);

      coefs = [(dy./dx).', yy(1:nxx-1, :).'];

      pp = mkpp (xx, coefs, szy(2:end));
      pp.orient = "first";

      if (ispp)
        yi = pp;
      else
        yi = ppval (pp, reshape (xi, szx));
      endif

    case "*linear"
      dy = diff (y);
      coefs = [(dy/dx).'(:), y(1:nx-1, :).'(:)];
      pp = mkpp (x, coefs, szy(2:end));
      pp.orient = "first";

      if (ispp)
        yi = pp;
      else
        yi = ppval (pp, reshape (xi, szx));
      endif

    case {"pchip", "*pchip", "cubic", "*cubic"}
      if (nx == 2 || starmethod)
        x = linspace (x(1), x(nx), ny);
      endif

      if (ispp)
        y = shiftdim (reshape (y, szy), 1);
        yi = pchip (x, y);
        yi.orient = "first";
      else
        y = shiftdim (y, 1);
        yi = pchip (x, y, reshape (xi, szx));
        if (! isvector (y))
          yi = shiftdim (yi, 1);
        endif
      endif

    case {"spline", "*spline"}
      if (nx == 2 || starmethod)
        x = linspace (x(1), x(nx), ny);
      endif

      if (ispp)
        y = shiftdim (reshape (y, szy), 1);
        yi = spline (x, y);
        yi.orient = "first";
      else
        y = shiftdim (y, 1);
        yi = spline (x, y, reshape (xi, szx));
        if (! isvector (y))
          yi = shiftdim (yi, 1);
        endif
      endif

    otherwise
      error ("interp1: invalid METHOD '%s'", method);

  endswitch

  if (! ispp && isnumeric (extrap))
    ## determine which values are out of range and set them to extrap,
    ## unless extrap == "extrap".
    minx = min (x(1), x(nx));
    maxx = max (x(1), x(nx));

    xi = reshape (xi, szx);
    outliers = xi < minx | ! (xi <= maxx); # this even catches NaNs
    if (size_equal (outliers, yi))
      yi(outliers) = extrap;
      yi = reshape (yi, szx);
    elseif (! isvector (yi))
      yi(outliers, :) = extrap;
    else
      yi(outliers.') = extrap;
    endif

  endif

endfunction


%!demo
%! clf;
%! xf = 0:0.05:10;  yf = sin (2*pi*xf/5);
%! xp = 0:10;       yp = sin (2*pi*xp/5);
%! lin = interp1 (xp,yp,xf, 'linear');
%! spl = interp1 (xp,yp,xf, 'spline');
%! pch = interp1 (xp,yp,xf, 'pchip');
%! near= interp1 (xp,yp,xf, 'nearest');
%! plot (xf,yf,'r',xf,near,'g',xf,lin,'b',xf,pch,'c',xf,spl,'m',xp,yp,'r*');
%! legend ('original', 'nearest', 'linear', 'pchip', 'spline');
%! title ('Interpolation of continuous function sin (x) w/various methods');
%! %--------------------------------------------------------
%! % confirm that interpolated function matches the original

%!demo
%! clf;
%! xf = 0:0.05:10;  yf = sin (2*pi*xf/5);
%! xp = 0:10;       yp = sin (2*pi*xp/5);
%! lin = interp1 (xp,yp,xf, '*linear');
%! spl = interp1 (xp,yp,xf, '*spline');
%! pch = interp1 (xp,yp,xf, '*pchip');
%! near= interp1 (xp,yp,xf, '*nearest');
%! plot (xf,yf,'r',xf,near,'g',xf,lin,'b',xf,pch,'c',xf,spl,'m',xp,yp,'r*');
%! legend ('*original', '*nearest', '*linear', '*pchip', '*spline');
%! title ('Interpolation of continuous function sin (x) w/various *methods');
%! %--------------------------------------------------------
%! % confirm that interpolated function matches the original

%!demo
%! clf;
%! fstep = @(x) x > 1;
%! xf = 0:0.05:2;  yf = fstep (xf);
%! xp = linspace (0,2,10);  yp = fstep (xp);
%! pch = interp1 (xp,yp,xf, 'pchip');
%! spl = interp1 (xp,yp,xf, 'spline');
%! plot (xf,yf,'r',xf,pch,'b',xf,spl,'m',xp,yp,'r*');
%! title ({'Interpolation of step function with discontinuity at x==1', ...
%!         'Note: "pchip" is shape-preserving, "spline" (continuous 1st, 2nd derivatives) is not'});
%! legend ('original', 'pchip', 'spline');

%!demo
%! clf;
%! t = 0 : 0.3 : pi; dt = t(2)-t(1);
%! n = length (t); k = 100; dti = dt*n/k;
%! ti = t(1) + [0 : k-1]*dti;
%! y = sin (4*t + 0.3) .* cos (3*t - 0.1);
%! ddys = diff (diff (interp1 (t,y,ti, 'spline'))./dti)./dti;
%! ddyp = diff (diff (interp1 (t,y,ti, 'pchip')) ./dti)./dti;
%! ddyc = diff (diff (interp1 (t,y,ti, 'cubic')) ./dti)./dti;
%! plot (ti(2:end-1),ddys,'b*', ti(2:end-1),ddyp,'c^', ti(2:end-1),ddyc,'g+');
%! title ({'Second derivative of interpolated "sin (4*t + 0.3) .* cos (3*t - 0.1)"', ...
%!         'Note: "spline" has continous 2nd derivative, others do not'});
%! legend ('spline', 'pchip', 'cubic');

%!demo
%! clf;
%! xf = 0:0.05:10;                yf = sin (2*pi*xf/5) - (xf >= 5);
%! xp = [0:.5:4.5,4.99,5:.5:10];  yp = sin (2*pi*xp/5) - (xp >= 5);
%! lin = interp1 (xp,yp,xf, 'linear');
%! near= interp1 (xp,yp,xf, 'nearest');
%! plot (xf,yf,'r', xf,near,'g', xf,lin,'b', xp,yp,'r*');
%! legend ('original', 'nearest', 'linear');
%! %--------------------------------------------------------
%! % confirm that interpolated function matches the original

%!demo
%! clf;
%! x = 0:0.5:3;
%! x1 = [3 2 2 1];
%! x2 = [1 2 2 3];
%! y1 = [1 1 0 0];
%! y2 = [0 0 1 1];
%! h = plot (x, interp1 (x1, y1, x), 'b', x1, y1, 'sb');
%! hold on
%! g = plot (x, interp1 (x2, y2, x), 'r', x2, y2, '*r');
%! axis ([0.5 3.5 -0.5 1.5]);
%! legend ([h(1), g(1)], {'left-continuous', 'right-continuous'}, ...
%!         'location', 'northwest')
%! legend boxoff
%! %--------------------------------------------------------
%! % red curve is left-continuous and blue is right-continuous at x = 2

##FIXME: add test for N-d arguments here

## For each type of interpolated test, confirm that the interpolated
## value at the knots match the values at the knots.  Points away
## from the knots are requested, but only "nearest" and "linear"
## confirm they are the correct values.

%!shared xp, yp, xi, style
%! xp = 0:2:10;
%! yp = sin (2*pi*xp/5);
%! xi = [-1, 0, 2.2, 4, 6.6, 10, 11];

## The following BLOCK/ENDBLOCK section is repeated for each style
##    nearest, previous, next, linear, cubic, spline, pchip
## The test for ppval of cubic has looser tolerance, but otherwise
## the tests are identical.
## Note that the block checks style and *style; if you add more tests
## be sure to add them to both sections of each block.  One test,
## style vs. *style, occurs only in the first section.
## There is an ENDBLOCKTEST after the final block

%!test style = "nearest";
## BLOCK
%!assert (interp1 (xp, yp, [min(xp)-1, max(xp)+1],style), [NA, NA])
%!assert (interp1 (xp,yp,xp,style), yp, 100*eps)
%!assert (interp1 (xp,yp,xp',style), yp', 100*eps)
%!assert (interp1 (xp',yp',xp',style), yp', 100*eps)
%!assert (interp1 (xp',yp',xp,style), yp, 100*eps)
%!assert (isempty (interp1 (xp',yp',[],style)))
%!assert (isempty (interp1 (xp,yp,[],style)))
%!assert (interp1 (xp,[yp',yp'],xi(:),style),...
%!        [interp1(xp,yp,xi(:),style),interp1(xp,yp,xi(:),style)])
%!assert (interp1 (xp,yp,xi,style),...
%!        interp1 (fliplr (xp),fliplr (yp),xi,style),100*eps)
%!assert (ppval (interp1 (xp,yp,style,"pp"),xi),
%!        interp1 (xp,yp,xi,style,"extrap"),10*eps)
%!error interp1 (1,1,1, style)
%!assert (interp1 (xp,[yp',yp'],xi,style),
%!        interp1 (xp,[yp',yp'],xi,["*",style]),100*eps)
%!test style = ["*",style];
%!assert (interp1 (xp, yp, [min(xp)-1, max(xp)+1],style), [NA, NA])
%!assert (interp1 (xp,yp,xp,style), yp, 100*eps)
%!assert (interp1 (xp,yp,xp',style), yp', 100*eps)
%!assert (interp1 (xp',yp',xp',style), yp', 100*eps)
%!assert (interp1 (xp',yp',xp,style), yp, 100*eps)
%!assert (isempty (interp1 (xp',yp',[],style)))
%!assert (isempty (interp1 (xp,yp,[],style)))
%!assert (interp1 (xp,[yp',yp'],xi(:),style),...
%!        [interp1(xp,yp,xi(:),style),interp1(xp,yp,xi(:),style)])
%!assert (interp1 (xp,yp,xi,style),...
%!        interp1 (fliplr (xp),fliplr (yp),xi,style),100*eps)
%!assert (ppval (interp1 (xp,yp,style,"pp"),xi),
%!        interp1 (xp,yp,xi,style,"extrap"),10*eps)
%!error interp1 (1,1,1, style)
## ENDBLOCK

%!test style = "previous";
## BLOCK
%!assert (interp1 (xp, yp, [min(xp)-1, max(xp)+1],style), [NA, NA])
%!assert (interp1 (xp,yp,xp,style), yp, 100*eps)
%!assert (interp1 (xp,yp,xp',style), yp', 100*eps)
%!assert (interp1 (xp',yp',xp',style), yp', 100*eps)
%!assert (interp1 (xp',yp',xp,style), yp, 100*eps)
%!assert (isempty (interp1 (xp',yp',[],style)))
%!assert (isempty (interp1 (xp,yp,[],style)))
%!assert (interp1 (xp,[yp',yp'],xi(:),style),...
%!        [interp1(xp,yp,xi(:),style),interp1(xp,yp,xi(:),style)])
## This test is expected to fail, so commented out.
## "previous" and "next" options are not symmetric w.r.t to flipping xp,yp
#%!assert (interp1 (xp,yp,xi,style),...
#%!        interp1 (fliplr (xp),fliplr (yp),xi,style),100*eps)
%!assert (ppval (interp1 (xp,yp,style,"pp"),xi),
%!        interp1 (xp,yp,xi,style,"extrap"),10*eps)
%!error interp1 (1,1,1, style)
%!assert (interp1 (xp,[yp',yp'],xi,style),
%!        interp1 (xp,[yp',yp'],xi,["*",style]),100*eps)
%!test style = ["*",style];
%!assert (interp1 (xp, yp, [min(xp)-1, max(xp)+1],style), [NA, NA])
%!assert (interp1 (xp,yp,xp,style), yp, 100*eps)
%!assert (interp1 (xp,yp,xp',style), yp', 100*eps)
%!assert (interp1 (xp',yp',xp',style), yp', 100*eps)
%!assert (interp1 (xp',yp',xp,style), yp, 100*eps)
%!assert (isempty (interp1 (xp',yp',[],style)))
%!assert (isempty (interp1 (xp,yp,[],style)))
%!assert (interp1 (xp,[yp',yp'],xi(:),style),...
%!        [interp1(xp,yp,xi(:),style),interp1(xp,yp,xi(:),style)])
#%!assert (interp1 (xp,yp,xi,style),...
#%!        interp1 (fliplr (xp),fliplr (yp),xi,style),100*eps)
%!assert (ppval (interp1 (xp,yp,style,"pp"),xi),
%!        interp1 (xp,yp,xi,style,"extrap"),10*eps)
%!error interp1 (1,1,1, style)
## ENDBLOCK

%!test style = "next";
## BLOCK
%!assert (interp1 (xp, yp, [min(xp)-1, max(xp)+1],style), [NA, NA])
%!assert (interp1 (xp,yp,xp,style), yp, 100*eps)
%!assert (interp1 (xp,yp,xp',style), yp', 100*eps)
%!assert (interp1 (xp',yp',xp',style), yp', 100*eps)
%!assert (interp1 (xp',yp',xp,style), yp, 100*eps)
%!assert (isempty (interp1 (xp',yp',[],style)))
%!assert (isempty (interp1 (xp,yp,[],style)))
%!assert (interp1 (xp,[yp',yp'],xi(:),style),...
%!        [interp1(xp,yp,xi(:),style),interp1(xp,yp,xi(:),style)])
#%!assert (interp1 (xp,yp,xi,style),...
#%!        interp1 (fliplr (xp),fliplr (yp),xi,style),100*eps)
%!assert (ppval (interp1 (xp,yp,style,"pp"),xi),
%!        interp1 (xp,yp,xi,style,"extrap"),10*eps)
%!error interp1 (1,1,1, style)
%!assert (interp1 (xp,[yp',yp'],xi,style),
%!        interp1 (xp,[yp',yp'],xi,["*",style]),100*eps)
%!test style = ["*",style];
%!assert (interp1 (xp, yp, [min(xp)-1, max(xp)+1],style), [NA, NA])
%!assert (interp1 (xp,yp,xp,style), yp, 100*eps)
%!assert (interp1 (xp,yp,xp',style), yp', 100*eps)
%!assert (interp1 (xp',yp',xp',style), yp', 100*eps)
%!assert (interp1 (xp',yp',xp,style), yp, 100*eps)
%!assert (isempty (interp1 (xp',yp',[],style)))
%!assert (isempty (interp1 (xp,yp,[],style)))
%!assert (interp1 (xp,[yp',yp'],xi(:),style),...
%!        [interp1(xp,yp,xi(:),style),interp1(xp,yp,xi(:),style)])
#%!assert (interp1 (xp,yp,xi,style),...
#%!        interp1 (fliplr (xp),fliplr (yp),xi,style),100*eps)
%!assert (ppval (interp1 (xp,yp,style,"pp"),xi),
%!        interp1 (xp,yp,xi,style,"extrap"),10*eps)
%!error interp1 (1,1,1, style)
## ENDBLOCK

%!test style = "linear";
## BLOCK
%!assert (interp1 (xp, yp, [min(xp)-1, max(xp)+1],style), [NA, NA])
%!assert (interp1 (xp,yp,xp,style), yp, 100*eps)
%!assert (interp1 (xp,yp,xp',style), yp', 100*eps)
%!assert (interp1 (xp',yp',xp',style), yp', 100*eps)
%!assert (interp1 (xp',yp',xp,style), yp, 100*eps)
%!assert (isempty (interp1 (xp',yp',[],style)))
%!assert (isempty (interp1 (xp,yp,[],style)))
%!assert (interp1 (xp,[yp',yp'],xi(:),style),...
%!        [interp1(xp,yp,xi(:),style),interp1(xp,yp,xi(:),style)])
%!assert (interp1 (xp,yp,xi,style),...
%!        interp1 (fliplr (xp),fliplr (yp),xi,style),100*eps)
%!assert (ppval (interp1 (xp,yp,style,"pp"),xi),
%!        interp1 (xp,yp,xi,style,"extrap"),10*eps)
%!error interp1 (1,1,1, style)
%!assert (interp1 (xp,[yp',yp'],xi,style),
%!        interp1 (xp,[yp',yp'],xi,["*",style]),100*eps)
%!test style = ['*',style];
%!assert (interp1 (xp, yp, [min(xp)-1, max(xp)+1],style), [NA, NA])
%!assert (interp1 (xp,yp,xp,style), yp, 100*eps)
%!assert (interp1 (xp,yp,xp',style), yp', 100*eps)
%!assert (interp1 (xp',yp',xp',style), yp', 100*eps)
%!assert (interp1 (xp',yp',xp,style), yp, 100*eps)
%!assert (isempty (interp1 (xp',yp',[],style)))
%!assert (isempty (interp1 (xp,yp,[],style)))
%!assert (interp1 (xp,[yp',yp'],xi(:),style),...
%!        [interp1(xp,yp,xi(:),style),interp1(xp,yp,xi(:),style)])
%!assert (interp1 (xp,yp,xi,style),...
%!        interp1 (fliplr (xp),fliplr (yp),xi,style),100*eps)
%!assert (ppval (interp1 (xp,yp,style,"pp"),xi),
%!        interp1 (xp,yp,xi,style,"extrap"),10*eps)
%!assert (interp1 ([1 2 2 3], [1 2 3 4], 2), 3)
%!assert (interp1 ([3 2 2 1], [4 3 2 1], 2), 2)
%!error interp1 (1,1,1, style)
## ENDBLOCK

%!test style = "cubic";
## BLOCK
%!assert (interp1 (xp, yp, [min(xp)-1, max(xp)+1],style), [NA, NA])
%!assert (interp1 (xp,yp,xp,style), yp, 100*eps)
%!assert (interp1 (xp,yp,xp',style), yp', 100*eps)
%!assert (interp1 (xp',yp',xp',style), yp', 100*eps)
%!assert (interp1 (xp',yp',xp,style), yp, 100*eps)
%!assert (isempty (interp1 (xp',yp',[],style)))
%!assert (isempty (interp1 (xp,yp,[],style)))
%!assert (interp1 (xp,[yp',yp'],xi(:),style),...
%!        [interp1(xp,yp,xi(:),style),interp1(xp,yp,xi(:),style)])
%!assert (interp1 (xp,yp,xi,style),...
%!        interp1 (fliplr (xp),fliplr (yp),xi,style),100*eps)
%!assert (ppval (interp1 (xp,yp,style,"pp"),xi),
%!        interp1 (xp,yp,xi,style,"extrap"),100*eps)
%!error interp1 (1,1,1, style)
%!assert (interp1 (xp,[yp',yp'],xi,style),
%!        interp1 (xp,[yp',yp'],xi,["*",style]),100*eps)
%!test style = ["*",style];
%!assert (interp1 (xp, yp, [min(xp)-1, max(xp)+1],style), [NA, NA])
%!assert (interp1 (xp,yp,xp,style), yp, 100*eps)
%!assert (interp1 (xp,yp,xp',style), yp', 100*eps)
%!assert (interp1 (xp',yp',xp',style), yp', 100*eps)
%!assert (interp1 (xp',yp',xp,style), yp, 100*eps)
%!assert (isempty (interp1 (xp',yp',[],style)))
%!assert (isempty (interp1 (xp,yp,[],style)))
%!assert (interp1 (xp,[yp',yp'],xi(:),style),...
%!        [interp1(xp,yp,xi(:),style),interp1(xp,yp,xi(:),style)])
%!assert (interp1 (xp,yp,xi,style),...
%!        interp1 (fliplr (xp),fliplr (yp),xi,style),100*eps)
%!assert (ppval (interp1 (xp,yp,style,"pp"),xi),
%!        interp1 (xp,yp,xi,style,"extrap"),100*eps)
%!error interp1 (1,1,1, style)
## ENDBLOCK

%!test style = "pchip";
## BLOCK
%!assert (interp1 (xp, yp, [min(xp)-1, max(xp)+1],style), [NA, NA])
%!assert (interp1 (xp,yp,xp,style), yp, 100*eps)
%!assert (interp1 (xp,yp,xp',style), yp', 100*eps)
%!assert (interp1 (xp',yp',xp',style), yp', 100*eps)
%!assert (interp1 (xp',yp',xp,style), yp, 100*eps)
%!assert (isempty (interp1 (xp',yp',[],style)))
%!assert (isempty (interp1 (xp,yp,[],style)))
%!assert (interp1 (xp,[yp',yp'],xi(:),style),...
%!        [interp1(xp,yp,xi(:),style),interp1(xp,yp,xi(:),style)])
%!assert (interp1 (xp,yp,xi,style),...
%!        interp1 (fliplr (xp),fliplr (yp),xi,style),100*eps)
%!assert (ppval (interp1 (xp,yp,style,"pp"),xi),
%!        interp1 (xp,yp,xi,style,"extrap"),10*eps)
%!error interp1 (1,1,1, style)
%!assert (interp1 (xp,[yp',yp'],xi,style),
%!        interp1 (xp,[yp',yp'],xi,["*",style]),100*eps)
%!test style = ["*",style];
%!assert (interp1 (xp, yp, [min(xp)-1, max(xp)+1],style), [NA, NA])
%!assert (interp1 (xp,yp,xp,style), yp, 100*eps)
%!assert (interp1 (xp,yp,xp',style), yp', 100*eps)
%!assert (interp1 (xp',yp',xp',style), yp', 100*eps)
%!assert (interp1 (xp',yp',xp,style), yp, 100*eps)
%!assert (isempty (interp1 (xp',yp',[],style)))
%!assert (isempty (interp1 (xp,yp,[],style)))
%!assert (interp1 (xp,[yp',yp'],xi(:),style),...
%!        [interp1(xp,yp,xi(:),style),interp1(xp,yp,xi(:),style)])
%!assert (interp1 (xp,yp,xi,style),...
%!        interp1 (fliplr (xp),fliplr (yp),xi,style),100*eps)
%!assert (ppval (interp1 (xp,yp,style,"pp"),xi),
%!        interp1 (xp,yp,xi,style,"extrap"),10*eps)
%!error interp1 (1,1,1, style)
## ENDBLOCK

%!test style = "spline";
## BLOCK
%!assert (interp1 (xp, yp, [min(xp)-1, max(xp)+1],style), [NA, NA])
%!assert (interp1 (xp,yp,xp,style), yp, 100*eps)
%!assert (interp1 (xp,yp,xp',style), yp', 100*eps)
%!assert (interp1 (xp',yp',xp',style), yp', 100*eps)
%!assert (interp1 (xp',yp',xp,style), yp, 100*eps)
%!assert (isempty (interp1 (xp',yp',[],style)))
%!assert (isempty (interp1 (xp,yp,[],style)))
%!assert (interp1 (xp,[yp',yp'],xi(:),style),...
%!        [interp1(xp,yp,xi(:),style),interp1(xp,yp,xi(:),style)])
%!assert (interp1 (xp,yp,xi,style),...
%!        interp1 (fliplr (xp),fliplr (yp),xi,style),100*eps)
%!assert (ppval (interp1 (xp,yp,style,"pp"),xi),
%!        interp1 (xp,yp,xi,style,"extrap"),10*eps)
%!error interp1 (1,1,1, style)
%!assert (interp1 (xp,[yp',yp'],xi,style),
%!        interp1 (xp,[yp',yp'],xi,["*",style]),100*eps)
%!test style = ["*",style];
%!assert (interp1 (xp, yp, [min(xp)-1, max(xp)+1],style), [NA, NA])
%!assert (interp1 (xp,yp,xp,style), yp, 100*eps)
%!assert (interp1 (xp,yp,xp',style), yp', 100*eps)
%!assert (interp1 (xp',yp',xp',style), yp', 100*eps)
%!assert (interp1 (xp',yp',xp,style), yp, 100*eps)
%!assert (isempty (interp1 (xp',yp',[],style)))
%!assert (isempty (interp1 (xp,yp,[],style)))
%!assert (interp1 (xp,[yp',yp'],xi(:),style),...
%!        [interp1(xp,yp,xi(:),style),interp1(xp,yp,xi(:),style)])
%!assert (interp1 (xp,yp,xi,style),...
%!        interp1 (fliplr (xp),fliplr (yp),xi,style),100*eps)
%!assert (ppval (interp1 (xp,yp,style,"pp"),xi),
%!        interp1 (xp,yp,xi,style,"extrap"),10*eps)
%!error interp1 (1,1,1, style)
## ENDBLOCK
## ENDBLOCKTEST

## test extrapolation
%!assert (interp1 ([1:5],[3:2:11],[0,6],"linear","extrap"), [1, 13], eps)
%!assert (interp1 ([1:5],[3:2:11],[0,6],"nearest","extrap"), [3, 11], eps)
%!assert (interp1 ([1:5],[3:2:11],[0,6],"previous","extrap"), [3, 11], eps)
%!assert (interp1 ([1:5],[3:2:11],[0,6],"next","extrap"), [3, 11], eps)
%!assert (interp1 (xp, yp, [-1, max(xp)+1],"linear",5), [5, 5])
%!assert (interp1 ([0,1],[1,0],[0.1,0.9;0.2,1.1]), [0.9 0.1; 0.8 NA], eps)
%!assert (interp1 ([0,1],[1,0],[0.1,0.9;0.2,1]), [0.9 0.1; 0.8 0], eps)

## Basic sanity checks
%!assert (interp1 (1:2,1:2,1.4,"nearest"), 1)
%!assert (interp1 (1:2,1:2,1.6,"previous"), 1)
%!assert (interp1 (1:2,1:2,1.4,"next"), 2)
%!assert (interp1 (1:2,1:2,1.4,"linear"), 1.4)
%!assert (interp1 (1:4,1:4,1.4,"cubic"), 1.4)
%!assert (interp1 (1:2,1:2,1.1,"spline"), 1.1)
%!assert (interp1 (1:3,1:3,1.4,"spline"), 1.4)

%!assert (interp1 (1:2:4,1:2:4,1.4,"*nearest"), 1)
%!assert (interp1 (1:2:4,1:2:4,2.2,"*previous"), 1)
%!assert (interp1 (1:2:4,1:2:4,1.4,"*next"), 3)
%!assert (interp1 (1:2:4,1:2:4,[0,1,1.4,3,4],"*linear"), [NA,1,1.4,3,NA])
%!assert (interp1 (1:2:8,1:2:8,1.4,"*cubic"), 1.4)
%!assert (interp1 (1:2,1:2,1.3, "*spline"), 1.3)
%!assert (interp1 (1:2:6,1:2:6,1.4,"*spline"), 1.4)

%!assert (interp1 ([3,2,1],[3,2,2],2.5), 2.5)

%!assert (interp1 ([4,4,3,2,0],[0,1,4,2,1],[1.5,4,4.5], "linear"), [1.75,1,NA])
%!assert (interp1 (0:4, 2.5), 1.5)

## Left and Right discontinuities
%!assert (interp1 ([1,2,2,3,4],[0,1,4,2,1],[-1,1.5,2,2.5,3.5], "linear", "extrap", "right"), [-2,0.5,4,3,1.5])
%!assert (interp1 ([1,2,2,3,4],[0,1,4,2,1],[-1,1.5,2,2.5,3.5], "linear", "extrap", "left"), [-2,0.5,1,3,1.5])

## Test input validation
%!error interp1 ()
%!error interp1 (1,2,3,4,5,6,7)
%!error <minimum of 2 points required> interp1 (1,1,1, "linear")
%!error <minimum of 2 points required> interp1 (1,1,1, "*nearest")
%!error <minimum of 2 points required> interp1 (1,1,1, "*linear")
%!error <minimum of 2 points required> interp1 (1,1,1, "previous")
%!error <minimum of 2 points required> interp1 (1,1,1, "*previous")
%!warning <multiple discontinuities> interp1 ([1 1 1 2], [1 2 3 4], 1);
%!error <discontinuities not supported> interp1 ([1 1],[1 2],1, "next")
%!error <discontinuities not supported> interp1 ([1 1],[1 2],1, "pchip")
%!error <discontinuities not supported> interp1 ([1 1],[1 2],1, "cubic")
%!error <discontinuities not supported> interp1 ([1 1],[1 2],1, "spline")
<<<<<<< HEAD
%!error <invalid METHOD 'invalid'> interp1 (1:2,1:2,1, "invalid")
=======
%!error <invalid method 'invalid'> interp1 (1:2,1:2,1, "invalid")
>>>>>>> 1c070cc6
<|MERGE_RESOLUTION|>--- conflicted
+++ resolved
@@ -793,8 +793,4 @@
 %!error <discontinuities not supported> interp1 ([1 1],[1 2],1, "pchip")
 %!error <discontinuities not supported> interp1 ([1 1],[1 2],1, "cubic")
 %!error <discontinuities not supported> interp1 ([1 1],[1 2],1, "spline")
-<<<<<<< HEAD
-%!error <invalid METHOD 'invalid'> interp1 (1:2,1:2,1, "invalid")
-=======
-%!error <invalid method 'invalid'> interp1 (1:2,1:2,1, "invalid")
->>>>>>> 1c070cc6
+%!error <invalid METHOD 'invalid'> interp1 (1:2,1:2,1, "invalid")