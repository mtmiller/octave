name: make
on: [push]
concurrency: ci-${{ github.ref }}

jobs:

  ubuntu:
    runs-on: ${{ matrix.os }}

    strategy:
      # Allow other runners in the matrix to continue if some fail
      fail-fast: false

      matrix:
        # For available GitHub-hosted runners, see:
        # https://docs.github.com/en/actions/using-github-hosted-runners/about-github-hosted-runners
        os: [ubuntu-22.04, ubuntu-20.04]
        compiler: [gcc, clang]
        include:
          - compiler: gcc
            compiler-pkgs: "g++ gcc"
            cc: "gcc"
            cxx: "g++"
            extra-config-flags: ""
          - compiler: clang
            compiler-pkgs: "clang libc++-dev libc++abi-dev"
            cc: "clang"
            cxx: "clang++ -stdlib=libc++"
            extra-config-flags: "--without-spqr --without-magick"
          # "ccache" on Ubuntu 20.04 doesn't compress the cache.
          # Clang seems to generally require less cache size (smaller object files?).
          - ccache-max: 1.2G
          - os: ubuntu-20.04
            compiler: gcc
            ccache-max: 6G
          - os: ubuntu-22.04
            compiler: gcc
            ccache-max: 1.2G
          - os: ubuntu-20.04
            compiler: clang
            ccache-max: 3G
          - os: ubuntu-22.04
            compiler: clang
            ccache-max: 400M

    name: ${{ matrix.os }} ${{ matrix.compiler }}

    env:
      CC: ${{ matrix.cc }}
      CXX: ${{ matrix.cxx }}

    steps:
      - name: checkout repository
        uses: actions/checkout@v3

      - name: install dependencies
        env:
          COMPILER_PKGS: ${{ matrix.compiler-pkgs }}
        run: |
          sudo apt -qq update
          sudo apt install -y $COMPILER_PKGS autoconf automake bison ccache \
            dvipng epstool fig2dev flex gfortran gnuplot-x11 gperf gzip \
            icoutils libarpack2-dev libblas-dev libcurl4-gnutls-dev \
            libfftw3-dev libfltk1.3-dev libfontconfig1-dev libfreetype6-dev \
            libgl1-mesa-dev libgl2ps-dev libglpk-dev libgraphicsmagick++1-dev \
            libhdf5-dev liblapack-dev libosmesa6-dev libpcre2-dev \
            libqhull-dev libqscintilla2-qt5-dev libqrupdate-dev \
            libreadline-dev librsvg2-bin libsndfile1-dev libsuitesparse-dev \
            libsundials-dev libtool libxft-dev make openjdk-8-jdk \
            perl portaudio19-dev pstoedit qtbase5-dev qttools5-dev \
            qttools5-dev-tools rapidjson-dev rsync tar texinfo \
            texlive-latex-extra xvfb zlib1g-dev

      - name: prepare ccache
        # create key with human readable timestamp
        # used in action/cache/restore and action/cache/save steps
        id: ccache-prepare
        run: |
          echo "key=ccache:${{ matrix.os }}:${{ matrix.compiler }}:${{ github.ref }}:$(date +"%Y-%m-%d_%H-%M-%S"):${{ github.sha }}" >> $GITHUB_OUTPUT

      - name: restore ccache
        # setup the github cache used to maintain the ccache from one job to the next
        uses: actions/cache/restore@v3
        with:
          path: ~/.ccache
          key: ${{ steps.ccache-prepare.outputs.key }}
          restore-keys: |
            ccache:${{ matrix.os }}:${{ matrix.compiler }}:${{ github.ref }}
            ccache:${{ matrix.os }}:${{ matrix.compiler }}:refs/heads/default

      - name: configure ccache
        env:
          CCACHE_MAX: ${{ matrix.ccache-max }}
        run: |
          test -d ~/.ccache || mkdir ~/.ccache
          echo "max_size = $CCACHE_MAX" >> ~/.ccache/ccache.conf
          ccache -s
          echo "/usr/lib/ccache" >> $GITHUB_PATH

      - name: bootstrap
        run: GNULIB_URL=https://github.com/coreutils/gnulib.git ./bootstrap

      - name: configure
        timeout-minutes: 30
        run: |
          echo $PATH
          echo which ccache
          which ccache
          which $CC
          echo $CC --version
          $CC --version
          which ${CXX% *}
          echo ${CXX% *} --version
          ${CXX% *} --version
          which gfortran
          echo gfortran --version
          gfortran --version
          mkdir .build
          cd .build && ../configure \
            CPPFLAGS="-I/usr/include/hdf5/serial -I/usr/include/suitesparse" \
            LDFLAGS="-L/usr/lib/$(dpkg-architecture -qDEB_HOST_MULTIARCH)/hdf5/serial" \
            ${{ matrix.extra-config-flags }}

      - name: build
        # Parallel make seems to fail intermittently when creating the figures
        # for the manual. The error message says it fails to connect to a
        # display. Maybe an xvfb issue?
        # Use single job make for now which seems to work more reliably.
        run: XDG_RUNTIME_DIR=$RUNNER_TEMP xvfb-run -a make -C ./.build all V=1

      - name: ccache status
        run: ccache -s

      - name: save ccache
        # Save the cache after we are done (successfully) building
        uses: actions/cache/save@v3
        with:
          path: ~/.ccache
          key: ${{ steps.ccache-prepare.outputs.key }}

      - name: check
        timeout-minutes: 60
        run: XDG_RUNTIME_DIR=$RUNNER_TEMP xvfb-run -a make -C ./.build check | tee ./test-suite.log

      - name: display test suite log
        continue-on-error: true
        # Displaying the log shouldn't take long. Cancel the step if it does.
        timeout-minutes: 5
        run: cat ./.build/test/fntests.log

      - name: analyze test suite results
        # Make sure the test summary lists 0 "FAIL"s and no "REGRESSION"
        run:  |
          [ -n "$(grep -e "FAIL\s*0" ./test-suite.log)" ] || exit 1
          [ -z "$(grep -e "REGRESSION" ./test-suite.log)" ] || exit 1
          echo No unknown failing tests.

      - name: test history file creation
        # see bug #62365
        # Pipe to an interactive session to trigger appending the command to
        # the history.  This will trigger the creation of a history file.
        run:  |
          echo "history_file (make_absolute_filename ('./a/b/c/history')); disp ('test')" | ./.build/run-octave -i
          [ -f ./a/b/c/history ] || echo "::warning::Creating history file failed"

      - name: install
        run: |
          sudo make -C ./.build install

      - name: test stand-alone executable
        run: |
          cd examples/code
          mkoctfile --link-stand-alone embedded.cc -o embedded
          LD_LIBRARY_PATH="/usr/local/lib/octave/$(octave --eval "disp(version())")" \
            ./embedded


  alpine:
    runs-on: ubuntu-latest

    name: Alpine (x86, musl)

    defaults:
      run:
        # Use emulated shell as default
        shell: alpine.sh {0}

    env:
      LIBGL_ALWAYS_SOFTWARE: "1"

    steps:
      - name: get CPU information
        shell: bash
        run: |
          cat /proc/cpuinfo

      - name: checkout repository
        uses: actions/checkout@v3

      - name: install dependencies
        uses: jirutka/setup-alpine@v1
        with:
          # For available CPU architectures, see:
          # https://github.com/marketplace/actions/setup-alpine-linux-environment
          arch: x86
          # QScintilla-Qt6 is currently not distributed by Alpine Linux. When
          # it is, consider switching to Qt6 packages:
          # qt6-qt5compat-dev
          # qt6-qttools-dev
          # The following packages are only needed to buid and install gl2ps:
          # cmake
          # wget
          # libpng
          # sudo
          packages: >
            build-base
            autoconf
            automake
            m4
            git
            ccache
            coreutils
            gfortran
            flex
            gperf
            icoutils
            mesa-dri-gallium
            libtool
            libltdl
            rsvg-convert
            texlive-dvi
            arpack-dev
            bison
            curl-dev
            fftw-dev
            fltk-dev
            fontconfig-dev
            freetype-dev
            ghostscript-dev
            glpk-dev
            glu-dev
            gnuplot
            graphicsmagick-dev
            hdf5-dev
            lcms2-dev
            libsm-dev
            libsndfile-dev
            openblas-dev
            pcre2-dev
            perl
            portaudio-dev
            qhull-dev
            qrupdate-dev
            qscintilla-dev
            qt5-qttools-dev
            qscintilla-dev
            rapidjson-dev
            readline-dev
            suitesparse-dev
            texinfo
            xvfb-run
            xz-dev
            zlib-dev
            bzip2
            gzip
            tar
            zip
            cmake
            wget
            libpng
            sudo

      - name: prepare ccache
        # create key with human readable timestamp
        # used in action/cache/restore and action/cache/save steps
        id: ccache-prepare
        run: |
          echo "key=ccache:alpine:x86:${{ github.ref }}:$(date +"%Y-%m-%d_%H-%M-%S"):${{ github.sha }}" >> $GITHUB_OUTPUT

      - name: restore ccache
        # setup the github cache used to maintain the ccache from one job to the next
        uses: actions/cache/restore@v3
        with:
          # location of the ccache of the chroot in the root file system
          path: /home/runner/rootfs/alpine-latest-x86/home/runner/.ccache
          key: ${{ steps.ccache-prepare.outputs.key }}
          restore-keys: |
            ccache:alpine:x86:${{ github.ref }}
            ccache:alpine:x86:refs/heads/default

      - name: configure ccache
        run: |
          test -d ~/.ccache || mkdir ~/.ccache
          echo "max_size = 1G" >> ~/.ccache/ccache.conf
          echo "compression = true" >> ~/.ccache/ccache.conf
          ccache --version
          ccache -p
          ccache -s
          echo "/usr/lib/ccache/bin" >> $GITHUB_PATH

      - name: build gl2ps
        # gl2ps is currently not distributed by Alpine Linux.
        # We need it for printing.
        run: |
          mkdir -p gl2ps && cd gl2ps
          printf "::group::\033[0;32m==>\033[0m Download tarball\n"
          wget -O gl2ps-1.4.2.tgz https://geuz.org/gl2ps/src/gl2ps-1.4.2.tgz
          echo "::endgroup::"
          printf "::group::\033[0;32m==>\033[0m Unpack tarball\n"
          tar zxvf gl2ps-1.4.2.tgz
          echo "::endgroup::"
          printf "::group::\033[0;32m==>\033[0m Configure\n"
          mkdir -p build && cd build
          cmake -DCMAKE_BUILD_TYPE=Release ../gl2ps-1.4.2
          echo "::endgroup::"
          printf "::group::\033[0;32m==>\033[0m Build\n"
          cmake --build .
          echo "::endgroup::"
          printf "::group::\033[0;32m==>\033[0m Install\n"
          sudo cmake --install .
          echo "::endgroup::"

      - name: bootstrap
        run: GNULIB_URL=https://github.com/coreutils/gnulib.git ./bootstrap

      - name: configure
        timeout-minutes: 30
        run: |
          echo $PATH
          echo which ccache
          which ccache
          which gcc
          echo gcc --version
          gcc --version
          which g++
          echo g++ --version
          g++ --version
          which gfortran
          echo gfortran --version
          gfortran --version
          mkdir .build
          cd .build && ../configure

      - name: build
        # Parallel make seems to fail intermittently when creating the figures
        # for the manual. The error message says it fails to connect to a
        # display. Maybe an xvfb issue?
        # Use single job make for now which seems to work more reliably.
        run: |
          XDG_RUNTIME_DIR=$RUNNER_TEMP xvfb-run -a make -C ./.build all V=1

      - name: ccache status
        run: ccache -s

      - name: save ccache
        # Save the cache after we are done (successfully) building
        uses: actions/cache/save@v3
        with:
          path: /home/runner/rootfs/alpine-latest-x86/home/runner/.ccache
          key: ${{ steps.ccache-prepare.outputs.key }}

      - name: check
        timeout-minutes: 60
        run: |
          XDG_RUNTIME_DIR=$RUNNER_TEMP \
            xvfb-run -a make -C ./.build check | tee ./test-suite.log

      - name: display test suite log
        continue-on-error: true
        # Displaying the log shouldn't take long. Cancel the step if it does.
        timeout-minutes: 5
        run: cat ./.build/test/fntests.log

      - name: analyze test suite results
        # Make sure the test summary lists 0 "FAIL"s and no "REGRESSION"
        run:  |
          [ -n "$(grep -e "FAIL\s*0" ./test-suite.log)" ] \
            || echo "::warning::At least one test failed"
          [ -z "$(grep -e "REGRESSION" ./test-suite.log)" ] \
            || echo "::warning::At least one regression in test suite"
          echo Finished analyzing test suite results.

      - name: test history file creation
        # see bug #62365
        # Pipe to an interactive session to trigger appending the command to
        # the history.  This will trigger the creation of a history file.
        run:  |
          echo "history_file (make_absolute_filename ('./a/b/c/history')); disp ('test')" | ./.build/run-octave -i
          [ -f ./a/b/c/history ] || echo "::warning::Creating history file failed"

      - name: install
        run: |
          sudo make -C ./.build install

      - name: test stand-alone executable
        run: |
          cd examples/code
          mkoctfile --link-stand-alone embedded.cc -o embedded
          LD_LIBRARY_PATH="/usr/local/lib/octave/$(octave --eval "disp(version())")" ./embedded


  macos:
    runs-on: ${{ matrix.os }}

    name: ${{ matrix.os }} Qt${{ matrix.qt }}

    strategy:
      # Allow other runners in the matrix to continue if some fail
      fail-fast: false

      matrix:
        # For available GitHub-hosted runners, see: https://docs.github.com/en/actions/using-github-hosted-runners/about-github-hosted-runners
        os: [macos-13, macos-12]
        # Most (or all) homebrew packages are compiled with clang and link
        # against libc++.  So we also use clang to avoid issues with symbols
        # that don't match.
        # compiler: [real-gcc, clang]
        compiler: [clang]
        qt: [6]
        include:
          # - compiler: real-gcc
          #   cc: "/usr/local/bin/gcc-10"
          #   cxx: "/usr/local/bin/g++-10"
          #   cppflags: "-I/usr/local/opt/hdf5/include -I/usr/local/opt/gl2ps/include -I/usr/local/opt/glpk/include -I/usr/local/opt/pcre/include -I/usr/local/opt/qscintilla2/include -I/usr/local/opt/suite-sparse/include -I/usr/local/opt/sundials/include"
          #   ldflags: "-L/usr/local/opt/hdf5/lib -L/usr/local/opt/gl2ps/lib -L/usr/local/opt/glpk/lib -L/usr/local/opt/pcre/lib -L/usr/local/opt/qscintilla2/lib -L/usr/local/opt/suite-sparse/lib -L/usr/local/opt/sundials/lib"
          - compiler: clang
            cc: "clang"
            cxx: "clang++"
            # Qt6 doesn't install pkg-config files on macOS. See: https://bugreports.qt.io/browse/QTBUG-86080
            # So, we need to provide the necessary flags manually.
            qt-cppflags: "-I/usr/local/opt/qt@6/include/QtCore -I/usr/local/opt/qt@6/include/QtGui -I/usr/local/opt/qt@6/include/QtHelp -I/usr/local/opt/qt@6/include/QtNetwork -I/usr/local/opt/qt@6/include/QtOpenGL -I/usr/local/opt/qt@6/include/QtOpenGLWidgets -I/usr/local/opt/qt@6/include/QtPrintSupport -I/usr/local/opt/qt@6/include/QtSql -I/usr/local/opt/qt@6/include/QtWidgets -I/usr/local/opt/qt@6/include/QtXml -I/usr/local/opt/qt@6/include/QtCore5Compat"
            qt-ldflags: "-F/usr/local/opt/qt@6/Frameworks"
            qt-libs: "-framework QtCore -framework QtGui -framework QtHelp -framework QtNetwork -framework QtOpenGL -framework QtOpenGLWidgets -framework QtPrintSupport -framework QtSql -framework QtWidgets -framework QtXml -framework QtCore5Compat"
          - os: macos-13
            qt: "5"
            cc: "clang"
            cxx: "clang++"
            # SUNDIALS >= 6.5.0 doesn't compile with the default flags determined
            # by the configure script. Set CXX manually to enable building with it.
            cxx-compiler-flags: "-std=gnu++14"

    env:
      CC: ${{ matrix.cc }}
      CXX: ${{ matrix.cxx }}

    steps:
      - name: checkout repository
        uses: actions/checkout@v3

      - name: install dependencies
        # This step sometimes takes long and still recovers. But sometimes it
        # seems to hang indefinitely.
        # Use a pretty long timeout (but still less than the default 6 hours).
        timeout-minutes: 75

        # Homebrew's Python conflicts with the Python that comes pre-installed
        # on the GitHub runners. Some of Octave's dependencies depend on
        # different versions of Homebrew's Python. Enforce using the ones from
        # Homebrew to avoid errors on updates.
        # See: https://github.com/orgs/Homebrew/discussions/3928

        # It looks like "gfortran" isn't working correctly unless "gcc" is
        # re-installed.

        # See also: https://formulae.brew.sh/formula/octave#default
        # The packages are listed in (alphabetically sorted) blocks:
        # The first block is for "direct" dependencies.
        # The second block is for additional dependencies needed when building from a release tarball.
        # The third block is for additional dependencies needed when building from a repository checkout.
        run: |
          brew update
          brew install --overwrite python@3.11 python@3.12
          brew reinstall gcc
          brew install arpack epstool fftw fig2dev fltk fontconfig freetype \
            ghostscript gl2ps glpk gnuplot graphicsmagick hdf5 libsndfile \
            libtool openblas pcre2 portaudio pstoedit qhull qrupdate \
            qscintilla2 qt@${{ matrix.qt }} rapidjson readline suite-sparse sundials texinfo \
            ccache gnu-sed openjdk pkg-config \
            automake autoconf bison gettext icoutils librsvg mactex-no-gui
          eval "$(/usr/libexec/path_helper)"
          echo "/Library/TeX/texbin" >> $GITHUB_PATH
          echo "/usr/local/opt/qt@${{ matrix.qt }}/bin" >> $GITHUB_PATH
          echo "/usr/local/opt/texinfo/bin" >> $GITHUB_PATH
          echo "/usr/local/opt/bison/bin" >> $GITHUB_PATH
          echo "/usr/local/opt/gnu-sed/libexec/gnubin" >> $GITHUB_PATH

      - name: prepare ccache
        # create key with human readable timestamp
        # used in action/cache/restore and action/cache/save steps
        id: ccache-prepare
        run: |
          echo "key=ccache:${{ matrix.os }}:${{ matrix.compiler }}:qt${{ matrix.qt }}:${{ github.ref }}:$(date +"%Y-%m-%d_%H-%M-%S"):${{ github.sha }}" >> $GITHUB_OUTPUT

      - name: restore ccache
        # setup the github cache used to maintain the ccache from one job to the next
        uses: actions/cache/restore@v3
        id: restore-ccache
        with:
          path: /Users/runner/Library/Caches/ccache
          key: ${{ steps.ccache-prepare.outputs.key }}
          restore-keys: |
            ccache:${{ matrix.os }}:${{ matrix.compiler }}:qt${{ matrix.qt }}:${{ github.ref }}
            ccache:${{ matrix.os }}:${{ matrix.compiler }}:qt${{ matrix.qt }}:refs/heads/default

      - name: configure ccache
        # The cache doesn't seem to compress well on macOS. Is it already compressed?
        # Limit the maximum size to avoid exceeding the total cache limits.
        run: |
          test -d /Users/runner/Library/Preferences/ccache || mkdir /Users/runner/Library/Preferences/ccache
          echo "max_size = 0.9G" >> /Users/runner/Library/Preferences/ccache/ccache.conf
          ccache -s
          echo "$(brew --prefix)/opt/ccache/libexec" >> $GITHUB_PATH

      - name: bootstrap
        run: GNULIB_URL=https://github.com/coreutils/gnulib.git ./bootstrap

      - name: configure
        timeout-minutes: 30
        env:
          MY_CPPFLAGS: ${{ matrix.cppflags }}
          MY_LDFLAGS: ${{ matrix.ldflags }}
        # This is a hodgepodge of configure flags put together from the
        # buildbot rules:
        # https://hg.octave.org/octave-buildbot/file/tip/master.cfg#l543
        # And the homebrew formula:
        # https://github.com/Homebrew/homebrew-core/blob/HEAD/Formula/octave.rb
        # Amended with additional flags that seem to be needed.
        # Not all of those might be needed or be correct.
        run: |
          echo $PATH
          echo which ccache
          which ccache
          which $CC
          echo $CC --version
          $CC --version
          which $CXX
          echo $CXX --version
          $CXX --version
          which gfortran
          echo gfortran --version
          gfortran --version
          mkdir .build
          cd .build && ../configure \
            CXX="${CXX} ${{ matrix.cxx-compiler-flags }}" \
            F77="ccache gfortran" \
            CPPFLAGS="-I/usr/local/opt/gettext/include -I/usr/local/opt/icu4c/include -I/usr/local/opt/qt@${{ matrix.qt }}/include -I/usr/local/opt/readline/include -I/usr/local/opt/sqlite/include $MY_CPPFLAGS" \
            CXXFLAGS="-O2 -g" \
            LDFLAGS="-L/usr/local/lib -L/usr/local/opt/bison/lib -L/usr/local/opt/gettext/lib -L/usr/local/opt/icu4c/lib -L/usr/local/opt/readline/lib -L/usr/local/opt/sqlite/lib $MY_LDFLAGS" \
            PKG_CONFIG_PATH="/usr/local/opt/openblas/lib/pkgconfig:/usr/local/opt/icu4c/lib/pkgconfig:/usr/local/opt/qt@${{ matrix.qt }}/lib/pkgconfig" \
            --with-qt=${{ matrix.qt }} \
            QCOLLECTIONGENERATOR="qhelpgenerator" \
            QT_CPPFLAGS="${{ matrix.qt-cppflags }}" \
            QT_LDFLAGS="${{ matrix.qt-ldflags }}" \
            QT_LIBS="${{ matrix.qt-libs }}" \
            --with-x=no \
            --with-blas="-L/usr/local/opt/openblas/lib -lopenblas" \
            --with-java-homedir="/usr/local/opt/openjdk" \
            --prefix="${HOME}/usr"

      - name: build
        run: make -C ./.build all -j3 V=1

      - name: ccache status
        run: ccache -s

      - name: save ccache
        # Save the cache after we are done (successfully) building
        uses: actions/cache/save@v3
        with:
          path: /Users/runner/Library/Caches/ccache
          key: ${{ steps.ccache-prepare.outputs.key }}

      - name: check
        # Continuing on error in this step means that jobs will be "green" even
        # if the test suite crashes.  But if we don't continue, we'll loose the
        # ccache and other jobs will be cancelled, too.
        # It would be nice if we could mark the job as "yellow" (and continue)
        # in that case.  The second best thing is to display a warning in the
        # job summary (see below).
        continue-on-error: true
        timeout-minutes: 60
        run: |
          echo 'makeinfo_program ("/usr/local/opt/texinfo/bin/makeinfo");' >> ./scripts/startup/site-rcfile
          make -C ./.build check | tee ./test-suite.log

      - name: display test suite log
        continue-on-error: true
        # Displaying the log shouldn't take long. Cancel the step if it does.
        timeout-minutes: 5
        run: cat ./.build/test/fntests.log

      - name: analyze test suite results
        # Make sure the test summary lists 0 "FAIL"s and no "REGRESSION"
        run: |
          [ -n "$(grep -e "FAIL\s*0" ./test-suite.log)" ] || exit 1
          [ -z "$(grep -e "REGRESSION" ./test-suite.log)" ] || exit 1
          echo No unknown failing tests.

      - name: test history file creation
        # see bug #62365
        # Pipe to an interactive session to trigger appending the command to
        # the history.  This will trigger the creation of a history file.
        run:  |
          echo "history_file (make_absolute_filename ('./a/b/c/history')); disp ('test')" | ./.build/run-octave -i
          [ -f ./a/b/c/history ] || echo "::warning::Creating history file failed"

      - name: install
        run: |
          mkdir -p /Users/runner/usr
          make -C ./.build install

      - name: test stand-alone executable
        run: |
          cd examples/code
          PATH="/Users/runner/usr/bin:$PATH" CXX="${CXX} ${{ matrix.cxx-compiler-flags }}" \
            mkoctfile --link-stand-alone embedded.cc -o embedded
          ./embedded


  mingw:
    runs-on: ${{ matrix.os }}

    name: mingw-w64 ${{ matrix.msystem }}

    defaults:
      run:
        # Use MSYS2 as default shell
        shell: msys2 {0}

    strategy:
      # Allow other runners in the matrix to continue if some fail
      fail-fast: false

      matrix:
        # For available GitHub-hosted runners, see: https://docs.github.com/en/actions/using-github-hosted-runners/about-github-hosted-runners
        os: [windows-latest]
        msystem: [MINGW64, CLANG64]
        include:
          - msystem: MINGW64
            mingw-prefix: mingw64
            target-prefix: mingw-w64-x86_64
            cc: gcc
            cxx: g++
            f77: gfortran
            extra-config-flags: ""
            ccache-max: 0.9G
          - msystem: CLANG64
            mingw-prefix: clang64
            target-prefix: mingw-w64-clang-x86_64
            cc: clang
            # It looks like we and graphicsmagick++ aren't ready for C++17 yet.
            cxx: "clang++ -std=gnu++14"
            f77: flang
            # Clang seems to require a different set of dllexport attributes than GCC.
            # autoconf and libtool still need help to correctly invoke flang.
            extra-config-flags:
              --disable-lib-visibility-flags
              --enable-fortran-calling-convention=gfortran
              ac_cv_f77_compiler_gnu=yes
              lt_cv_prog_gnu_ld=yes
            ccache-max: 400M

    env:
      CHERE_INVOKING: 1
      CC:  ${{ matrix.cc }}
      CXX:  ${{ matrix.cxx }}
      F77:  ${{ matrix.f77 }}
      # perl uses cmd shell by default
      PERL5SHELL: bash -l -c

    steps:
      - name: get CPU name
        # The runners for the 32-bit target sometimes get stuck in configure
        # when using the Fortran compiler.
        # Does that error depend on the processor of the selected runner?
        shell: pwsh
        run : |
          Get-CIMInstance -Class Win32_Processor | Select-Object -Property Name

      - name: install MSYS2 build environment
        uses: msys2/setup-msys2@v2
        with:
          update: true

          # Use pre-installed version to save disc space on partition with source.
          # We need that space for building.
          release: false

          # The packages are listed in (alphabetically sorted) blocks:
          # The first block is for mandatory dependencies.
          # The second block is for optional dependencies needed when building from a release tarball.
          # The third block is for additional dependencies needed when building from a repository checkout.
          # The fourth block is for additional run-time dependencies (to run test suite) that aren't needed to build.
          install: >-
            base-devel
            ${{ matrix.target-prefix }}-autotools
            ${{ matrix.target-prefix }}-cc
            ${{ matrix.target-prefix }}-fc
            ${{ matrix.target-prefix }}-gperf
            ${{ matrix.target-prefix }}-openblas
            ${{ matrix.target-prefix }}-pcre2

            ${{ matrix.target-prefix }}-arpack
            ${{ matrix.target-prefix }}-curl
            ${{ matrix.target-prefix }}-fftw
            ${{ matrix.target-prefix }}-fltk
            ${{ matrix.target-prefix }}-gl2ps
            ${{ matrix.target-prefix }}-glpk
            ${{ matrix.target-prefix }}-ghostscript
            ${{ matrix.target-prefix }}-gnuplot
            ${{ matrix.target-prefix }}-graphicsmagick
            ${{ matrix.target-prefix }}-hdf5
            ${{ matrix.target-prefix }}-libsndfile
            ${{ matrix.target-prefix }}-portaudio
            ${{ matrix.target-prefix }}-qhull
            ${{ matrix.target-prefix }}-qrupdate
            ${{ matrix.target-prefix }}-qscintilla
            ${{ matrix.target-prefix }}-qt5-base
            ${{ matrix.target-prefix }}-qt5-imageformats
            ${{ matrix.target-prefix }}-qt5-svg
            ${{ matrix.target-prefix }}-qt5-tools
            ${{ matrix.target-prefix }}-rapidjson
            ${{ matrix.target-prefix }}-suitesparse
            ${{ matrix.target-prefix }}-sundials

            git
            ${{ matrix.target-prefix }}-ccache
            ${{ matrix.target-prefix }}-icoutils
            ${{ matrix.target-prefix }}-librsvg
            texinfo

            unzip
            zip

          msystem: ${{ matrix.msystem }}

      - name: checkout repository
        uses: actions/checkout@v3

      - name: prepare ccache
        # create key with human readable timestamp
        # used in action/cache/restore and action/cache/save steps
        id: ccache-prepare
        run: |
          echo "ccachedir=$(cygpath -m $(ccache -k cache_dir))" >> $GITHUB_OUTPUT
          echo "key=ccache:${{ matrix.os }}:${{ matrix.msystem }}:${{ github.ref }}:$(date +"%Y-%m-%d_%H-%M-%S"):${{ github.sha }}" >> $GITHUB_OUTPUT
          echo "timestamp=$(date +"%Y-%m-%d_%H-%M-%S")" >> $GITHUB_OUTPUT

      - name: restore ccache
        # Setup the github cache used to maintain the ccache from one job to the next
        uses: actions/cache/restore@v3
        with:
          path: ${{ steps.ccache-prepare.outputs.ccachedir }}
          key: ${{ steps.ccache-prepare.outputs.key }}
          restore-keys: |
            ccache:${{ matrix.os }}:${{ matrix.msystem }}:${{ github.ref }}
            ccache:${{ matrix.os }}:${{ matrix.msystem }}:refs/heads/default

      - name: configure ccache
        # Limit the maximum size and switch on compression to avoid exceeding the total disk or cache quota.
        run: |
          which ccache
          test -d ${{ steps.ccache-prepare.outputs.ccachedir }} || mkdir -p ${{ steps.ccache-prepare.outputs.ccachedir }}
          echo "max_size = ${{ matrix.ccache-max }}" > ${{ steps.ccache-prepare.outputs.ccachedir }}/ccache.conf
          echo "compression = true" >> ${{ steps.ccache-prepare.outputs.ccachedir }}/ccache.conf
          ccache -p
          ccache -s
          # create ccache helper script for Fortran compiler
          echo -e '#!/bin/bash\nccache '$MINGW_PREFIX'/bin/'$F77' "$@"' > $MINGW_PREFIX/lib/ccache/bin/$F77
          # prepend path to ccache helper scripts to PATH
          echo 'export PATH="$MINGW_PREFIX/lib/ccache/bin:$PATH"' >> ~/.bash_profile

      - name: bootstrap
        run: GNULIB_URL=https://github.com/coreutils/gnulib.git ./bootstrap

      - name: configure
        # configure sometimes hangs while compiling 32bit Fortran.
        # It should take much less than 30 minutes. Cancel the step if it takes longer.
        timeout-minutes: 30
        # FIXME: Fix building with Java support. Override JAVA_HOME for now.
        # FIXME: How do we get a working TeX environment in MSYS2? Disable building the documentation for now.
        run: |
          echo $PATH
          which $CC
          echo $CC --version
          $CC --version
          which ${CXX% *}
          echo ${CXX% *} --version
          ${CXX% *} --version
          which $F77
          echo $F77 --version
          $F77 --version
          mkdir .build
          cd .build && ../configure \
            JAVA_HOME="" \
            --disable-docs \
            ${{ matrix.extra-config-flags }}

      - name: build
        # Spawning processes seems to have a big overhead on this platform. Use a somewhat larger number of parallel processes to compensate for that.
        run: |
          make -C ./.build all -j8 V=1

      - name: ccache status
        continue-on-error: true
        run: ccache -s

      - name: save ccache
        # Save the cache after we are done (successfully) building
        uses: actions/cache/save@v3
        with:
          path: ${{ steps.ccache-prepare.outputs.ccachedir }}
          key: ${{ steps.ccache-prepare.outputs.key }}

      - name: check
        # Continuing on error in this step means that jobs will be "green" even
        # if the test suite crashes.  But if we don't continue, we'll loose the
        # ccache and other jobs will be cancelled, too.
        # It would be nice if we could mark the job as "yellow" (and continue)
        # in that case.  The second best thing is to display a warning in the
        # job summary (see below).
        continue-on-error: true
        timeout-minutes: 60

        # Perl scripts cannot be run as executables on Windows (no shebang mechanism).
        # We need to wrap them by calling the perl executable explicitly.

        # mkoctfile seems to have trouble when gcc is called via ccache. So,
        # remove the directory with the ccache wrappers from PATH.

        run: |
          echo "makeinfo_program (sprintf ('%s && cd %s && perl makeinfo', [s=nthargout(2, @system, 'cygpath -w /usr/bin')](1:2), strtrim (s)));" \
            >> ./scripts/startup/site-rcfile
          export PATH=$(echo "$PATH" | sed -e "s|$MINGW_PREFIX/lib/ccache/bin:||g")
          make -C ./.build check RUN_OCTAVE_OPTIONS="--no-gui-libs" | tee ./test-suite.log

      - name: display test suite log
        continue-on-error: true
        # Displaying the log shouldn't take long. Cancel the step if it does.
        timeout-minutes: 5
        run: cat ./.build/test/fntests.log

      - name: analyze test suite results
        # Make sure the test summary lists 0 "FAIL"s and no "REGRESSION"
        run: |
          [ -n "$(grep -e "FAIL\s*0" ./test-suite.log)" ] || echo "::warning::At least one test failed"
          [ -z "$(grep -e "REGRESSION" ./test-suite.log)" ] || echo "::warning::At least one regression in test suite"
          echo Finished analyzing test suite results.

      - name: test history file creation
        # see bug #62365
        # Pipe to an interactive session to trigger appending the command to
        # the history.  This will trigger the creation of a history file.
        run:  |
          echo "history_file (make_absolute_filename ('./a/b/c/history')); disp ('test')" | ./.build/run-octave -i
          [ -f ./a/b/c/history ] || echo "::warning::Creating history file failed"

<<<<<<< HEAD
      - name: install and compress
        if: matrix.msystem == 'MINGW64'
        continue-on-error: true
        run: |
          echo "::group::Installing Octave"
          mkdir -p /c/octave/pkg
          make -C ./.build DESTDIR=/c/octave/pkg install
          echo "::endgroup::"
          echo "::group::Compressing Octave package"
          cd /c/octave/pkg
          tar -cvzf octave.tar.gz *
          echo "::endgroup::"

      - name: upload build artifact
        if: matrix.msystem == 'MINGW64'
        continue-on-error: true
        uses: actions/upload-artifact@v3
        with:
          name: ${{ matrix.target-prefix }}-octave-${{ steps.ccache-prepare.outputs.timestamp }}
          path: C:\octave\pkg\octave.tar.gz
          retention-days: 7
=======
      - name: install
        run: |
          mkdir -p /c/octave/pkg
          make -C ./.build DESTDIR=/c/octave/pkg install

      - name: test stand-alone executable
        run: |
          cd examples/code
          export PATH=$(echo "$PATH" | sed -e "s|$MINGW_PREFIX/lib/ccache/bin:||g")
          export PATH="/c/octave/pkg/${{ matrix.mingw-prefix }}/bin:$PATH"
          mkoctfile --link-stand-alone embedded.cc -o embedded
          ./embedded.exe
>>>>>>> 542d5e89


  cygwin:
    runs-on: ${{ matrix.os }}

    defaults:
      run:
        # Use Cygwin bash as default shell
        shell: C:\cygwin\bin\bash.exe --login -eo pipefail -o igncr '{0}'

    strategy:
      # Allow other runners in the matrix to continue if some fail
      fail-fast: false

      matrix:
        # For available GitHub-hosted runners, see: https://docs.github.com/en/actions/using-github-hosted-runners/about-github-hosted-runners
        os: [windows-latest]

    env:
      CHERE_INVOKING: "1"
      CC:  gcc
      CXX:  g++
      F77:  gfortran
      # ccache 3.1 doesn't read configuration files
      CCACHE_COMPRESS: "1"

    steps:
      - name: get CPU name
        shell: pwsh
        run : |
          Get-CIMInstance -Class Win32_Processor | Select-Object -Property Name

      - name: checkout repository
        # This must be done before installing Cygwin because their git is
        # incompatible with this action.
        uses: actions/checkout@v3

      - name: install Cygwin build environment
        uses: cygwin/cygwin-install-action@v2
        with:
          # The packages are listed in (alphabetically sorted) blocks:
          # The first block is for mandatory dependencies.
          # The second block is for optional dependencies needed when building from a release tarball.
          # The third block is for additional dependencies needed when building from a repository checkout.
          # The fourth block is for additional run-time dependencies (to run test suite) that aren't needed to build.

          # FIXME: libklu-devel should depend on libbtf-devel.  Install it manually even if Octave doesn't explicitly use it.
          packages: >-
            autoconf
            automake
            make
            gcc-g++
            gcc-fortran
            bison
            dash
            flex
            gperf
            libtool
            liblapack-devel
            libpcre2-devel
            libreadline-devel

            ghostscript
            gnuplot-base
            libamd-devel
            libarpack-devel
            libbtf-devel
            libbz2-devel
            libcamd-devel
            libccolamd-devel
            libcholmod-devel
            libcolamd-devel
            libcurl-devel
            libcxsparse-devel
            libfftw3-devel
            libfltk-devel
            libfontconfig-devel
            libfreetype-devel
            libGL-devel
            libgl2ps-devel
            libglpk-devel
            libGLU-devel
            libgomp1
            libGraphicsMagick-devel
            libhdf5-devel
            libiconv-devel
            libklu-devel
            libportaudio-devel
            libqhull-devel
            libqrupdate-devel
            libqscintilla2_qt5-devel
            libQt5Core-devel
            libQt5Gui-devel
            libQt5Help-devel
            libsndfile-devel
            libsuitesparseconfig-devel
            libsundials-devel
            libspqr-devel
            libumfpack-devel
            qt5-doc-tools
            rapidjson-devel

            ccache
            git
            icoutils
            rsvg
            texinfo

            unzip
            zip

      - name: prepare ccache
        # create key with human readable timestamp
        # used in action/cache/restore and action/cache/save steps
        id: ccache-prepare
        run: |
          echo "ccachedir=$(cygpath -m ~/.ccache)" >> $GITHUB_OUTPUT
          echo "key=ccache:${{ matrix.os }}:cygwin:${{ github.ref }}:$(date +"%Y-%m-%d_%H-%M-%S"):${{ github.sha }}" >> $GITHUB_OUTPUT

      - name: restore ccache
        # Setup a github cache used to maintain the ccache from one run to the next
        uses: actions/cache/restore@v3.2.2
        with:
          path: ${{ steps.ccache-prepare.outputs.ccachedir }}
          key: ${{ steps.ccache-prepare.outputs.key }}
          restore-keys: |
            ccache:${{ matrix.os }}:cygwin:${{ github.ref }}
            ccache:${{ matrix.os }}:cygwin:refs/heads/default

      - name: configure ccache
        run: |
          # work around issue with ccache calling itself recursively
          [ -f /usr/bin/ccache.exe ] && mv /usr/bin/ccache.exe /usr/bin/ccache
          which ccache
          ccache -V
          # ccache 3.1 doesn't read configuration files
          # test -d ${{ steps.ccache-prepare.outputs.ccachedir }} || mkdir -p ${{ steps.ccache-prepare.outputs.ccachedir }}
          # echo "max_size = 0.9G" > ${{ steps.ccache-prepare.outputs.ccachedir }}/ccache.conf
          # echo "compression = true" >> ${{ steps.ccache-prepare.outputs.ccachedir }}/ccache.conf
          # limit maximum cache size to avoid exceeding the total disk or cache quota
          ccache -M 0.9G
          ccache -s
          # create ccache symlinks for all compilers
          test -d /usr/lib/ccache/bin || mkdir -p /usr/lib/ccache/bin
          ln -s /usr/bin/ccache /usr/lib/ccache/bin/${CC}.exe
          ln -s /usr/bin/ccache /usr/lib/ccache/bin/${CXX}.exe
          ln -s /usr/bin/ccache /usr/lib/ccache/bin/${F77}.exe
          # prepend path to ccache symlinks to PATH
          echo 'export PATH="/usr/lib/ccache/bin:$PATH"' >> ~/.bash_profile

      - name: bootstrap
        run: GNULIB_URL=https://github.com/coreutils/gnulib.git ./bootstrap

      - name: configure
        # FIXME: Fix building with Java support.  Override JAVA_HOME for now.
        # FIXME: How do we get a working TeX environment in Cygwin?  Disable building the documentation for now.
        run: |
          echo $PATH
          which $CC
          echo $CC --version
          $CC --version
          which $CXX
          echo $CXX --version
          $CXX --version
          which $F77
          echo $F77 --version
          $F77 --version
          mkdir .build
          cd .build && ../configure \
            --libexecdir=/usr/lib \
            --enable-shared \
            --disable-java \
            --disable-docs \
            JAVA_HOME="" \
            EGREP="grep -E" \
            FLIBS="-lgfortran -lquadmath"

      - name: build
        # Spawning processes seems to have a big overhead on this platform.  Use a somewhat larger number of parallel processes to compensate for that.
        run: |
          EGREP="grep -E" make -C ./.build all -j8 V=1

      - name: ccache status
        continue-on-error: true
        run: ccache -s

      - name: save ccache
        # Save the cache after we are done (successfully) building
        uses: actions/cache/save@v3.2.2
        with:
          path: ${{ steps.ccache-prepare.outputs.ccachedir }}
          key: ${{ steps.ccache-prepare.outputs.key }}

      - name: check
        # Continuing on error in this step means that jobs will be "green" even
        # if the test suite crashes.  But if we don't continue, we'll loose the
        # ccache.
        # It would be nice if we could mark the job as "yellow" (and continue)
        # in that case.  The second best thing is to display a warning in the
        # job summary (see below).
        continue-on-error: true
        timeout-minutes: 60

        # mkoctfile seems to have trouble when gcc is called via ccache.  So,
        # remove the directory with the ccache wrappers from PATH.

        run: |
          export PATH=$(echo "$PATH" | sed -e "s|/usr/lib/ccache/bin:||g")
          EGREP="grep -E" make -C ./.build check | tee ./test-suite.log

      - name: display test suite log
        continue-on-error: true
        # Displaying the log shouldn't take long.  Cancel the step if it does.
        timeout-minutes: 5
        run: cat ./.build/test/fntests.log

      - name: analyze test suite results
        # Make sure the test summary lists 0 "FAIL"s and no "REGRESSION"
        run: |
          [ -n "$(grep -e "FAIL\s*0" ./test-suite.log)" ] || echo "::warning::At least one test failed"
          [ -z "$(grep -e "REGRESSION" ./test-suite.log)" ] || echo "::warning::At least one regression in test suite"
          echo Finished analyzing test suite results.

      - name: test history file creation
        # see bug #62365
        # Pipe to an interactive session to trigger appending the command to
        # the history.  This will trigger the creation of a history file.
        run: |
          echo "history_file (make_absolute_filename ('./a/b/c/history')); disp ('test')" | ./.build/run-octave -i
          [ -f ./a/b/c/history ] || echo "::warning::Creating history file failed"

      - name: install
        run: |
          make -C ./.build install

      - name: test stand-alone executable
        run: |
          export PATH=$(echo "$PATH" | sed -e "s|/usr/lib/ccache/bin:||g")
          cd examples/code
          mkoctfile --link-stand-alone embedded.cc -o embedded
          ./embedded.exe<|MERGE_RESOLUTION|>--- conflicted
+++ resolved
@@ -644,6 +644,7 @@
             f77: gfortran
             extra-config-flags: ""
             ccache-max: 0.9G
+            allow-error: false
           - msystem: CLANG64
             mingw-prefix: clang64
             target-prefix: mingw-w64-clang-x86_64
@@ -655,10 +656,11 @@
             # autoconf and libtool still need help to correctly invoke flang.
             extra-config-flags:
               --disable-lib-visibility-flags
-              --enable-fortran-calling-convention=gfortran
               ac_cv_f77_compiler_gnu=yes
               lt_cv_prog_gnu_ld=yes
             ccache-max: 400M
+            # This configuration is not fully supported yet
+            allow-error: true
 
     env:
       CHERE_INVOKING: 1
@@ -855,42 +857,35 @@
           echo "history_file (make_absolute_filename ('./a/b/c/history')); disp ('test')" | ./.build/run-octave -i
           [ -f ./a/b/c/history ] || echo "::warning::Creating history file failed"
 
-<<<<<<< HEAD
-      - name: install and compress
-        if: matrix.msystem == 'MINGW64'
-        continue-on-error: true
-        run: |
-          echo "::group::Installing Octave"
+      - name: install
+        run: |
           mkdir -p /c/octave/pkg
           make -C ./.build DESTDIR=/c/octave/pkg install
-          echo "::endgroup::"
-          echo "::group::Compressing Octave package"
-          cd /c/octave/pkg
-          tar -cvzf octave.tar.gz *
-          echo "::endgroup::"
-
-      - name: upload build artifact
-        if: matrix.msystem == 'MINGW64'
-        continue-on-error: true
-        uses: actions/upload-artifact@v3
-        with:
-          name: ${{ matrix.target-prefix }}-octave-${{ steps.ccache-prepare.outputs.timestamp }}
-          path: C:\octave\pkg\octave.tar.gz
-          retention-days: 7
-=======
-      - name: install
-        run: |
-          mkdir -p /c/octave/pkg
-          make -C ./.build DESTDIR=/c/octave/pkg install
 
       - name: test stand-alone executable
+        continue-on-error: ${{ matrix.allow-error }}
         run: |
           cd examples/code
           export PATH=$(echo "$PATH" | sed -e "s|$MINGW_PREFIX/lib/ccache/bin:||g")
           export PATH="/c/octave/pkg/${{ matrix.mingw-prefix }}/bin:$PATH"
           mkoctfile --link-stand-alone embedded.cc -o embedded
           ./embedded.exe
->>>>>>> 542d5e89
+
+      - name: compress build artifact
+        if: matrix.msystem == 'MINGW64'
+        continue-on-error: true
+        run: |
+          cd /c/octave/pkg
+          tar -cvzf octave.tar.gz *
+
+      - name: upload build artifact
+        if: matrix.msystem == 'MINGW64'
+        continue-on-error: true
+        uses: actions/upload-artifact@v3
+        with:
+          name: ${{ matrix.target-prefix }}-octave-${{ steps.ccache-prepare.outputs.timestamp }}
+          path: C:\octave\pkg\octave.tar.gz
+          retention-days: 7
 
 
   cygwin:
