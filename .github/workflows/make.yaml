--- conflicted
+++ resolved
@@ -434,13 +434,8 @@
           path: C:/msys64/home/runneradmin/.ccache
           key: ccache:${{ matrix.os }}:${{ matrix.msystem }}:${{ github.ref }}:${{ steps.ccache_cache_timestamp.outputs.timestamp }}:${{ github.sha }}
           restore-keys: |
-<<<<<<< HEAD
-            ccache:${{ matrix.os }}:${{ matrix.compiler }}:${{ matrix.target }}:${{ github.ref }}
-            ccache:${{ matrix.os }}:${{ matrix.compiler }}:${{ matrix.target }}:refs/heads/default
-=======
             ccache:${{ matrix.os }}:${{ matrix.msystem }}:${{ github.ref }}
-            ccache:${{ matrix.os }}:${{ matrix.msystem }}:refs/heads/stable
->>>>>>> 8f2911ed
+            ccache:${{ matrix.os }}:${{ matrix.msystem }}:refs/heads/default
 
       - name: configure ccache
         # Limit the maximum size and switch on compression to avoid exceeding the total disk or cache quota.
