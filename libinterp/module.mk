--- conflicted
+++ resolved
@@ -150,11 +150,7 @@
 ## Increment the following version numbers as needed and according
 ## to the rules in the etc/HACKING.md file:
 
-<<<<<<< HEAD
-%canon_reldir%_liboctinterp_current = 8
-=======
 %canon_reldir%_liboctinterp_current = 9
->>>>>>> ad947e80
 %canon_reldir%_liboctinterp_revision = 0
 %canon_reldir%_liboctinterp_age = 0
 
