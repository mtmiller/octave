--- conflicted
+++ resolved
@@ -583,12 +583,8 @@
         error ("unable to find Java Runtime Environment: %s::%s",
                key.c_str (), value.c_str ());
 
-<<<<<<< HEAD
-      jversion = regval.xstring_value (R"(initialize_jvm: registry value "%s" at "%s" must be a string)",
-=======
       jversion = regval.xstring_value ("initialize_jvm: registry value "
                                        R"("%s" at "%s" must be a string)",
->>>>>>> fcb06e55
                                        value.c_str (), key.c_str ());
     }
 
@@ -634,14 +630,9 @@
     error ("unable to find Java Runtime Environment: %s::%s",
            key.c_str (), value.c_str ());
 
-<<<<<<< HEAD
-  std::string jvm_lib_path
-    = regval.xstring_value (R"(initialize_jvm: registry value "%s" at "%s" must be a string)",
-=======
   jvm_lib_path
     = regval.xstring_value (R"(initialize_jvm: registry value "%s" at )"
                             R"("%s" must be a string)",
->>>>>>> fcb06e55
                             value.c_str (), key.c_str ());
 
   if (jvm_lib_path.empty ())
