/*

Copyright (C) 2007, 2013 Michael Goffioul

This file is part of Octave.

Octave is free software; you can redistribute it and/or modify it
under the terms of the GNU General Public License as published by the
Free Software Foundation; either version 3 of the License, or (at your
option) any later version.

Octave is distributed in the hope that it will be useful, but WITHOUT
ANY WARRANTY; without even the implied warranty of MERCHANTABILITY or
FITNESS FOR A PARTICULAR PURPOSE.  See the GNU General Public License
for more details.

You should have received a copy of the GNU General Public License
along with Octave; see the file COPYING.  If not, see
<http://www.gnu.org/licenses/>.

*/

#if defined (HAVE_CONFIG_H)
#  include "config.h"
#endif

#include "defun.h"
#include "error.h"
#include "errwarn.h"
#include "fpucw.h"

#if defined (HAVE_FPU_CONTROL_H)
#  include <fpu_control.h>
#endif

#if defined (HAVE_WINDOWS_H)
#  include <windows.h>
#endif

#include <algorithm>
#include <map>
#include <iostream>
#include <fstream>
#include <string>

#include <clocale>

#include "Cell.h"
#include "cmd-edit.h"
#include "defaults.h"
#include "file-ops.h"
#include "file-stat.h"
#include "load-path.h"
#include "oct-env.h"
#include "oct-shlib.h"
#include "ov-java.h"
#include "parse.h"
#include "variables.h"

#if defined (HAVE_JAVA)
#include <jni.h>
#endif

#if defined (HAVE_JAVA)

#define TO_JOBJECT(obj) reinterpret_cast<jobject> (obj)
#define TO_JCLASS(obj) reinterpret_cast<jclass> (obj)

#define TO_JNIENV(env) reinterpret_cast<JNIEnv *> (env)

typedef jint (JNICALL *JNI_CreateJavaVM_t) (JavaVM **pvm, JNIEnv **penv,
                                            void *args);

typedef jint (JNICALL *JNI_GetCreatedJavaVMs_t) (JavaVM **pvm, jsize bufLen,
                                                 jsize *nVMs);

template <typename T>
class java_local_ref
{
public:

  java_local_ref (JNIEnv *_env)
    : jobj (0), detached (false), env (_env) { }

  java_local_ref (JNIEnv *_env, T obj)
    : jobj (obj), detached (false), env (_env) { }

  ~java_local_ref (void) { release (); }

  T& operator = (T obj)
  {
    release ();

    jobj = obj;
    detached = false;

    return jobj;
  }

  operator bool () const { return (jobj != 0); }
  operator T () { return jobj; }

  void detach (void) { detached = true; }

private:

  void release (void)
  {
    if (env && jobj && ! detached)
      env->DeleteLocalRef (jobj);

    jobj = 0;
  }

  java_local_ref (void)
    : jobj (0), detached (false), env (0)
  { }

protected:

  T jobj;
  bool detached;
  JNIEnv *env;
};

typedef java_local_ref<jobject> jobject_ref;
typedef java_local_ref<jclass> jclass_ref;
typedef java_local_ref<jstring> jstring_ref;
typedef java_local_ref<jobjectArray> jobjectArray_ref;
typedef java_local_ref<jintArray> jintArray_ref;
typedef java_local_ref<jbyteArray> jbyteArray_ref;
typedef java_local_ref<jdoubleArray> jdoubleArray_ref;
typedef java_local_ref<jthrowable> jthrowable_ref;

static std::string
jstring_to_string (JNIEnv* jni_env, jstring s);

static std::string
jstring_to_string (JNIEnv* jni_env, jobject obj);

static octave_value
box (JNIEnv* jni_env, void *jobj, void *jcls_arg = 0);

static octave_value
box_more (JNIEnv* jni_env, void *jobj_arg, void *jcls_arg = 0);

static bool
unbox (JNIEnv* jni_env, const octave_value& val, jobject_ref& jobj,
       jclass_ref& jcls);

static bool
unbox (JNIEnv* jni_env, const octave_value_list& args,
       jobjectArray_ref& jobjs, jobjectArray_ref& jclss);

extern "C"
{
  JNIEXPORT jboolean JNICALL
  Java_org_octave_Octave_call (JNIEnv *, jclass, jstring, jobjectArray,
                               jobjectArray);

  JNIEXPORT void JNICALL
  Java_org_octave_OctaveReference_doFinalize (JNIEnv *, jclass, jint);

  JNIEXPORT void JNICALL
  Java_org_octave_Octave_doInvoke (JNIEnv *, jclass, jint, jobjectArray);

  JNIEXPORT void JNICALL
  Java_org_octave_Octave_doEvalString (JNIEnv *, jclass, jstring);

  JNIEXPORT jboolean JNICALL
  Java_org_octave_Octave_needThreadedInvokation (JNIEnv *, jclass);
}

static JavaVM *jvm = 0;
static bool jvm_attached = false;

// Need to keep hold of the shared library handle until exit.
static octave::dynamic_library jvm_lib;

static std::map<int,octave_value> listener_map;
static std::map<int,octave_value> octave_ref_map;
static int octave_java_refcount = 0;
static long octave_thread_ID = -1;

bool Vjava_matrix_autoconversion = false;
bool Vjava_unsigned_autoconversion = true;
bool Vdebug_java = false;

class JVMArgs
{
public:

  JVMArgs (void)
  {
    vm_args.version = JNI_VERSION_1_2;
    vm_args.nOptions = 0;
    vm_args.options = 0;
    vm_args.ignoreUnrecognized = false;
  }

  ~JVMArgs (void)
  {
    clean ();
  }

  JavaVMInitArgs *to_args ()
  {
    update ();
    return &vm_args;
  }

  void add (const std::string& opt)
  {
    java_opts.push_back (opt);
  }

  void read_java_opts (const std::string& filename)
  {
    std::ifstream js (filename.c_str ());

    if (! js.bad () && ! js.fail ())
      {
        std::string line;

        while (! js.eof () && ! js.fail ())
          {
            std::getline (js, line);

            if (line.find ("-") == 0)
              java_opts.push_back (line);
            else if (line.length () > 0 && Vdebug_java)
              std::cerr << "invalid JVM option, skipping: " << line << std::endl;
          }
      }
  }

private:

  void clean (void)
  {
    if (vm_args.options != 0)
      {
        for (int i = 0; i < vm_args.nOptions; i++)
          delete [] vm_args.options[i].optionString;

        delete [] vm_args.options;

        vm_args.options = 0;
        vm_args.nOptions = 0;
      }
  }

  void update (void)
  {
    clean ();

    if (java_opts.size () > 0)
      {
        int index = 0;

        vm_args.nOptions = java_opts.size ();
        vm_args.options = new JavaVMOption [vm_args.nOptions];

        for (std::list<std::string>::const_iterator it = java_opts.begin ();
             it != java_opts.end (); ++it)
          {
            if (Vdebug_java)
              std::cout << *it << std::endl;
            vm_args.options[index++].optionString = strsave ((*it).c_str ());
          }

        java_opts.clear ();
      }
  }

private:

  JavaVMInitArgs vm_args;

  std::list<std::string> java_opts;
};

#if defined (__WIN32__)

static std::string
read_registry_string (const std::string& key, const std::string& value)
{
  HKEY hkey;
  DWORD len;

  std::string retval;

  if (! RegOpenKeyEx (HKEY_LOCAL_MACHINE, key.c_str (), 0, KEY_READ, &hkey))
    {
      if (! RegQueryValueEx (hkey, value.c_str (), 0, 0, 0, &len))
        {
          retval.resize (len);
          if (RegQueryValueEx (hkey, value.c_str (), 0, 0,
                               (LPBYTE)&retval[0], &len))
            retval = "";
          else if (retval[len-1] == '\0')
            retval.resize (--len);
        }
      RegCloseKey (hkey);
    }

  return retval;
}

static std::string
get_module_filename (HMODULE hMod)
{
  int n = 1024;
  std::string retval (n, '\0');
  bool found = false;

  while (n < 65536)
    {
      int status = GetModuleFileName (hMod, &retval[0], n);

      if (status < n)
        {
          retval.resize (n);
          found = true;
          break;
        }
      else
        {
          n *= 2;
          retval.resize (n);
        }
    }

  return (found ? retval : "");
}

static void
set_dll_directory (const std::string& dir = "")
{
  typedef BOOL (WINAPI *dllfcn_t) (LPCTSTR path);

  static dllfcn_t dllfcn = 0;
  static bool first = true;

  if (! dllfcn && first)
    {
      HINSTANCE hKernel32 = GetModuleHandle ("kernel32");
      dllfcn = reinterpret_cast<dllfcn_t> (GetProcAddress (hKernel32,
                                           "SetDllDirectoryA"));
      first = false;
    }

  if (dllfcn)
    dllfcn (dir.empty () ? 0 : dir.c_str ());
}

#endif

static std::string
initial_java_dir (void)
{
  static std::string java_dir;

  if (java_dir.empty ())
    {
      java_dir = octave::sys::env::getenv ("OCTAVE_JAVA_DIR");

      if (java_dir.empty ())
        java_dir = Vfcn_file_dir + octave::sys::file_ops::dir_sep_str () + "java";
    }

  return java_dir;
}

// Read the content of a file filename (usually "classpath.txt")
//
// Returns a string with all lines concatenated and separated
// by the path separator character.
// The return string also starts with a path separator so that
// it can be appended easily to a base classpath.
//
// The file "classpath.txt" must contain single lines, each
// with a classpath.
// Comment lines starting with a '#' or a '%' in column 1 are allowed.

static std::string
read_classpath_txt (const std::string& filepath)
{
  std::string classpath;

  std::ifstream fs (filepath.c_str ());

  if (! fs.bad () && ! fs.fail ())
    {
      std::string line;

      while (! fs.eof () && ! fs.fail ())
        {
          std::getline (fs, line);

          if (line.length () > 0)
            {
              if (line[0] == '#' || line[0] == '%')
                ; // skip comments
              else
                {
                  // prepend separator character
                  classpath.append (octave::directory_path::path_sep_str ());

                  // append content of line without whitespace
                  int last = line.find_last_not_of (" \t\f\v\r\n");

                  classpath.append (octave::sys::file_ops::tilde_expand (line.substr (0, last+1)));
                }
            }
        }
    }

  return (classpath);
}

static std::string
initial_class_path (void)
{
  std::string java_dir = initial_java_dir ();

  std::string retval = java_dir;

  // find octave.jar file
  if (! retval.empty ())
    {
      std::string sep = octave::sys::file_ops::dir_sep_str ();

      std::string jar_file = java_dir + sep + "octave.jar";

      octave::sys::file_stat jar_exists (jar_file);

      if (jar_exists)
        {
          // initialize static classpath to octave.jar
          retval = jar_file;

          // The base classpath has been set.
          // Try to find an optional file specifying classpaths in 3 places.
          // 1) Current directory
          // 2) User's home directory
          // 3) Octave installation directory where octave.jar resides

          std::string cwd = octave::sys::env::get_current_directory ();
          std::string home_dir = octave::sys::env::get_home_directory ();

          // The filename is "javaclasspath.txt", but historically
          // has been "classpath.txt" so both are supported.
          std::string cp_list[] = {"javaclasspath.txt", "classpath.txt"};

          for (int i=0; i<2; i++)
            {
              std::string filename = cp_list[i];
              std::string cp_file = filename;
              octave::sys::file_stat   cp_exists;

              // Try to find classpath file in the current directory.

              cp_exists = octave::sys::file_stat (cp_file);
              if (cp_exists)
                {
                  // File found.  Add its contents to the static classpath.
                  std::string classpath = read_classpath_txt (cp_file);
                  retval.append (classpath);
                }

              // Try to find classpath file in the user's home directory.

              if (cwd != home_dir)
                {
                  cp_file = "~" + sep + filename;
                  cp_file = octave::sys::file_ops::tilde_expand (cp_file);
                  cp_exists = octave::sys::file_stat (cp_file);
                  if (cp_exists)
                    {
                      // File found.  Add its contents to the static classpath.
                      std::string classpath = read_classpath_txt (cp_file);
                      retval.append (classpath);
                    }
                }

              // Try to find classpath file in the Octave install directory.

              if (cwd != java_dir)
                {
                  cp_file = java_dir + sep + filename;
                  cp_exists = octave::sys::file_stat (cp_file);
                  if (cp_exists)
                    {
                      // File found.  Add its contents to the static classpath.
                      std::string classpath = read_classpath_txt (cp_file);
                      retval.append (classpath);
                    }
                }
            }
        }
      else
        error ("octave.jar does not exist: %s", jar_file.c_str ());
    }
  else
    error ("initial java dir is empty");

  return retval;
}

#if ! defined (_FPU_DEFAULT)
#  if defined __i386__ || defined __x86_64__
#    define _FPU_DEFAULT 0x037f
#  else
#    define _FPU_DEFAULT 0
#  endif
#endif

static void
restore_fpu_state (void)
{
  fpucw_t cw = GET_FPUCW ();

  if (cw != _FPU_DEFAULT)
    SET_FPUCW (_FPU_DEFAULT);
}

static void
initialize_jvm (void)
{
  // Most of the time JVM already exists and has been initialized.
  if (jvm)
    return;

  JNIEnv *current_env;
  const char *static_locale = setlocale (LC_ALL, 0);
  const std::string locale (static_locale);

#if defined (__WIN32__)

  HMODULE hMod = GetModuleHandle ("jvm.dll");
  std::string jvm_lib_path;
  std::string old_cwd;

  if (hMod)
    {
      // JVM seems to be already loaded, better to use that DLL instead
      // of looking in the registry, to avoid opening a different JVM.
      jvm_lib_path = get_module_filename (hMod);

      if (jvm_lib_path.empty ())
        error ("unable to find Java Runtime Environment");
    }
  else
    {
      // In windows, find the location of the JRE from the registry
      // and load the symbol from the dll.
      std::string key, value;

      key = "software\\javasoft\\java runtime environment";

      value = octave::sys::env::getenv ("JAVA_VERSION");
      if (value.empty ())
        {
          value = "Currentversion";
          std::string regval = read_registry_string (key,value);

          if (regval.empty ())
            error ("unable to find Java Runtime Environment: %s::%s",
                   key.c_str (), value.c_str ());

          value = regval;
        }

      key = key + "\\" + value;
      value = "RuntimeLib";
      jvm_lib_path = read_registry_string (key, value);

      if (jvm_lib_path.empty ())
        error ("unable to find Java Runtime Environment: %s::%s",
               key.c_str (), value.c_str ());

      std::string jvm_bin_path;

      value = "JavaHome";
      jvm_bin_path = read_registry_string (key, value);
      if (! jvm_bin_path.empty ())
        {
          jvm_bin_path = (jvm_bin_path + std::string ("\\bin"));

          old_cwd = octave::sys::env::get_current_directory ();

          set_dll_directory (jvm_bin_path);
          octave::sys::env::chdir (jvm_bin_path);
        }
    }

#else

  // JAVA_LDPATH determined by configure and set in config.h
#  if defined (__APPLE__)
  std::string jvm_lib_path = JAVA_LDPATH + std::string ("/libjvm.dylib");
#  else
  std::string jvm_lib_path = JAVA_LDPATH + std::string ("/libjvm.so");
#  endif

#endif

  jsize nVMs = 0;

#if ! defined (__APPLE__) && ! defined (__MACH__)

  octave::dynamic_library lib (jvm_lib_path);

  if (! lib)
    error ("unable to load Java Runtime Environment from %s",
           jvm_lib_path.c_str ());

#if defined (__WIN32__)

  set_dll_directory ();

  if (! old_cwd.empty ())
    octave::sys::env::chdir (old_cwd);

#endif

  JNI_CreateJavaVM_t create_vm =
    reinterpret_cast<JNI_CreateJavaVM_t> (lib.search ("JNI_CreateJavaVM"));
  JNI_GetCreatedJavaVMs_t get_vm =
    reinterpret_cast<JNI_GetCreatedJavaVMs_t> (lib.search ("JNI_GetCreatedJavaVMs"));

  if (! create_vm)
    error ("unable to find JNI_CreateJavaVM in %s", jvm_lib_path.c_str ());

  if (! get_vm)
    error ("unable to find JNI_GetCreatedJavaVMs in %s", jvm_lib_path.c_str ());

  if (get_vm (&jvm, 1, &nVMs) == 0 && nVMs > 0)

#else

  // FIXME: There exists a problem on the Mac platform that
  //   octave::dynamic_library lib (jvm_lib_path)
  // doesn't work with 'not-bundled' *.oct files.

  if (JNI_GetCreatedJavaVMs (&jvm, 1, &nVMs) == 0 && nVMs > 0)

#endif

    {
      // At least one JVM exists, try to attach to it

      switch (jvm->GetEnv (reinterpret_cast<void **> (&current_env),
                           JNI_VERSION_1_2))
        {
        case JNI_EDETACHED:
          // Attach the current thread
          JavaVMAttachArgs vm_args;
          vm_args.version = JNI_VERSION_1_2;
          vm_args.name = const_cast<char *> ("octave");
          vm_args.group = 0;
          if (jvm->AttachCurrentThread (reinterpret_cast<void **> (&current_env),
                                        &vm_args) < 0)
            error ("JVM internal error, unable to attach octave to existing JVM");
          break;

        case JNI_EVERSION:
          error ("JVM internal error, the required JNI version is not supported");
          break;

        case JNI_OK:
          // Don't do anything, the current thread is already attached to JVM
          break;
        }

      jvm_attached = true;
      //printf ("JVM attached\n");
    }
  else
    {
      // No JVM exists, create one

      JVMArgs vm_args;

      vm_args.add ("-Djava.class.path=" + initial_class_path ());
      vm_args.add ("-Xrs");
      vm_args.add ("-Djava.system.class.loader=org.octave.OctClassLoader");
      vm_args.read_java_opts (initial_java_dir () + octave::sys::file_ops::dir_sep_str () +
                              "java.opts");

#if ! defined (__APPLE__) && ! defined (__MACH__)

      if (create_vm (&jvm, &current_env, vm_args.to_args ()) != JNI_OK)
        error ("unable to start Java VM in %s", jvm_lib_path.c_str ());
    }

  jvm_lib = lib;

#else

      if (JNI_CreateJavaVM (&jvm, reinterpret_cast<void **> (&current_env),
                            vm_args.to_args ()) != JNI_OK)
        error ("unable to start Java VM in %s", jvm_lib_path.c_str ());

    }

#endif

  setlocale (LC_ALL, locale.c_str ());
}

static void
terminate_jvm (void)
{
  if (jvm)
    {
      if (jvm_attached)
        jvm->DetachCurrentThread ();
      else
        jvm->DestroyJavaVM ();

      jvm = 0;
      jvm_attached = false;

      if (jvm_lib)
        jvm_lib.close ();

      restore_fpu_state ();
    }
}

static std::string
jstring_to_string (JNIEnv *jni_env, jstring s)
{
  std::string retval;

  if (jni_env)
    {
      const char *cstr = jni_env->GetStringUTFChars (s, 0);
      retval = cstr;
      jni_env->ReleaseStringUTFChars (s, cstr);
    }

  return retval;
}

static std::string
jstring_to_string (JNIEnv *jni_env, jobject obj)
{
  std::string retval;

  if (jni_env && obj)
    {
      jclass_ref cls (jni_env, jni_env->FindClass ("java/lang/String"));
      if (cls)
        {
          if (jni_env->IsInstanceOf (obj, cls))
            retval = jstring_to_string (jni_env,
                                        reinterpret_cast<jstring> (obj));
        }
    }

  return retval;
}

static inline JNIEnv *
thread_jni_env (void)
{
  JNIEnv *env = 0;

  if (jvm)
    jvm->GetEnv (reinterpret_cast<void **> (&env), JNI_VERSION_1_2);

  return env;
}

#endif

bool
octave_java::is_java_string (void) const
{
#if defined (HAVE_JAVA)

  JNIEnv *current_env = thread_jni_env ();

  if (current_env && java_object)
    {
      jclass_ref cls (current_env, current_env->FindClass ("java/lang/String"));
      return current_env->IsInstanceOf (TO_JOBJECT (java_object), cls);
    }

  return false;

#else

  // This shouldn't happen because construction of octave_java
  // objects is supposed to be impossible if Java is not available.

  panic_impossible ();

#endif
}

bool
octave_java::is_instance_of (const std::string& cls_name) const
{
#if defined (HAVE_JAVA)

  JNIEnv *current_env = thread_jni_env ();

  std::string cls_cpp = cls_name;
  std::replace (cls_cpp.begin (), cls_cpp.end (), '.', '/');

  if (current_env && java_object)
    {
      jclass_ref cls (current_env, current_env->FindClass (cls_cpp.c_str ()));
      if (current_env->ExceptionCheck ())
        current_env->ExceptionClear ();
      else
        return current_env->IsInstanceOf (TO_JOBJECT (java_object), cls);
    }
  return false;

#else

  octave_unused_parameter (cls_name);

  // This shouldn't happen because construction of octave_java
  // objects is supposed to be impossible if Java is not available.

  panic_impossible ();

#endif
}

#if defined (HAVE_JAVA)

static octave_value
check_exception (JNIEnv *jni_env)
{
  octave_value retval;

  jthrowable_ref ex (jni_env, jni_env->ExceptionOccurred ());

  if (ex)
    {
      if (Vdebug_java)
        jni_env->ExceptionDescribe ();

      jni_env->ExceptionClear ();

      jclass_ref jcls (jni_env, jni_env->GetObjectClass (ex));
      jmethodID mID = jni_env->GetMethodID (jcls, "toString",
                                            "()Ljava/lang/String;");
      jstring_ref js (jni_env,
                      reinterpret_cast<jstring> (jni_env->CallObjectMethod (ex, mID)));
      std::string msg = jstring_to_string (jni_env, js);

      error ("[java] %s", msg.c_str ());
    }
  else
    retval = Matrix ();

  return retval;
}

static jclass
find_octave_class (JNIEnv *jni_env, const char *name)
{
  static std::string class_loader;
  static jclass uiClass = 0;

  jclass jcls = jni_env->FindClass (name);

  if (jcls == 0)
    {
      jni_env->ExceptionClear ();

      if (! uiClass)
        {
          if (class_loader.empty ())
            {
              jclass_ref syscls (jni_env,
                                 jni_env->FindClass ("java/lang/System"));
              jmethodID mID = jni_env->GetStaticMethodID (syscls, "getProperty", "(Ljava/lang/String;)Ljava/lang/String;");
              jstring_ref js (jni_env, jni_env->NewStringUTF ("octave.class.loader"));
              js = reinterpret_cast<jstring> (jni_env->CallStaticObjectMethod (syscls, mID, jstring (js)));
              class_loader = jstring_to_string (jni_env, jstring (js));
              std::replace (class_loader.begin (), class_loader.end (),
                            '.', '/');
            }

          jclass_ref uicls (jni_env, jni_env->FindClass (class_loader.c_str ()));

          if (! uicls)
            {
              jni_env->ExceptionClear ();

              // Try the netbeans way
              std::replace (class_loader.begin (), class_loader.end (),
                            '/', '.');
              jclass_ref jcls2 (jni_env, jni_env->FindClass ("org/openide/util/Lookup"));
              jmethodID mID = jni_env->GetStaticMethodID (jcls2, "getDefault", "()Lorg/openide/util/Lookup;");
              jobject_ref lObj (jni_env, jni_env->CallStaticObjectMethod (jcls2, mID));
              mID = jni_env->GetMethodID (jcls2, "lookup",
                                          "(Ljava/lang/Class;)Ljava/lang/Object;");
              jclass_ref cLoaderCls (jni_env, jni_env->FindClass ("java/lang/ClassLoader"));
              jobject_ref cLoader (jni_env, jni_env->CallObjectMethod (lObj, mID, jclass (cLoaderCls)));
              mID = jni_env->GetMethodID (cLoaderCls, "loadClass", "(Ljava/lang/String;)Ljava/lang/Class;");
              jstring_ref js (jni_env, jni_env->NewStringUTF (class_loader.c_str ()));
              uicls = reinterpret_cast<jclass> (jni_env->CallObjectMethod (cLoader, mID, jstring (js)));
            }

          if (uicls)
            uiClass = reinterpret_cast<jclass> (jni_env->NewGlobalRef (jclass (uicls)));
        }

      if (uiClass)
        {
          jmethodID mID = jni_env->GetStaticMethodID (uiClass, "findClass", "(Ljava/lang/String;)Ljava/lang/Class;");
          jstring_ref js (jni_env, jni_env->NewStringUTF (name));
          jcls = reinterpret_cast<jclass> (jni_env->CallStaticObjectMethod (uiClass, mID, jstring (js)));
        }
    }

  return jcls;
}

static dim_vector
compute_array_dimensions (JNIEnv *jni_env, jobject obj)
{
  jobjectArray_ref jobj (jni_env, reinterpret_cast<jobjectArray> (obj));
  jclass_ref jcls (jni_env, jni_env->GetObjectClass (obj));
  jclass_ref ccls (jni_env, jni_env->GetObjectClass (jcls));
  jmethodID isArray_ID = jni_env->GetMethodID (ccls, "isArray", "()Z");
  jmethodID getComponentType_ID = jni_env->GetMethodID (ccls, "getComponentType", "()Ljava/lang/Class;");

  dim_vector dv (1, 1);
  int idx = 0;

  jobj.detach ();
  while (jcls && jni_env->CallBooleanMethod (jcls, isArray_ID))
    {
      int len = (jobj ? jni_env->GetArrayLength (jobj) : 0);
      if (idx >= dv.ndims ())
        dv.resize (idx+1);
      dv(idx) = len;
      jcls = reinterpret_cast<jclass> (jni_env->CallObjectMethod (jcls, getComponentType_ID));
      jobj = (len > 0 ? reinterpret_cast<jobjectArray> (jni_env->GetObjectArrayElement (jobj, 0)) : 0);
      idx++;
    }

  restore_fpu_state ();

  return dv;
}

static jobject
make_java_index (JNIEnv *jni_env, const octave_value_list& idx)
{
  jclass_ref ocls (jni_env, jni_env->FindClass ("[I"));
  jobjectArray retval = jni_env->NewObjectArray (idx.length (), ocls, 0);

  for (int i = 0; i < idx.length (); i++)
    try
      {
        idx_vector v = idx(i).index_vector ();

        jintArray_ref i_array (jni_env, jni_env->NewIntArray (v.length ()));
        jint *buf = jni_env->GetIntArrayElements (i_array, 0);

        for (int k = 0; k < v.length (); k++)
          buf[k] = v(k);

        jni_env->ReleaseIntArrayElements (i_array, buf, 0);
        jni_env->SetObjectArrayElement (retval, i, i_array);

        check_exception (jni_env);
      }
    catch (index_exception& e)
      {
        // Rethrow to allow more info to be reported later.
        e.set_pos_if_unset (idx.length (), i+1);
        throw;
      }

  return retval;
}

static octave_value
get_array_elements (JNIEnv *jni_env, jobject jobj,
                    const octave_value_list& idx)
{
  octave_value retval;
  jobject_ref resObj (jni_env);
  jobject_ref java_idx (jni_env, make_java_index (jni_env, idx));

  jclass_ref helperClass (jni_env, find_octave_class (jni_env, "org/octave/ClassHelper"));
  jmethodID mID = jni_env->GetStaticMethodID (helperClass, "arraySubsref", "(Ljava/lang/Object;[[I)Ljava/lang/Object;");
  resObj = jni_env->CallStaticObjectMethod (helperClass, mID, jobj, jobject (java_idx));

  if (resObj)
    retval = box (jni_env, resObj);
  else
    retval = check_exception (jni_env);

  restore_fpu_state ();

  return retval;
}

static octave_value
set_array_elements (JNIEnv *jni_env, jobject jobj,
                    const octave_value_list& idx, const octave_value& rhs)
{
  octave_value retval;

  jclass_ref rhsCls (jni_env);
  jobject_ref resObj (jni_env);
  jobject_ref rhsObj (jni_env);
  jobject_ref java_idx (jni_env, make_java_index (jni_env, idx));

  if (unbox (jni_env, rhs, rhsObj, rhsCls))
    {
      jclass_ref helperClass (jni_env, find_octave_class (jni_env, "org/octave/ClassHelper"));
      jmethodID mID = jni_env->GetStaticMethodID (helperClass, "arraySubsasgn",
          "(Ljava/lang/Object;[[ILjava/lang/Object;)Ljava/lang/Object;");
      resObj = jni_env->CallStaticObjectMethod (helperClass, mID,
          jobj, jobject (java_idx), jobject (rhsObj));
    }

  if (resObj)
    retval = box (jni_env, resObj);
  else
    retval = check_exception (jni_env);

  restore_fpu_state ();

  return retval;
}

static string_vector
get_invoke_list (JNIEnv *jni_env, void *jobj_arg)
{
  jobject jobj = TO_JOBJECT (jobj_arg);

  std::list<std::string> name_list;

  if (jni_env)
    {
      jclass_ref cls (jni_env, jni_env->GetObjectClass (jobj));
      jclass_ref ccls (jni_env, jni_env->GetObjectClass (cls));
      jmethodID getMethods_ID = jni_env->GetMethodID (ccls, "getMethods", "()[Ljava/lang/reflect/Method;");
      jmethodID getFields_ID = jni_env->GetMethodID (ccls, "getFields", "()[Ljava/lang/reflect/Field;");
      jobjectArray_ref mList (jni_env, reinterpret_cast<jobjectArray> (jni_env->CallObjectMethod (cls, getMethods_ID)));
      jobjectArray_ref fList (jni_env, reinterpret_cast<jobjectArray> (jni_env->CallObjectMethod (cls, getFields_ID)));
      int mLen = jni_env->GetArrayLength (mList);
      int fLen = jni_env->GetArrayLength (fList);
      jclass_ref mCls (jni_env, jni_env->FindClass ("java/lang/reflect/Method"));
      jclass_ref fCls (jni_env, jni_env->FindClass ("java/lang/reflect/Field"));
      jmethodID m_getName_ID = jni_env->GetMethodID (mCls, "getName", "()Ljava/lang/String;");
      jmethodID f_getName_ID = jni_env->GetMethodID (fCls, "getName", "()Ljava/lang/String;");

      for (int i = 0; i < mLen; i++)
        {
          jobject_ref meth (jni_env, jni_env->GetObjectArrayElement (mList, i));
          jstring_ref methName (jni_env, reinterpret_cast<jstring> (jni_env->CallObjectMethod (meth, m_getName_ID)));
          name_list.push_back (jstring_to_string (jni_env, methName));
        }

      for (int i = 0; i < fLen; i++)
        {
          jobject_ref field (jni_env, jni_env->GetObjectArrayElement (fList, i));
          jstring_ref fieldName (jni_env, reinterpret_cast<jstring> (jni_env->CallObjectMethod (field, f_getName_ID)));
          name_list.push_back (jstring_to_string (jni_env, fieldName));
        }

      restore_fpu_state ();
    }

  string_vector v (name_list);

  return v.sort (true);
}

static octave_value
convert_to_string (JNIEnv *jni_env, jobject java_object, bool force, char type)
{
  octave_value retval;

  if (jni_env && java_object)
    {
      jclass_ref cls (jni_env, jni_env->FindClass ("java/lang/String"));

      if (jni_env->IsInstanceOf (java_object, cls))
        retval = octave_value (jstring_to_string (jni_env, java_object), type);
      else if (force)
        {
          cls = jni_env->FindClass ("[Ljava/lang/String;");

          if (jni_env->IsInstanceOf (java_object, cls))
            {
              jobjectArray array = reinterpret_cast<jobjectArray> (java_object);
              int len = jni_env->GetArrayLength (array);
              Cell c (len, 1);

              for (int i = 0; i < len; i++)
                {
                  jstring_ref js (jni_env, reinterpret_cast<jstring> (jni_env->GetObjectArrayElement (array, i)));

                  if (js)
                    c(i) = octave_value (jstring_to_string (jni_env, js), type);
                  else
                    c(i) = check_exception (jni_env);
                }

              retval = octave_value (c);
            }
          else
            {
              cls = jni_env->FindClass ("java/lang/Object");
              jmethodID mID = jni_env->GetMethodID (cls, "toString", "()Ljava/lang/String;");
              jstring_ref js (jni_env, reinterpret_cast<jstring> (jni_env->CallObjectMethod (java_object, mID)));

              if (js)
                retval = octave_value (jstring_to_string (jni_env, js), type);
              else
                retval = check_exception (jni_env);
            }
        }
      else
        error ("unable to convert Java object to string");

      restore_fpu_state ();
    }

  return retval;
}

#define TO_JAVA(obj) dynamic_cast<octave_java*> ((obj).internal_rep ())

static octave_value
box (JNIEnv *jni_env, void *jobj_arg, void *jcls_arg)
{
  octave_value retval;

  jobject jobj = TO_JOBJECT (jobj_arg);
  jclass jcls = TO_JCLASS (jcls_arg);

  jclass_ref cls (jni_env);

  if (! jobj)
    retval = Matrix ();

  while (retval.is_undefined ())
    {
      // Convert a scalar of any numeric class (byte, short, integer, long,
      // float, double) to a double value.  Matlab does the same thing.
      cls = jni_env->FindClass ("java/lang/Number");
      if (jni_env->IsInstanceOf (jobj, cls))
        {
          jmethodID m = jni_env->GetMethodID (cls, "doubleValue", "()D");
          retval = jni_env->CallDoubleMethod (jobj, m);
          break;
        }

      cls = jni_env->FindClass ("java/lang/Boolean");
      if (jni_env->IsInstanceOf (jobj, cls))
        {
          jmethodID m = jni_env->GetMethodID (cls, "booleanValue", "()Z");
          retval = (jni_env->CallBooleanMethod (jobj, m) ? true : false);
          break;
        }

      cls = jni_env->FindClass ("java/lang/String");
      if (jni_env->IsInstanceOf (jobj, cls))
        {
          retval = jstring_to_string (jni_env, jobj);
          break;
        }

      cls = jni_env->FindClass ("java/lang/Character");
      if (jni_env->IsInstanceOf (jobj, cls))
        {
          jmethodID m = jni_env->GetMethodID (cls, "charValue", "()C");
          retval = jni_env->CallCharMethod (jobj, m);
          retval = retval.convert_to_str (false, true);
          break;
        }

#define BOX_PRIMITIVE_ARRAY(JAVA_TYPE, JAVA_ID, JAVA_TYPE_CAP, OCTAVE_ID) \
      cls = jni_env->FindClass (JAVA_ID); \
      if (jni_env->IsInstanceOf (jobj, cls)) \
        { \
          const JAVA_TYPE ## Array jarr = reinterpret_cast<JAVA_TYPE ## Array> (jobj); \
          const jsize len = jni_env->GetArrayLength (jarr); \
          OCTAVE_ID ## NDArray d (dim_vector (len, 1)); \
          JAVA_TYPE *buffer = reinterpret_cast<JAVA_TYPE *> (d.fortran_vec ()); \
          jni_env->Get ## JAVA_TYPE_CAP ## ArrayRegion (jarr, 0, len, buffer); \
          retval = d; \
          break; \
        }

      BOX_PRIMITIVE_ARRAY (jdouble,  "[D", Double,  )
      BOX_PRIMITIVE_ARRAY (jboolean, "[Z", Boolean, bool)
      BOX_PRIMITIVE_ARRAY (jfloat,   "[F", Float,   Float)
      BOX_PRIMITIVE_ARRAY (jchar,    "[C", Char,    char)
      BOX_PRIMITIVE_ARRAY (jbyte,    "[B", Byte,    int8)
      BOX_PRIMITIVE_ARRAY (jshort,   "[S", Short,   int16)
      BOX_PRIMITIVE_ARRAY (jint,     "[I", Int,     int32)
      BOX_PRIMITIVE_ARRAY (jlong,    "[J", Long,    int64)

#undef BOX_PRIMITIVE_ARRAY

      if (Vjava_matrix_autoconversion)
        {
          cls = find_octave_class (jni_env, "org/octave/Matrix");

          if (jni_env->IsInstanceOf (jobj, cls))
            {
              jmethodID mID = jni_env->GetMethodID (cls, "getDims", "()[I");
              jintArray_ref iv (jni_env, reinterpret_cast<jintArray> (jni_env->CallObjectMethod (jobj, mID)));
              jint *iv_data = jni_env->GetIntArrayElements (jintArray (iv), 0);
              dim_vector dims;
              dims.resize (jni_env->GetArrayLength (jintArray (iv)));

              for (int i = 0; i < dims.ndims (); i++)
                dims(i) = iv_data[i];

              jni_env->ReleaseIntArrayElements (jintArray (iv), iv_data, 0);
              mID = jni_env->GetMethodID (cls, "getClassName", "()Ljava/lang/String;");
              jstring_ref js (jni_env, reinterpret_cast<jstring> (jni_env->CallObjectMethod (jobj, mID)));

              std::string s = jstring_to_string (jni_env, js);

              if (s == "double")
                {
                  NDArray m (dims);
                  mID = jni_env->GetMethodID (cls, "toDouble", "()[D");
                  jdoubleArray_ref dv (jni_env, reinterpret_cast<jdoubleArray> (jni_env->CallObjectMethod (jobj, mID)));
                  jni_env->GetDoubleArrayRegion (dv, 0, m.numel (), m.fortran_vec ());
                  retval = m;
                  break;
                }
              else if (s == "byte")
                {
                  if (Vjava_unsigned_autoconversion)
                    {
                      uint8NDArray m (dims);
                      mID = jni_env->GetMethodID (cls, "toByte", "()[B");
                      jbyteArray_ref dv (jni_env, reinterpret_cast<jbyteArray> (jni_env->CallObjectMethod (jobj, mID)));
                      jni_env->GetByteArrayRegion (dv, 0, m.numel (), reinterpret_cast<jbyte *> (m.fortran_vec ()));
                      retval = m;
                      break;
                    }
                  else
                    {
                      int8NDArray m (dims);
                      mID = jni_env->GetMethodID (cls, "toByte", "()[B");
                      jbyteArray_ref dv (jni_env, reinterpret_cast<jbyteArray> (jni_env->CallObjectMethod (jobj, mID)));
                      jni_env->GetByteArrayRegion (dv, 0, m.numel (), reinterpret_cast<jbyte *> (m.fortran_vec ()));
                      retval = m;
                      break;
                    }
                }
              else if (s == "integer")
                {
                  if (Vjava_unsigned_autoconversion)
                    {
                      uint32NDArray m (dims);
                      mID = jni_env->GetMethodID (cls, "toInt", "()[I");
                      jintArray_ref dv (jni_env, reinterpret_cast<jintArray> (jni_env->CallObjectMethod (jobj, mID)));
                      jni_env->GetIntArrayRegion (dv, 0, m.numel (), reinterpret_cast<jint *> (m.fortran_vec ()));
                      retval = m;
                      break;
                    }
                  else
                    {
                      int32NDArray m (dims);
                      mID = jni_env->GetMethodID (cls, "toInt", "()[I");
                      jintArray_ref dv (jni_env, reinterpret_cast<jintArray> (jni_env->CallObjectMethod (jobj, mID)));
                      jni_env->GetIntArrayRegion (dv, 0, m.numel (), reinterpret_cast<jint *> (m.fortran_vec ()));
                      retval = m;
                      break;
                    }
                }
            }
        }

      cls = find_octave_class (jni_env, "org/octave/OctaveReference");
      if (jni_env->IsInstanceOf (jobj, cls))
        {
          jmethodID mID = jni_env->GetMethodID (cls, "getID", "()I");
          int ID = jni_env->CallIntMethod (jobj, mID);
          std::map<int,octave_value>::iterator it = octave_ref_map.find (ID);

          if (it != octave_ref_map.end ())
            retval = it->second;

          break;
        }

      // No suitable class found.  Return a generic octave_java object
      retval = octave_value (new octave_java (jobj, jcls));
      break;
    }

  return retval;
}

static octave_value
box_more (JNIEnv *jni_env, void *jobj_arg, void *jcls_arg)
{
  jobject jobj = TO_JOBJECT (jobj_arg);
  jclass jcls = TO_JCLASS (jcls_arg);

  octave_value retval = box (jni_env, jobj, jcls);

  if (retval.is_java ())
    {
      retval = octave_value ();

      jclass_ref cls (jni_env);

      if (retval.is_undefined ())
        {
          cls = jni_env->FindClass ("[D");

          if (jni_env->IsInstanceOf (jobj, cls))
            {
              jdoubleArray jarr = reinterpret_cast<jdoubleArray> (jobj);
              int len = jni_env->GetArrayLength (jarr);

              if (len > 0)
                {
                  Matrix m (1, len);
                  jni_env->GetDoubleArrayRegion (jarr, 0, len, m.fortran_vec ());
                  retval = m;
                }
              else
                retval = Matrix ();
            }
        }

      if (retval.is_undefined ())
        {
          cls = jni_env->FindClass ("[[D");

          if (jni_env->IsInstanceOf (jobj, cls))
            {
              jobjectArray jarr = reinterpret_cast<jobjectArray> (jobj);
              int rows = jni_env->GetArrayLength (jarr);
              int cols = 0;

              if (rows > 0)
                {
                  Matrix m;

                  for (int r = 0; r < rows; r++)
                    {
                      jdoubleArray_ref row (jni_env,
                                            reinterpret_cast<jdoubleArray> (jni_env->GetObjectArrayElement (jarr, r)));

                      if (m.is_empty ())
                        {
                          cols = jni_env->GetArrayLength (row);
                          m.resize (cols, rows);
                        }
                      jni_env->GetDoubleArrayRegion (row, 0, cols, m.fortran_vec () + r * cols);
                    }
                  retval = m.transpose ();
                }
              else
                retval = Matrix ();
            }
        }

      if (retval.is_undefined ())
        {
          cls = jni_env->FindClass ("[Ljava/lang/String;");

          if (jni_env->IsInstanceOf (jobj, cls))
            {
              jobjectArray jarr = reinterpret_cast<jobjectArray> (jobj);
              int len = jni_env->GetArrayLength (jarr);
              Cell m (len, 1);

              for (int i = 0; i < len; i++)
                {
                  jstring_ref js (jni_env,
                                  reinterpret_cast<jstring> (jni_env->GetObjectArrayElement (jarr, i)));
                  m(i) = jstring_to_string (jni_env, js);
                }

              retval = m;
            }
        }
    }

  if (retval.is_undefined ())
    retval = octave_value (new octave_java (jobj, jcls));

  restore_fpu_state ();

  return retval;
}

static bool
unbox (JNIEnv *jni_env, const octave_value& val, jobject_ref& jobj,
       jclass_ref& jcls)
{
  bool found = true;

  if (val.is_java ())
    {
      octave_java *ovj = TO_JAVA (val);
      jobj = TO_JOBJECT (ovj->to_java ());
      jobj.detach ();
      jcls = jni_env->GetObjectClass (jobj);
    }
  else if (val.is_string ())
    {
      std::string s = val.string_value ();

      jobj = jni_env->NewStringUTF (s.c_str ());
      jcls = jni_env->GetObjectClass (jobj);
    }
  else if (val.is_cellstr ())
    {
      const Array<std::string> str_arr = val.cellstr_value ();
      const octave_idx_type n = str_arr.numel ();

      jclass_ref scls (jni_env, jni_env->FindClass ("java/lang/String"));
      jobjectArray array = jni_env->NewObjectArray (n, scls, NULL);

      for (octave_idx_type i = 0; i < n; i++)
        {
          jstring_ref jstr (jni_env, jni_env->NewStringUTF (str_arr(i).c_str ()));
          jni_env->SetObjectArrayElement (array, i, jstr);
        }

      jobj = array;
      jcls = jni_env->GetObjectClass (jobj);
    }
  else if (val.numel () > 1 && val.dims ().is_vector ())
    {
      // FIXME: Is there any way to avoid code duplication here without
      // using a macro?

#define UNBOX_PRIMITIVE_ARRAY(METHOD_T, OCTAVE_T, JAVA_T, JAVA_T_CAP) \
  do \
    { \
      const OCTAVE_T ## NDArray v = val.METHOD_T ## array_value (); \
      JAVA_T ## Array jarr = jni_env->New ## JAVA_T_CAP ## Array (v.numel ()); \
      const JAVA_T *jv = reinterpret_cast<const JAVA_T*> (v.data ()); \
      jni_env->Set ## JAVA_T_CAP ## ArrayRegion (jarr, 0, v.numel (), jv); \
      jobj = reinterpret_cast<jobject> (jarr); \
      jcls = jni_env->GetObjectClass (jobj); \
    } \
  while (0)

      // Note that we do NOT handle char here because they are unboxed
      // into a String[], not into a char array

      if (val.is_double_type ())
        UNBOX_PRIMITIVE_ARRAY ( , , jdouble,  Double);
      else if (val.is_bool_type ())
        UNBOX_PRIMITIVE_ARRAY (bool_, bool, jboolean, Boolean);
      else if (val.is_float_type ())
        UNBOX_PRIMITIVE_ARRAY (float_, Float, jfloat, Float);
      else if (val.is_int8_type ())
        UNBOX_PRIMITIVE_ARRAY (int8_, int8, jbyte, Byte);
      else if (val.is_uint8_type ())
        UNBOX_PRIMITIVE_ARRAY (uint8_, uint8, jbyte, Byte);
      else if (val.is_int16_type ())
        UNBOX_PRIMITIVE_ARRAY (int16_, int16, jshort, Short);
      else if (val.is_uint16_type ())
        UNBOX_PRIMITIVE_ARRAY (uint16_, uint16, jshort, Short);
      else if (val.is_int32_type ())
        UNBOX_PRIMITIVE_ARRAY (int32_, int32, jint, Int);
      else if (val.is_uint32_type ())
        UNBOX_PRIMITIVE_ARRAY (uint32_, uint32, jint, Int);
      else if (val.is_int64_type ())
        UNBOX_PRIMITIVE_ARRAY (int64_, int64, jlong, Long);
      else if (val.is_uint64_type ())
        UNBOX_PRIMITIVE_ARRAY (uint64_, uint64, jlong, Long);

#undef UNBOX_PRIMITIVE_ARRAY
    }
  else if (val.is_real_scalar () || val.is_bool_scalar ())
    {
<<<<<<< HEAD
      // FIXME: Is there any way to avoid code duplication here without
      // using a macro?

#define UNBOX_PRIMITIVE_SCALAR(OCTAVE_T, METHOD_T, JAVA_T, JAVA_CON)    \
  do \
    { \
      const OCTAVE_T ov = val.METHOD_T ## _value (); \
      jclass_ref dcls (jni_env, jni_env->FindClass (JAVA_T)); \
      const jfieldID fid = jni_env->GetStaticFieldID (dcls, "TYPE", "Ljava/lang/Class;"); \
      const jmethodID mid = jni_env->GetMethodID (dcls, "<init>", JAVA_CON); \
      jcls = reinterpret_cast<jclass> (jni_env->GetStaticObjectField (dcls, fid)); \
      jobj = jni_env->NewObject (dcls, mid, ov); \
     } \
   while (0)

      if (val.is_double_type ())
        UNBOX_PRIMITIVE_SCALAR (double, double, "java/lang/Double", "(D)V");
      else if (val.is_bool_type ())
        UNBOX_PRIMITIVE_SCALAR (bool, bool, "java/lang/Boolean", "(Z)V");
      else if (val.is_float_type ())
        UNBOX_PRIMITIVE_SCALAR (float, float, "java/lang/Float", "(F)V");
      else if (val.is_int8_type ())
        UNBOX_PRIMITIVE_SCALAR (int8_t, int8_scalar, "java/lang/Byte", "(B)V");
      else if (val.is_uint8_type ())
        UNBOX_PRIMITIVE_SCALAR (uint8_t, uint8_scalar, "java/lang/Byte", "(B)V");
      else if (val.is_int16_type ())
        UNBOX_PRIMITIVE_SCALAR (int16_t, int16_scalar, "java/lang/Short", "(S)V");
      else if (val.is_uint16_type ())
        UNBOX_PRIMITIVE_SCALAR (uint16_t, uint16_scalar, "java/lang/Short", "(S)V");
      else if (val.is_int32_type ())
        UNBOX_PRIMITIVE_SCALAR (int32_t, int32_scalar, "java/lang/Int", "(I)V");
      else if (val.is_uint32_type ())
        UNBOX_PRIMITIVE_SCALAR (uint32_t, uint32_scalar, "java/lang/Int", "(I)V");
      else if (val.is_int64_type ())
        UNBOX_PRIMITIVE_SCALAR (int64_t, int64_scalar, "java/lang/Long", "(L)V");
      else if (val.is_uint64_type ())
        UNBOX_PRIMITIVE_SCALAR (uint64_t, uint64_scalar, "java/lang/Long", "(L)V");

#undef UNBOX_PRIMITIVE_SCALAR
      }
=======
#define IF_UNBOX_PRIMITIVE_SCALAR(CHECK_TYPE, OCTAVE_TYPE, METHOD_TYPE, JAVA_TYPE, JAVA_CON) \
      if (val.is_ ## CHECK_TYPE ## _type ()) \
        { \
          const OCTAVE_TYPE ov = val.METHOD_TYPE ## _value (); \
          jclass_ref dcls (jni_env, jni_env->FindClass (JAVA_TYPE)); \
          const jfieldID fid = jni_env->GetStaticFieldID (dcls, "TYPE", "Ljava/lang/Class;"); \
          const jmethodID mid = jni_env->GetMethodID (dcls, "<init>", JAVA_CON); \
          jcls = reinterpret_cast<jclass> (jni_env->GetStaticObjectField (dcls, fid)); \
          jobj = jni_env->NewObject (dcls, mid, ov); \
         }

           IF_UNBOX_PRIMITIVE_SCALAR(double, double,   double,        "java/lang/Double",  "(D)V")
      else IF_UNBOX_PRIMITIVE_SCALAR(float,  float,    float,         "java/lang/Float",   "(F)V")
      else IF_UNBOX_PRIMITIVE_SCALAR(bool,   bool,     bool,          "java/lang/Boolean", "(Z)V")
      else IF_UNBOX_PRIMITIVE_SCALAR(int8,   int8_t,   int8_scalar,   "java/lang/Byte",    "(B)V")
      else IF_UNBOX_PRIMITIVE_SCALAR(uint8,  uint8_t,  uint8_scalar,  "java/lang/Byte",    "(B)V")
      else IF_UNBOX_PRIMITIVE_SCALAR(int16,  int16_t,  int16_scalar,  "java/lang/Short",   "(S)V")
      else IF_UNBOX_PRIMITIVE_SCALAR(uint16, uint16_t, uint16_scalar, "java/lang/Short",   "(S)V")
      else IF_UNBOX_PRIMITIVE_SCALAR(int32,  int32_t,  int32_scalar,  "java/lang/Integer", "(I)V")
      else IF_UNBOX_PRIMITIVE_SCALAR(uint32, uint32_t, uint32_scalar, "java/lang/Integer", "(I)V")
      else IF_UNBOX_PRIMITIVE_SCALAR(int64,  int64_t,  int64_scalar,  "java/lang/Long",    "(J)V")
      else IF_UNBOX_PRIMITIVE_SCALAR(uint64, uint64_t, uint64_scalar, "java/lang/Long",    "(J)V")

#undef IF_UNBOX_PRIMITIVE_SCALAR
    }
>>>>>>> e878a3d4
  else if (val.is_empty ())
    {
      jobj = 0;
      jcls = 0;
      //jcls = jni_env->FindClass ("java/lang/Object");
    }
  else if (! Vjava_matrix_autoconversion
           && ((val.is_real_matrix ()
                && (val.rows () == 1 || val.columns () == 1))
               || val.is_range ()))
    {
      Matrix m = val.matrix_value ();
      jdoubleArray dv = jni_env->NewDoubleArray (m.numel ());
      jni_env->SetDoubleArrayRegion (dv, 0, m.numel (), m.fortran_vec ());
      jobj = dv;
      jcls = jni_env->GetObjectClass (jobj);
    }
  else if (Vjava_matrix_autoconversion
           && (val.is_matrix_type () || val.is_range ()) && val.is_real_type ())
    {
      jclass_ref mcls (jni_env, find_octave_class (jni_env, "org/octave/Matrix"));
      dim_vector dims = val.dims ();
      jintArray_ref iv (jni_env, jni_env->NewIntArray (dims.ndims ()));
      jint *iv_data = jni_env->GetIntArrayElements (jintArray (iv), 0);

      for (int i = 0; i < dims.ndims (); i++)
        iv_data[i] = dims(i);

      jni_env->ReleaseIntArrayElements (jintArray (iv), iv_data, 0);

      if (val.is_double_type ())
        {
          NDArray m = val.array_value ();
          jdoubleArray_ref dv (jni_env, jni_env->NewDoubleArray (m.numel ()));
          jni_env->SetDoubleArrayRegion (jdoubleArray (dv), 0, m.numel (),
                                         m.fortran_vec ());
          jmethodID mID = jni_env->GetMethodID (mcls, "<init>", "([D[I)V");
          jobj = jni_env->NewObject (jclass (mcls), mID, jdoubleArray (dv),
                                     jintArray (iv));
          jcls = jni_env->GetObjectClass (jobj);
        }
      else if (val.is_int8_type ())
        {
          int8NDArray m = val.int8_array_value ();
          jbyteArray_ref bv (jni_env, jni_env->NewByteArray (m.numel ()));
          jni_env->SetByteArrayRegion (jbyteArray (bv), 0, m.numel (),
                                       reinterpret_cast<jbyte *> (m.fortran_vec ()));
          jmethodID mID = jni_env->GetMethodID (mcls, "<init>", "([B[I)V");
          jobj = jni_env->NewObject (jclass (mcls), mID, jbyteArray (bv), jintArray (iv));
          jcls = jni_env->GetObjectClass (jobj);
        }
      else if (val.is_uint8_type ())
        {
          uint8NDArray m = val.uint8_array_value ();
          jbyteArray_ref bv (jni_env, jni_env->NewByteArray (m.numel ()));
          jni_env->SetByteArrayRegion (jbyteArray (bv), 0, m.numel (),
                                       reinterpret_cast<jbyte *> (m.fortran_vec ()));
          jmethodID mID = jni_env->GetMethodID (mcls, "<init>", "([B[I)V");
          jobj = jni_env->NewObject (jclass (mcls), mID, jbyteArray (bv), jintArray (iv));
          jcls = jni_env->GetObjectClass (jobj);
        }
      else if (val.is_int32_type ())
        {
          int32NDArray m = val.int32_array_value ();
          jintArray_ref v (jni_env, jni_env->NewIntArray (m.numel ()));
          jni_env->SetIntArrayRegion (jintArray (v), 0, m.numel (),
                                      reinterpret_cast<jint *> (m.fortran_vec ()));
          jmethodID mID = jni_env->GetMethodID (mcls, "<init>", "([I[I)V");
          jobj = jni_env->NewObject (jclass (mcls), mID, jintArray (v), jintArray (iv));
          jcls = jni_env->GetObjectClass (jobj);
        }
      else
        {
          found = false;
          error ("cannot convert matrix of type '%s'", val.class_name ().c_str ());
        }
    }
  else
    {
      jclass rcls = find_octave_class (jni_env, "org/octave/OctaveReference");
      jmethodID mID = jni_env->GetMethodID (rcls, "<init>", "(I)V");
      int ID = octave_java_refcount++;

      jobj = jni_env->NewObject (rcls, mID, ID);
      jcls = rcls;
      octave_ref_map[ID] = val;
    }

  return found;
}

static bool
unbox (JNIEnv *jni_env, const octave_value_list& args,
       jobjectArray_ref& jobjs, jobjectArray_ref& jclss)
{
  bool found = true;

  jclass_ref ocls (jni_env, jni_env->FindClass ("java/lang/Object"));
  jclass_ref ccls (jni_env, jni_env->FindClass ("java/lang/Class"));

  if (! jobjs)
    jobjs = jni_env->NewObjectArray (args.length (), ocls, 0);

  if (! jclss)
    jclss = jni_env->NewObjectArray (args.length (), ccls, 0);

  for (int i = 0; i < args.length (); i++)
    {
      jobject_ref jobj (jni_env);
      jclass_ref jcls (jni_env);

      found = unbox (jni_env, args(i), jobj, jcls);
      if (! found)
        break;

      jni_env->SetObjectArrayElement (jobjs, i, jobj);
      jni_env->SetObjectArrayElement (jclss, i, jcls);
    }

  return found;
}

static long
get_current_thread_ID (JNIEnv *jni_env)
{
  if (jni_env)
    {
      jclass_ref cls (jni_env, jni_env->FindClass ("java/lang/Thread"));
      jmethodID mID = jni_env->GetStaticMethodID (cls, "currentThread", "()Ljava/lang/Thread;");
      jobject_ref jthread (jni_env, jni_env->CallStaticObjectMethod (cls, mID));

      if (jthread)
        {
          jclass_ref jth_cls (jni_env, jni_env->GetObjectClass (jthread));
          mID = jni_env->GetMethodID (jth_cls, "getId", "()J");
          long result = jni_env->CallLongMethod (jthread, mID);
          //printf ("current java thread ID = %ld\n", result);
          return result;
        }
    }

  return -1;
}

static int
java_event_hook (void)
{
  JNIEnv *current_env = thread_jni_env ();

  if (current_env)
    {
      jclass_ref cls (current_env, find_octave_class (current_env, "org/octave/Octave"));
      jmethodID mID = current_env->GetStaticMethodID (cls, "checkPendingAction", "()V");
      current_env->CallStaticVoidMethod (cls, mID);

      restore_fpu_state ();
    }

  return 0;
}

static void
initialize_java (void)
{
  if (! jvm)
    {
      try
        {
          initialize_jvm ();

          JNIEnv *current_env = thread_jni_env ();

          octave::command_editor::add_event_hook (java_event_hook);

          octave_thread_ID = get_current_thread_ID (current_env);
          //printf ("octave thread ID=%ld\n", octave_thread_ID);
        }
      catch (std::string msg)
        {
          error (msg.c_str ());
        }

      restore_fpu_state ();
    }
}

JNIEXPORT jboolean JNICALL
Java_org_octave_Octave_call (JNIEnv *env, jclass, jstring funcName,
                             jobjectArray argin, jobjectArray argout)
{
  std::string fname = jstring_to_string (env, funcName);

  int nargout = env->GetArrayLength (argout);
  int nargin = env->GetArrayLength (argin);

  octave_value_list varargin, varargout;

  for (int i = 0; i < nargin; i++)
    varargin(i) = box (env, env->GetObjectArrayElement (argin, i), 0);

  varargout = feval (fname, varargin, nargout);

  jobjectArray_ref out_objs (env, argout), out_clss (env);
  out_objs.detach ();
  return unbox (env, varargout, out_objs, out_clss);
}

JNIEXPORT void JNICALL
Java_org_octave_OctaveReference_doFinalize (JNIEnv *, jclass, jint ID)
{
  octave_ref_map.erase (ID);
}

JNIEXPORT void JNICALL
Java_org_octave_Octave_doInvoke (JNIEnv *env, jclass, jint ID,
                                 jobjectArray args)
{
  std::map<int,octave_value>::iterator it = octave_ref_map.find (ID);

  if (it != octave_ref_map.end ())
    {
      octave_value val = it->second;
      int len = env->GetArrayLength (args);
      octave_value_list oct_args;

      for (int i = 0; i < len; i++)
        {
          jobject_ref jobj (env, env->GetObjectArrayElement (args, i));
          oct_args(i) = box (env, jobj, 0);
        }

      BEGIN_INTERRUPT_WITH_EXCEPTIONS;

      if (val.is_function_handle ())
        {
          octave_function *fcn = val.function_value ();
          feval (fcn, oct_args);
        }
      else if (val.is_cell () && val.length () > 0
               && (val.rows () == 1 || val.columns () == 1)
               && val.cell_value()(0).is_function_handle ())
        {
          Cell c = val.cell_value ();
          octave_function *fcn = c(0).function_value ();

          for (int i=1; i<c.numel (); i++)
            oct_args(len+i-1) = c(i);

          feval (fcn, oct_args);
        }
      else
        error ("trying to invoke non-invocable object");

      END_INTERRUPT_WITH_EXCEPTIONS;
    }
}

JNIEXPORT void JNICALL
Java_org_octave_Octave_doEvalString (JNIEnv *env, jclass, jstring cmd)
{
  std::string s = jstring_to_string (env, cmd);
  int pstatus;
  eval_string (s, false, pstatus, 0);
}

JNIEXPORT jboolean JNICALL
Java_org_octave_Octave_needThreadedInvokation (JNIEnv *env, jclass)
{
  return (get_current_thread_ID (env) != octave_thread_ID);
}

#endif

// octave_java class definition

octave_java::octave_java (void)
  : octave_base_value (), java_object (0), java_class (0)
{
#if ! defined (HAVE_JAVA)

  err_disabled_feature ("Java Objects", "Java");

#endif
}

octave_java::octave_java (const voidptr& jobj, void *jcls)
  : octave_base_value (), java_object (0), java_class (0)
{
#if defined (HAVE_JAVA)

  init (jobj, jcls);

#else

  octave_unused_parameter (jobj);
  octave_unused_parameter (jcls);

  err_disabled_feature ("Java Objects", "Java");

#endif
}

int octave_java::t_id (-1);

const std::string octave_java::t_name ("octave_java");

void
octave_java::register_type (void)
{
#if defined (HAVE_JAVA)

  t_id = octave_value_typeinfo::register_type
         (octave_java::t_name, "<unknown>", octave_value (new octave_java ()));

#endif
}

dim_vector
octave_java::dims (void) const
{
#if defined (HAVE_JAVA)

  JNIEnv *current_env = thread_jni_env ();

  if (current_env && java_object)
    return compute_array_dimensions (current_env, TO_JOBJECT (java_object));
  else
    return dim_vector (1, 1);

#else

  // This shouldn't happen because construction of octave_java
  // objects is supposed to be impossible if Java is not available.

  panic_impossible ();

#endif
}

octave_value_list
octave_java::subsref (const std::string& type,
                      const std::list<octave_value_list>& idx, int nargout)
{
#if defined (HAVE_JAVA)

  octave_value_list retval;
  int skip = 1;

  JNIEnv *current_env = thread_jni_env ();

  switch (type[0])
    {
    case '.':
      if (type.length () > 1 && type[1] == '(')
        {
          octave_value_list ovl;
          count++;
          ovl(1) = octave_value (this);
          ovl(0) = (idx.front ())(0);
          std::list<octave_value_list>::const_iterator it = idx.begin ();
          ovl.append (*++it);
          retval = feval (std::string ("javaMethod"), ovl, 1);
          skip++;
        }
      else
        {
          octave_value_list ovl;
          count++;
          ovl(0) = octave_value (this);
          ovl(1) = (idx.front ())(0);
          retval = feval (std::string ("__java_get__"), ovl, 1);
        }
      break;

    case '(':
      if (current_env)
        retval = get_array_elements (current_env, TO_JOBJECT (to_java ()), idx.front ());
      break;

    default:
      error ("subsref: Java object cannot be indexed with %c", type[0]);
      break;
    }

  if (idx.size () > 1 && type.length () > 1)
    retval = retval(0).next_subsref (nargout, type, idx, skip);

  return retval;

#else

  octave_unused_parameter (type);
  octave_unused_parameter (idx);
  octave_unused_parameter (nargout);

  // This shouldn't happen because construction of octave_java
  // objects is supposed to be impossible if Java is not available.

  panic_impossible ();

#endif
}

octave_value
octave_java::subsasgn (const std::string& type,
                       const std::list<octave_value_list>& idx,
                       const octave_value& rhs)
{
#if defined (HAVE_JAVA)

  octave_value retval;

  JNIEnv *current_env = thread_jni_env ();

  switch (type[0])
    {
    case '.':
      if (type.length () == 1)
        {
          // field assignment
          octave_value_list ovl;
          count++;
          ovl(0) = octave_value (this);
          ovl(1) = (idx.front ())(0);
          ovl(2) = rhs;
          feval ("__java_set__", ovl, 0);

          count++;
          retval = octave_value (this);
        }
      else if (type.length () > 2 && type[1] == '(')
        {
          std::list<octave_value_list> new_idx;
          std::list<octave_value_list>::const_iterator it = idx.begin ();
          new_idx.push_back (*it++);
          new_idx.push_back (*it++);
          octave_value_list u = subsref (type.substr (0, 2), new_idx, 1);

          std::list<octave_value_list> next_idx (idx);
          next_idx.erase (next_idx.begin ());
          next_idx.erase (next_idx.begin ());
          u(0).subsasgn (type.substr (2), next_idx, rhs);

          count++;
          retval = octave_value (this);
        }
      else if (type[1] == '.')
        {
          octave_value_list u = subsref (type.substr (0, 1), idx, 1);

          std::list<octave_value_list> next_idx (idx);
          next_idx.erase (next_idx.begin ());
          u(0).subsasgn (type.substr (1), next_idx, rhs);

          count++;
          retval = octave_value (this);
        }
      else
        error ("invalid indexing/assignment on Java object");
      break;

    case '(':
      if (current_env)
        {
          set_array_elements (current_env, TO_JOBJECT (to_java ()), idx.front (), rhs);

          count++;
          retval = octave_value (this);
        }
      break;

    default:
      error ("Java object cannot be indexed with %c", type[0]);
      break;
    }

  return retval;

#else

  octave_unused_parameter (type);
  octave_unused_parameter (idx);
  octave_unused_parameter (rhs);

  // This shouldn't happen because construction of octave_java
  // objects is supposed to be impossible if Java is not available.

  panic_impossible ();

#endif
}

string_vector
octave_java::map_keys (void) const
{
#if defined (HAVE_JAVA)

  JNIEnv *current_env = thread_jni_env ();

  if (current_env)
    return get_invoke_list (current_env, to_java ());
  else
    return string_vector ();

#else

  // This shouldn't happen because construction of octave_java
  // objects is supposed to be impossible if Java is not available.

  panic_impossible ();

#endif
}

octave_value
octave_java::convert_to_str_internal (bool, bool force, char type) const
{
#if defined (HAVE_JAVA)

  JNIEnv *current_env = thread_jni_env ();

  if (current_env)
    return convert_to_string (current_env, TO_JOBJECT (to_java ()), force, type);
  else
    return octave_value ("");

#else

  octave_unused_parameter (force);
  octave_unused_parameter (type);

  // This shouldn't happen because construction of octave_java
  // objects is supposed to be impossible if Java is not available.

  panic_impossible ();

#endif
}

void
octave_java::print (std::ostream& os, bool)
{
  print_raw (os);
  newline (os);
}

void
octave_java::print_raw (std::ostream& os, bool) const
{
  os << "<Java object: " << java_classname << ">";
}

// FIXME: Need routines to actually save/load java objects through Serialize.
//        See bug #42112.

bool
octave_java::save_ascii (std::ostream& /* os */)
{
  warning ("save: unable to save java objects, skipping");

  return true;
}

bool
octave_java::load_ascii (std::istream& /* is */)
{
  // Silently skip over java object that was not saved
  return true;
}

bool
octave_java::save_binary (std::ostream& /* os */, bool& /* save_as_floats */)
{
  warning ("save: unable to save java objects, skipping");

  return true;
}

bool
octave_java::load_binary (std::istream& /* is */, bool /* swap*/,
                          octave::mach_info::float_format /* fmt */)
{
  // Silently skip over java object that was not saved
  return true;
}

bool
octave_java::save_hdf5 (octave_hdf5_id /* loc_id */, const char * /* name */,
                        bool /* save_as_floats */)
{
  warning ("save: unable to save java objects, skipping");

  return true;
}

bool
octave_java::load_hdf5 (octave_hdf5_id /* loc_id */, const char * /* name */)
{
  // Silently skip object that was not saved
  return true;
}

octave_value
octave_java::do_javaMethod (void *jni_env_arg, const std::string& name,
                            const octave_value_list& args)
{
#if defined (HAVE_JAVA)

  octave_value retval;

  JNIEnv *jni_env = TO_JNIENV (jni_env_arg);

  if (jni_env)
    {
      jobjectArray_ref arg_objs (jni_env), arg_types (jni_env);
      if (unbox (jni_env, args, arg_objs, arg_types))
        {
          jclass_ref helperClass (jni_env, find_octave_class (jni_env, "org/octave/ClassHelper"));
          jmethodID mID = jni_env->GetStaticMethodID (helperClass, "invokeMethod",
                                                      "(Ljava/lang/Object;Ljava/lang/String;[Ljava/lang/Object;[Ljava/lang/Class;)Ljava/lang/Object;");
          jstring_ref methName (jni_env, jni_env->NewStringUTF (name.c_str ()));
          jobjectArray_ref resObj (jni_env, reinterpret_cast<jobjectArray> (jni_env->CallStaticObjectMethod (helperClass, mID,
                                                                                                             to_java (), jstring (methName), jobjectArray (arg_objs), jobjectArray (arg_types))));
          if (resObj)
            retval = box (jni_env, resObj);
          else
            retval = check_exception (jni_env);
        }

      restore_fpu_state ();
    }

  return retval;

#else

  octave_unused_parameter (jni_env_arg);
  octave_unused_parameter (name);
  octave_unused_parameter (args);

  // This shouldn't happen because construction of octave_java
  // objects is supposed to be impossible if Java is not available.

  panic_impossible ();

#endif
}

octave_value
octave_java::do_javaMethod (const std::string& name, const octave_value_list& args)
{
#if defined (HAVE_JAVA)

  return do_javaMethod (thread_jni_env (), name, args);

#else

  octave_unused_parameter (name);
  octave_unused_parameter (args);

  // This shouldn't happen because construction of octave_java
  // objects is supposed to be impossible if Java is not available.

  panic_impossible ();

#endif
}

octave_value
octave_java:: do_javaMethod (void *jni_env_arg,
                             const std::string& class_name,
                             const std::string& name,
                             const octave_value_list& args)
{
#if defined (HAVE_JAVA)

  octave_value retval;

  JNIEnv *jni_env = TO_JNIENV (jni_env_arg);

  if (jni_env)
    {
      jobjectArray_ref arg_objs (jni_env), arg_types (jni_env);
      if (unbox (jni_env, args, arg_objs, arg_types))
        {
          jclass_ref helperClass (jni_env, find_octave_class (jni_env, "org/octave/ClassHelper"));
          jmethodID mID = jni_env->GetStaticMethodID (helperClass, "invokeStaticMethod",
                                                      "(Ljava/lang/String;Ljava/lang/String;[Ljava/lang/Object;[Ljava/lang/Class;)Ljava/lang/Object;");
          jstring_ref methName (jni_env, jni_env->NewStringUTF (name.c_str ()));
          jstring_ref clsName (jni_env, jni_env->NewStringUTF (class_name.c_str ()));
          jobject_ref resObj (jni_env, jni_env->CallStaticObjectMethod (helperClass, mID,
                                                                        jstring (clsName), jstring (methName), jobjectArray (arg_objs), jobjectArray (arg_types)));
          if (resObj)
            retval = box (jni_env, resObj);
          else
            retval = check_exception (jni_env);
        }

      restore_fpu_state ();
    }

  return retval;

#else

  octave_unused_parameter (jni_env_arg);
  octave_unused_parameter (class_name);
  octave_unused_parameter (name);
  octave_unused_parameter (args);

  // This shouldn't happen because construction of octave_java
  // objects is supposed to be impossible if Java is not available.

  panic_impossible ();

#endif
}

octave_value
octave_java::do_javaMethod (const std::string& class_name,
                            const std::string& name,
                            const octave_value_list& args)
{
#if defined (HAVE_JAVA)

  return do_javaMethod (thread_jni_env (), class_name, name, args);

#else

  octave_unused_parameter (class_name);
  octave_unused_parameter (name);
  octave_unused_parameter (args);

  // This shouldn't happen because construction of octave_java
  // objects is supposed to be impossible if Java is not available.

  panic_impossible ();

#endif
}

octave_value
octave_java::do_javaObject (void *jni_env_arg, const std::string& name,
                            const octave_value_list& args)
{
#if defined (HAVE_JAVA)

  octave_value retval;

  JNIEnv *jni_env = TO_JNIENV (jni_env_arg);

  if (jni_env)
    {
      jobjectArray_ref arg_objs (jni_env), arg_types (jni_env);

      if (unbox (jni_env, args, arg_objs, arg_types))
        {
          jclass_ref helperClass (jni_env, find_octave_class (jni_env, "org/octave/ClassHelper"));
          jmethodID mID = jni_env->GetStaticMethodID (helperClass, "invokeConstructor",
                                                      "(Ljava/lang/String;[Ljava/lang/Object;[Ljava/lang/Class;)Ljava/lang/Object;");
          jstring_ref clsName (jni_env, jni_env->NewStringUTF (name.c_str ()));
          jobject_ref resObj (jni_env, jni_env->CallStaticObjectMethod (helperClass, mID,
                                                                        jstring (clsName), jobjectArray (arg_objs), jobjectArray (arg_types)));

          if (resObj)
            retval = octave_value (new octave_java (resObj, 0));
          else
            check_exception (jni_env);
        }

      restore_fpu_state ();
    }

  return retval;

#else

  octave_unused_parameter (jni_env_arg);
  octave_unused_parameter (name);
  octave_unused_parameter (args);

  // This shouldn't happen because construction of octave_java
  // objects is supposed to be impossible if Java is not available.

  panic_impossible ();

#endif
}

octave_value
octave_java::do_javaObject (const std::string& name, const octave_value_list& args)
{
#if defined (HAVE_JAVA)

  return do_javaObject (thread_jni_env (), name, args);

#else

  octave_unused_parameter (name);
  octave_unused_parameter (args);

  // This shouldn't happen because construction of octave_java
  // objects is supposed to be impossible if Java is not available.

  panic_impossible ();

#endif
}

octave_value
octave_java::do_java_get (void *jni_env_arg, const std::string& name)
{
#if defined (HAVE_JAVA)

  octave_value retval;

  JNIEnv *jni_env = TO_JNIENV (jni_env_arg);

  if (jni_env)
    {
      jclass_ref helperClass (jni_env, find_octave_class (jni_env, "org/octave/ClassHelper"));
      jmethodID mID = jni_env->GetStaticMethodID (helperClass, "getField",
          "(Ljava/lang/Object;Ljava/lang/String;)Ljava/lang/Object;");
      jstring_ref fName (jni_env, jni_env->NewStringUTF (name.c_str ()));
      jobject_ref resObj (jni_env, jni_env->CallStaticObjectMethod (helperClass, mID,
          to_java (), jstring (fName)));

      if (resObj)
        retval = box (jni_env, resObj);
      else
        retval = check_exception (jni_env);

      restore_fpu_state ();
    }

  return retval;

#else

  octave_unused_parameter (jni_env_arg);
  octave_unused_parameter (name);

  // This shouldn't happen because construction of octave_java
  // objects is supposed to be impossible if Java is not available.

  panic_impossible ();

#endif
}

octave_value
octave_java::do_java_get (const std::string& name)
{
#if defined (HAVE_JAVA)

  return do_java_get (thread_jni_env (), name);

#else

  octave_unused_parameter (name);

  // This shouldn't happen because construction of octave_java
  // objects is supposed to be impossible if Java is not available.

  panic_impossible ();

#endif
}

octave_value
octave_java::do_java_get (void *jni_env_arg, const std::string& class_name,
                          const std::string& name)
{
#if defined (HAVE_JAVA)

  octave_value retval;

  JNIEnv *jni_env = TO_JNIENV (jni_env_arg);

  if (jni_env)
    {
      jclass_ref helperClass (jni_env, find_octave_class (jni_env, "org/octave/ClassHelper"));
      jmethodID mID = jni_env->GetStaticMethodID (helperClass, "getStaticField",
          "(Ljava/lang/String;Ljava/lang/String;)Ljava/lang/Object;");
      jstring_ref cName (jni_env, jni_env->NewStringUTF (class_name.c_str ()));
      jstring_ref fName (jni_env, jni_env->NewStringUTF (name.c_str ()));
      jobject_ref resObj (jni_env, jni_env->CallStaticObjectMethod (helperClass, mID,
          jstring (cName), jstring (fName)));
      if (resObj)
        retval = box (jni_env, resObj);
      else
        retval = check_exception (jni_env);

      restore_fpu_state ();
    }

  return retval;

#else

  octave_unused_parameter (jni_env_arg);
  octave_unused_parameter (class_name);
  octave_unused_parameter (name);

  // This shouldn't happen because construction of octave_java
  // objects is supposed to be impossible if Java is not available.

  panic_impossible ();

#endif
}

octave_value
octave_java::do_java_get (const std::string& class_name, const std::string& name)
{
#if defined (HAVE_JAVA)

  return do_java_get (thread_jni_env (), class_name, name);

#else

  octave_unused_parameter (class_name);
  octave_unused_parameter (name);

  // This shouldn't happen because construction of octave_java
  // objects is supposed to be impossible if Java is not available.

  panic_impossible ();

#endif
}

octave_value
octave_java::do_java_set (void *jni_env_arg, const std::string& name,
                          const octave_value& val)
{
#if defined (HAVE_JAVA)

  octave_value retval;

  JNIEnv *jni_env = TO_JNIENV (jni_env_arg);

  if (jni_env)
    {
      jobject_ref jobj (jni_env);
      jclass_ref jcls (jni_env);

      if (unbox (jni_env, val, jobj, jcls))
        {
          jclass_ref helperClass (jni_env, find_octave_class (jni_env, "org/octave/ClassHelper"));
          jmethodID mID = jni_env->GetStaticMethodID (helperClass, "setField",
                                                      "(Ljava/lang/Object;Ljava/lang/String;Ljava/lang/Object;)V");
          jstring_ref fName (jni_env, jni_env->NewStringUTF (name.c_str ()));
          jni_env->CallStaticObjectMethod (helperClass, mID, to_java (), jstring (fName), jobject (jobj));
          check_exception (jni_env);
        }

      restore_fpu_state ();
    }

  return retval;

#else

  octave_unused_parameter (jni_env_arg);
  octave_unused_parameter (name);
  octave_unused_parameter (val);

  // This shouldn't happen because construction of octave_java
  // objects is supposed to be impossible if Java is not available.

  panic_impossible ();

#endif
}

octave_value
octave_java::do_java_set (const std::string& name, const octave_value& val)
{
#if defined (HAVE_JAVA)

  return do_java_set (thread_jni_env (), name, val);

#else

  octave_unused_parameter (name);
  octave_unused_parameter (val);

  // This shouldn't happen because construction of octave_java
  // objects is supposed to be impossible if Java is not available.

  panic_impossible ();

#endif
}

octave_value
octave_java::do_java_set (void *jni_env_arg, const std::string& class_name,
                          const std::string& name, const octave_value& val)
{
#if defined (HAVE_JAVA)

  octave_value retval;

  JNIEnv *jni_env = TO_JNIENV (jni_env_arg);

  if (jni_env)
    {
      jobject_ref jobj (jni_env);
      jclass_ref jcls (jni_env);

      if (unbox (jni_env, val, jobj, jcls))
        {
          jclass_ref helperClass (jni_env, find_octave_class (jni_env, "org/octave/ClassHelper"));
          jmethodID mID = jni_env->GetStaticMethodID (helperClass, "setStaticField",
                                                      "(Ljava/lang/String;Ljava/lang/String;Ljava/lang/Object;)V");
          jstring_ref cName (jni_env, jni_env->NewStringUTF (class_name.c_str ()));
          jstring_ref fName (jni_env, jni_env->NewStringUTF (name.c_str ()));
          jni_env->CallStaticObjectMethod (helperClass, mID, jstring (cName), jstring (fName), jobject (jobj));
          check_exception (jni_env);
        }

      restore_fpu_state ();
    }

  return retval;

#else

  octave_unused_parameter (jni_env_arg);
  octave_unused_parameter (class_name);
  octave_unused_parameter (name);
  octave_unused_parameter (val);

  // This shouldn't happen because construction of octave_java
  // objects is supposed to be impossible if Java is not available.

  panic_impossible ();

#endif
}

octave_value
octave_java::do_java_set (const std::string& class_name, const std::string& name,
                          const octave_value& val)
{
#if defined (HAVE_JAVA)

  return do_java_set (thread_jni_env (), class_name, name, val);

#else

  octave_unused_parameter (class_name);
  octave_unused_parameter (name);
  octave_unused_parameter (val);

  // This shouldn't happen because construction of octave_java
  // objects is supposed to be impossible if Java is not available.

  panic_impossible ();

#endif
}

void
octave_java::init (void *jobj_arg, void *jcls_arg)
{
#if defined (HAVE_JAVA)

  jobject jobj = TO_JOBJECT (jobj_arg);
  jclass jcls = TO_JCLASS (jcls_arg);

  JNIEnv *current_env = thread_jni_env ();

  if (current_env)
    {
      if (jobj)
        java_object = current_env->NewGlobalRef (jobj);

      if (jcls)
        java_class = current_env->NewGlobalRef (jcls);
      else if (java_object)
        {
          jclass_ref ocls (current_env, current_env->GetObjectClass (TO_JOBJECT (java_object)));
          java_class = current_env->NewGlobalRef (jclass (ocls));
        }

      if (java_class)
        {
          jclass_ref clsCls (current_env, current_env->GetObjectClass (TO_JCLASS (java_class)));
          jmethodID mID = current_env->GetMethodID (clsCls, "getCanonicalName", "()Ljava/lang/String;");
          jobject_ref resObj (current_env, current_env->CallObjectMethod (TO_JCLASS (java_class), mID));
          java_classname = jstring_to_string (current_env, resObj);
        }
    }

#else

  octave_unused_parameter (jobj_arg);
  octave_unused_parameter (jcls_arg);

  // This shouldn't happen because construction of octave_java
  // objects is supposed to be impossible if Java is not available.

  panic_impossible ();

#endif
}

void
octave_java::release (void)
{
#if defined (HAVE_JAVA)

  JNIEnv *current_env = thread_jni_env ();

  if (current_env)
    {
      if (java_object)
        current_env->DeleteGlobalRef (TO_JOBJECT (java_object));

      if (java_class)
        current_env->DeleteGlobalRef (TO_JCLASS (java_class));

      java_object = 0;
      java_class = 0;
    }

#else

  // This shouldn't happen because construction of octave_java
  // objects is supposed to be impossible if Java is not available.

  panic_impossible ();

#endif
}

// DEFUN blocks below must be outside of HAVE_JAVA block so that
// documentation strings are always available, even when functions are not.

DEFUN (__java_init__, , ,
       "-*- texinfo -*-\n\
@deftypefn {} {} __java_init__ ()\n\
Internal function used @strong{only} when debugging Java interface.\n\
\n\
Function will directly call initialize_java to create an instance of a JVM.\n\
@end deftypefn")
{
#if defined (HAVE_JAVA)

  octave_value retval;

  retval = 0;

  initialize_java ();

  retval = 1;

  return retval;

#else

  err_disabled_feature ("__java_init__", "Java");

#endif
}

DEFUN (__java_exit__, , ,
       "-*- texinfo -*-\n\
@deftypefn {} {} __java_exit__ ()\n\
Internal function used @strong{only} when debugging Java interface.\n\
\n\
Function will directly call terminate_jvm to destroy the current JVM\n\
instance.\n\
@end deftypefn")
{
#if defined (HAVE_JAVA)

  terminate_jvm ();

  return ovl ();

#else

  err_disabled_feature ("__java_exit__", "Java");

#endif
}

DEFUN (javaObject, args, ,
       "-*- texinfo -*-\n\
@deftypefn  {} {@var{jobj} =} javaObject (@var{classname})\n\
@deftypefnx {} {@var{jobj} =} javaObject (@var{classname}, @var{arg1}, @dots{})\n\
Create a Java object of class @var{classsname}, by calling the class\n\
constructor with the arguments @var{arg1}, @dots{}\n\
\n\
The first example below creates an uninitialized object, while the second\n\
example supplies an initial argument to the constructor.\n\
\n\
@example\n\
@group\n\
x = javaObject (\"java.lang.StringBuffer\")\n\
x = javaObject (\"java.lang.StringBuffer\", \"Initial string\")\n\
@end group\n\
@end example\n\
\n\
@seealso{javaMethod, javaArray}\n\
@end deftypefn")
{
#if defined (HAVE_JAVA)

  if (args.length () == 0)
    print_usage ();

  std::string classname = args(0).xstring_value ("javaObject: CLASSNAME must be a string");

  initialize_java ();

  JNIEnv *current_env = thread_jni_env ();

  octave_value_list tmp;
  for (int i=1; i<args.length (); i++)
    tmp(i-1) = args(i);

  return ovl (octave_java::do_javaObject (current_env, classname, tmp));

#else

  octave_unused_parameter (args);

  err_disabled_feature ("javaObject", "Java");

#endif
}

/*
## The tests below merely check if javaObject works at all.  Whether
## it works properly, i.e., creates the right values, is a matter of
## Java itself.  Create a Short and check if it really is a short, i.e.,
## whether it overflows.
%!testif HAVE_JAVA
%! assert (javaObject ("java.lang.Short", 40000).doubleValue < 0);
*/

DEFUN (javaMethod, args, ,
       "-*- texinfo -*-\n\
@deftypefn  {} {@var{ret} =} javaMethod (@var{methodname}, @var{obj})\n\
@deftypefnx {} {@var{ret} =} javaMethod (@var{methodname}, @var{obj}, @var{arg1}, @dots{})\n\
Invoke the method @var{methodname} on the Java object @var{obj} with the\n\
arguments @var{arg1}, @dots{}.\n\
\n\
For static methods, @var{obj} can be a string representing the fully\n\
qualified name of the corresponding class.\n\
\n\
When @var{obj} is a regular Java object, structure-like indexing can be\n\
used as a shortcut syntax.  For instance, the two following statements are\n\
equivalent\n\
\n\
@example\n\
@group\n\
  ret = javaMethod (\"method1\", x, 1.0, \"a string\")\n\
  ret = x.method1 (1.0, \"a string\")\n\
@end group\n\
@end example\n\
\n\
@code{javaMethod} returns the result of the method invocation.\n\
\n\
@seealso{methods, javaObject}\n\
@end deftypefn")
{
#if defined (HAVE_JAVA)

  if (args.length () < 2)
    print_usage ();

  std::string methodname = args(0).xstring_value ("javaMethod: METHODNAME must be a string");

  initialize_java ();

  JNIEnv *current_env = thread_jni_env ();

  octave_value retval;

  octave_value_list tmp;
  for (int i=2; i<args.length (); i++)
    tmp(i-2) = args(i);

  if (args(1).is_java ())
    {
      octave_java *jobj = TO_JAVA (args(1));
      retval = jobj->do_javaMethod (current_env, methodname, tmp);
    }
  else if (args(1).is_string ())
    {
      std::string cls = args(1).string_value ();
      retval = octave_java::do_javaMethod (current_env, cls, methodname, tmp);
    }
  else
    error ("javaMethod: OBJ must be a Java object or a string");

  return retval;

#else

  octave_unused_parameter (args);

  err_disabled_feature ("javaMethod", "Java");

#endif
}

/*
%!testif HAVE_JAVA
%! ## Check for valid first two Java version numbers
%! jver = strsplit (javaMethod ("getProperty", "java.lang.System", "java.version"), ".");
%! assert (isfinite (str2double (jver{1})) && isfinite (str2double (jver{2})));
*/

DEFUN (__java_get__, args, ,
       "-*- texinfo -*-\n\
@deftypefn {} {@var{val} =} __java_get__ (@var{obj}, @var{name})\n\
Get the value of the field @var{name} of the Java object @var{obj}.\n\
\n\
For static fields, @var{obj} can be a string representing the fully\n\
qualified name of the corresponding class.\n\
\n\
When @var{obj} is a regular Java object, structure-like indexing can be used\n\
as a shortcut syntax.  For instance, the two following statements are\n\
equivalent\n\
\n\
@example\n\
@group\n\
  __java_get__ (x, \"field1\")\n\
  x.field1\n\
@end group\n\
@end example\n\
\n\
@seealso{__java_set__, javaMethod, javaObject}\n\
@end deftypefn")
{
#if defined (HAVE_JAVA)

  if (args.length () != 2)
    print_usage ();

  std::string name = args(1).string_value ("__java_get__: NAME must be a string");

  initialize_java ();

  JNIEnv *current_env = thread_jni_env ();

  octave_value retval;

  if (args(0).is_java ())
    {
      octave_java *jobj = TO_JAVA (args(0));
      retval = jobj->do_java_get (current_env, name);
    }
  else if (args(0).is_string ())
    {
      std::string cls = args(0).string_value ();
      retval = octave_java::do_java_get (current_env, cls, name);
    }
  else
    error ("__java_get__: OBJ must be a Java object or a string");

  return retval;

#else

  octave_unused_parameter (args);

  err_disabled_feature ("__java_get__", "Java");

#endif
}

DEFUN (__java_set__, args, ,
       "-*- texinfo -*-\n\
@deftypefn {} {@var{obj} =} __java_set__ (@var{obj}, @var{name}, @var{val})\n\
Set the value of the field @var{name} of the Java object @var{obj} to\n\
@var{val}.\n\
\n\
For static fields, @var{obj} can be a string representing the fully\n\
qualified named of the corresponding Java class.\n\
\n\
When @var{obj} is a regular Java object, structure-like indexing can be\n\
used as a shortcut syntax.  For instance, the two following statements are\n\
equivalent\n\
\n\
@example\n\
@group\n\
  __java_set__ (x, \"field1\", val)\n\
  x.field1 = val\n\
@end group\n\
@end example\n\
\n\
@seealso{__java_get__, javaMethod, javaObject}\n\
@end deftypefn")
{
#if defined (HAVE_JAVA)

  if (args.length () != 3)
    print_usage ();

  std::string name = args(1).xstring_value ("__java_set__: NAME must be a string");

  initialize_java ();

  JNIEnv *current_env = thread_jni_env ();

  octave_value retval;

  if (args(0).is_java ())
    {
      octave_java *jobj = TO_JAVA (args(0));
      retval = jobj->do_java_set (current_env, name, args(2));
    }
  else if (args(0).is_string ())
    {
      std::string cls = args(0).string_value ();
      retval = octave_java::do_java_set (current_env, cls, name, args(2));
    }
  else
    error ("__java_set__: OBJ must be a Java object or a string");

  return retval;

#else

  octave_unused_parameter (args);

  err_disabled_feature ("__java_set__", "Java");

#endif
}

DEFUN (java2mat, args, ,
       "-*- texinfo -*-\n\
@deftypefn {} {} java2mat (@var{javaobj})\n\
Undocumented internal function.\n\
@end deftypefn")
{
#if defined (HAVE_JAVA)

  if (args.length () != 1)
    print_usage ();

  initialize_java ();

  JNIEnv *current_env = thread_jni_env ();

  octave_value_list retval;

  if (args(0).is_java ())
    {
      octave_java *jobj = TO_JAVA (args(0));
      retval = ovl (box_more (current_env, jobj->to_java (), 0));
    }
  else
    retval = ovl (args(0));

  return retval;

#else

  octave_unused_parameter (args);

  err_disabled_feature ("java2mat", "Java");

#endif
}

DEFUN (java_matrix_autoconversion, args, nargout,
       "-*- texinfo -*-\n\
@deftypefn  {} {@var{val} =} java_matrix_autoconversion ()\n\
@deftypefnx {} {@var{old_val} =} java_matrix_autoconversion (@var{new_val})\n\
@deftypefnx {} {} java_matrix_autoconversion (@var{new_val}, \"local\")\n\
Query or set the internal variable that controls whether Java arrays are\n\
automatically converted to Octave matrices.\n\
\n\
The default value is false.\n\
\n\
When called from inside a function with the @qcode{\"local\"} option, the\n\
variable is changed locally for the function and any subroutines it calls.\n\
The original variable value is restored when exiting the function.\n\
@seealso{java_unsigned_autoconversion, debug_java}\n\
@end deftypefn")
{
#if defined (HAVE_JAVA)

  return SET_INTERNAL_VARIABLE (java_matrix_autoconversion);

#else

  octave_unused_parameter (args);
  octave_unused_parameter (nargout);

  err_disabled_feature ("java_matrix_autoconversion", "Java");

#endif
}

DEFUN (java_unsigned_autoconversion, args, nargout,
       "-*- texinfo -*-\n\
@deftypefn  {} {@var{val} =} java_unsigned_autoconversion ()\n\
@deftypefnx {} {@var{old_val} =} java_unsigned_autoconversion (@var{new_val})\n\
@deftypefnx {} {} java_unsigned_autoconversion (@var{new_val}, \"local\")\n\
Query or set the internal variable that controls how integer classes are\n\
converted when @code{java_matrix_autoconversion} is enabled.\n\
\n\
When enabled, Java arrays of class Byte or Integer are converted to matrices\n\
of class uint8 or uint32 respectively.  The default value is true.\n\
\n\
When called from inside a function with the @qcode{\"local\"} option, the\n\
variable is changed locally for the function and any subroutines it calls.\n\
The original variable value is restored when exiting the function.\n\
@seealso{java_matrix_autoconversion, debug_java}\n\
@end deftypefn")
{
#if defined (HAVE_JAVA)

  return SET_INTERNAL_VARIABLE (java_unsigned_autoconversion);

#else

  octave_unused_parameter (args);
  octave_unused_parameter (nargout);

  err_disabled_feature ("java_unsigned_autoconversion", "Java");

#endif
}

DEFUN (debug_java, args, nargout,
       "-*- texinfo -*-\n\
@deftypefn  {} {@var{val} =} debug_java ()\n\
@deftypefnx {} {@var{old_val} =} debug_java (@var{new_val})\n\
@deftypefnx {} {} debug_java (@var{new_val}, \"local\")\n\
Query or set the internal variable that determines whether extra debugging\n\
information regarding the initialization of the JVM and any Java exceptions\n\
is printed.\n\
\n\
When called from inside a function with the @qcode{\"local\"} option, the\n\
variable is changed locally for the function and any subroutines it calls.\n\
The original variable value is restored when exiting the function.\n\
@seealso{java_matrix_autoconversion, java_unsigned_autoconversion}\n\
@end deftypefn")
{
#if defined (HAVE_JAVA)

  return SET_INTERNAL_VARIABLE (debug_java);

#else

  octave_unused_parameter (args);
  octave_unused_parameter (nargout);

  err_disabled_feature ("debug_java", "Java");

#endif
}

// Outside of #if defined (HAVE_JAVA) because it is desirable to be able
// to test for the presence of a Java object without having Java
// installed.

DEFUN (isjava, args, ,
       "-*- texinfo -*-\n\
@deftypefn {} {} isjava (@var{x})\n\
Return true if @var{x} is a Java object.\n\
@seealso{class, typeinfo, isa, javaObject}\n\
@end deftypefn")
{
  if (args.length () != 1)
    print_usage ();

  return ovl (args(0).is_java ());
}

/*
## Check automatic conversion of java primitive arrays into octave types.
%!testif HAVE_JAVA
%! assert (javaObject ("java.lang.String", "hello").getBytes (),
%!         int8 ([104 101 108 108 111]'));

## Check automatic conversion of octave types into java primitive arrays.
## Note that uint8 is casted to int8.
%!testif HAVE_JAVA
%! assert (javaMethod ("binarySearch", "java.util.Arrays", [90 100 255], 255), 2);
%! assert (javaMethod ("binarySearch", "java.util.Arrays", uint8 ([90 100 255]), uint8 (255)) < 0);
%! assert (javaMethod ("binarySearch", "java.util.Arrays", uint8 ([90 100 128]), uint8 (128)) < 0);
%! assert (javaMethod ("binarySearch", "java.util.Arrays", uint8 ([90 100 127]), uint8 (127)), 2);
%! assert (javaMethod ("binarySearch", "java.util.Arrays", uint16 ([90 100 128]), uint16 (128)), 2);

## Check we can create objects that wrap java literals (bug #38821).
%!testif HAVE_JAVA
%! assert (class (javaObject ("java.lang.Byte",     uint8 (1))), "java.lang.Byte");
%! assert (class (javaObject ("java.lang.Byte",      int8 (1))), "java.lang.Byte");
%! assert (class (javaObject ("java.lang.Short",   uint16 (1))), "java.lang.Short");
%! assert (class (javaObject ("java.lang.Short",    int16 (1))), "java.lang.Short");
%! assert (class (javaObject ("java.lang.Integer", uint32 (1))), "java.lang.Integer");
%! assert (class (javaObject ("java.lang.Integer",  int32 (1))), "java.lang.Integer");
%! assert (class (javaObject ("java.lang.Long",    uint64 (1))), "java.lang.Long");
%! assert (class (javaObject ("java.lang.Long",     int64 (1))), "java.lang.Long");

## Automatic conversion from string cell array into String[] (bug #45290)
%!testif HAVE_JAVA
%! assert (javaMethod ("binarySearch", "java.util.Arrays", {"aaa", "bbb", "ccc", "zzz"}, "aaa"), 0);
%! assert (javaMethod ("binarySearch", "java.util.Arrays", {"aaa", "bbb", "ccc", "zzz"}, "zzz"), 3);
%! assert (javaMethod ("binarySearch", "java.util.Arrays", {"aaa", "bbb", "ccc", "zzz"}, "hhh") < 0);
*/<|MERGE_RESOLUTION|>--- conflicted
+++ resolved
@@ -1490,7 +1490,6 @@
     }
   else if (val.is_real_scalar () || val.is_bool_scalar ())
     {
-<<<<<<< HEAD
       // FIXME: Is there any way to avoid code duplication here without
       // using a macro?
 
@@ -1521,43 +1520,16 @@
       else if (val.is_uint16_type ())
         UNBOX_PRIMITIVE_SCALAR (uint16_t, uint16_scalar, "java/lang/Short", "(S)V");
       else if (val.is_int32_type ())
-        UNBOX_PRIMITIVE_SCALAR (int32_t, int32_scalar, "java/lang/Int", "(I)V");
+        UNBOX_PRIMITIVE_SCALAR (int32_t, int32_scalar, "java/lang/Integer", "(I)V");
       else if (val.is_uint32_type ())
-        UNBOX_PRIMITIVE_SCALAR (uint32_t, uint32_scalar, "java/lang/Int", "(I)V");
+        UNBOX_PRIMITIVE_SCALAR (uint32_t, uint32_scalar, "java/lang/Integer", "(I)V");
       else if (val.is_int64_type ())
-        UNBOX_PRIMITIVE_SCALAR (int64_t, int64_scalar, "java/lang/Long", "(L)V");
+        UNBOX_PRIMITIVE_SCALAR (int64_t, int64_scalar, "java/lang/Long", "(J)V");
       else if (val.is_uint64_type ())
-        UNBOX_PRIMITIVE_SCALAR (uint64_t, uint64_scalar, "java/lang/Long", "(L)V");
+        UNBOX_PRIMITIVE_SCALAR (uint64_t, uint64_scalar, "java/lang/Long", "(J)V");
 
 #undef UNBOX_PRIMITIVE_SCALAR
       }
-=======
-#define IF_UNBOX_PRIMITIVE_SCALAR(CHECK_TYPE, OCTAVE_TYPE, METHOD_TYPE, JAVA_TYPE, JAVA_CON) \
-      if (val.is_ ## CHECK_TYPE ## _type ()) \
-        { \
-          const OCTAVE_TYPE ov = val.METHOD_TYPE ## _value (); \
-          jclass_ref dcls (jni_env, jni_env->FindClass (JAVA_TYPE)); \
-          const jfieldID fid = jni_env->GetStaticFieldID (dcls, "TYPE", "Ljava/lang/Class;"); \
-          const jmethodID mid = jni_env->GetMethodID (dcls, "<init>", JAVA_CON); \
-          jcls = reinterpret_cast<jclass> (jni_env->GetStaticObjectField (dcls, fid)); \
-          jobj = jni_env->NewObject (dcls, mid, ov); \
-         }
-
-           IF_UNBOX_PRIMITIVE_SCALAR(double, double,   double,        "java/lang/Double",  "(D)V")
-      else IF_UNBOX_PRIMITIVE_SCALAR(float,  float,    float,         "java/lang/Float",   "(F)V")
-      else IF_UNBOX_PRIMITIVE_SCALAR(bool,   bool,     bool,          "java/lang/Boolean", "(Z)V")
-      else IF_UNBOX_PRIMITIVE_SCALAR(int8,   int8_t,   int8_scalar,   "java/lang/Byte",    "(B)V")
-      else IF_UNBOX_PRIMITIVE_SCALAR(uint8,  uint8_t,  uint8_scalar,  "java/lang/Byte",    "(B)V")
-      else IF_UNBOX_PRIMITIVE_SCALAR(int16,  int16_t,  int16_scalar,  "java/lang/Short",   "(S)V")
-      else IF_UNBOX_PRIMITIVE_SCALAR(uint16, uint16_t, uint16_scalar, "java/lang/Short",   "(S)V")
-      else IF_UNBOX_PRIMITIVE_SCALAR(int32,  int32_t,  int32_scalar,  "java/lang/Integer", "(I)V")
-      else IF_UNBOX_PRIMITIVE_SCALAR(uint32, uint32_t, uint32_scalar, "java/lang/Integer", "(I)V")
-      else IF_UNBOX_PRIMITIVE_SCALAR(int64,  int64_t,  int64_scalar,  "java/lang/Long",    "(J)V")
-      else IF_UNBOX_PRIMITIVE_SCALAR(uint64, uint64_t, uint64_scalar, "java/lang/Long",    "(J)V")
-
-#undef IF_UNBOX_PRIMITIVE_SCALAR
-    }
->>>>>>> e878a3d4
   else if (val.is_empty ())
     {
       jobj = 0;
