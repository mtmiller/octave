////////////////////////////////////////////////////////////////////////
//
// Copyright (C) 2012-2021 The Octave Project Developers
//
// See the file COPYRIGHT.md in the top-level directory of this
// distribution or <https://octave.org/copyright/>.
//
// This file is part of Octave.
//
// Octave is free software: you can redistribute it and/or modify it
// under the terms of the GNU General Public License as published by
// the Free Software Foundation, either version 3 of the License, or
// (at your option) any later version.
//
// Octave is distributed in the hope that it will be useful, but
// WITHOUT ANY WARRANTY; without even the implied warranty of
// MERCHANTABILITY or FITNESS FOR A PARTICULAR PURPOSE.  See the
// GNU General Public License for more details.
//
// You should have received a copy of the GNU General Public License
// along with Octave; see the file COPYING.  If not, see
// <https://www.gnu.org/licenses/>.
//
////////////////////////////////////////////////////////////////////////

#if ! defined (octave_classdef_h)
#define octave_classdef_h 1

#include "octave-config.h"

#include <string>

#include "cdef-object.h"
#include "ov-base.h"
#include "ov-fcn.h"

namespace octave
{
  class cdef_object;
  class interpreter;
  class tree_evaluator;
  class type_info;
}

class
octave_classdef : public octave_base_value
{
public:

  octave_classdef (void)
    : octave_base_value (), m_object () { }

  octave_classdef (const octave::cdef_object& obj)
    : octave_base_value (), m_object (obj) { }

  octave_classdef (const octave_classdef&) = delete;

  octave_classdef& operator = (const octave_classdef&) = delete;

  ~octave_classdef (void) = default;

  octave_base_value * clone (void) const
  {
    return new octave_classdef (m_object.clone ());
  }

  octave_base_value * empty_clone (void) const
  {
    return new octave_classdef (m_object.empty_clone ());
  }

  octave_classdef * classdef_object_value (bool = false) { return this; }

  octave::cdef_object get_object (void) const { return m_object; }

  octave::cdef_object& get_object_ref (void) { return m_object; }

  bool is_defined (void) const { return true; }

  bool isstruct (void) const { return false; }

  bool isobject (void) const { return true; }

  bool is_classdef_object (void) const { return true; }

  OCTINTERP_API void print (std::ostream& os, bool pr_as_read_syntax = false);

  OCTINTERP_API void
  print_raw (std::ostream& os, bool pr_as_read_syntax = false) const;

  OCTINTERP_API bool is_instance_of (const std::string& cls_name) const;

<<<<<<< HEAD
  OCTINTERP_API octave_value_list
  subsref (const std::string& type, const std::list<octave_value_list>& idx,
           int nargout);
=======
  void break_closure_cycles (const std::shared_ptr<octave::stack_frame>& frame)
  {
    object.break_closure_cycles (frame);
  }

  octave_value_list subsref (const std::string& type,
                             const std::list<octave_value_list>& idx,
                             int nargout);
>>>>>>> fb183eec

  octave_value subsref (const std::string& type,
                        const std::list<octave_value_list>& idx)
  {
    octave_value_list retval = subsref (type, idx, 1);
    return (retval.length () > 0 ? retval(0) : octave_value ());
  }

  OCTINTERP_API octave_value
  subsref (const std::string& type, const std::list<octave_value_list>& idx,
           bool auto_add);

  OCTINTERP_API octave_value
  subsasgn (const std::string& type, const std::list<octave_value_list>& idx,
            const octave_value& rhs);

  OCTINTERP_API octave_value
  undef_subsasgn (const std::string& type,
                  const std::list<octave_value_list>& idx,
                  const octave_value& rhs);

  OCTINTERP_API Matrix size (void);

  OCTINTERP_API octave_idx_type xnumel (const octave_value_list&);

  string_vector map_keys (void) const { return m_object.map_keys (); }

  octave_map map_value (void) const { return m_object.map_value (); }

  dim_vector dims (void) const { return m_object.dims (); }

  void set_property (octave_idx_type idx, const std::string& name,
                     const octave_value& pval)
  {
    m_object.set_property (idx, name, pval);
  }

  octave_value
  get_property (octave_idx_type idx, const std::string& name) const
  {
    return m_object.get_property (idx, name);
  }

  static OCTINTERP_API octave_value
  superclass_ref (const std::string& meth, const std::string& cls);

  static OCTINTERP_API octave_value metaclass_query (const std::string& cls);

public:

  int type_id (void) const { return t_id; }
  std::string type_name (void) const { return t_name; }
  std::string class_name (void) const { return m_object.class_name (); }

  static int static_type_id (void) { return t_id; }
  static std::string static_type_name (void) { return t_name; }
  static std::string static_class_name (void) { return "<unknown>"; }
  static OCTINTERP_API void register_type (octave::type_info&);

private:

  octave::cdef_object m_object;

  static int t_id;

  static const std::string t_name;
};

OCTINTERP_API void install_classdef (octave::interpreter& interp);

class octave_classdef_meta : public octave_function
{
public:

  octave_classdef_meta (const octave::cdef_meta_object& obj)
    : m_object (obj)
  { }

  octave_classdef_meta (const octave_classdef_meta&) = delete;

  octave_classdef_meta& operator = (const octave_classdef_meta&) = delete;

  ~octave_classdef_meta (void) { m_object.meta_release (); }

  bool is_classdef_meta (void) const { return true; }

  bool is_package (void) const { return m_object.is_package(); }

  octave_function * function_value (bool = false) { return this; }

  // We don't need to override all three forms of subsref.  The using
  // declaration will avoid warnings about partially-overloaded virtual
  // functions.
  using octave_function::subsref;

  octave_value_list
  subsref (const std::string& type,
           const std::list<octave_value_list>& idx,
           int nargout)
  {
    return m_object.meta_subsref (type, idx, nargout);
  }

  // Override default call method because we don't push a new stack
  // frame for this operation on classdef_meta objects.

  octave_value_list call (octave::tree_evaluator& tw, int nargout,
                          const octave_value_list& args)
  {
    return execute (tw, nargout, args);
  }

  octave_value_list execute (octave::tree_evaluator&, int nargout,
                             const octave_value_list& args)
  {
    // Emulate ()-type meta subsref

    std::list<octave_value_list> idx (1, args);
    std::string type ("(");

    return subsref (type, idx, nargout);
  }

  bool accepts_postfix_index (char type) const
  { return m_object.meta_accepts_postfix_index (type); }

  OCTINTERP_API bool is_classdef_method (const std::string& cname = "") const;

  OCTINTERP_API bool
  is_classdef_constructor (const std::string& cname = "") const;

  OCTINTERP_API std::string doc_string (const std::string& meth_name) const;

private:

  octave::cdef_meta_object m_object;
};

class octave_classdef_superclass_ref : public octave_function
{
public:
  octave_classdef_superclass_ref (void) = delete;

  octave_classdef_superclass_ref (const std::string& meth,
                                  const std::string& cls)
    : octave_function (), m_method_name (meth), m_class_name (cls)
  { }

  octave_classdef_superclass_ref (const octave_classdef_superclass_ref&) = delete;

  octave_classdef_superclass_ref& operator = (const octave_classdef_superclass_ref&) = delete;

  ~octave_classdef_superclass_ref (void) = default;

  bool is_classdef_superclass_ref (void) const { return true; }

  octave_function * function_value (bool = false) { return this; }

  // Override default call method because we don't push a new stack
  // frame for this operation on classdef_superclass_ref objects.

  octave_value_list call (octave::tree_evaluator& tw, int nargout,
                          const octave_value_list& args)
  {
    return execute (tw, nargout, args);
  }

  OCTINTERP_API octave_value_list
  execute (octave::tree_evaluator& tw, int nargout,
           const octave_value_list& idx);

private:

  OCTINTERP_API bool
  is_constructed_object (octave::tree_evaluator& tw, const std::string& nm);

private:

  std::string m_method_name;
  std::string m_class_name;
};

#endif

/*
;;; Local Variables: ***
;;; mode: C++ ***
;;; End: ***
*/<|MERGE_RESOLUTION|>--- conflicted
+++ resolved
@@ -90,20 +90,14 @@
 
   OCTINTERP_API bool is_instance_of (const std::string& cls_name) const;
 
-<<<<<<< HEAD
+  void break_closure_cycles (const std::shared_ptr<octave::stack_frame>& frame)
+  {
+    m_object.break_closure_cycles (frame);
+  }
+
   OCTINTERP_API octave_value_list
   subsref (const std::string& type, const std::list<octave_value_list>& idx,
            int nargout);
-=======
-  void break_closure_cycles (const std::shared_ptr<octave::stack_frame>& frame)
-  {
-    object.break_closure_cycles (frame);
-  }
-
-  octave_value_list subsref (const std::string& type,
-                             const std::list<octave_value_list>& idx,
-                             int nargout);
->>>>>>> fb183eec
 
   octave_value subsref (const std::string& type,
                         const std::list<octave_value_list>& idx)
