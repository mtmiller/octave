--- conflicted
+++ resolved
@@ -69,12 +69,8 @@
 
   ~octave_dld_function (void);
 
-<<<<<<< HEAD
   void mark_fcn_file_up_to_date (const octave::sys::time& t)
-  { m_t_checked = t; }
-=======
-  void mark_fcn_file_up_to_date (const octave::sys::time& t) { m_time_checked = t; }
->>>>>>> 233b3e49
+  { m_time_checked = t; }
 
   std::string fcn_file_name (void) const;
 
