--- conflicted
+++ resolved
@@ -766,15 +766,8 @@
       // Find methods for legacy @CLASS objects.
       load_path& lp = interp.get_load_path ();
 
-<<<<<<< HEAD
-  // The following will also find methods for legacy @CLASS objects.
-  load_path& lp = interp.get_load_path ();
-
-  sv.append (lp.methods (class_name));
-=======
       sv = string_vector (lp.methods (class_name));
     }
->>>>>>> 3c37bbe8
 
   return ovl (Cell (sv));
 }
