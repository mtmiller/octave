////////////////////////////////////////////////////////////////////////
//
// Copyright (C) 1993-2022 The Octave Project Developers
//
// See the file COPYRIGHT.md in the top-level directory of this
// distribution or <https://octave.org/copyright/>.
//
// This file is part of Octave.
//
// Octave is free software: you can redistribute it and/or modify it
// under the terms of the GNU General Public License as published by
// the Free Software Foundation, either version 3 of the License, or
// (at your option) any later version.
//
// Octave is distributed in the hope that it will be useful, but
// WITHOUT ANY WARRANTY; without even the implied warranty of
// MERCHANTABILITY or FITNESS FOR A PARTICULAR PURPOSE.  See the
// GNU General Public License for more details.
//
// You should have received a copy of the GNU General Public License
// along with Octave; see the file COPYING.  If not, see
// <https://www.gnu.org/licenses/>.
//
////////////////////////////////////////////////////////////////////////

#if ! defined (octave_error_h)
#define octave_error_h 1

#include "octave-config.h"

#include <cstdarg>
#include <cinttypes>
#include <string>

#include "unwind-prot.h"

#include "oct-map.h"

class octave_value_list;

OCTAVE_BEGIN_NAMESPACE(octave)

class execution_exception;

class error_system
{
public:

  OCTINTERP_API error_system (interpreter& interp);

  error_system (const error_system&) = delete;

  error_system& operator = (const error_system&) = delete;

  ~error_system (void) = default;

  OCTINTERP_API octave_value
  debug_on_error (const octave_value_list& args, int nargout);

  void set_debug_on_error (bool flag) { m_debug_on_error = flag; }

  bool debug_on_error (void) const { return m_debug_on_error; }

  bool debug_on_error (bool flag)
  {
    bool val = m_debug_on_error;
    m_debug_on_error = flag;
    return val;
  }

  OCTINTERP_API octave_value
  debug_on_caught (const octave_value_list& args, int nargout);

  void set_debug_on_caught (bool flag) { m_debug_on_caught = flag; }

  bool debug_on_caught (void) const { return m_debug_on_caught; }

  bool debug_on_caught (bool flag)
  {
    bool val = m_debug_on_caught;
    m_debug_on_caught = flag;
    return val;
  }

  OCTINTERP_API octave_value
  debug_on_warning (const octave_value_list& args, int nargout);

  void set_debug_on_warning (bool flag) { m_debug_on_warning = flag; }

  bool debug_on_warning (void) const { return m_debug_on_warning; }

  bool debug_on_warning (bool flag)
  {
    bool val = m_debug_on_warning;
    m_debug_on_warning = flag;
    return val;
  }

  OCTINTERP_API octave_value
  discard_warning_messages (const octave_value_list& args, int nargout);

  void set_discard_warning_messages (bool flag)
  {
    m_discard_warning_messages = flag;
  }

  bool discard_warning_messages (void) const
  {
    return m_discard_warning_messages;
  }

  bool discard_warning_messages (bool flag)
  {
    bool val = m_discard_warning_messages;
    m_discard_warning_messages = flag;
    return val;
  }

  OCTINTERP_API octave_value
  beep_on_error (const octave_value_list& args, int nargout);

  void set_beep_on_error (bool flag) { m_beep_on_error = flag; }

  bool beep_on_error (void) const { return m_beep_on_error; }

  bool beep_on_error (bool flag)
  {
    bool val = m_beep_on_error;
    m_beep_on_error = flag;
    return val;
  }

  OCTINTERP_API octave_value
  backtrace_on_warning (const octave_value_list& args, int nargout);

  void set_backtrace_on_warning (bool flag) { m_backtrace_on_warning = flag; }

  bool backtrace_on_warning (void) const { return m_backtrace_on_warning; }

  bool backtrace_on_warning (bool flag)
  {
    bool val = m_backtrace_on_warning;
    m_backtrace_on_warning = flag;
    return val;
  }

  OCTINTERP_API octave_value
  verbose_warning (const octave_value_list& args, int nargout);

  void set_verbose_warning (bool flag) { m_verbose_warning = flag; }

  bool verbose_warning (void) const { return m_verbose_warning; }

  bool verbose_warning (bool flag)
  {
    bool val = m_verbose_warning;
    m_verbose_warning = flag;
    return val;
  }

  OCTINTERP_API octave_value
  quiet_warning (const octave_value_list& args, int nargout);

  void set_quiet_warning (bool flag) { m_quiet_warning = flag; }

  bool quiet_warning (void) const { return m_quiet_warning; }

  bool quiet_warning (bool flag)
  {
    bool val = m_quiet_warning;
    m_quiet_warning = flag;
    return val;
  }

  octave_map warning_options (void) const { return m_warning_options; }

  void set_warning_options (const octave_map& val)
  { m_warning_options = val; }

  octave_map warning_options (const octave_map& new_val)
  {
    octave_map val = m_warning_options;
    m_warning_options = new_val;
    return val;
  }

  OCTINTERP_API octave_value
  last_error_message (const octave_value_list& args, int nargout);

  void set_last_error_message (const std::string& val)
  { m_last_error_message = val; }

  std::string last_error_message (void) const { return m_last_error_message; }

  std::string last_error_message (const std::string& s)
  {
    std::string val = m_last_error_message;
    m_last_error_message = s;
    return val;
  }

  OCTINTERP_API octave_value
  last_warning_message (const octave_value_list& args, int nargout);

  void set_last_warning_message (const std::string& val)
  { m_last_warning_message = val; }

  std::string last_warning_message (void) const
  { return m_last_warning_message; }

  std::string last_warning_message (const std::string& s)
  {
    std::string val = m_last_warning_message;
    m_last_warning_message = s;
    return val;
  }

  OCTINTERP_API octave_value
  last_warning_id (const octave_value_list& args, int nargout);

  void set_last_warning_id (const std::string& val)
  { m_last_warning_id = val; }

  std::string last_warning_id (void) const { return m_last_warning_id; }

  std::string last_warning_id (const std::string& s)
  {
    std::string val = m_last_warning_id;
    m_last_warning_id = s;
    return val;
  }

  OCTINTERP_API octave_value
  last_error_id (const octave_value_list& args, int nargout);

  void set_last_error_id (const std::string& val) { m_last_error_id = val; }

  std::string last_error_id (void) const { return m_last_error_id; }

  std::string last_error_id (const std::string& s)
  {
    std::string val = m_last_error_id;
    m_last_error_id = s;
    return val;
  }

  void set_last_error_stack (const octave_map& val)
  {
    m_last_error_stack = val;
  }

  octave_map last_error_stack (void) const { return m_last_error_stack; }

  octave_map last_error_stack (const octave_map& new_val)
  {
    octave_map val = m_last_error_stack;
    m_last_error_stack = new_val;
    return val;
  }

  static OCTINTERP_API octave_map
  make_stack_map (const std::list<frame_info>& frames);

  static OCTINTERP_API std::list<frame_info>
  make_stack_frame_list (const octave_map& stack);

  //! For given warning ID, return 0 if warnings are disabled, 1 if
  //! enabled, and 2 if the given ID should be an error instead of a
  //! warning.

  OCTINTERP_API int warning_enabled (const std::string& id);

  OCTINTERP_API void
  verror (bool save_last_error, std::ostream& os, const char *name,
          const char *id, const char *fmt, va_list args,
          bool with_cfn = false);

  OCTINTERP_API void
  vwarning (const char *name, const char *id, const char *fmt,
            va_list args);

  OCTAVE_NORETURN
  OCTINTERP_API void
  error_1 (execution_exception& ee, const char *id, const char *fmt,
           va_list args);

  OCTAVE_NORETURN
  OCTINTERP_API void error_1 (const char *id, const char *fmt, va_list args);

  OCTAVE_NORETURN
  OCTINTERP_API void vusage (const char *id, const char *fmt, va_list args);

  OCTINTERP_API void vwarning (const char *id, const char *fmt, va_list args);

  OCTAVE_NORETURN
  OCTINTERP_API void
  rethrow_error (const std::string& id, const std::string& msg,
                 const octave_map& stack);

  OCTAVE_NORETURN
  OCTINTERP_API void vpanic (const char *fmt, va_list args);

  OCTAVE_NORETURN
  OCTINTERP_API void panic (const char *fmt, ...);

  OCTINTERP_API octave_scalar_map warning_query (const std::string& id_arg);

  OCTINTERP_API std::string default_warning_state (void);

  OCTINTERP_API void display_warning_options (std::ostream& os);

  OCTINTERP_API void
  set_warning_option (const std::string& state, const std::string& id);

  OCTINTERP_API void disable_warning (const std::string& id);

  OCTINTERP_API void initialize_default_warning_state (void);

  OCTINTERP_API void interpreter_try (unwind_protect& frame);

  // Throw execution_exception or, if debug_on_error is TRUE, enter
  // debugger.  If stack_info is empty, use current call stack.

  OCTAVE_NORETURN
  OCTINTERP_API void
  throw_error (const std::string& err_type,
               const std::string& id,
               const std::string& message,
               const std::list<frame_info>& stack_info
               = std::list<frame_info> ());

  OCTAVE_NORETURN
  OCTINTERP_API void throw_error (execution_exception& ee);

  OCTINTERP_API void save_exception (const execution_exception& ee);

<<<<<<< HEAD
    OCTINTERP_API void display_exception (const execution_exception& ee) const;
=======
  // FIXME
  //#if defined (OCTAVE_PROVIDE_DEPRECATED_SYMBOLS)
  OCTAVE_DEPRECATED (7, "second argument is no longer accepted")
  OCTINTERP_API void display_exception (const execution_exception& ee,
                                        std::ostream& os) const;
  //#endif

  OCTINTERP_API void display_exception (const execution_exception& ee) const;
>>>>>>> 079aa90d

private:

  interpreter& m_interpreter;

  //! TRUE means that Octave will try to enter the debugger when an error
  //! is encountered.  This will also inhibit printing of the normal
  //! traceback message (you will only see the top-level error message).

  bool m_debug_on_error;

  //! TRUE means that Octave will try to enter the debugger when an error
  //! is encountered within the 'try' section of a 'try' / 'catch' block.

  bool m_debug_on_caught;

  //! TRUE means that Octave will try to enter the debugger when a warning
  //! is encountered.

  bool m_debug_on_warning;

  //! TRUE means warning messages are turned off.

  bool m_discard_warning_messages;

  //! TRUE means that Octave will try to beep obnoxiously before
  //! printing error messages.
  bool m_beep_on_error;

  //! TRUE means that Octave will try to display a stack trace when a
  //! warning is encountered.
  bool m_backtrace_on_warning;

  //! TRUE means that Octave will print a verbose warning.  Currently
  //! unused.
  bool m_verbose_warning;

  //! TRUE means that Octave will print no warnings, but lastwarn will
  //! be updated
  bool m_quiet_warning;

  //! A structure containing (most of) the current state of warnings.
  octave_map m_warning_options;

  //! The text of the last error message.
  std::string m_last_error_message;

  //! The text of the last warning message.
  std::string m_last_warning_message;

  //! The last warning message id.
  std::string m_last_warning_id;

  //! The last error message id.
  std::string m_last_error_id;

  //! The last file in which an error occurred.
  octave_map m_last_error_stack;
};

OCTAVE_END_NAMESPACE(octave)

// FIXME: should we move the following functions inside the octave
// namespace?  If so, should the functions outside of the namespace be
// deprecated?  Doing that might cause a lot of trouble...  If they are
// not deprecated and eventually removed, does it make sense to also
// define them inside the octave namespace?

extern OCTINTERP_API void
vmessage (const char *name, const char *fmt, va_list args);

OCTAVE_FORMAT_PRINTF (2, 3)
extern OCTINTERP_API void message (const char *name, const char *fmt, ...);

extern OCTINTERP_API void vwarning (const char *fmt, va_list args);

OCTAVE_FORMAT_PRINTF (1, 2)
extern OCTINTERP_API void warning (const char *fmt, ...);

OCTAVE_NORETURN
extern OCTINTERP_API void verror (const char *fmt, va_list args);

OCTAVE_FORMAT_PRINTF (1, 2)
OCTAVE_NORETURN
extern OCTINTERP_API void error (const char *fmt, ...);

OCTAVE_NORETURN
extern OCTINTERP_API void
verror (octave::execution_exception&, const char *fmt, va_list args);

OCTAVE_FORMAT_PRINTF (2, 3)
OCTAVE_NORETURN
extern OCTINTERP_API void
error (octave::execution_exception&, const char *fmt, ...);

OCTAVE_NORETURN
extern OCTINTERP_API void
verror_with_cfn (const char *fmt, va_list args);

OCTAVE_FORMAT_PRINTF (1, 2)
OCTAVE_NORETURN
extern OCTINTERP_API void
error_with_cfn (const char *fmt, ...);

OCTAVE_NORETURN
extern OCTINTERP_API void
vparse_error (const char *fmt, va_list args);

OCTAVE_FORMAT_PRINTF (1, 2)
OCTAVE_NORETURN
extern OCTINTERP_API void
parse_error (const char *fmt, ...);

OCTAVE_NORETURN
extern OCTINTERP_API void
vusage_with_id (const char *id, const char *fmt, va_list args);

OCTAVE_FORMAT_PRINTF (2, 3)
OCTAVE_NORETURN
extern OCTINTERP_API void
usage_with_id (const char *id, const char *fmt, ...);

extern OCTINTERP_API void
vwarning_with_id (const char *id, const char *fmt, va_list args);

OCTAVE_FORMAT_PRINTF (2, 3)
extern OCTINTERP_API void
warning_with_id (const char *id, const char *fmt, ...);

OCTAVE_NORETURN
extern OCTINTERP_API void
verror_with_id (const char *id, const char *fmt, va_list args);

OCTAVE_FORMAT_PRINTF (2, 3)
OCTAVE_NORETURN
extern OCTINTERP_API void
error_with_id (const char *id, const char *fmt, ...);

OCTAVE_NORETURN
extern OCTINTERP_API void
verror_with_id_cfn (const char *id, const char *fmt, va_list args);

OCTAVE_FORMAT_PRINTF (2, 3)
OCTAVE_NORETURN
extern OCTINTERP_API void
error_with_id_cfn (const char *id, const char *fmt, ...);

OCTAVE_NORETURN
extern OCTINTERP_API void
vparse_error_with_id (const char *id, const char *fmt, va_list args);

OCTAVE_FORMAT_PRINTF (2, 3)
OCTAVE_NORETURN
extern OCTINTERP_API void
parse_error_with_id (const char *id, const char *fmt, ...);

OCTAVE_NORETURN
extern OCTINTERP_API void vpanic (const char *fmt, va_list args);

OCTAVE_FORMAT_PRINTF (1, 2)
OCTAVE_NORETURN
extern OCTINTERP_API void panic (const char *fmt, ...);

#define panic_impossible()                                              \
  panic ("impossible state reached in file '%s' at line %d", __FILE__, __LINE__)

inline void
panic_if (bool cond)
{
#ifndef NDEBUG
  if (cond)
    panic_impossible ();
  else
    return;

#else
  octave_unused_parameter (cond);
#endif
}

inline void
panic_unless (bool cond)
{
  panic_if (! cond);
}

#define error_impossible()                                              \
  error ("impossible state reached in file '%s' at line %d", __FILE__, __LINE__)

inline void
error_if (bool cond)
{
#ifndef NDEBUG
  if (cond)
    error_impossible ();
  else
    return;

#else
  octave_unused_parameter (cond);
#endif
}

inline void
error_unless (bool cond)
{
  error_if (! cond);
}

OCTAVE_BEGIN_NAMESPACE(octave)

//! Helper function for print_usage defined in defun.cc.

extern OCTINTERP_API void defun_usage_message (const std::string& msg);

// Convenience functions.

extern OCTINTERP_API octave_value_list
set_warning_state (const std::string& id, const std::string& state);

extern OCTINTERP_API octave_value_list
set_warning_state (const octave_value_list& args);

extern OCTINTERP_API int warning_enabled (const std::string& id);

extern OCTINTERP_API void disable_warning (const std::string& id);

extern OCTINTERP_API void interpreter_try (octave::unwind_protect&);

OCTAVE_END_NAMESPACE(octave)

#endif<|MERGE_RESOLUTION|>--- conflicted
+++ resolved
@@ -334,18 +334,7 @@
 
   OCTINTERP_API void save_exception (const execution_exception& ee);
 
-<<<<<<< HEAD
-    OCTINTERP_API void display_exception (const execution_exception& ee) const;
-=======
-  // FIXME
-  //#if defined (OCTAVE_PROVIDE_DEPRECATED_SYMBOLS)
-  OCTAVE_DEPRECATED (7, "second argument is no longer accepted")
-  OCTINTERP_API void display_exception (const execution_exception& ee,
-                                        std::ostream& os) const;
-  //#endif
-
   OCTINTERP_API void display_exception (const execution_exception& ee) const;
->>>>>>> 079aa90d
 
 private:
 
