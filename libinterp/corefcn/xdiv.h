--- conflicted
+++ resolved
@@ -252,39 +252,24 @@
 
 OCTAVE_DEPRECATED (7, "use 'octave::xleftdiv' instead")
 inline ComplexMatrix
-<<<<<<< HEAD
 xleftdiv (const Matrix& a, const ComplexMatrix& b,
           MatrixType& typ, blas_trans_type transt = blas_no_trans)
-=======
-xleftdiv (const Matrix& a, const ComplexMatrix& b, MatrixType& typ,
-          blas_trans_type transt = blas_no_trans)
->>>>>>> 8ddda860
-{
-  return octave::xleftdiv (a, b, typ, transt);
-}
-
-OCTAVE_DEPRECATED (7, "use 'octave::xleftdiv' instead")
-inline ComplexMatrix
-<<<<<<< HEAD
+{
+  return octave::xleftdiv (a, b, typ, transt);
+}
+
+OCTAVE_DEPRECATED (7, "use 'octave::xleftdiv' instead")
+inline ComplexMatrix
 xleftdiv (const ComplexMatrix& a, const Matrix& b,
           MatrixType& typ, blas_trans_type transt = blas_no_trans)
-=======
-xleftdiv (const ComplexMatrix& a, const Matrix& b, MatrixType& typ,
-          blas_trans_type transt = blas_no_trans)
->>>>>>> 8ddda860
-{
-  return octave::xleftdiv (a, b, typ, transt);
-}
-
-OCTAVE_DEPRECATED (7, "use 'octave::xleftdiv' instead")
-inline ComplexMatrix
-<<<<<<< HEAD
+{
+  return octave::xleftdiv (a, b, typ, transt);
+}
+
+OCTAVE_DEPRECATED (7, "use 'octave::xleftdiv' instead")
+inline ComplexMatrix
 xleftdiv (const ComplexMatrix& a, const ComplexMatrix& b,
           MatrixType& typ, blas_trans_type transt = blas_no_trans)
-=======
-xleftdiv (const ComplexMatrix& a, const ComplexMatrix& b, MatrixType& typ,
-          blas_trans_type transt = blas_no_trans)
->>>>>>> 8ddda860
 {
   return octave::xleftdiv (a, b, typ, transt);
 }
