/*

Copyright (C) 1996-2013 John W. Eaton

This file is part of Octave.

Octave is free software; you can redistribute it and/or modify it
under the terms of the GNU General Public License as published by the
Free Software Foundation; either version 3 of the License, or (at your
option) any later version.

Octave is distributed in the hope that it will be useful, but WITHOUT
ANY WARRANTY; without even the implied warranty of MERCHANTABILITY or
FITNESS FOR A PARTICULAR PURPOSE.  See the GNU General Public License
for more details.

You should have received a copy of the GNU General Public License
along with Octave; see the file COPYING.  If not, see
<http://www.gnu.org/licenses/>.

*/

#ifdef HAVE_CONFIG_H
#include <config.h>
#endif

#include "defun.h"
#include "error.h"
#include "gripes.h"
#include "oct-obj.h"
#include "ops.h"
#include "ov-re-diag.h"
#include "ov-cx-diag.h"
#include "ov-flt-re-diag.h"
#include "ov-flt-cx-diag.h"
#include "ov-perm.h"
#include "utils.h"

DEFUN (inv, args, nargout,
       "-*- texinfo -*-\n\
@deftypefn  {Built-in Function} {@var{x} =} inv (@var{A})\n\
@deftypefnx {Built-in Function} {[@var{x}, @var{rcond}] =} inv (@var{A})\n\
Compute the inverse of the square matrix @var{A}.  Return an estimate\n\
of the reciprocal condition number if requested, otherwise warn of an\n\
ill-conditioned matrix if the reciprocal condition number is small.\n\
\n\
In general it is best to avoid calculating the inverse of a matrix\n\
directly.  For example, it is both faster and more accurate to solve\n\
systems of equations (@var{A}*@math{x} = @math{b}) with\n\
@code{@var{y} = @var{A} \\ @math{b}}, rather than\n\
@code{@var{y} = inv (@var{A}) * @math{b}}.\n\
\n\
If called with a sparse matrix, then in general @var{x} will be a full\n\
matrix requiring significantly more storage.  Avoid forming the inverse\n\
of a sparse matrix if possible.\n\
@seealso{ldivide, rdivide}\n\
@end deftypefn")
{
  octave_value_list retval;

  int nargin = args.length ();

  if (nargin != 1)
    {
      print_usage ();
      return retval;
    }

  octave_value arg = args(0);

  octave_idx_type nr = arg.rows ();
  octave_idx_type nc = arg.columns ();

  int arg_is_empty = empty_arg ("inverse", nr, nc);

  if (arg_is_empty < 0)
    return retval;
  else if (arg_is_empty > 0)
    return octave_value (Matrix ());

  if (nr != nc)
    {
      gripe_square_matrix_required ("inverse");
      return retval;
    }

  octave_value result;
  octave_idx_type info;
  double rcond = 0.0;
  float frcond = 0.0;
  bool isfloat = arg.is_single_type ();

  if (arg.is_diag_matrix ())
    {
      rcond = 1.0;
      frcond = 1.0f;
      if (arg.is_complex_type ())
        {
          if (isfloat)
            {
              result = arg.float_complex_diag_matrix_value ().inverse (info);
              if (nargout > 1)
                frcond = arg.float_complex_diag_matrix_value ().rcond ();
            }
          else
            {
              result = arg.complex_diag_matrix_value ().inverse (info);
              if (nargout > 1)
                rcond = arg.complex_diag_matrix_value ().rcond ();
            }
        }
      else
        {
          if (isfloat)
            {
              result = arg.float_diag_matrix_value ().inverse (info);
              if (nargout > 1)
                frcond = arg.float_diag_matrix_value ().rcond ();
            }
          else
            {
              result = arg.diag_matrix_value ().inverse (info);
              if (nargout > 1)
                rcond = arg.diag_matrix_value ().rcond ();
            }
        }
    }
  else if (arg.is_perm_matrix ())
    {
      rcond = 1.0;
      info = 0;
      result = arg.perm_matrix_value ().inverse ();
    }
  else if (isfloat)
    {
      if (arg.is_real_type ())
        {
          FloatMatrix m = arg.float_matrix_value ();
          if (! error_state)
            {
              MatrixType mattyp = args(0).matrix_type ();
              result = m.inverse (mattyp, info, frcond, 1);
              args(0).matrix_type (mattyp);
            }
        }
      else if (arg.is_complex_type ())
        {
          FloatComplexMatrix m = arg.float_complex_matrix_value ();
          if (! error_state)
            {
              MatrixType mattyp = args(0).matrix_type ();
              result = m.inverse (mattyp, info, frcond, 1);
              args(0).matrix_type (mattyp);
            }
        }
    }
  else
    {
      if (arg.is_real_type ())
        {
          if (arg.is_sparse_type ())
            {
              SparseMatrix m = arg.sparse_matrix_value ();
              if (! error_state)
                {
                  MatrixType mattyp = args(0).matrix_type ();
                  result = m.inverse (mattyp, info, rcond, 1);
                  args(0).matrix_type (mattyp);
                }
            }
          else
            {
              Matrix m = arg.matrix_value ();
              if (! error_state)
                {
                  MatrixType mattyp = args(0).matrix_type ();
                  result = m.inverse (mattyp, info, rcond, 1);
                  args(0).matrix_type (mattyp);
                }
            }
        }
      else if (arg.is_complex_type ())
        {
          if (arg.is_sparse_type ())
            {
              SparseComplexMatrix m = arg.sparse_complex_matrix_value ();
              if (! error_state)
                {
                  MatrixType mattyp = args(0).matrix_type ();
                  result = m.inverse (mattyp, info, rcond, 1);
                  args(0).matrix_type (mattyp);
                }
            }
          else
            {
              ComplexMatrix m = arg.complex_matrix_value ();
              if (! error_state)
                {
                  MatrixType mattyp = args(0).matrix_type ();
                  result = m.inverse (mattyp, info, rcond, 1);
                  args(0).matrix_type (mattyp);
                }
            }
        }
      else
        gripe_wrong_type_arg ("inv", arg);
    }

  if (! error_state)
    {
      if (nargout > 1)
        retval(1) = isfloat ? octave_value (frcond) : octave_value (rcond);

      retval(0) = result;

<<<<<<< HEAD
      volatile double xrcond = isfloat ? frcond : rcond;
      xrcond += 1.0;
      if (nargout < 2 && (info == -1 || xrcond == 1.0))
=======
      bool rcond_plus_one_eq_one = false;

      if (isfloat)
        {
          volatile float xrcond = frcond;
          rcond_plus_one_eq_one = xrcond + 1.0F == 1.0F;
        }
      else
        {
          volatile double xrcond = rcond;
          rcond_plus_one_eq_one = xrcond + 1.0 == 1.0;
        }

      if (nargout < 2 && (info == -1 || rcond_plus_one_eq_one))
>>>>>>> 8b40a209
        warning ("inverse: matrix singular to machine precision, rcond = %g",
                 (isfloat ? frcond : rcond));
    }

  return retval;
}

/*
%!assert (inv ([1, 2; 3, 4]), [-2, 1; 1.5, -0.5], sqrt (eps))
%!assert (inv (single ([1, 2; 3, 4])), single ([-2, 1; 1.5, -0.5]), sqrt (eps ("single")))

%!error inv ()
%!error inv ([1, 2; 3, 4], 2)
%!error <argument must be a square matrix> inv ([1, 2; 3, 4; 5, 6])

%!test
%! [xinv, rcond] = inv (single ([1,2;3,4]));
%! assert (isa (xinv, 'single'));
%! assert (isa (rcond, 'single'));

%!test
%! [xinv, rcond] = inv ([1,2;3,4]);
%! assert (isa (xinv, 'double'));
%! assert (isa (rcond, 'double'));
*/

// FIXME: this should really be done with an alias, but
// alias_builtin() won't do the right thing if we are actually using
// dynamic linking.

DEFUN (inverse, args, nargout,
       "-*- texinfo -*-\n\
@deftypefn  {Built-in Function} {@var{x} =} inverse (@var{A})\n\
@deftypefnx {Built-in Function} {[@var{x}, @var{rcond}] =} inverse (@var{A})\n\
Compute the inverse of the square matrix @var{A}.\n\
\n\
This is an alias for @code{inv}.\n\
@seealso{inv}\n\
@end deftypefn")
{
  return Finv (args, nargout);
}<|MERGE_RESOLUTION|>--- conflicted
+++ resolved
@@ -213,11 +213,6 @@
 
       retval(0) = result;
 
-<<<<<<< HEAD
-      volatile double xrcond = isfloat ? frcond : rcond;
-      xrcond += 1.0;
-      if (nargout < 2 && (info == -1 || xrcond == 1.0))
-=======
       bool rcond_plus_one_eq_one = false;
 
       if (isfloat)
@@ -232,7 +227,6 @@
         }
 
       if (nargout < 2 && (info == -1 || rcond_plus_one_eq_one))
->>>>>>> 8b40a209
         warning ("inverse: matrix singular to machine precision, rcond = %g",
                  (isfloat ? frcond : rcond));
     }
