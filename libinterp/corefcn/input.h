////////////////////////////////////////////////////////////////////////
//
// Copyright (C) 1993-2020 The Octave Project Developers
//
// See the file COPYRIGHT.md in the top-level directory of this
// distribution or <https://octave.org/copyright/>.
//
// This file is part of Octave.
//
// Octave is free software: you can redistribute it and/or modify it
// under the terms of the GNU General Public License as published by
// the Free Software Foundation, either version 3 of the License, or
// (at your option) any later version.
//
// Octave is distributed in the hope that it will be useful, but
// WITHOUT ANY WARRANTY; without even the implied warranty of
// MERCHANTABILITY or FITNESS FOR A PARTICULAR PURPOSE.  See the
// GNU General Public License for more details.
//
// You should have received a copy of the GNU General Public License
// along with Octave; see the file COPYING.  If not, see
// <https://www.gnu.org/licenses/>.
//
////////////////////////////////////////////////////////////////////////

// Use the GNU readline library for command line editing and history.

#if ! defined (octave_input_h)
#define octave_input_h 1

#include "octave-config.h"

#include <cstdio>

#include <memory>
#include <string>
#include <unordered_map>

#include "hook-fcn.h"
#include "oct-time.h"
#include "ovl.h"
#include "pager.h"

// TRUE after a call to completion_matches.
extern bool octave_completion_matches_called;

// TRUE if the plotting system has requested a call to drawnow at
// the next user prompt.
extern OCTINTERP_API bool Vdrawnow_requested;

OCTAVE_DEPRECATED (6, "'Vtrack_line_num' is an obsolete internal variable; any uses should be removed")
extern OCTINTERP_API bool Vtrack_line_num;

extern octave::sys::time Vlast_prompt_time;

class octave_value;

namespace octave
{
  class interpreter;

  class input_system
  {
  public:

    input_system (interpreter& interp);

    void initialize (bool line_editing);

    octave_value PS1 (const octave_value_list& args, int nargout);

    std::string PS1 (void) const { return m_PS1; }

    std::string PS1 (const std::string& s)
    {
      std::string val = m_PS1;
      m_PS1 = s;
      return val;
    }

    void set_PS1 (const std::string& s) { m_PS1 = s; }

    octave_value PS2 (const octave_value_list& args, int nargout);

    std::string PS2 (void) const { return m_PS2; }

    std::string PS2 (const std::string& s)
    {
      std::string val = m_PS2;
      m_PS2 = s;
      return val;
    }

    void set_PS2 (const std::string& s) { m_PS2 = s; }

    std::string last_debugging_command (void) const
    {
      return m_last_debugging_command;
    }

    std::string last_debugging_command (const std::string& s)
    {
      std::string val = m_last_debugging_command;
      m_last_debugging_command = s;
      return val;
    }

    octave_value
    completion_append_char (const octave_value_list& args, int nargout);

    char completion_append_char (void) const
    {
      return m_completion_append_char;
    }

    char completion_append_char (char c)
    {
      char val = m_completion_append_char;
      m_completion_append_char = c;
      return val;
    }

    void set_completion_append_char (char c) { m_completion_append_char = c; }

    octave_value gud_mode (const octave_value_list& args, int nargout);

    bool gud_mode (void) const { return m_gud_mode; }

    bool gud_mode (bool flag)
    {
      bool val = m_gud_mode;
      m_gud_mode = flag;
      return val;
    }

    void set_gud_mode (bool flag) { m_gud_mode = flag; }

    octave_value mfile_encoding (const octave_value_list& args, int nargout);

    std::string mfile_encoding (void) const { return m_mfile_encoding; }

    std::string mfile_encoding (const std::string& s)
    {
      std::string val = m_mfile_encoding;
      m_mfile_encoding = s;
      return val;
    }

    void set_mfile_encoding (const std::string& s) { m_mfile_encoding = s; }

<<<<<<< HEAD
    std::string dir_encoding (const std::string& dir);

    void set_dir_encoding (const std::string& dir, std::string& enc);
=======
    octave_value
    auto_repeat_debug_command (const octave_value_list& args, int nargout);

    bool auto_repeat_debug_command (void) const
    {
      return m_auto_repeat_debug_command;
    }

    bool auto_repeat_debug_command (bool val)
    {
      bool old_val = m_auto_repeat_debug_command;
      m_auto_repeat_debug_command = val;
      return old_val;
    }
>>>>>>> 5d695025

    bool yes_or_no (const std::string& prompt);

    std::string interactive_input (const std::string& s, bool& eof);

    octave_value_list
    get_user_input (const octave_value_list& args, int nargout);

    bool have_input_event_hooks (void) const;

    void add_input_event_hook (const hook_function& hook_fcn);

    bool remove_input_event_hook (const std::string& hook_fcn_id);

    void clear_input_event_hooks (void);

    void run_input_event_hooks (void);

  private:

    interpreter& m_interpreter;

    // Primary prompt string.
    std::string m_PS1;

    // Secondary prompt string.
    std::string m_PS2;

    // Character to append after successful command-line completion
    // attempts.
    char m_completion_append_char;

    // TRUE if we are running in the Emacs GUD mode.
    bool m_gud_mode;

    // Codepage which is used to read .m files
    std::string m_mfile_encoding;

<<<<<<< HEAD
    // map of directories -> used mfile encoding
    std::unordered_map<std::string, std::string> m_dir_encoding;
=======
    // TRUE means repeat last debug command if the user just types RET.
    bool m_auto_repeat_debug_command;
>>>>>>> 5d695025

    // If we are in debugging mode, this is the last command entered,
    // so that we can repeat the previous command if the user just
    // types RET.
    std::string m_last_debugging_command;

    hook_function_list m_input_event_hook_functions;

    bool m_initialized;

    std::string gnu_readline (const std::string& s, bool& eof) const;
  };

  class base_reader
  {
  public:

    friend class input_reader;

    base_reader (interpreter& interp)
      : m_interpreter (interp)
    { }

    base_reader (const base_reader& x)
      : m_interpreter (x.m_interpreter)
    { }

    virtual ~base_reader (void) = default;

    virtual std::string get_input (const std::string& prompt, bool& eof) = 0;

    virtual std::string input_source (void) const { return s_in_src; }

    std::string octave_gets (const std::string& prompt, bool& eof);

    virtual bool input_from_terminal (void) const { return false; }

    virtual bool input_from_file (void) const { return false; }

    virtual bool input_from_eval_string (void) const { return false; }

  protected:

    interpreter& m_interpreter;

  private:

    static const std::string s_in_src;
  };

  class input_reader
  {
  public:

    input_reader (interpreter& interp);

    input_reader (interpreter& interp, FILE *file);

    input_reader (interpreter& interp, FILE *file, const std::string& enc);

    input_reader (interpreter& interp, const std::string& str);

    input_reader (const input_reader& ir) = default;

    input_reader& operator = (const input_reader& ir) = default;

    ~input_reader (void) = default;

    std::string get_input (const std::string& prompt, bool& eof)
    {
      return m_rep->get_input (prompt, eof);
    }

    std::string input_source (void) const
    {
      return m_rep->input_source ();
    }

    bool input_from_terminal (void) const
    {
      return m_rep->input_from_terminal ();
    }

    bool input_from_file (void) const
    {
      return m_rep->input_from_file ();
    }

    bool input_from_eval_string (void) const
    {
      return m_rep->input_from_eval_string ();
    }

  private:

    std::shared_ptr<base_reader> m_rep;
  };
}

#endif<|MERGE_RESOLUTION|>--- conflicted
+++ resolved
@@ -148,11 +148,10 @@
 
     void set_mfile_encoding (const std::string& s) { m_mfile_encoding = s; }
 
-<<<<<<< HEAD
     std::string dir_encoding (const std::string& dir);
 
     void set_dir_encoding (const std::string& dir, std::string& enc);
-=======
+
     octave_value
     auto_repeat_debug_command (const octave_value_list& args, int nargout);
 
@@ -167,7 +166,6 @@
       m_auto_repeat_debug_command = val;
       return old_val;
     }
->>>>>>> 5d695025
 
     bool yes_or_no (const std::string& prompt);
 
@@ -206,13 +204,11 @@
     // Codepage which is used to read .m files
     std::string m_mfile_encoding;
 
-<<<<<<< HEAD
     // map of directories -> used mfile encoding
     std::unordered_map<std::string, std::string> m_dir_encoding;
-=======
+
     // TRUE means repeat last debug command if the user just types RET.
     bool m_auto_repeat_debug_command;
->>>>>>> 5d695025
 
     // If we are in debugging mode, this is the last command entered,
     // so that we can repeat the previous command if the user just
