////////////////////////////////////////////////////////////////////////
//
// Copyright (C) 1993-2020 The Octave Project Developers
//
// See the file COPYRIGHT.md in the top-level directory of this
// distribution or <https://octave.org/copyright/>.
//
// This file is part of Octave.
//
// Octave is free software: you can redistribute it and/or modify it
// under the terms of the GNU General Public License as published by
// the Free Software Foundation, either version 3 of the License, or
// (at your option) any later version.
//
// Octave is distributed in the hope that it will be useful, but
// WITHOUT ANY WARRANTY; without even the implied warranty of
// MERCHANTABILITY or FITNESS FOR A PARTICULAR PURPOSE.  See the
// GNU General Public License for more details.
//
// You should have received a copy of the GNU General Public License
// along with Octave; see the file COPYING.  If not, see
// <https://www.gnu.org/licenses/>.
//
////////////////////////////////////////////////////////////////////////

// Get command input interactively or from files.

#if defined (HAVE_CONFIG_H)
#  include "config.h"
#endif

#include <cstdio>
#include <cstdlib>
#include <cstring>
#include <cassert>

#include <algorithm>
#include <iostream>
#include <sstream>
#include <string>

#include "cmd-edit.h"
#include "file-ops.h"
#include "iconv-wrappers.h"
#include "localcharset-wrapper.h"
#include "oct-string.h"
#include "quit.h"
#include "str-vec.h"
#include "uniconv-wrappers.h"

#include "builtin-defun-decls.h"
#include "defun.h"
#include "error.h"
#include "errwarn.h"
#include "event-manager.h"
#include "help.h"
#include "hook-fcn.h"
#include "input.h"
#include "interpreter-private.h"
#include "interpreter.h"
#include "load-path.h"
#include "octave.h"
#include "oct-map.h"
#include "oct-hist.h"
#include "interpreter.h"
#include "event-manager.h"
#include "ovl.h"
#include "ov-fcn-handle.h"
#include "ov-usr-fcn.h"
#include "pager.h"
#include "parse.h"
#include "pt-eval.h"
#include "pt-stmt.h"
#include "sighandlers.h"
#include "sysdep.h"
#include "interpreter.h"
#include "unwind-prot.h"
#include "utils.h"
#include "variables.h"

// The time we last printed a prompt.
octave::sys::time Vlast_prompt_time = 0.0;

// TRUE after a call to completion_matches.
bool octave_completion_matches_called = false;

// TRUE if the plotting system has requested a call to drawnow at
// the next user prompt.
bool Vdrawnow_requested = false;

// TRUE if we are recording line numbers in a source file.
// Always true except when debugging and taking input directly from
// the terminal.
bool Vtrack_line_num = true;

namespace octave
{
  static std::string
  quoting_filename (const std::string& text, int, char quote)
  {
    if (quote)
      return text;
    else
      return ("'" + text);
  }

  // Try to parse a partial command line in reverse, excluding trailing TEXT.
  // If it appears a variable has been indexed by () or {},
  // return that expression,
  // to allow autocomplete of field names of arrays of structures.
  static std::string
  find_indexed_expression (const std::string& text)
  {
    std::string line = command_editor::get_line_buffer ();

    int pos = line.length () - text.length ();
    int curly_count = 0;
    int paren_count = 0;

    int last = --pos;

    while (pos >= 0 && (line[pos] == ')' || line[pos] == '}'))
      {
        if (line[pos] == ')')
          paren_count++;
        else
          curly_count++;

        while (curly_count + paren_count > 0 && --pos >= 0)
          {
            if (line[pos] == ')')
              paren_count++;
            else if (line[pos] == '(')
              paren_count--;
            else if (line[pos] == '}')
              curly_count++;
            else if (line[pos] == '{')
              curly_count--;
          }

        while (--pos >= 0 && line[pos] == ' ')
          ;
      }

    while (pos >= 0 && (isalnum (line[pos]) || line[pos] == '_'))
      pos--;

    if (++pos >= 0)
      return (line.substr (pos, last + 1 - pos));
    else
      return std::string ();
  }

  static string_vector
  generate_struct_completions (const std::string& text,
                               std::string& prefix, std::string& hint)
  {
    string_vector names;

    size_t pos = text.rfind ('.');
    bool array = false;

    if (pos != std::string::npos)
      {
        if (pos == text.length ())
          hint = "";
        else
          hint = text.substr (pos+1);

        prefix = text.substr (0, pos);

        if (prefix == "")
          {
            array = true;
            prefix = find_indexed_expression (text);
          }

        std::string base_name = prefix;

        pos = base_name.find_first_of ("{(. ");

        if (pos != std::string::npos)
          base_name = base_name.substr (0, pos);

        interpreter& interp
          = __get_interpreter__ ("generate_struct_completions");

        if (interp.is_variable (base_name))
          {
            int parse_status;

            error_system& es = interp.get_error_system ();

            unwind_protect frame;

            frame.add_method (es, &error_system::set_discard_warning_messages,
                              es.discard_warning_messages ());

            es.discard_warning_messages (true);

            try
              {
                octave_value tmp
                  = interp.eval_string (prefix, true, parse_status);

                frame.run ();

                if (tmp.is_defined ()
                    && (tmp.isstruct () || tmp.isjava () || tmp.is_classdef_object ()))
                  names = tmp.map_keys ();
              }
            catch (const execution_exception&)
              {
                interp.recover_from_exception ();
              }
          }
      }

    // Undo look-back that found the array expression,
    // but insert an extra "." to distinguish from the non-struct case.
    if (array)
      prefix = ".";

    return names;
  }

  // FIXME: this will have to be much smarter to work "correctly".
  static bool
  looks_like_struct (const std::string& text, char prev_char)
  {
    bool retval = (! text.empty ()
                   && (text != "." || prev_char == ')' || prev_char == '}')
                   && text.find_first_of (sys::file_ops::dir_sep_chars ()) == std::string::npos
                   && text.find ("..") == std::string::npos
                   && text.rfind ('.') != std::string::npos);

    return retval;
  }

  // FIXME: make this generate filenames when appropriate.

  static string_vector
  generate_possible_completions (const std::string& text, std::string& prefix,
                                 std::string& hint, bool& deemed_struct)
  {
    string_vector names;

    prefix = "";

    char prev_char = command_editor::get_prev_char (text.length ());
    deemed_struct = looks_like_struct (text, prev_char);

    if (deemed_struct)
      names = generate_struct_completions (text, prefix, hint);
    else
      names = make_name_list ();

    // Sort and remove duplicates.

    names.sort (true);

    return names;
  }

  static bool
  is_completing_dirfns (void)
  {
    static std::string dirfns_commands[] = {"cd", "isfile", "isfolder", "ls"};
    static const size_t dirfns_commands_length = 4;

    bool retval = false;

    std::string line = command_editor::get_line_buffer ();

    for (size_t i = 0; i < dirfns_commands_length; i++)
      {
        int index = line.find (dirfns_commands[i] + ' ');

        if (index == 0)
          {
            retval = true;
            break;
          }
      }

    return retval;
  }

  static std::string
  generate_completion (const std::string& text, int state)
  {
    std::string retval;

    static std::string prefix;
    static std::string hint;

    static size_t hint_len = 0;

    static int list_index = 0;
    static int name_list_len = 0;
    static int name_list_total_len = 0;
    static string_vector name_list;
    static string_vector file_name_list;

    static int matches = 0;

    if (state == 0)
      {
        list_index = 0;

        prefix = "";

        hint = text;

        // No reason to display symbols while completing a
        // file/directory operation.

        bool deemed_struct = false;

        if (is_completing_dirfns ())
          name_list = string_vector ();
        else
          name_list = generate_possible_completions (text, prefix, hint,
                                                     deemed_struct);

        name_list_len = name_list.numel ();

        // If the line was something like "a{1}." then text = "." but
        // we don't want to expand all the . files.
        if (! deemed_struct)
          {

            file_name_list = command_editor::generate_filename_completions (text);

            name_list.append (file_name_list);

          }

        name_list_total_len = name_list.numel ();

        hint_len = hint.length ();

        matches = 0;

        for (int i = 0; i < name_list_len; i++)
          if (hint == name_list[i].substr (0, hint_len))
            matches++;
      }

    if (name_list_total_len > 0 && matches > 0)
      {
        while (list_index < name_list_total_len)
          {
            std::string name = name_list[list_index];

            list_index++;

            if (hint == name.substr (0, hint_len))
              {
                // Special case: array reference forces prefix="."
                //               in generate_struct_completions ()
                if (list_index <= name_list_len && ! prefix.empty ())
                  retval = (prefix == "." ? "" : prefix) + '.' + name;
                else
                  retval = name;

                char prev_char =
                  command_editor::get_prev_char (text.length ());

                if (matches == 1 && looks_like_struct (retval, prev_char))
                  {
                    // Don't append anything, since we don't know
                    // whether it should be '(' or '.'.

                    command_editor::set_completion_append_character ('\0');
                  }
                else
                  {
                    input_system& input_sys
                      = __get_input_system__ ("generate_completion");

                    command_editor::set_completion_append_character
                      (input_sys.completion_append_char ());
                  }

                break;
              }
          }
      }

    return retval;
  }

  static int internal_input_event_hook_fcn (void)
  {
    octave_quit ();

    input_system& input_sys
      = __get_input_system__ ("internal_input_event_hook_fcn");

    input_sys.run_input_event_hooks ();

    return 0;
  }

  // Use literal "octave" in default setting for PS1 instead of
  // "\\s" to avoid setting the prompt to "octave.exe" or
  // "octave-gui", etc.

  input_system::input_system (interpreter& interp)
    : m_interpreter (interp), m_PS1 (R"(octave:\#> )"), m_PS2 ("> "),
      m_completion_append_char (' '), m_gud_mode (false),
      m_mfile_encoding ("system"), m_auto_repeat_debug_command (true),
      m_last_debugging_command ("\n"), m_input_event_hook_functions (),
      m_initialized (false)
  { }

  void input_system::initialize (bool line_editing)
  {
    if (m_initialized)
      return;

    // Force default line editor if we don't want readline editing.
    if (! line_editing)
      {
        command_editor::force_default_editor ();
        return;
      }

    // If we are using readline, this allows conditional parsing of the
    // .inputrc file.

    command_editor::set_name ("Octave");

    // FIXME: this needs to include a comma too, but that
    // causes trouble for the new struct element completion code.

    static const char *s = "\t\n !\"\'*+-/:;<=>(){}[\\]^`~";

    command_editor::set_basic_word_break_characters (s);

    command_editor::set_completer_word_break_characters (s);

    command_editor::set_basic_quote_characters (R"(")");

    command_editor::set_filename_quote_characters (" \t\n\\\"'@<>=;|&()#$`?*[!:{");

    command_editor::set_completer_quote_characters (R"('")");

    command_editor::set_completion_function (generate_completion);

    command_editor::set_quoting_function (quoting_filename);

    command_editor::add_event_hook (internal_input_event_hook_fcn);

    m_initialized = true;
  }

  octave_value
  input_system::PS1 (const octave_value_list& args, int nargout)
  {
    return set_internal_variable (m_PS1, args, nargout, "PS1");
  }

  octave_value
  input_system::PS2 (const octave_value_list& args, int nargout)
  {
    return set_internal_variable (m_PS2, args, nargout, "PS2");
  }

  octave_value
  input_system::completion_append_char (const octave_value_list& args,
                                        int nargout)
  {
    return set_internal_variable (m_completion_append_char, args, nargout,
                                  "completion_append_char");
  }

  octave_value
  input_system::gud_mode (const octave_value_list& args, int nargout)
  {
    return set_internal_variable (m_gud_mode, args, nargout, "__gud_mode__");
  }

  octave_value
  input_system::mfile_encoding (const octave_value_list& args, int nargout)
  {
    // Save current value in case there is an error in the additional
    // validation below.

    std::string saved_encoding = m_mfile_encoding;

    // We must pass the actual variable to change here for temporary
    // "local" settings to work properly.

    octave_value retval
      = set_internal_variable (m_mfile_encoding, args, nargout,
                               "__mfile_encoding__");

    // Additional validation if the encoding has changed.

    if (m_mfile_encoding != saved_encoding)
      {
        if (m_mfile_encoding.empty ())
          {
            m_mfile_encoding = "system";
          }
        else
          {
            std::transform (m_mfile_encoding.begin (),
                            m_mfile_encoding.end (),
                            m_mfile_encoding.begin (), ::tolower);

            std::string encoding = (m_mfile_encoding.compare ("system") == 0)
              ? octave_locale_charset_wrapper () : m_mfile_encoding;

            // Check for valid encoding name.
            void *codec
              = octave_iconv_open_wrapper (encoding.c_str (), "utf-8");

            if (codec == reinterpret_cast<void *> (-1))
              {
                m_mfile_encoding = saved_encoding;
                if (errno == EINVAL)
                  error ("__mfile_encoding__: conversion from encoding '%s' "
                         "not supported", encoding.c_str ());
                else
                  error ("__mfile_encoding__: error %d opening encoding '%s'",
                         errno, encoding.c_str ());
              }
            else
              octave_iconv_close_wrapper (codec);
          }

      }

    // Synchronize the related gui preference for editor encoding
    feval ("__event_manager_gui_preference__",
           ovl ("editor/default_encoding", m_mfile_encoding));

    return retval;
  }

<<<<<<< HEAD
  // Get part of the directory that would be added to the load path
  static std::string load_path_dir (const std::string& dir)
  {
    std::string lp_dir = dir;

    // strip trailing filesep
    size_t ipos = lp_dir.find_last_not_of (sys::file_ops::dir_sep_chars ());
    if (ipos != std::string::npos)
      lp_dir = lp_dir.erase (ipos+1);

    // strip trailing private folder
    ipos = lp_dir.find_last_of (sys::file_ops::dir_sep_chars ());
    if (ipos != std::string::npos
        && lp_dir.substr (ipos+1).compare ("private") == 0)
      {
        lp_dir = lp_dir.erase (ipos);
        ipos = lp_dir.find_last_of (sys::file_ops::dir_sep_chars ());
      }

    // strip trailing @class folder
    if (ipos != std::string::npos && lp_dir[ipos+1] == '@')
      {
        lp_dir = lp_dir.erase (ipos);
        ipos = lp_dir.find_last_of (sys::file_ops::dir_sep_chars ());
      }

    // strip (nested) +namespace folders
    while (ipos != std::string::npos && lp_dir[ipos+1] == '+')
      {
        lp_dir = lp_dir.erase (ipos);
        ipos = lp_dir.find_last_of (sys::file_ops::dir_sep_chars ());
      }

    return lp_dir;
  }

  std::string input_system::dir_encoding (const std::string& dir)
  {
    std::string enc = m_mfile_encoding;

    auto enc_it = m_dir_encoding.find (load_path_dir (dir));
    if (enc_it != m_dir_encoding.end ())
      enc = enc_it->second;

    return enc;
  }

  void input_system::set_dir_encoding (const std::string& dir,
                                       std::string& enc)
  {
    // use lower case
    std::transform (enc.begin (), enc.end (), enc.begin (), ::tolower);

    if (enc.compare ("delete") == 0)
      {
        // Remove path from map
        m_dir_encoding.erase (load_path_dir (dir));
        return;
      }
    else if (enc.compare ("utf-8"))
      {
        // Check for valid encoding name.
        // FIXME: This will probably not happen very often and opening the
        //        encoder doesn't take long.
        //        Should we cache working encoding identifiers anyway?
        void *codec
          = octave_iconv_open_wrapper (enc.c_str (), "utf-8");

        if (codec == reinterpret_cast<void *> (-1))
          {
            if (errno == EINVAL)
              error ("dir_encoding: conversion from encoding '%s' "
                     "not supported", enc.c_str ());
            else
              error ("dir_encoding: error %d opening encoding '%s'.",
                     errno, enc.c_str ());
          }
        else
          octave_iconv_close_wrapper (codec);
      }

    m_dir_encoding[load_path_dir (dir)] = enc;

    return;
=======
  octave_value
  input_system::auto_repeat_debug_command (const octave_value_list& args,
                                           int nargout)
  {
    return set_internal_variable (m_auto_repeat_debug_command, args, nargout,
                                  "auto_repeat_debug_command");
>>>>>>> 5d695025
  }

  bool input_system::yes_or_no (const std::string& prompt)
  {
    std::string prompt_string = prompt + "(yes or no) ";

    while (1)
      {
        bool eof = false;

        std::string input_buf = interactive_input (prompt_string, eof);

        if (input_buf == "yes")
          return true;
        else if (input_buf == "no")
          return false;
        else
          message (nullptr, "Please answer yes or no.");
      }
  }

  std::string input_system::interactive_input (const std::string& s, bool& eof)
  {
    Vlast_prompt_time.stamp ();

    if (Vdrawnow_requested && m_interpreter.interactive ())
      {
        bool eval_error = false;

        try
          {
            Fdrawnow (m_interpreter);
          }
        catch (const execution_exception& e)
          {
            eval_error = true;

            m_interpreter.handle_exception (e);
          }

        flush_stdout ();

        // We set Vdrawnow_requested to false even if there is an error in
        // drawnow so that the error doesn't reappear at every prompt.

        Vdrawnow_requested = false;

        if (eval_error)
          return "\n";
      }

    return gnu_readline (s, eof);
  }

  // If the user simply hits return, this will produce an empty matrix.

  octave_value_list
  input_system::get_user_input (const octave_value_list& args, int nargout)
  {
    octave_value_list retval;

    int read_as_string = 0;

    if (args.length () == 2)
      read_as_string++;

    std::string prompt = args(0).xstring_value ("input: unrecognized argument");

    output_system& output_sys = m_interpreter.get_output_system ();

    output_sys.reset ();

    octave_diary << prompt;

    bool eof = false;

    std::string input_buf = interactive_input (prompt.c_str (), eof);

    if (input_buf.empty ())
      error ("input: reading user-input failed!");

    size_t len = input_buf.length ();

    octave_diary << input_buf;

    if (input_buf[len - 1] != '\n')
      octave_diary << "\n";

    if (read_as_string)
      {
        // FIXME: fix gnu_readline and octave_gets instead!
        if (input_buf.length () == 1 && input_buf[0] == '\n')
          retval(0) = "";
        else
          retval(0) = input_buf;
      }
    else
      {
        int parse_status = 0;

        retval
          = m_interpreter.eval_string (input_buf, true, parse_status, nargout);

        tree_evaluator& tw = m_interpreter.get_evaluator ();

        if (! tw.in_debug_repl () && retval.empty ())
          retval(0) = Matrix ();
      }

    return retval;
  }

  bool input_system::have_input_event_hooks (void) const
  {
    return ! m_input_event_hook_functions.empty ();
  }

  void input_system::add_input_event_hook (const hook_function& hook_fcn)
  {
    m_input_event_hook_functions.insert (hook_fcn.id (), hook_fcn);
  }

  bool input_system::remove_input_event_hook (const std::string& hook_fcn_id)
  {
    hook_function_list::iterator p
      = m_input_event_hook_functions.find (hook_fcn_id);

    if (p == m_input_event_hook_functions.end ())
      return false;

    m_input_event_hook_functions.erase (p);
    return true;
  }

  void input_system::clear_input_event_hooks (void)
  {
    m_input_event_hook_functions.clear ();
  }

  void input_system::run_input_event_hooks (void)
  {
    m_input_event_hook_functions.run ();
  }

  std::string
  input_system::gnu_readline (const std::string& s, bool& eof) const
  {
    octave_quit ();

    eof = false;

    std::string retval = command_editor::readline (s, eof);

    if (! eof && retval.empty ())
      retval = "\n";

    return retval;
  }

  std::string base_reader::octave_gets (const std::string& prompt, bool& eof)
  {
    octave_quit ();

    eof = false;

    std::string retval;

    // Process pre input event hook function prior to flushing output and
    // printing the prompt.

    tree_evaluator& tw = m_interpreter.get_evaluator ();

    event_manager& evmgr = m_interpreter.get_event_manager ();

    if (m_interpreter.interactive ())
      {
        if (! tw.in_debug_repl ())
          evmgr.exit_debugger_event ();

        evmgr.pre_input_event ();

        evmgr.set_workspace ();
      }

    bool history_skip_auto_repeated_debugging_command = false;

    input_system& input_sys = m_interpreter.get_input_system ();

    pipe_handler_error_count = 0;

    output_system& output_sys = m_interpreter.get_output_system ();

    output_sys.reset ();

    octave_diary << prompt;

    retval = input_sys.interactive_input (prompt, eof);

    // There is no need to update the load_path cache if there is no
    // user input.
    if (retval != "\n"
        && retval.find_first_not_of (" \t\n\r") != std::string::npos)
      {
        load_path& lp = m_interpreter.get_load_path ();

        lp.update ();

        if (tw.in_debug_repl ())
          input_sys.last_debugging_command (retval);
        else
          input_sys.last_debugging_command ("\n");
      }
    else if (tw.in_debug_repl () && input_sys.auto_repeat_debug_command ())
      {
        retval = input_sys.last_debugging_command ();
        history_skip_auto_repeated_debugging_command = true;
      }

    if (retval != "\n")
      {
        if (! history_skip_auto_repeated_debugging_command)
          {
            if (command_history::add (retval))
              evmgr.append_history (retval);
          }

        octave_diary << retval;

        if (! retval.empty () && retval.back () != '\n')
          octave_diary << "\n";
      }
    else
      octave_diary << "\n";

    // Process post input event hook function after the internal history
    // list has been updated.

    if (m_interpreter.interactive ())
      evmgr.post_input_event ();

    return retval;
  }

  class
  terminal_reader : public base_reader
  {
  public:

    terminal_reader (interpreter& interp)
      : base_reader (interp)
    { }

    std::string get_input (const std::string& prompt, bool& eof);

    std::string input_source (void) const { return s_in_src; }

    bool input_from_terminal (void) const { return true; }

  private:

    static const std::string s_in_src;
  };

  class
  file_reader : public base_reader
  {
  public:

    file_reader (interpreter& interp, FILE *f_arg)
      : base_reader (interp), m_file (f_arg)
    {
      octave::input_system& input_sys = interp.get_input_system ();
      m_encoding = input_sys.mfile_encoding ();
    }

    file_reader (interpreter& interp, FILE *f_arg, const std::string& enc)
      : base_reader (interp), m_file (f_arg), m_encoding (enc) { }

    std::string get_input (const std::string& prompt, bool& eof);

    std::string input_source (void) const { return s_in_src; }

    bool input_from_file (void) const { return true; }

  private:

    FILE *m_file;

    std::string m_encoding;

    static const std::string s_in_src;
  };

  class
  eval_string_reader : public base_reader
  {
  public:

    eval_string_reader (interpreter& interp, const std::string& str)
      : base_reader (interp), m_eval_string (str)
    { }

    std::string get_input (const std::string& prompt, bool& eof);

    std::string input_source (void) const { return s_in_src; }

    bool input_from_eval_string (void) const { return true; }

  private:

    std::string m_eval_string;

    static const std::string s_in_src;
  };

  input_reader::input_reader (interpreter& interp)
    : m_rep (new terminal_reader (interp))
  { }

  input_reader::input_reader (interpreter& interp, FILE *file)
    : m_rep (new file_reader (interp, file))
  { }

  input_reader::input_reader (interpreter& interp, FILE *file, const std::string& enc)
    : m_rep (new file_reader (interp, file, enc))
  { }

  input_reader::input_reader (interpreter& interp, const std::string& str)
    : m_rep (new eval_string_reader (interp, str))
  { }

  const std::string base_reader::s_in_src ("invalid");

  const std::string terminal_reader::s_in_src ("terminal");

  std::string
  terminal_reader::get_input (const std::string& prompt, bool& eof)
  {
    octave_quit ();

    eof = false;

    return octave_gets (prompt, eof);
  }

  const std::string file_reader::s_in_src ("file");

  std::string
  file_reader::get_input (const std::string& /*prompt*/, bool& eof)
  {
    octave_quit ();

    eof = false;

    std::string src_str = octave_fgets (m_file, eof);

    std::string mfile_encoding;

    if (m_encoding.empty ())
      {
        input_system& input_sys = m_interpreter.get_input_system ();
        mfile_encoding = input_sys.mfile_encoding ();
      }
    else
      mfile_encoding = m_encoding;

    std::string encoding;
    if (mfile_encoding.compare ("system") == 0)
      {
        encoding = octave_locale_charset_wrapper ();
        // encoding identifiers should consist of ASCII only characters
        std::transform (encoding.begin (), encoding.end (), encoding.begin (),
                        ::tolower);
      }
    else
      encoding = mfile_encoding;

    if (encoding.compare ("utf-8") == 0)
      {
        // Check for BOM and strip it
        if (src_str.compare (0, 3, "\xef\xbb\xbf") == 0)
          src_str.erase (0, 3);

        // replace invalid portions of the string
        // FIXME: Include file name that corresponds to m_file.
        if (string::u8_validate ("get_input", src_str) > 0)
          warning_with_id ("octave:get_input:invalid_utf8",
                           "Invalid UTF-8 byte sequences have been replaced.");
      }
    else
      {
        // convert encoding to UTF-8 before returning string
        const char *src = src_str.c_str ();
        size_t srclen = src_str.length ();

        size_t length;
        uint8_t *utf8_str;

        utf8_str = octave_u8_conv_from_encoding (encoding.c_str (), src, srclen,
                                                 &length);

        if (! utf8_str)
          error ("file_reader::get_input: "
                 "converting from codepage '%s' to UTF-8: %s",
                 encoding.c_str (), std::strerror (errno));

        unwind_action free_utf8_str ([=] () { ::free (utf8_str); });

        src_str = std::string (reinterpret_cast<char *> (utf8_str), length);
      }

    return src_str;
  }

  const std::string eval_string_reader::s_in_src ("eval_string");

  std::string
  eval_string_reader::get_input (const std::string& /*prompt*/, bool& eof)
  {
    octave_quit ();

    eof = false;

    std::string retval;

    retval = m_eval_string;

    // Clear the eval string so that the next call will return
    // an empty character string with EOF = true.
    m_eval_string = "";

    if (retval.empty ())
      eof = true;

    return retval;
  }
}

DEFMETHOD (input, interp, args, nargout,
           doc: /* -*- texinfo -*-
@deftypefn  {} {@var{ans} =} input (@var{prompt})
@deftypefnx {} {@var{ans} =} input (@var{prompt}, "s")
Print @var{prompt} and wait for user input.

For example,

@example
input ("Pick a number, any number! ")
@end example

@noindent
prints the prompt

@example
Pick a number, any number!
@end example

@noindent
and waits for the user to enter a value.  The string entered by the user
is evaluated as an expression, so it may be a literal constant, a variable
name, or any other valid Octave code.

The number of return arguments, their size, and their class depend on the
expression entered.

If you are only interested in getting a literal string value, you can call
@code{input} with the character string @qcode{"s"} as the second argument.
This tells Octave to return the string entered by the user directly, without
evaluating it first.

Because there may be output waiting to be displayed by the pager, it is a
good idea to always call @code{fflush (stdout)} before calling @code{input}.
 This will ensure that all pending output is written to the screen before
your prompt.
@seealso{yes_or_no, kbhit, pause, menu, listdlg}
@end deftypefn */)
{
  int nargin = args.length ();

  if (nargin < 1 || nargin > 2)
    print_usage ();

  octave::input_system& input_sys = interp.get_input_system ();

  return input_sys.get_user_input (args, std::max (nargout, 1));
}

DEFMETHOD (yes_or_no, interp, args, ,
           doc: /* -*- texinfo -*-
@deftypefn {} {@var{ans} =} yes_or_no ("@var{prompt}")
Ask the user a yes-or-no question.

Return logical true if the answer is yes or false if the answer is no.

Takes one argument, @var{prompt}, which is the string to display when asking
the question.  @var{prompt} should end in a space; @code{yes-or-no} adds the
string @samp{(yes or no) } to it.  The user must confirm the answer with
@key{RET} and can edit it until it has been confirmed.
@seealso{input}
@end deftypefn */)
{
  int nargin = args.length ();

  if (nargin > 1)
    print_usage ();

  octave::input_system& input_sys = interp.get_input_system ();

  std::string prompt;

  if (nargin == 1)
    prompt = args(0).xstring_value ("yes_or_no: PROMPT must be a string");

  return ovl (input_sys.yes_or_no (prompt));
}

DEFMETHOD (keyboard, interp, args, ,
           doc: /* -*- texinfo -*-
@deftypefn  {} {} keyboard ()
@deftypefnx {} {} keyboard ("@var{prompt}")
Stop m-file execution and enter debug mode.

When the @code{keyboard} function is executed, Octave prints a prompt and
waits for user input.  The input strings are then evaluated and the results
are printed.  This makes it possible to examine the values of variables
within a function, and to assign new values if necessary.  To leave the
prompt and return to normal execution type @samp{return} or @samp{dbcont}.
The @code{keyboard} function does not return an exit status.

If @code{keyboard} is invoked without arguments, a default prompt of
@samp{debug> } is used.
@seealso{dbstop, dbcont, dbquit}
@end deftypefn */)
{
  int nargin = args.length ();

  if (nargin > 1)
    print_usage ();

  octave::tree_evaluator& tw = interp.get_evaluator ();

  if (nargin == 1)
    {
      std::string prompt
        = args(0).xstring_value ("keyboard: PROMPT must be a string");

      tw.keyboard (prompt);
    }
  else
    tw.keyboard ();

  return ovl ();
}

DEFUN (completion_matches, args, nargout,
       doc: /* -*- texinfo -*-
@deftypefn {} {} completion_matches (@var{hint})
Generate possible completions given @var{hint}.

This function is provided for the benefit of programs like Emacs which
might be controlling Octave and handling user input.  The current
command number is not incremented when this function is called.  This is
a feature, not a bug.
@end deftypefn */)
{
  if (args.length () != 1)
    print_usage ();

  octave_value retval;

  std::string hint = args(0).string_value ();

  int n = 32;

  string_vector list (n);

  int k = 0;

  for (;;)
    {
      std::string cmd = octave::generate_completion (hint, k);

      if (! cmd.empty ())
        {
          if (k == n)
            {
              n *= 2;
              list.resize (n);
            }

          list[k++] = cmd;
        }
      else
        {
          list.resize (k);
          break;
        }
    }

  if (nargout > 0)
    {
      if (! list.empty ())
        retval = list;
      else
        retval = "";
    }
  else
    {
      // We don't use string_vector::list_in_columns here
      // because it will be easier for Emacs if the names
      // appear in a single column.

      int len = list.numel ();

      for (int i = 0; i < len; i++)
        octave_stdout << list[i] << "\n";
    }

  octave_completion_matches_called = true;

  return retval;
}

/*
%!assert (ischar (completion_matches ("")))
%!assert (ischar (completion_matches ("a")))
%!assert (ischar (completion_matches (" ")))
%!assert (isempty (completion_matches (" ")))
%!assert (any (strcmp ("abs", deblank (cellstr (completion_matches (""))))))
%!assert (any (strcmp ("abs", deblank (cellstr (completion_matches ("a"))))))
%!assert (any (strcmp ("abs", deblank (cellstr (completion_matches ("ab"))))))
%!assert (any (strcmp ("abs", deblank (cellstr (completion_matches ("abs"))))))
%!assert (! any (strcmp ("abs", deblank (cellstr (completion_matches ("absa"))))))

%!error completion_matches ()
%!error completion_matches (1, 2)
*/

DEFUN (readline_read_init_file, args, ,
       doc: /* -*- texinfo -*-
@deftypefn {} {} readline_read_init_file (@var{file})
Read the readline library initialization file @var{file}.

If @var{file} is omitted, read the default initialization file
(normally @file{~/.inputrc}).

@xref{Readline Init File, , , readline, GNU Readline Library},
for details.
@seealso{readline_re_read_init_file}
@end deftypefn */)
{
  int nargin = args.length ();

  if (nargin > 1)
    print_usage ();

  if (nargin == 0)
    octave::command_editor::read_init_file ();
  else
    {
      std::string file = args(0).string_value ();

      octave::command_editor::read_init_file (file);
    }

  return ovl ();
}

DEFUN (readline_re_read_init_file, args, ,
       doc: /* -*- texinfo -*-
@deftypefn {} {} readline_re_read_init_file ()
Re-read the last readline library initialization file that was read.

@xref{Readline Init File, , , readline, GNU Readline Library},
for details.
@seealso{readline_read_init_file}
@end deftypefn */)
{
  if (args.length () != 0)
    print_usage ();

  octave::command_editor::re_read_init_file ();

  return ovl ();
}

DEFMETHOD (add_input_event_hook, interp, args, ,
           doc: /* -*- texinfo -*-
@deftypefn  {} {@var{id} =} add_input_event_hook (@var{fcn})
@deftypefnx {} {@var{id} =} add_input_event_hook (@var{fcn}, @var{data})
Add the named function or function handle @var{fcn} to the list of functions
to call periodically when Octave is waiting for input.

The function should have the form

@example
@var{fcn} (@var{data})
@end example

If @var{data} is omitted, Octave calls the function without any arguments.

The returned identifier may be used to remove the function handle from the
list of input hook functions.
@seealso{remove_input_event_hook}
@end deftypefn */)
{
  int nargin = args.length ();

  if (nargin < 1 || nargin > 2)
    print_usage ();

  octave_value user_data;

  if (nargin == 2)
    user_data = args(1);

  octave::input_system& input_sys = interp.get_input_system ();

  hook_function hook_fcn (args(0), user_data);

  input_sys.add_input_event_hook (hook_fcn);

  return ovl (hook_fcn.id ());
}

DEFMETHOD (remove_input_event_hook, interp, args, ,
           doc: /* -*- texinfo -*-
@deftypefn  {} {} remove_input_event_hook (@var{name})
@deftypefnx {} {} remove_input_event_hook (@var{fcn_id})
Remove the named function or function handle with the given identifier
from the list of functions to call periodically when Octave is waiting
for input.
@seealso{add_input_event_hook}
@end deftypefn */)
{
  int nargin = args.length ();

  if (nargin < 1 || nargin > 2)
    print_usage ();

  std::string hook_fcn_id = args(0).xstring_value ("remove_input_event_hook: argument not valid as a hook function name or id");

  bool warn = (nargin < 2);

  octave::input_system& input_sys = interp.get_input_system ();

  if (! input_sys.remove_input_event_hook (hook_fcn_id) && warn)
    warning ("remove_input_event_hook: %s not found in list",
             hook_fcn_id.c_str ());

  return ovl ();
}

DEFMETHOD (PS1, interp, args, nargout,
           doc: /* -*- texinfo -*-
@deftypefn  {} {@var{val} =} PS1 ()
@deftypefnx {} {@var{old_val} =} PS1 (@var{new_val})
@deftypefnx {} {} PS1 (@var{new_val}, "local")
Query or set the primary prompt string.

When executing interactively, Octave displays the primary prompt when it is
ready to read a command.

The default value of the primary prompt string is @qcode{'octave:\#> '}.
To change it, use a command like

@example
PS1 ("\\u@@\\H> ")
@end example

@noindent
which will result in the prompt @samp{boris@@kremvax> } for the user
@samp{boris} logged in on the host @samp{kremvax.kgb.su}.  Note that two
backslashes are required to enter a backslash into a double-quoted
character string.  @xref{Strings}.

You can also use ANSI escape sequences if your terminal supports them.
This can be useful for coloring the prompt.  For example,

@example
PS1 ('\[\033[01;31m\]\s:\#> \[\033[0m\]')
@end example

@noindent
will give the default Octave prompt a red coloring.

When called from inside a function with the @qcode{"local"} option, the
variable is changed locally for the function and any subroutines it calls.
The original variable value is restored when exiting the function.
@seealso{PS2, PS4}
@end deftypefn */)
{
  octave::input_system& input_sys = interp.get_input_system ();

  return input_sys.PS1 (args, nargout);
}

DEFMETHOD (PS2, interp, args, nargout,
           doc: /* -*- texinfo -*-
@deftypefn  {} {@var{val} =} PS2 ()
@deftypefnx {} {@var{old_val} =} PS2 (@var{new_val})
@deftypefnx {} {} PS2 (@var{new_val}, "local")
Query or set the secondary prompt string.

The secondary prompt is printed when Octave is expecting additional input to
complete a command.  For example, if you are typing a @code{for} loop that
spans several lines, Octave will print the secondary prompt at the beginning
of each line after the first.  The default value of the secondary prompt
string is @qcode{"> "}.

When called from inside a function with the @qcode{"local"} option, the
variable is changed locally for the function and any subroutines it calls.
The original variable value is restored when exiting the function.
@seealso{PS1, PS4}
@end deftypefn */)
{
  octave::input_system& input_sys = interp.get_input_system ();

  return input_sys.PS2 (args, nargout);
}

DEFMETHOD (completion_append_char, interp, args, nargout,
           doc: /* -*- texinfo -*-
@deftypefn  {} {@var{val} =} completion_append_char ()
@deftypefnx {} {@var{old_val} =} completion_append_char (@var{new_val})
@deftypefnx {} {} completion_append_char (@var{new_val}, "local")
Query or set the internal character variable that is appended to
successful command-line completion attempts.

The default value is @qcode{" "} (a single space).

When called from inside a function with the @qcode{"local"} option, the
variable is changed locally for the function and any subroutines it calls.
The original variable value is restored when exiting the function.
@end deftypefn */)
{
  octave::input_system& input_sys = interp.get_input_system ();

  return input_sys.completion_append_char (args, nargout);
}

DEFMETHOD (__request_drawnow__, , args, ,
           doc: /* -*- texinfo -*-
@deftypefn  {} {} __request_drawnow__ ()
@deftypefnx {} {} __request_drawnow__ (@var{flag})
Undocumented internal function.
@end deftypefn */)
{
  int nargin = args.length ();

  if (nargin > 1)
    print_usage ();

  if (nargin == 0)
    Vdrawnow_requested = true;
  else
    Vdrawnow_requested = args(0).bool_value ();

  return ovl ();
}

DEFMETHOD (__gud_mode__, interp, args, nargout,
           doc: /* -*- texinfo -*-
@deftypefn {} {} __gud_mode__ ()
Undocumented internal function.
@end deftypefn */)
{
  octave::input_system& input_sys = interp.get_input_system ();

  return input_sys.gud_mode (args, nargout);
}

DEFMETHOD (__mfile_encoding__, interp, args, nargout,
           doc: /* -*- texinfo -*-
@deftypefn {} {@var{current_encoding} =} __mfile_encoding__ (@var{new_encoding})
Set and query the codepage that is used for reading .m files.
@end deftypefn */)
{
  octave::input_system& input_sys = interp.get_input_system ();

  return input_sys.mfile_encoding (args, nargout);
}

<<<<<<< HEAD
DEFMETHOD (dir_encoding, interp, args, nargout,
           doc: /* -*- texinfo -*-
@deftypefn {}  {@var{current_encoding} =} dir_encoding (@var{dir})
@deftypefnx {} {@var{prev_encoding} =} dir_encoding (@var{dir}, @var{encoding})
@deftypefnx {} {} dir_encoding (@dots{})
Set and query the @var{encoding} that is used for reading m-files in @var{dir}.

That encoding overrides the (globally set) m-file encoding.
=======
DEFMETHOD (auto_repeat_debug_command, interp, args, nargout,
           doc: /* -*- texinfo -*-
@deftypefn  {} {@var{val} =} auto_repeat_debug_command ()
@deftypefnx {} {@var{old_val} =} auto_repeat_debug_command (@var{new_val})
@deftypefnx {} {} auto_repeat_debug_command (@var{new_val}, "local")
Query or set the internal variable that controls whether debugging
commands are automatically repeated when the input line is empty (typing
just @key{RET}).

When called from inside a function with the @qcode{"local"} option, the
variable is changed locally for the function and any subroutines it calls.
The original variable value is restored when exiting the function.
@end deftypefn */)
{
  octave::input_system& input_sys = interp.get_input_system ();

  return input_sys.auto_repeat_debug_command (args, nargout);
}

// Always define these functions.  The macro is intended to allow the
// declarations to be hidden, not so that Octave will not provide the
// functions if they are requested.
>>>>>>> 5d695025

The string @var{DIR} must match the form how the directory would appear in the
load path.

The @var{encoding} must be a valid encoding identifier or @code{"delete"}.  In
the latter case, the (globally set) m-file encoding will be used for the given
@var{dir}.

The currently or previously used encoding is returned in @var{current_encoding}
or @var{prev_encoding}, respectively.  The output argument must be explicitly
requested.

The directory encoding is automatically read from the file @file{.oct-config}
when a new path is added to the load path (for example with @code{addpath}).
To set the encoding for all files in the same folder, that file must contain
a line starting with @code{"encoding="} followed by the encoding identifier.

For example to set the file encoding for all files in the same folder to
ISO 8859-1 (Latin-1), create a file @file{.oct-config} with the following
content:

@example
encoding=iso8859-1
@end example

If the file encoding is changed after the files have already been parsed, the
files have to be parsed again for that change to take effect.  That can be done
with the command @code{clear all}.

@seealso{addpath, path}
@end deftypefn */)
{
  int nargin = args.length ();

  if (nargin < 1 || nargin > 2)
    print_usage ();

  std::string dir
    = args(0).xstring_value ("dir_encoding: DIR must be a string");

  octave_value retval;

  octave::input_system& input_sys = interp.get_input_system ();

  if (nargout > 0)
    retval = input_sys.dir_encoding (dir);

  if (nargin > 1)
    {
      std::string encoding
        = args(1).xstring_value ("dir_encoding: ENCODING must be a string");

      input_sys.set_dir_encoding (dir, encoding);
    }

  return ovl (retval);

}<|MERGE_RESOLUTION|>--- conflicted
+++ resolved
@@ -541,7 +541,6 @@
     return retval;
   }
 
-<<<<<<< HEAD
   // Get part of the directory that would be added to the load path
   static std::string load_path_dir (const std::string& dir)
   {
@@ -626,14 +625,14 @@
     m_dir_encoding[load_path_dir (dir)] = enc;
 
     return;
-=======
+   }
+ 
   octave_value
   input_system::auto_repeat_debug_command (const octave_value_list& args,
                                            int nargout)
   {
     return set_internal_variable (m_auto_repeat_debug_command, args, nargout,
                                   "auto_repeat_debug_command");
->>>>>>> 5d695025
   }
 
   bool input_system::yes_or_no (const std::string& prompt)
@@ -1517,7 +1516,6 @@
   return input_sys.mfile_encoding (args, nargout);
 }
 
-<<<<<<< HEAD
 DEFMETHOD (dir_encoding, interp, args, nargout,
            doc: /* -*- texinfo -*-
 @deftypefn {}  {@var{current_encoding} =} dir_encoding (@var{dir})
@@ -1526,7 +1524,65 @@
 Set and query the @var{encoding} that is used for reading m-files in @var{dir}.
 
 That encoding overrides the (globally set) m-file encoding.
-=======
+
+The string @var{DIR} must match the form how the directory would appear in the
+load path.
+
+The @var{encoding} must be a valid encoding identifier or @code{"delete"}.  In
+the latter case, the (globally set) m-file encoding will be used for the given
+@var{dir}.
+
+The currently or previously used encoding is returned in @var{current_encoding}
+or @var{prev_encoding}, respectively.  The output argument must be explicitly
+requested.
+
+The directory encoding is automatically read from the file @file{.oct-config}
+when a new path is added to the load path (for example with @code{addpath}).
+To set the encoding for all files in the same folder, that file must contain
+a line starting with @code{"encoding="} followed by the encoding identifier.
+
+For example to set the file encoding for all files in the same folder to
+ISO 8859-1 (Latin-1), create a file @file{.oct-config} with the following
+content:
+
+@example
+encoding=iso8859-1
+@end example
+
+If the file encoding is changed after the files have already been parsed, the
+files have to be parsed again for that change to take effect.  That can be done
+with the command @code{clear all}.
+
+@seealso{addpath, path}
+@end deftypefn */)
+{
+  int nargin = args.length ();
+
+  if (nargin < 1 || nargin > 2)
+    print_usage ();
+
+  std::string dir
+    = args(0).xstring_value ("dir_encoding: DIR must be a string");
+
+  octave_value retval;
+
+  octave::input_system& input_sys = interp.get_input_system ();
+
+  if (nargout > 0)
+    retval = input_sys.dir_encoding (dir);
+
+  if (nargin > 1)
+    {
+      std::string encoding
+        = args(1).xstring_value ("dir_encoding: ENCODING must be a string");
+
+      input_sys.set_dir_encoding (dir, encoding);
+    }
+
+  return ovl (retval);
+
+}
+
 DEFMETHOD (auto_repeat_debug_command, interp, args, nargout,
            doc: /* -*- texinfo -*-
 @deftypefn  {} {@var{val} =} auto_repeat_debug_command ()
@@ -1544,67 +1600,4 @@
   octave::input_system& input_sys = interp.get_input_system ();
 
   return input_sys.auto_repeat_debug_command (args, nargout);
-}
-
-// Always define these functions.  The macro is intended to allow the
-// declarations to be hidden, not so that Octave will not provide the
-// functions if they are requested.
->>>>>>> 5d695025
-
-The string @var{DIR} must match the form how the directory would appear in the
-load path.
-
-The @var{encoding} must be a valid encoding identifier or @code{"delete"}.  In
-the latter case, the (globally set) m-file encoding will be used for the given
-@var{dir}.
-
-The currently or previously used encoding is returned in @var{current_encoding}
-or @var{prev_encoding}, respectively.  The output argument must be explicitly
-requested.
-
-The directory encoding is automatically read from the file @file{.oct-config}
-when a new path is added to the load path (for example with @code{addpath}).
-To set the encoding for all files in the same folder, that file must contain
-a line starting with @code{"encoding="} followed by the encoding identifier.
-
-For example to set the file encoding for all files in the same folder to
-ISO 8859-1 (Latin-1), create a file @file{.oct-config} with the following
-content:
-
-@example
-encoding=iso8859-1
-@end example
-
-If the file encoding is changed after the files have already been parsed, the
-files have to be parsed again for that change to take effect.  That can be done
-with the command @code{clear all}.
-
-@seealso{addpath, path}
-@end deftypefn */)
-{
-  int nargin = args.length ();
-
-  if (nargin < 1 || nargin > 2)
-    print_usage ();
-
-  std::string dir
-    = args(0).xstring_value ("dir_encoding: DIR must be a string");
-
-  octave_value retval;
-
-  octave::input_system& input_sys = interp.get_input_system ();
-
-  if (nargout > 0)
-    retval = input_sys.dir_encoding (dir);
-
-  if (nargin > 1)
-    {
-      std::string encoding
-        = args(1).xstring_value ("dir_encoding: ENCODING must be a string");
-
-      input_sys.set_dir_encoding (dir, encoding);
-    }
-
-  return ovl (retval);
-
 }