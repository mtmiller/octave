/*

Copyright (C) 1993-2018 John W. Eaton

This file is part of Octave.

Octave is free software: you can redistribute it and/or modify it
under the terms of the GNU General Public License as published by
the Free Software Foundation, either version 3 of the License, or
(at your option) any later version.

Octave is distributed in the hope that it will be useful, but
WITHOUT ANY WARRANTY; without even the implied warranty of
MERCHANTABILITY or FITNESS FOR A PARTICULAR PURPOSE.  See the
GNU General Public License for more details.

You should have received a copy of the GNU General Public License
along with Octave; see the file COPYING.  If not, see
<https://www.gnu.org/licenses/>.

*/

#if defined (HAVE_CONFIG_H)
#  include "config.h"
#endif

#include <string>
#include <iostream>

#include "cmd-edit.h"
#include "cmd-hist.h"
#include "file-stat.h"
#include "fpucw-wrappers.h"
#include "lo-blas-proto.h"
#include "lo-error.h"
#include "oct-env.h"
#include "str-vec.h"
#include "signal-wrappers.h"
#include "unistd-wrappers.h"

#include "builtin-defun-decls.h"
#include "defaults.h"
#include "Cell.h"
#include "call-stack.h"
#include "defun.h"
#include "display.h"
#include "error.h"
#include "file-io.h"
#include "graphics.h"
#include "help.h"
#include "input.h"
#include "interpreter-private.h"
#include "interpreter.h"
#include "load-path.h"
#include "load-save.h"
#include "octave-link.h"
#include "octave.h"
#include "oct-hist.h"
#include "oct-map.h"
#include "oct-mutex.h"
#include "ovl.h"
#include "ov.h"
#include "ov-classdef.h"
#include "parse.h"
#include "pt-eval.h"
#include "pt-jump.h"
#include "pt-stmt.h"
#include "settings.h"
#include "sighandlers.h"
#include "sysdep.h"
#include "unwind-prot.h"
#include "utils.h"
#include "variables.h"
#include "version.h"

// TRUE means the quit() call is allowed.
bool quit_allowed = true;

// TRUE means we are ready to interpret commands, but not everything
// is ready for interactive use.
bool octave_interpreter_ready = false;

// TRUE means we've processed all the init code and we are good to go.
bool octave_initialized = false;

DEFUN (__version_info__, args, ,
       doc: /* -*- texinfo -*-
@deftypefn {} {retval =} __version_info__ (@var{name}, @var{version}, @var{release}, @var{date})
Undocumented internal function.
@end deftypefn */)
{
  static octave_map vinfo;

  int nargin = args.length ();

  if (nargin != 0 && nargin != 4)
    print_usage ();

  octave_value retval;

  if (nargin == 0)
    retval = vinfo;
  else if (nargin == 4)
    {
      if (vinfo.nfields () == 0)
        {
          vinfo.assign ("Name", args(0));
          vinfo.assign ("Version", args(1));
          vinfo.assign ("Release", args(2));
          vinfo.assign ("Date", args(3));
        }
      else
        {
          octave_idx_type n = vinfo.numel () + 1;

          vinfo.resize (dim_vector (n, 1));

          octave_value idx (n);

          vinfo.assign (idx, "Name", Cell (octave_value (args(0))));
          vinfo.assign (idx, "Version", Cell (octave_value (args(1))));
          vinfo.assign (idx, "Release", Cell (octave_value (args(2))));
          vinfo.assign (idx, "Date", Cell (octave_value (args(3))));
        }
    }

  return retval;
}

DEFUN (quit, args, ,
       doc: /* -*- texinfo -*-
@deftypefn  {} {} exit
@deftypefnx {} {} exit (@var{status})
@deftypefnx {} {} quit
@deftypefnx {} {} quit (@var{status})
Exit the current Octave session.

If the optional integer value @var{status} is supplied, pass that value to
the operating system as Octave's exit status.  The default value is zero.

When exiting, Octave will attempt to run the m-file @file{finish.m} if it
exists.  User commands to save the workspace or clean up temporary files
may be placed in that file.  Alternatively, another m-file may be scheduled
to run using @code{atexit}.
@seealso{atexit}
@end deftypefn */)
{
  // Confirm OK to shutdown.  Note: A dynamic function installation similar
  // to overriding polymorphism for which the GUI can install its own "quit"
  // yet call this base "quit" could be nice.  No link would be needed here.
  if (! octave_link::confirm_shutdown ())
    return ovl ();

  if (! quit_allowed)
    error ("quit: not supported in embedded mode");

  int exit_status = 0;

  if (args.length () > 0)
    exit_status = args(0).nint_value ();

  // Instead of simply calling exit, we thrown an exception so that no
  // matter where the call to quit occurs, we will run the
  // unwind_protect stack, clear the OCTAVE_LOCAL_BUFFER allocations,
  // etc. before exiting.

  throw octave::exit_exception (exit_status);

  return ovl ();
}

DEFALIAS (exit, quit);

DEFUN (atexit, args, nargout,
       doc: /* -*- texinfo -*-
@deftypefn  {} {} atexit (@var{fcn})
@deftypefnx {} {} atexit (@var{fcn}, @var{flag})
Register a function to be called when Octave exits.

For example,

@example
@group
function last_words ()
  disp ("Bye bye");
endfunction
atexit ("last_words");
@end group
@end example

@noindent
will print the message @qcode{"Bye bye"} when Octave exits.

The additional argument @var{flag} will register or unregister @var{fcn}
from the list of functions to be called when Octave exits.  If @var{flag} is
true, the function is registered, and if @var{flag} is false, it is
unregistered.  For example, after registering the function @code{last_words}
above,

@example
atexit ("last_words", false);
@end example

@noindent
will remove the function from the list and Octave will not call
@code{last_words} when it exits.

Note that @code{atexit} only removes the first occurrence of a function
from the list, so if a function was placed in the list multiple times with
@code{atexit}, it must also be removed from the list multiple times.
@seealso{quit}
@end deftypefn */)
{
  int nargin = args.length ();

  if (nargin < 1 || nargin > 2)
    print_usage ();

  std::string arg = args(0).xstring_value ("atexit: FCN argument must be a string");

  bool add_mode = (nargin == 2)
    ? args(1).xbool_value ("atexit: FLAG argument must be a logical value")
    : true;

  octave_value_list retval;

  if (add_mode)
    octave::interpreter::add_atexit_function (arg);
  else
    {
      bool found = octave::interpreter::remove_atexit_function (arg);

      if (nargout > 0)
        retval = ovl (found);
    }

  return retval;
}

namespace octave
{
  // Execute commands from a file and catch potential exceptions in a consistent
  // way.  This function should be called anywhere we might parse and execute
  // commands from a file before we have entered the main loop in
  // toplev.cc.

  static int safe_source_file (const std::string& file_name,
                               const std::string& context = "",
                               bool verbose = false,
                               bool require_file = true,
                               const std::string& warn_for = "")
  {
    try
      {
        source_file (file_name, context, verbose, require_file, warn_for);
      }
    catch (const interrupt_exception&)
      {
        interpreter::recover_from_exception ();

        return 1;
      }
    catch (const execution_exception& e)
      {
        std::string stack_trace = e.info ();

        if (! stack_trace.empty ())
          std::cerr << stack_trace;

        interpreter::recover_from_exception ();

        return 1;
      }

    return 0;
  }

<<<<<<< HEAD
namespace octave
{
=======
  static void execute_pkg_add (const std::string& dir)
  {
    std::string file_name = sys::file_ops::concat (dir, "PKG_ADD");

    load_path& lp = __get_load_path__ ("execute_pkg_add");

    try
      {
        lp.execute_pkg_add (dir);
      }
    catch (const interrupt_exception&)
      {
        interpreter::recover_from_exception ();
      }
    catch (const execution_exception&)
      {
        interpreter::recover_from_exception ();
      }
  }

  static void initialize_version_info (void)
  {
    octave_value_list args;

    args(3) = OCTAVE_RELEASE_DATE;
    args(2) = config::release ();
    args(1) = OCTAVE_VERSION;
    args(0) = "GNU Octave";

    F__version_info__ (args, 0);
  }

  static void xerbla_abort (void)
  {
    error ("Fortran procedure terminated by call to XERBLA");
  }

  static void initialize_xerbla_error_handler (void)
  {
    // The idea here is to force xerbla to be referenced so that we will
    // link to our own version instead of the one provided by the BLAS
    // library.  But numeric_limits<double>::NaN () should never be -1, so
    // we should never actually call xerbla.  FIXME (again!): If this
    // becomes a constant expression the test might be optimized away and
    // then the reference to the function might also disappear.

    if (numeric_limits<double>::NaN () == -1)
      F77_FUNC (xerbla, XERBLA) ("octave", 13 F77_CHAR_ARG_LEN (6));

    typedef void (*xerbla_handler_ptr) (void);

    typedef void (*octave_set_xerbla_handler_ptr) (xerbla_handler_ptr);

    dynamic_library libs ("");

    if (libs)
      {
        octave_set_xerbla_handler_ptr octave_set_xerbla_handler
          = reinterpret_cast<octave_set_xerbla_handler_ptr>
          (libs.search ("octave_set_xerbla_handler"));

        if (octave_set_xerbla_handler)
          octave_set_xerbla_handler (xerbla_abort);
      }
  }

  OCTAVE_NORETURN static void
  lo_error_handler (const char *fmt, ...)
  {
    va_list args;
    va_start (args, fmt);
    verror_with_cfn (fmt, args);
    va_end (args);

    octave_throw_execution_exception ();
  }

  OCTAVE_NORETURN static void
  lo_error_with_id_handler (const char *id, const char *fmt, ...)
  {
    va_list args;
    va_start (args, fmt);
    verror_with_id_cfn (id, fmt, args);
    va_end (args);

    octave_throw_execution_exception ();
  }

  static void initialize_error_handlers (void)
  {
    set_liboctave_error_handler (lo_error_handler);
    set_liboctave_error_with_id_handler (lo_error_with_id_handler);
    set_liboctave_warning_handler (warning);
    set_liboctave_warning_with_id_handler (warning_with_id);
  }

>>>>>>> 9cb99b0d
  // Create an interpreter object and perform initialization up to the
  // point of setting reading command history and setting the load
  // path.

  interpreter::interpreter (application *app_context)
    : m_app_context (app_context),
      m_environment (),
      m_settings (),
      m_help_system (*this),
      m_input_system (*this),
      m_output_system (*this),
      m_dynamic_loader (*this),
      m_load_path (),
      m_type_info (),
      m_symbol_table (),
      m_evaluator (*this),
      m_stream_list (*this),
      m_child_list (),
      m_url_handle_manager (),
      m_cdef_manager (*this),
      m_gtk_manager (),
      m_interactive (false),
      m_read_site_files (true),
      m_read_init_files (m_app_context != nullptr),
      m_verbose (false),
      m_inhibit_startup_message (false),
      m_load_path_initialized (false),
      m_history_initialized (false),
      m_initialized (false)
  {
    // FIXME: When thread_local storage is used by default, this message
    // should change to say something like
    //
    //   only one Octave interpreter may be active in any given thread

    if (instance)
      throw std::runtime_error
        ("only one Octave interpreter may be active");

    instance = this;

    // Matlab uses "C" locale for LC_NUMERIC class regardless of local setting
    setlocale (LC_NUMERIC, "C");
    setlocale (LC_TIME, "C");
    sys::env::putenv ("LC_NUMERIC", "C");
    sys::env::putenv ("LC_TIME", "C");

    // Initialize the default floating point unit control state.
    octave_set_default_fpucw ();

    thread::init ();

    // Initialize default warning state before --traditional option
    // that may reset them.

    initialize_default_warning_state ();

    octave_ieee_init ();

    octave_prepare_hdf5 ();

    initialize_xerbla_error_handler ();

    initialize_error_handlers ();

    if (m_app_context)
      install_signal_handlers ();
    else
      quit_allowed = false;

    bool line_editing = false;
    bool traditional = false;

    if (m_app_context)
      {
        // Embedded interpeters don't execute command line options.
        const cmdline_options& options = m_app_context->options ();

        // Make all command-line arguments available to startup files,
        // including PKG_ADD files.

        string_vector args = options.all_args ();

        m_app_context->intern_argv (args);
        intern_nargin (args.numel () - 1);

        bool is_octave_program = m_app_context->is_octave_program ();

        std::list<std::string> command_line_path = options.command_line_path ();

        for (const auto& pth : command_line_path)
          m_load_path.set_command_line_path (pth);

        std::string exec_path = options.exec_path ();
        if (! exec_path.empty ())
          m_environment.exec_path (exec_path);

        std::string image_path = options.image_path ();
        if (! image_path.empty ())
          m_environment.image_path (image_path);

        if (options.no_window_system ())
          display_info::no_window_system ();

        // Is input coming from a terminal?  If so, we are probably
        // interactive.

        // If stdin is not a tty, then we are reading commands from a
        // pipe or a redirected file.
        bool stdin_is_tty = octave_isatty_wrapper (fileno (stdin));

        m_interactive = (! is_octave_program && stdin_is_tty
                         && octave_isatty_wrapper (fileno (stdout)));

        // Check if the user forced an interactive session.
        if (options.forced_interactive ())
          m_interactive = true;

        line_editing = options.line_editing ();
        if ((! m_interactive || options.forced_interactive ())
            && ! options.forced_line_editing ())
          line_editing = false;

        traditional = options.traditional ();

        // FIXME: if possible, perform the following actions directly
        // instead of using the interpreter-level functions.

        if (options.echo_commands ())
          m_evaluator.echo
            (tree_evaluator::ECHO_SCRIPTS | tree_evaluator::ECHO_FUNCTIONS
             | tree_evaluator::ECHO_ALL);

        std::string docstrings_file = options.docstrings_file ();
        if (! docstrings_file.empty ())
          Fbuilt_in_docstrings_file (*this, octave_value (docstrings_file));

        std::string doc_cache_file = options.doc_cache_file ();
        if (! doc_cache_file.empty ())
          Fdoc_cache_file (*this, octave_value (doc_cache_file));

        std::string info_file = options.info_file ();
        if (! info_file.empty ())
          Finfo_file (*this, octave_value (info_file));

        std::string info_program = options.info_program ();
        if (! info_program.empty ())
          Finfo_program (*this, octave_value (info_program));

        if (options.debug_jit ())
          Fdebug_jit (octave_value (true));

        if (options.jit_compiler ())
          Fjit_enable (octave_value (true));

        std::string texi_macros_file = options.texi_macros_file ();
        if (! texi_macros_file.empty ())
          Ftexi_macros_file (*this, octave_value (texi_macros_file));
      }

    m_input_system.initialize (line_editing);

    // These can come after command line args since none of them set any
    // defaults that might be changed by command line options.

    initialize_version_info ();

    // This should be done before initializing the load path because
    // some PKG_ADD files might need --traditional behavior.

    if (traditional)
      maximum_braindamage ();

    octave_interpreter_ready = true;
  }

  OCTAVE_THREAD_LOCAL interpreter *interpreter::instance = nullptr;

  interpreter::~interpreter (void)
  {
    cleanup ();
  }

  void interpreter::intern_nargin (octave_idx_type nargs)
  {
    // FIXME: should this explicitly be top_scope?
    symbol_scope scope = m_symbol_table.current_scope ();

    if (scope)
      {
        scope.assign (".nargin.", nargs);
        scope.mark_hidden (".nargin.");
      }
  }

  // Read the history file unless a command-line option inhibits that.

  void interpreter::initialize_history (bool read_history_file)
  {
    if (! m_history_initialized)
      {
        // Allow command-line option to override.

        if (m_app_context)
          {
            const cmdline_options& options = m_app_context->options ();

            read_history_file = options.read_history_file ();

            if (! read_history_file)
              command_history::ignore_entries ();
          }

        ::initialize_history (read_history_file);

        if (! m_app_context)
          command_history::ignore_entries ();

        m_history_initialized = true;
      }
  }

  // Set the initial path to the system default unless command-line
  // option says to leave it empty.

  void interpreter::initialize_load_path (bool set_initial_path)
  {
    if (! m_load_path_initialized)
      {
        // Allow command-line option to override.

        if (m_app_context)
          {
            const cmdline_options& options = m_app_context->options ();

            set_initial_path = options.set_initial_path ();
          }

        // Temporarily set the execute_pkg_add function to one that
        // catches exceptions.  This is better than wrapping
        // load_path::initialize in a try-catch block because it will
        // not stop executing PKG_ADD files at the first exception.
        // It's also better than changing the default execute_pkg_add
        // function to use safe_source file because that will normally
        // be evaluated from the normal intepreter loop where exceptions
        // are already handled.

        unwind_protect frame;

        frame.add_method (m_load_path, &load_path::set_add_hook,
                          m_load_path.get_add_hook ());

        m_load_path.set_add_hook ([this] (const std::string& dir)
                                  { this->execute_pkg_add (dir); });

        m_load_path.initialize (set_initial_path);

        m_load_path_initialized = true;
      }
  }

  // This may be called separately from execute

  void interpreter::initialize (void)
  {
    if (m_initialized)
      return;

    display_startup_message ();

    // Wait to read the history file until the interpreter reads input
    // files and begins evaluating commands.

    initialize_history ();

    // Initializing the load path may execute PKG_ADD files, so can't be
    // done until the interpreter is ready to execute commands.

    // Deferring it to the execute step also allows the path to be
    // initialized between creating and execute the interpreter, for
    // example, to set a custom path for an embedded interpreter.

    initialize_load_path ();

    m_initialized = true;
  }

  // FIXME: this function is intended to be executed only once.  Should
  // we enforce that restriction?

  int interpreter::execute (void)
  {
    try
      {
        initialize ();

        // We ignore errors in startup files.

        execute_startup_files ();

        int exit_status = 0;

        if (m_app_context)
          {
            const cmdline_options& options = m_app_context->options ();

            if (m_app_context->have_eval_option_code ())
              {
                int status = execute_eval_option_code ();

                if (status )
                  exit_status = status;

                if (! options.persist ())
                  return exit_status;
              }

            // If there is an extra argument, see if it names a file to
            // read.  Additional arguments are taken as command line options
            // for the script.

            if (m_app_context->have_script_file ())
              {
                int status = execute_command_line_file ();

                if (status)
                  exit_status = status;

                if (! options.persist ())
                  return exit_status;
              }

            if (options.forced_interactive ())
              command_editor::blink_matching_paren (false);
          }

        // Avoid counting commands executed from startup or script files.

        command_editor::reset_current_command_number (1);

        return main_loop ();
      }
    catch (const exit_exception& ex)
      {
        return ex.exit_status ();
      }
  }

  void interpreter::display_startup_message (void) const
  {
    bool inhibit_startup_message = false;

    if (m_app_context)
      {
        const cmdline_options& options = m_app_context->options ();

        inhibit_startup_message = options.inhibit_startup_message ();
      }

    if (m_interactive && ! inhibit_startup_message)
      std::cout << octave_startup_message () << "\n" << std::endl;
  }

  // Initialize by reading startup files.  Return non-zero if an exception
  // occurs when reading any of them, but don't exit early because of an
  // exception.

  int interpreter::execute_startup_files (void) const
  {
    bool read_site_files = m_read_site_files;
    bool read_init_files = m_read_init_files;
    bool verbose = m_verbose;
    bool inhibit_startup_message = m_inhibit_startup_message;

    if (m_app_context)
      {
        const cmdline_options& options = m_app_context->options ();

        read_site_files = options.read_site_files ();
        read_init_files = options.read_init_files ();
        verbose = options.verbose_flag ();
        inhibit_startup_message = options.inhibit_startup_message ();
      }

    verbose = (verbose && ! inhibit_startup_message);

    bool require_file = false;

    std::string context;

    int exit_status = 0;

    if (read_site_files)
      {
        // Execute commands from the site-wide configuration file.
        // First from the file $(prefix)/lib/octave/site/m/octaverc
        // (if it exists), then from the file
        // $(prefix)/share/octave/$(version)/m/octaverc (if it exists).

        int status = safe_source_file (config::local_site_defaults_file (),
                                       context, verbose, require_file);

        if (status)
          exit_status = status;

        status = safe_source_file (config::site_defaults_file (),
                                   context, verbose, require_file);

        if (status)
          exit_status = status;
      }

    if (read_init_files)
      {
        // Try to execute commands from $HOME/$OCTAVE_INITFILE and
        // $OCTAVE_INITFILE.  If $OCTAVE_INITFILE is not set,
        // .octaverc is assumed.

        bool home_rc_already_executed = false;

        std::string initfile = sys::env::getenv ("OCTAVE_INITFILE");

        if (initfile.empty ())
          initfile = ".octaverc";

        std::string home_dir = sys::env::get_home_directory ();

        std::string home_rc = sys::env::make_absolute (initfile, home_dir);

        std::string local_rc;

        if (! home_rc.empty ())
          {
            int status = safe_source_file (home_rc, context, verbose,
                                           require_file);

            if (status)
              exit_status = status;

            // Names alone are not enough.

            sys::file_stat fs_home_rc (home_rc);

            if (fs_home_rc)
              {
                // We want to check for curr_dir after executing home_rc
                // because doing that may change the working directory.

                local_rc = sys::env::make_absolute (initfile);

                home_rc_already_executed = same_file (home_rc, local_rc);
              }
          }

        if (! home_rc_already_executed)
          {
            if (local_rc.empty ())
              local_rc = sys::env::make_absolute (initfile);

            int status = safe_source_file (local_rc, context, verbose,
                                           require_file);

            if (status)
              exit_status = status;
          }
      }

    if (m_interactive && verbose)
      std::cout << std::endl;

    return exit_status;
  }

  // Execute any code specified with --eval 'CODE'

  int interpreter::execute_eval_option_code (void)
  {
    const cmdline_options& options = m_app_context->options ();

    std::string code_to_eval = options.code_to_eval ();

    unwind_protect frame;

    octave_save_signal_mask ();

    can_interrupt = true;

    octave_signal_hook = respond_to_pending_signals;
    octave_interrupt_hook = nullptr;
    octave_bad_alloc_hook = nullptr;

    catch_interrupts ();

    octave_initialized = true;

    frame.add_method (this, &interpreter::interactive, m_interactive);

    m_interactive = false;

    int parse_status = 0;

    try
      {
        eval_string (code_to_eval, false, parse_status, 0);
      }
    catch (const interrupt_exception&)
      {
        recover_from_exception ();

        return 1;
      }
    catch (const execution_exception&)
      {
        recover_from_exception ();

        return 1;
      }

    return parse_status;
  }

  int interpreter::execute_command_line_file (void)
  {
    const cmdline_options& options = m_app_context->options ();

    unwind_protect frame;

    octave_save_signal_mask ();

    can_interrupt = true;

    octave_signal_hook = respond_to_pending_signals;
    octave_interrupt_hook = nullptr;
    octave_bad_alloc_hook = nullptr;

    catch_interrupts ();

    octave_initialized = true;

    frame.add_method (this, &interpreter::interactive, m_interactive);

    string_vector args = options.all_args ();

    frame.add_method (m_app_context, &application::intern_argv, args);

    frame.add_method (this, &interpreter::intern_nargin, args.numel () - 1);

    frame.add_method (m_app_context,
                      &application::program_invocation_name,
                      application::program_invocation_name ());

    frame.add_method (m_app_context,
                      &application::program_name,
                      application::program_name ());

    m_interactive = false;

    // If we are running an executable script (#! /bin/octave) then
    // we should only see the args passed to the script.

    string_vector script_args = options.remaining_args ();

    m_app_context->intern_argv (script_args);
    intern_nargin (script_args.numel () - 1);

    std::string fname = script_args[0];

    m_app_context->set_program_names (fname);

    std::string context;
    bool verbose = false;
    bool require_file = true;

    return safe_source_file (fname, context, verbose, require_file, "octave");
  }

  int interpreter::main_loop (void)
  {
    if (! m_app_context)
      return 0;

    octave_save_signal_mask ();

    can_interrupt = true;

    octave_signal_hook = respond_to_pending_signals;
    octave_interrupt_hook = nullptr;
    octave_bad_alloc_hook = nullptr;

    catch_interrupts ();

    octave_initialized = true;

    // The big loop.

    return m_evaluator.repl (application::interactive ());
  }

  // Call a function with exceptions handled to avoid problems with
  // errors while shutting down.

#define OCTAVE_IGNORE_EXCEPTION(E)                                      \
  catch (E)                                                             \
    {                                                                   \
      recover_from_exception ();                                        \
                                                                        \
      std::cerr << "error: ignoring " #E " while preparing to exit"     \
                << std::endl;                                           \
    }

#define OCTAVE_SAFE_CALL(F, ARGS)                                       \
  do                                                                    \
    {                                                                   \
      try                                                               \
        {                                                               \
          unwind_protect frame;                                 \
                                                                        \
          frame.protect_var (Vdebug_on_error);                          \
          frame.protect_var (Vdebug_on_warning);                        \
                                                                        \
          Vdebug_on_error = false;                                      \
          Vdebug_on_warning = false;                                    \
                                                                        \
          F ARGS;                                                       \
        }                                                               \
      OCTAVE_IGNORE_EXCEPTION (const exit_exception&)           \
      OCTAVE_IGNORE_EXCEPTION (const interrupt_exception&)      \
      OCTAVE_IGNORE_EXCEPTION (const execution_exception&)      \
      OCTAVE_IGNORE_EXCEPTION (const std::bad_alloc&)                   \
    }                                                                   \
  while (0)

  void interpreter::cleanup (void)
  {
    // If we are attached to a GUI, process pending events and
    // disconnect the link.

    octave_link::process_events (true);
    octave_link::disconnect_link ();

    OCTAVE_SAFE_CALL (m_input_system.clear_input_event_hooks, ());

    while (! atexit_functions.empty ())
      {
        std::string fcn = atexit_functions.front ();

        atexit_functions.pop_front ();

        OCTAVE_SAFE_CALL (reset_error_handler, ());

        OCTAVE_SAFE_CALL (feval, (fcn, octave_value_list (), 0));

        OCTAVE_SAFE_CALL (flush_stdout, ());
      }

    // Do this explicitly so that destructors for mex file objects
    // are called, so that functions registered with mexAtExit are
    // called.
    OCTAVE_SAFE_CALL (m_symbol_table.clear_mex_functions, ());

    OCTAVE_SAFE_CALL (command_editor::restore_terminal_state, ());

    OCTAVE_SAFE_CALL (octave_history_write_timestamp, ());

    if (! command_history::ignoring_entries ())
      OCTAVE_SAFE_CALL (command_history::clean_up_and_save, ());

    OCTAVE_SAFE_CALL (gh_manager::close_all_figures, ());

    m_gtk_manager.unload_all_toolkits ();

    OCTAVE_SAFE_CALL (cleanup_tmp_files, ());

    // FIXME:  May still need something like this to ensure that
    // destructors for class objects will run properly.  Should that be
    // done earlier?  Before or after atexit functions are executed?
    m_symbol_table.cleanup ();

    OCTAVE_SAFE_CALL (sysdep_cleanup, ());

    OCTAVE_SAFE_CALL (octave_finalize_hdf5, ());

    OCTAVE_SAFE_CALL (flush_stdout, ());

    // Don't call singleton_cleanup_list::cleanup until we have the
    // problems with registering/unregistering types worked out.  For
    // example, uncomment the following line, then use the make_int
    // function from the examples directory to create an integer
    // object and then exit Octave.  Octave should crash with a
    // segfault when cleaning up the typinfo singleton.  We need some
    // way to force new octave_value_X types that are created in
    // .oct files to be unregistered when the .oct file shared library
    // is unloaded.
    //
    // OCTAVE_SAFE_CALL (singleton_cleanup_list::cleanup, ());
  }

  tree_evaluator& interpreter::get_evaluator (void)
  {
    return m_evaluator;
  }

  stream_list& interpreter::get_stream_list (void)
  {
    return m_stream_list;
  }

  url_handle_manager& interpreter::get_url_handle_manager (void)
  {
    return m_url_handle_manager;
  }

  symbol_scope
  interpreter::get_current_scope (void)
  {
    return m_symbol_table.current_scope ();
  }

  symbol_scope
  interpreter::require_current_scope (const std::string& who)
  {
    symbol_scope scope = get_current_scope ();

    if (! scope)
      error ("%s: symbol table scope missing", who.c_str ());

    return scope;
  }

  call_stack& interpreter::get_call_stack (void)
  {
    return m_evaluator.get_call_stack ();
  }

  profiler& interpreter::get_profiler (void)
  {
    return m_evaluator.get_profiler ();
  }

  void interpreter::mlock (void)
  {
    call_stack& cs = get_call_stack ();

    octave_function *fcn = cs.current ();

    if (! fcn)
      error ("mlock: invalid use outside a function");

    fcn->lock ();
  }

  void interpreter::munlock (const std::string& nm)
  {
    octave_value val = m_symbol_table.find_function (nm);

    if (val.is_defined ())
      {
        octave_function *fcn = val.function_value ();

        if (fcn)
          fcn->unlock ();
      }
  }

  bool interpreter::mislocked (const std::string& nm)
  {
    bool retval = false;

    octave_value val = m_symbol_table.find_function (nm);

    if (val.is_defined ())
      {
        octave_function *fcn = val.function_value ();

        if (fcn)
          retval = fcn->islocked ();
      }

    return retval;
  }

  void interpreter::recover_from_exception (void)
  {
    can_interrupt = true;
    octave_interrupt_state = 0;
    octave_signal_caught = 0;
    octave_exception_state = octave_no_exception;
    octave_restore_signal_mask ();
    catch_interrupts ();
  }

  // Functions to call when the interpreter exits.

  std::list<std::string> interpreter::atexit_functions;

  void interpreter::add_atexit_function (const std::string& fname)
  {
    atexit_functions.push_front (fname);
  }

  bool interpreter::remove_atexit_function (const std::string& fname)
  {
    bool found = false;

    for (auto it = atexit_functions.begin ();
         it != atexit_functions.end (); it++)
      {
        if (*it == fname)
          {
            atexit_functions.erase (it);
            found = true;
            break;
          }
      }

    return found;
  }

  // What internal options get configured by --traditional.

  void interpreter::maximum_braindamage (void)
  {
    m_input_system.PS1 (">> ");
    m_input_system.PS2 ("");

    m_evaluator.PS4 ("");

    Fbeep_on_error (octave_value (true));
    Fconfirm_recursive_rmdir (octave_value (false));
    Fcrash_dumps_octave_core (octave_value (false));
    Fdisable_diagonal_matrix (octave_value (true));
    Fdisable_permutation_matrix (octave_value (true));
    Fdisable_range (octave_value (true));
    Ffixed_point_format (octave_value (true));
    Fhistory_timestamp_format_string (octave_value ("%%-- %D %I:%M %p --%%"));
    Fprint_empty_dimensions (octave_value (false));
    Fsave_default_options (octave_value ("-mat-binary"));
    Fstruct_levels_to_print (octave_value (0));

    disable_warning ("Octave:abbreviated-property-match");
    disable_warning ("Octave:data-file-in-path");
    disable_warning ("Octave:function-name-clash");
    disable_warning ("Octave:possible-matlab-short-circuit-operator");
  }

  void interpreter::execute_pkg_add (const std::string& dir)
  {
    try
      {
        m_load_path.execute_pkg_add (dir);
      }
    catch (const octave::interrupt_exception&)
      {
        octave::interpreter::recover_from_exception ();
      }
    catch (const octave::execution_exception&)
      {
        octave::interpreter::recover_from_exception ();
      }
  }
}<|MERGE_RESOLUTION|>--- conflicted
+++ resolved
@@ -275,30 +275,6 @@
     return 0;
   }
 
-<<<<<<< HEAD
-namespace octave
-{
-=======
-  static void execute_pkg_add (const std::string& dir)
-  {
-    std::string file_name = sys::file_ops::concat (dir, "PKG_ADD");
-
-    load_path& lp = __get_load_path__ ("execute_pkg_add");
-
-    try
-      {
-        lp.execute_pkg_add (dir);
-      }
-    catch (const interrupt_exception&)
-      {
-        interpreter::recover_from_exception ();
-      }
-    catch (const execution_exception&)
-      {
-        interpreter::recover_from_exception ();
-      }
-  }
-
   static void initialize_version_info (void)
   {
     octave_value_list args;
@@ -375,7 +351,6 @@
     set_liboctave_warning_with_id_handler (warning_with_id);
   }
 
->>>>>>> 9cb99b0d
   // Create an interpreter object and perform initialization up to the
   // point of setting reading command history and setting the load
   // path.
