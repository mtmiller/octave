/*

Copyright (C) 1996-2015 John W. Eaton
Copyright (C) 2015-2016 Lachlan Andrew, Monash University

This file is part of Octave.

Octave is free software; you can redistribute it and/or modify it
under the terms of the GNU General Public License as published by the
Free Software Foundation; either version 3 of the License, or (at your
option) any later version.

Octave is distributed in the hope that it will be useful, but WITHOUT
ANY WARRANTY; without even the implied warranty of MERCHANTABILITY or
FITNESS FOR A PARTICULAR PURPOSE.  See the GNU General Public License
for more details.

You should have received a copy of the GNU General Public License
along with Octave; see the file COPYING.  If not, see
<http://www.gnu.org/licenses/>.

*/

#if defined (HAVE_CONFIG_H)
#  include "config.h"
#endif

#include <cassert>
#include <cctype>
#include <cstring>

#include <deque>
#include <fstream>
#include <iomanip>
#include <iostream>
#include <sstream>
#include <string>

#include "Array.h"
#include "Cell.h"
#include "byte-swap.h"
#include "lo-ieee.h"
#include "lo-mappers.h"
#include "lo-utils.h"
#include "oct-locbuf.h"
#include "quit.h"
#include "singleton-cleanup.h"
#include "str-vec.h"

#include "error.h"
#include "errwarn.h"
#include "input.h"
#include "oct-stdstrm.h"
#include "oct-stream.h"
#include "ov.h"
#include "ovl.h"
#include "toplev.h"
#include "utils.h"

// Programming Note: There are two very different error functions used
// in the stream code.  When invoked with "error (...)" the member
// function from octave_stream or octave_base_stream is called.  This
// function sets the error state on the stream AND returns control to
// the caller.  The caller must then return a value at the end of the
// function.  When invoked with "::error (...)" the exception-based
// error function from error.h is used.  This function will throw an
// exception and not return control to the caller.  BE CAREFUL and
// invoke the correct error function!

// Possible values for conv_err:
//
//   1 : not a real scalar
//   2 : value is NaN
//   3 : value is not an integer

static int
convert_to_valid_int (const octave_value& tc, int& conv_err)
{
  conv_err = 0;

  int retval = 0;

  double dval = 0.0;

  try
    {
      dval = tc.double_value ();
    }
  catch (const octave_execution_exception&)
    {
      recover_from_exception ();

      conv_err = 1;
    }

  if (! conv_err)
    {
      if (! lo_ieee_isnan (dval))
        {
          int ival = NINT (dval);

          if (ival == dval)
            retval = ival;
          else
            conv_err = 3;
        }
      else
        conv_err = 2;
    }

  return retval;
}

static int
get_size (double d, const std::string& who)
{
  int retval = -1;

  if (lo_ieee_isnan (d))
    ::error ("%s: NaN is invalid as size specification", who.c_str ());

  if (xisinf (d))
    retval = -1;
  else
    {
      if (d < 0.0)
        ::error ("%s: negative value invalid as size specification",
                 who.c_str ());

      retval = NINT (d);
    }

  return retval;
}

static void
get_size (const Array<double>& size, octave_idx_type& nr, octave_idx_type& nc,
          bool& one_elt_size_spec, const std::string& who)
{
  nr = -1;
  nc = -1;

  one_elt_size_spec = false;

  double dnr = -1.0;
  double dnc = -1.0;

  octave_idx_type sz_len = size.numel ();

  if (sz_len == 1)
    {
      one_elt_size_spec = true;

      dnr = size(0);

      dnc = (dnr == 0.0) ? 0.0 : 1.0;
    }
  else if (sz_len == 2)
    {
      dnr = size(0);

      if (xisinf (dnr))
        ::error ("%s: invalid size specification", who.c_str ());

      dnc = size(1);
    }
  else
    ::error ("%s: invalid size specification", who.c_str ());

  nr = get_size (dnr, who);

  if (dnc >= 0.0)
    nc = get_size (dnc, who);
}

class
scanf_format_elt
{
public:

  enum special_conversion
  {
    whitespace_conversion = 1,
    literal_conversion = 2,
    null = 3
  };

  scanf_format_elt (const char *txt = 0, int w = 0, bool d = false,
                    char typ = '\0', char mod = '\0',
                    const std::string& ch_class = "")
    : text (strsave (txt)), width (w), discard (d), type (typ),
      modifier (mod), char_class (ch_class)
  { }

  scanf_format_elt (const scanf_format_elt& e)
    : text (strsave (e.text)), width (e.width), discard (e.discard),
      type (e.type), modifier (e.modifier), char_class (e.char_class)
  { }

  scanf_format_elt& operator = (const scanf_format_elt& e)
  {
    if (this != &e)
      {
        text = strsave (e.text);
        width = e.width;
        discard = e.discard;
        type = e.type;
        modifier = e.modifier;
        char_class = e.char_class;
      }

    return *this;
  }

  ~scanf_format_elt (void) { delete [] text; }

  // The C-style format string.
  const char *text;

  // The maximum field width.
  int width;

  // TRUE if we are not storing the result of this conversion.
  bool discard;

  // Type of conversion -- 'd', 'i', 'o', 'u', 'x', 'e', 'f', 'g',
  // 'c', 's', 'p', '%', or '['.
  char type;

  // A length modifier -- 'h', 'l', or 'L'.
  char modifier;

  // The class of characters in a '[' format.
  std::string char_class;
};

class
scanf_format_list
{
public:

  scanf_format_list (const std::string& fmt = "");

  ~scanf_format_list (void);

  octave_idx_type num_conversions (void) { return nconv; }

  // The length can be different than the number of conversions.
  // For example, "x %d y %d z" has 2 conversions but the length of
  // the list is 3 because of the characters that appear after the
  // last conversion.

  size_t length (void) const { return fmt_elts.size (); }

  const scanf_format_elt *first (void)
  {
    curr_idx = 0;
    return current ();
  }

  const scanf_format_elt *current (void) const
  {
    return length () > 0 ? fmt_elts[curr_idx] : 0;
  }

  const scanf_format_elt *next (bool cycle = true)
  {
    static scanf_format_elt dummy
      (0, 0, false, scanf_format_elt::null, '\0', "");

    curr_idx++;

    if (curr_idx >= length ())
      {
        if (cycle)
          curr_idx = 0;
        else
          return &dummy;
      }

    return current ();
  }

  void printme (void) const;

  bool ok (void) const { return (nconv >= 0); }

  operator bool () const { return ok (); }

  bool all_character_conversions (void);

  bool all_numeric_conversions (void);

private:

  // Number of conversions specified by this format string, or -1 if
  // invalid conversions have been found.
  octave_idx_type nconv;

  // Index to current element;
  size_t curr_idx;

  // List of format elements.
  std::deque<scanf_format_elt*> fmt_elts;

  // Temporary buffer.
  std::ostringstream buf;

  void add_elt_to_list (int width, bool discard, char type, char modifier,
                        const std::string& char_class = "");

  void process_conversion (const std::string& s, size_t& i, size_t n,
                           int& width, bool& discard, char& type,
                           char& modifier);

  int finish_conversion (const std::string& s, size_t& i, size_t n,
                         int& width, bool discard, char& type,
                         char modifier);
  // No copying!

  scanf_format_list (const scanf_format_list&);

  scanf_format_list& operator = (const scanf_format_list&);
};

scanf_format_list::scanf_format_list (const std::string& s)
  : nconv (0), curr_idx (0), fmt_elts (), buf ()
{
  size_t n = s.length ();

  size_t i = 0;

  int width = 0;
  bool discard = false;
  char modifier = '\0';
  char type = '\0';

  bool have_more = true;

  while (i < n)
    {
      have_more = true;

      if (s[i] == '%')
        {
          // Process percent-escape conversion type.

          process_conversion (s, i, n, width, discard, type, modifier);

          have_more = (buf.tellp () != 0);
        }
      else if (isspace (s[i]))
        {
          type = scanf_format_elt::whitespace_conversion;

          width = 0;
          discard = false;
          modifier = '\0';
          buf << " ";

          while (++i < n && isspace (s[i]))
            ; // skip whitespace

          add_elt_to_list (width, discard, type, modifier);

          have_more = false;
        }
      else
        {
          type = scanf_format_elt::literal_conversion;

          width = 0;
          discard = false;
          modifier = '\0';

          while (i < n && ! isspace (s[i]) && s[i] != '%')
            buf << s[i++];

          add_elt_to_list (width, discard, type, modifier);

          have_more = false;
        }

      if (nconv < 0)
        {
          have_more = false;
          break;
        }
    }

  if (have_more)
    add_elt_to_list (width, discard, type, modifier);

  buf.clear ();
  buf.str ("");
}

scanf_format_list::~scanf_format_list (void)
{
  size_t n = fmt_elts.size ();

  for (size_t i = 0; i < n; i++)
    {
      scanf_format_elt *elt = fmt_elts[i];
      delete elt;
    }
}

void
scanf_format_list::add_elt_to_list (int width, bool discard, char type,
                                    char modifier,
                                    const std::string& char_class)
{
  std::string text = buf.str ();

  if (! text.empty ())
    {
      scanf_format_elt *elt
        = new scanf_format_elt (text.c_str (), width, discard, type,
                                modifier, char_class);

      fmt_elts.push_back (elt);
    }

  buf.clear ();
  buf.str ("");
}

static std::string
expand_char_class (const std::string& s)
{
  std::string retval;

  size_t len = s.length ();

  size_t i = 0;

  while (i < len)
    {
      unsigned char c = s[i++];

      if (c == '-' && i > 1 && i < len
          && (   static_cast<unsigned char> (s[i-2])
              <= static_cast<unsigned char> (s[i])))
        {
          // Add all characters from the range except the first (we
          // already added it below).

          for (c = s[i-2]+1; c < s[i]; c++)
            retval += c;
        }
      else
        {
          // Add the character to the class.  Only add '-' if it is
          // the last character in the class.

          if (c != '-' || i == len)
            retval += c;
        }
    }

  return retval;
}

void
scanf_format_list::process_conversion (const std::string& s, size_t& i,
                                       size_t n, int& width, bool& discard,
                                       char& type, char& modifier)
{
  width = 0;
  discard = false;
  modifier = '\0';
  type = '\0';

  buf << s[i++];

  bool have_width = false;

  while (i < n)
    {
      switch (s[i])
        {
        case '*':
          if (discard)
            nconv = -1;
          else
            {
              discard = true;
              buf << s[i++];
            }
          break;

        case '0': case '1': case '2': case '3': case '4':
        case '5': case '6': case '7': case '8': case '9':
          if (have_width)
            nconv = -1;
          else
            {
              char c = s[i++];
              width = 10 * width + c - '0';
              have_width = true;
              buf << c;
              while (i < n && isdigit (s[i]))
                {
                  c = s[i++];
                  width = 10 * width + c - '0';
                  buf << c;
                }
            }
          break;

        case 'h': case 'l': case 'L':
          if (modifier != '\0')
            nconv = -1;
          else
            modifier = s[i++];
          break;

        case 'd': case 'i': case 'o': case 'u': case 'x':
          if (modifier == 'L')
            {
              nconv = -1;
              break;
            }
          goto fini;

        case 'e': case 'f': case 'g':
          if (modifier == 'h')
            {
              nconv = -1;
              break;
            }

          // No float or long double conversions, thanks.
          buf << 'l';

          goto fini;

        case 'c': case 's': case 'p': case '%': case '[':
          if (modifier != '\0')
            {
              nconv = -1;
              break;
            }
          goto fini;

        fini:
          {
            if (finish_conversion (s, i, n, width, discard,
                                   type, modifier) == 0)
              return;
          }
          break;

        default:
          nconv = -1;
          break;
        }

      if (nconv < 0)
        break;
    }

  nconv = -1;
}

int
scanf_format_list::finish_conversion (const std::string& s, size_t& i,
                                      size_t n, int& width, bool discard,
                                      char& type, char modifier)
{
  int retval = 0;

  std::string char_class;

  size_t beg_idx = std::string::npos;
  size_t end_idx = std::string::npos;

  if (s[i] == '%')
    {
      type = '%';
      buf << s[i++];
    }
  else
    {
      type = s[i];

      if (s[i] == '[')
        {
          buf << s[i++];

          if (i < n)
            {
              beg_idx = i;

              if (s[i] == '^')
                {
                  type = '^';
                  buf << s[i++];

                  if (i < n)
                    {
                      beg_idx = i;

                      if (s[i] == ']')
                        buf << s[i++];
                    }
                }
              else if (s[i] == ']')
                buf << s[i++];
            }

          while (i < n && s[i] != ']')
            buf << s[i++];

          if (i < n && s[i] == ']')
            {
              end_idx = i-1;
              buf << s[i++];
            }

          if (s[i-1] != ']')
            retval = nconv = -1;
        }
      else
        buf << s[i++];

      nconv++;
    }

  if (nconv >= 0)
    {
      if (beg_idx != std::string::npos && end_idx != std::string::npos)
        char_class = expand_char_class (s.substr (beg_idx,
                                        end_idx - beg_idx + 1));

      add_elt_to_list (width, discard, type, modifier, char_class);
    }

  return retval;
}

void
scanf_format_list::printme (void) const
{
  size_t n = fmt_elts.size ();

  for (size_t i = 0; i < n; i++)
    {
      scanf_format_elt *elt = fmt_elts[i];

      std::cerr
        << "width:      " << elt->width << "\n"
        << "discard:    " << elt->discard << "\n"
        << "type:       ";

      if (elt->type == scanf_format_elt::literal_conversion)
        std::cerr << "literal text\n";
      else if (elt->type == scanf_format_elt::whitespace_conversion)
        std::cerr << "whitespace\n";
      else
        std::cerr << elt->type << "\n";

      std::cerr
        << "modifier:   " << elt->modifier << "\n"
        << "char_class: '" << undo_string_escapes (elt->char_class) << "'\n"
        << "text:       '" << undo_string_escapes (elt->text) << "'\n\n";
    }
}

bool
scanf_format_list::all_character_conversions (void)
{
  size_t n = fmt_elts.size ();

  if (n > 0)
    {
      for (size_t i = 0; i < n; i++)
        {
          scanf_format_elt *elt = fmt_elts[i];

          switch (elt->type)
            {
            case 'c': case 's': case '%': case '[': case '^':
            case scanf_format_elt::literal_conversion:
            case scanf_format_elt::whitespace_conversion:
              break;

            default:
              return false;
              break;
            }
        }

      return true;
    }
  else
    return false;
}

bool
scanf_format_list::all_numeric_conversions (void)
{
  size_t n = fmt_elts.size ();

  if (n > 0)
    {
      for (size_t i = 0; i < n; i++)
        {
          scanf_format_elt *elt = fmt_elts[i];

          switch (elt->type)
            {
            case 'd': case 'i': case 'o': case 'u': case 'x':
            case 'e': case 'f': case 'g':
              break;

            default:
              return false;
              break;
            }
        }

      return true;
    }
  else
    return false;
}

class
printf_format_elt
{
public:

  printf_format_elt (const char *txt = 0, int n = 0, int w = -1,
                     int p = -1, const std::string& f = "",
                     char typ = '\0', char mod = '\0')
    : text (strsave (txt)), args (n), fw (w), prec (p), flags (f),
      type (typ), modifier (mod)
  { }

  printf_format_elt (const printf_format_elt& e)
    : text (strsave (e.text)), args (e.args), fw (e.fw), prec (e.prec),
      flags (e.flags), type (e.type), modifier (e.modifier)
  { }

  printf_format_elt& operator = (const printf_format_elt& e)
  {
    if (this != &e)
      {
        text = strsave (e.text);
        args = e.args;
        fw = e.fw;
        prec = e.prec;
        flags = e.flags;
        type = e.type;
        modifier = e.modifier;
      }

    return *this;
  }

  ~printf_format_elt (void) { delete [] text; }

  // The C-style format string.
  const char *text;

  // How many args do we expect to consume?
  int args;

  // Field width.
  int fw;

  // Precision.
  int prec;

  // Flags -- '-', '+', ' ', '0', or '#'.
  std::string flags;

  // Type of conversion -- 'd', 'i', 'o', 'x', 'X', 'u', 'c', 's',
  // 'f', 'e', 'E', 'g', 'G', 'p', or '%'
  char type;

  // A length modifier -- 'h', 'l', or 'L'.
  char modifier;
};

class
printf_format_list
{
public:

  printf_format_list (const std::string& fmt = "");

  ~printf_format_list (void);

  octave_idx_type num_conversions (void) { return nconv; }

  const printf_format_elt *first (void)
  {
    curr_idx = 0;
    return current ();
  }

  const printf_format_elt *current (void) const
  {
    return length () > 0 ? fmt_elts[curr_idx] : 0;
  }

  size_t length (void) const { return fmt_elts.size (); }

  const printf_format_elt *next (bool cycle = true)
  {
    curr_idx++;

    if (curr_idx >= length ())
      {
        if (cycle)
          curr_idx = 0;
        else
          return 0;
      }

    return current ();
  }

  bool last_elt_p (void) { return (curr_idx + 1 == length ()); }

  void printme (void) const;

  bool ok (void) const { return (nconv >= 0); }

  operator bool () const { return ok (); }

private:

  // Number of conversions specified by this format string, or -1 if
  // invalid conversions have been found.
  octave_idx_type nconv;

  // Index to current element;
  size_t curr_idx;

  // List of format elements.
  std::deque<printf_format_elt*> fmt_elts;

  // Temporary buffer.
  std::ostringstream buf;

  void add_elt_to_list (int args, const std::string& flags, int fw,
                        int prec, char type, char modifier);

  void process_conversion (const std::string& s, size_t& i, size_t n,
                           int& args, std::string& flags, int& fw,
                           int& prec, char& modifier, char& type);

  void finish_conversion (const std::string& s, size_t& i, int args,
                          const std::string& flags, int fw, int prec,
                          char modifier, char& type);

  // No copying!

  printf_format_list (const printf_format_list&);

  printf_format_list& operator = (const printf_format_list&);
};

printf_format_list::printf_format_list (const std::string& s)
  : nconv (0), curr_idx (0), fmt_elts (), buf ()
{
  size_t n = s.length ();

  size_t i = 0;

  int args = 0;
  std::string flags;
  int fw = -1;
  int prec = -1;
  char modifier = '\0';
  char type = '\0';

  bool have_more = true;
  bool empty_buf = true;

  if (n == 0)
    {
      printf_format_elt *elt
        = new printf_format_elt ("", args, fw, prec, flags, type, modifier);

      fmt_elts.push_back (elt);
    }
  else
    {
      while (i < n)
        {
          have_more = true;

          empty_buf = (buf.tellp () == 0);

          switch (s[i])
            {
            case '%':
              {
                if (empty_buf)
                  {
                    process_conversion (s, i, n, args, flags, fw, prec,
                                        type, modifier);

                    // If there is nothing in the buffer, then
                    // add_elt_to_list must have just been called, so we
                    // are already done with the current element and we
                    // don't need to call add_elt_to_list if this is our
                    // last trip through the loop.

                    have_more = (buf.tellp () != 0);
                  }
                else
                  add_elt_to_list (args, flags, fw, prec, type, modifier);
              }
              break;

            default:
              {
                args = 0;
                flags = "";
                fw = -1;
                prec = -1;
                modifier = '\0';
                type = '\0';
                buf << s[i++];
                empty_buf = false;
              }
              break;
            }

          if (nconv < 0)
            {
              have_more = false;
              break;
            }
        }

      if (have_more)
        add_elt_to_list (args, flags, fw, prec, type, modifier);

      buf.clear ();
      buf.str ("");
    }
}

printf_format_list::~printf_format_list (void)
{
  size_t n = fmt_elts.size ();

  for (size_t i = 0; i < n; i++)
    {
      printf_format_elt *elt = fmt_elts[i];
      delete elt;
    }
}

void
printf_format_list::add_elt_to_list (int args, const std::string& flags,
                                     int fw, int prec, char type,
                                     char modifier)
{
  std::string text = buf.str ();

  if (! text.empty ())
    {
      printf_format_elt *elt
        = new printf_format_elt (text.c_str (), args, fw, prec, flags,
                                 type, modifier);

      fmt_elts.push_back (elt);
    }

  buf.clear ();
  buf.str ("");
}

void
printf_format_list::process_conversion (const std::string& s, size_t& i,
                                        size_t n, int& args,
                                        std::string& flags, int& fw,
                                        int& prec, char& modifier,
                                        char& type)
{
  args = 0;
  flags = "";
  fw = -1;
  prec = -1;
  modifier = '\0';
  type = '\0';

  buf << s[i++];

  bool nxt = false;

  while (i < n)
    {
      switch (s[i])
        {
        case '-': case '+': case ' ': case '0': case '#':
          flags += s[i];
          buf << s[i++];
          break;

        default:
          nxt = true;
          break;
        }

      if (nxt)
        break;
    }

  if (i < n)
    {
      if (s[i] == '*')
        {
          fw = -2;
          args++;
          buf << s[i++];
        }
      else
        {
          if (isdigit (s[i]))
            {
              int nn = 0;
              std::string tmp = s.substr (i);
              sscanf (tmp.c_str (), "%d%n", &fw, &nn);
            }

          while (i < n && isdigit (s[i]))
            buf << s[i++];
        }
    }

  if (i < n && s[i] == '.')
    {
      // nothing before the . means 0.
      if (fw == -1)
        fw = 0;

      // . followed by nothing is 0.
      prec = 0;

      buf << s[i++];

      if (i < n)
        {
          if (s[i] == '*')
            {
              prec = -2;
              args++;
              buf << s[i++];
            }
          else
            {
              if (isdigit (s[i]))
                {
                  int nn = 0;
                  std::string tmp = s.substr (i);
                  sscanf (tmp.c_str (), "%d%n", &prec, &nn);
                }

              while (i < n && isdigit (s[i]))
                buf << s[i++];
            }
        }
    }

  if (i < n)
    {
      // Accept and record modifier, but don't place it in the format
      // item text.  All integer conversions are handled as 64-bit
      // integers.

      switch (s[i])
        {
        case 'h': case 'l': case 'L':
          modifier = s[i++];
          break;

        default:
          break;
        }
    }

  if (i < n)
    finish_conversion (s, i, args, flags, fw, prec, modifier, type);
  else
    nconv = -1;
}

void
printf_format_list::finish_conversion (const std::string& s, size_t& i,
                                       int args, const std::string& flags,
                                       int fw, int prec, char modifier,
                                       char& type)
{
  switch (s[i])
    {
    case 'd': case 'i': case 'o': case 'x': case 'X':
    case 'u': case 'c':
      if (modifier == 'L')
        {
          nconv = -1;
          break;
        }
      goto fini;

    case 'f': case 'e': case 'E': case 'g': case 'G':
      if (modifier == 'h' || modifier == 'l')
        {
          nconv = -1;
          break;
        }
      goto fini;

    case 's': case 'p': case '%':
      if (modifier != '\0')
        {
          nconv = -1;
          break;
        }
      goto fini;

    fini:

      type = s[i];

      buf << s[i++];

      if (type != '%' || args != 0)
        nconv++;

      if (type != '%')
        args++;

      add_elt_to_list (args, flags, fw, prec, type, modifier);

      break;

    default:
      nconv = -1;
      break;
    }
}

void
printf_format_list::printme (void) const
{
  size_t n = fmt_elts.size ();

  for (size_t i = 0; i < n; i++)
    {
      printf_format_elt *elt = fmt_elts[i];

      std::cerr
        << "args:     " << elt->args << "\n"
        << "flags:    '" << elt->flags << "'\n"
        << "width:    " << elt->fw << "\n"
        << "prec:     " << elt->prec << "\n"
        << "type:     '" << elt->type << "'\n"
        << "modifier: '" << elt->modifier << "'\n"
        << "text:     '" << undo_string_escapes (elt->text) << "'\n\n";
    }
}

// Delimited stream, optimized to read strings of characters separated
// by single-character delimiters.
//
// The reason behind this class is that octstream doesn't provide
// seek/tell, but the opportunity has been taken to optimise for the
// textscan workload.
//
// The function reads chunks into a 4kiB buffer, and marks where the
// last delimiter occurs.  Reads up to this delimiter can be fast.
// After that last delimiter, the remaining text is moved to the front
// of the buffer and the buffer is refilled.  This also allows cheap
// seek and tell operations within a "fast read" block.

class
delimited_stream
{
public:

  delimited_stream (std::istream& is, const std::string& delimiters,
        int longest_lookahead, octave_idx_type bsize = 4096);

  delimited_stream (std::istream& is, const delimited_stream& ds);

  ~delimited_stream (void);

  // Called when optimized sequence of get is finished.  Ensures that
  // there is a remaining delimiter in buf, or loads more data in.
  void field_done (void)
  {
    if (idx >= last)
      refresh_buf ();
  }

  // Load new data into buffer, and set eob, last, idx.
  // Return EOF at end of file, 0 otherwise.
  int refresh_buf (void);

  // Get a character, relying on caller to call field_done if
  // a delimiter has been reached.
  int get (void)
  {
    if (delimited)
      return eof () ? std::istream::traits_type::eof () : *idx++;
    else
      return get_undelim ();
  }

  // Get a character, checking for underrun of the buffer.
  int get_undelim (void);

  // Read character that will be got by the next get.
  int peek (void) { return eof () ? std::istream::traits_type::eof () : *idx; }

  // Read character that will be got by the next get.
  int peek_undelim (void);

  // Undo a 'get' or 'get_undelim'.  It is the caller's responsibility
  // to avoid overflow by calling putbacks only for a character got by
  // get() or get_undelim(), with no intervening
  // get, get_delim, field_done, refresh_buf, getline, read or seekg.
  void putback (char /*ch*/ = 0) { if (! eof ()) --idx; }

  int getline  (std::string& dest, char delim);

  // int skipline (char delim);

  char *read (char *buffer, int size, char* &new_start);

  // Return a position suitable to "seekg", valid only within this
  // block between calls to field_done.
  char *tellg (void) { return idx; }

  void seekg (char *old_idx) { idx = old_idx; }

  bool eof (void)
  {
    return (eob == buf && i_stream.eof ()) || (flags & std::ios_base::eofbit);
  }

  operator const void* (void) { return (! eof () && ! flags) ? this : 0; }

  bool fail (void) { return flags & std::ios_base::failbit; }

  std::ios_base::iostate rdstate (void) { return flags; }

  void setstate (std::ios_base::iostate m) { flags = flags | m; }

  void clear (std::ios_base::iostate m
              = (std::ios_base::eofbit & ~std::ios_base::eofbit))
  {
    flags = flags & m;
  }

  // Report if any characters have been consumed.
  // (get, read, etc. not cancelled by putback or seekg)

  void progress_benchmark (void) { progress_marker = idx; }

  bool no_progress (void) { return progress_marker == idx; }

private:

  // Number of characters to read from the file at once.
  int bufsize;

  // Stream to read from.
  std::istream& i_stream;

  // Temporary storage for a "chunk" of data.
  char *buf;

  // Current read pointer.
  char *idx;

  // Location of last delimiter in the buffer at buf (undefined if
  // delimited is false).
  char *last;

  // Position after last character in buffer.
  char *eob;

  // True if there is delimiter in the bufer after idx.
  bool delimited;

  // Longest lookahead required.
  int longest;

  // Sequence of single-character delimiters.
  const std::string delims;

  // Position of start of buf in original stream.
  std::streampos buf_in_file;

  // Marker to see if a read consumes any characters.
  char *progress_marker;

  std::ios_base::iostate flags;

  // No copying!

  delimited_stream (const delimited_stream&);

  delimited_stream& operator = (const delimited_stream&);
};

// Create a delimited stream, reading from is, with delimiters delims,
// and allowing reading of up to tellg + longest_lookeahead.  When is
// is at EOF, lookahead may be padded by ASCII nuls.

delimited_stream::delimited_stream (std::istream& is,
                                    const std::string& delimiters,
                                    int longest_lookahead,
                                    octave_idx_type bsize)
  : bufsize (bsize), i_stream (is), longest (longest_lookahead),
    delims (delimiters),
    flags (std::ios::failbit & ~std::ios::failbit) // can't cast 0
{
  buf = new char[bufsize];
  eob = buf + bufsize;
  idx = eob;                    // refresh_buf shouldn't try to copy old data
  progress_marker = idx;
  refresh_buf ();               // load the first batch of data
}

// Used to create a stream from a strstream from data read from a dstr.
// FIXME: Find a more efficient approach.  Perhaps derived dstr
delimited_stream::delimited_stream (std::istream& is,
                                    const delimited_stream& ds)
  : bufsize (ds.bufsize), i_stream (is), longest (ds.longest),
    delims (ds.delims),
    flags (std::ios::failbit & ~std::ios::failbit) // can't cast 0
{
  buf = new char[bufsize];
  eob = buf + bufsize;
  idx = eob;                    // refresh_buf shouldn't try to copy old data
  progress_marker = idx;
  refresh_buf ();               // load the first batch of data
}

delimited_stream::~delimited_stream (void)
{
  // Seek to the correct position in i_stream.
  if (! eof ())
    {
      i_stream.clear ();
      i_stream.seekg (buf_in_file);
      i_stream.read (buf, idx - buf);
    }

  delete [] buf;
}

// Read a character from the buffer, refilling the buffer from the file
// if necessary.

int
delimited_stream::get_undelim (void)
{
  int retval;
  if (eof ())
    {
      setstate (std::ios_base::failbit);
      return std::istream::traits_type::eof ();
    }

  if (idx < eob)
    retval = *idx++;
  else
    {
      refresh_buf ();

      if (eof ())
        {
          setstate (std::ios_base::eofbit);
          retval = std::istream::traits_type::eof ();
        }
      else
        retval = *idx++;
    }

  if (idx >= last)
    delimited = false;

  return retval;
}

// Return the next character to be read without incrementing the
// pointer, refilling the buffer from the file if necessary.

int
delimited_stream::peek_undelim (void)
{
  int retval = get_undelim ();
  putback ();

  return retval;
}

// Copy remaining unprocessed data to the start of the buffer and load
// new data to fill it.  Return EOF if the file is at EOF before
// reading any data and all of the data that has been read has been
// processed.

int
delimited_stream::refresh_buf (void)
{
  if (eof ())
    return std::istream::traits_type::eof ();

  int retval;

  if (eob < idx)
    idx = eob;

  size_t old_remaining = eob - idx;

  octave_quit ();                       // allow ctrl-C

  if (old_remaining > 0)
    {
      buf_in_file += (idx - buf);
      memmove (buf, idx, old_remaining);
    }

  progress_marker -= idx - buf;         // where original idx would have been
  idx = buf;

  int gcount;   // chars read
  if (! i_stream.eof ())
    {
      buf_in_file = i_stream.tellg ();   // record for destructor
      i_stream.read (buf + old_remaining, bufsize - old_remaining);
      gcount = i_stream.gcount ();
    }
  else
    gcount = 0;

  eob = buf + old_remaining + gcount;
  last = eob;
  if (gcount == 0)
    {
      delimited = false;

      if (eob != buf)              // no more data in file, but still some to go
        retval = 0;
      else
        // file and buffer are both done.
        retval = std::istream::traits_type::eof ();
    }
  else
    {
      delimited = true;

      for (last = eob - longest; last - buf >= 0; last--)
        {
          if (delims.find (*last) != std::string::npos)
            break;
        }

      if (last < buf)
        delimited = false;

      retval = 0;
    }

  // Ensure fast peek doesn't give valid char
  if (retval == std::istream::traits_type::eof ())
    *idx = '\0';    // FIXME: check that no TreatAsEmpty etc starts w. \0?

  return retval;
}

// Return a pointer to a block of data of size size, assuming that a
// sufficiently large buffer is available in buffer, if required.
// If called when delimited == true, and size is no greater than
// longest_lookahead then this will not call refresh_buf, so seekg
// still works.  Otherwise, seekg may be invalidated.

char *
delimited_stream::read (char *buffer, int size, char* &prior_tell)
{
  char *retval;

  if (eob  - idx > size)
    {
      retval = idx;
      idx += size;
      if (idx > last)
        delimited = false;
    }
  else
    {
      // If there was a tellg pointing to an earlier point than the current
      // read position, try to keep it in the active buffer.
      // In the current code, prior_tell==idx for each call,
      // so this is not necessary, just a precaution.

      if (eob - prior_tell + size < bufsize)
        {
          octave_idx_type gap = idx - prior_tell;
          idx = prior_tell;
          refresh_buf ();
          idx += gap;
        }
      else      // can't keep the tellg in range.  May skip some data.
        {
          refresh_buf ();
        }

      prior_tell = buf;

      if (eob - idx > size)
        {
          retval = idx;
          idx += size;
          if (idx > last)
            delimited = false;
        }
      else
        {
          if (size <= bufsize)          // small read, but reached EOF
            {
              retval = idx;
              memset (eob, 0, size + (idx - buf));
              idx += size;
            }
          else  // Reading more than the whole buf; return it in buffer
            {
              retval = buffer;
              // FIXME: read bufsize at a time
              int i;
              for (i = 0; i < size && ! eof (); i++)
                *buffer++ = get_undelim ();
              if (eof ())
                memset (buffer, 0, size - i);
            }
        }
    }

  return retval;
}

// Return in OUT an entire line, terminated by delim.  On input, OUT
// must have length at least 1.

int
delimited_stream::getline (std::string& out, char delim)
{
  int len = out.length (), used = 0;
  int ch;
  while ((ch = get_undelim ()) != delim
         && ch != std::istream::traits_type::eof ())
    {
      out[used++] = ch;
      if (used == len)
        {
          len <<= 1;
          out.resize (len);
        }
    }
  out.resize (used);
  field_done ();

  return ch;
}

// A single conversion specifier, such as %f or %c.

class
textscan_format_elt
{
public:

  enum special_conversion
  {
    whitespace_conversion = 1,
    literal_conversion = 2
  };

  textscan_format_elt (const std::string& txt, int w = 0, int p = -1,
                       int bw = 0, bool dis = false, char typ = '\0',
                       const std::string& ch_class = std::string ())
    : text (txt), width (w), prec (p), bitwidth (bw),
      char_class (ch_class), type (typ), discard (dis),
      numeric (typ == 'd' || typ == 'u' || type == 'f' || type == 'n')
  { }

  textscan_format_elt (const textscan_format_elt& e)
    : text (e.text), width (e.width), prec (e.prec),
      bitwidth (e.bitwidth), char_class (e.char_class), type (e.type),
      discard (e.discard), numeric (e.numeric)
  { }

  textscan_format_elt& operator = (const textscan_format_elt& e)
  {
    if (this != &e)
      {
        text = e.text;
        width = e.width;
        prec = e.prec;
        bitwidth = e.bitwidth;
        discard = e.discard;
        type = e.type;
        numeric = e.numeric;
        char_class = e.char_class;
      }

    return *this;
  }

  // The C-style format string.
  std::string text;

  // The maximum field width.
  unsigned int width;

  // The maximum number of digits to read after the decimal in a
  // floating point conversion.
  int prec;

  // The size of the result.  For integers, bitwidth may be 8, 16, 34,
  // or 64.  For floating point values, bitwidth may be 32 or 64.
  int bitwidth;

  // The class of characters in a `[' or `^' format.
  std::string char_class;

  // Type of conversion
  //  -- `d', `u', `f', `n', `s', `q', `c', `%', `C', `D', `[' or `^'.
  char type;

  // TRUE if we are not storing the result of this conversion.
  bool discard;

  // TRUE if the type is 'd', 'u', 'f', 'n'
  bool numeric;
};

// The (parsed) sequence of format specifiers.

class textscan;

class
textscan_format_list
{
public:

  textscan_format_list (const std::string& fmt = std::string (),
                        const std::string& who = "textscan");

  ~textscan_format_list (void);

  octave_idx_type num_conversions (void) const { return nconv; }

  // The length can be different than the number of conversions.
  // For example, "x %d y %d z" has 2 conversions but the length of
  // the list is 3 because of the characters that appear after the
  // last conversion.

  size_t numel (void) const { return fmt_elts.size (); }

  const textscan_format_elt *first (void)
  {
    curr_idx = 0;
    return current ();
  }

  const textscan_format_elt *current (void) const
  {
    return numel () > 0 ? fmt_elts[curr_idx] : 0;
  }

  const textscan_format_elt *next (bool cycle = true)
  {
    curr_idx++;

    if (curr_idx >= numel ())
      {
        if (cycle)
          curr_idx = 0;
        else
          return 0;
      }

    return current ();
  }

  void printme (void) const;

  bool ok (void) const { return (nconv >= 0); }

  operator const void* (void) const { return ok () ? this : 0; }

  // What function name should be shown when reporting errors.
  std::string who;

  // True if number of %f to be set from data file.
  bool set_from_first;

  // At least one conversion specifier is s,q,c, or [...].
  bool has_string;

  int read_first_row (delimited_stream& is, textscan& ts);

  std::list<octave_value> out_buf (void) const { return (output_container); }

private:

  // Number of conversions specified by this format string, or -1 if
  // invalid conversions have been found.
  octave_idx_type nconv;

  // Index to current element;
  size_t curr_idx;

  // List of format elements.
  std::deque<textscan_format_elt*> fmt_elts;

  // list holding column arrays of types specified by conversions
  std::list<octave_value> output_container;

  // Temporary buffer.
  std::ostringstream buf;

  void add_elt_to_list (unsigned int width, int prec, int bitwidth,
                        octave_value val_type, bool discard,
                        char type,
                        const std::string& char_class = std::string ());

  void process_conversion (const std::string& s, size_t& i, size_t n);

  std::string parse_char_class (const std::string& pattern) const;

  int finish_conversion (const std::string& s, size_t& i, size_t n,
                         unsigned int& width, int& prec, int& bitwidth,
                         octave_value& val_type,
                         bool discard, char& type);
  // No copying!

  textscan_format_list (const textscan_format_list&);

  textscan_format_list& operator = (const textscan_format_list&);
};

// Main class to implement textscan.  Read data and parse it
// according to a format.
//
// The calling sequence is
//
//   textscan scanner ();
//   scanner.scan (...);

class
OCTINTERP_API
textscan
{
public:

  textscan (const std::string& who_arg = "textscan");

  ~textscan (void) { }

  octave_value scan (std::istream& isp, const std::string& fmt,
                     octave_idx_type ntimes,
                     const octave_value_list& options,
                     octave_idx_type& read_count);

private:

  friend class textscan_format_list;

  // What function name should be shown when reporting errors.
  std::string who;

  std::string buf;

  // Three cases for delim_table and delim_list
  // 1. delim_table empty, delim_list empty:  whitespace delimiters
  // 2. delim_table = look-up table of delim chars, delim_list empty.
  // 3. delim_table non-empty, delim_list = Cell array of delim strings

  std::string whitespace_table;

  // delim_table[i] == '\0' if i is not a delimiter.
  std::string delim_table;

  // String of delimiter characters.
  std::string delims;

  Cell comment_style;

  // How far ahead to look to detect an open comment.
  int comment_len;

  // First character of open comment.
  int comment_char;

  octave_idx_type buffer_size;

  std::string date_locale;

  // 'inf' and 'nan' for formatted_double.
  Cell inf_nan;

  // Array of strings of delimiters.
  Cell delim_list;

  // Longest delimiter.
  int delim_len;

  octave_value empty_value;
  std::string exp_chars;
  int header_lines;
  Cell treat_as_empty;

  // Longest string to treat as "N/A".
  int treat_as_empty_len;

  std::string whitespace;

  short eol1;
  short eol2;
  short return_on_error;

  bool collect_output;
  bool multiple_delims_as_one;
  bool default_exp;
  bool numeric_delim;

  octave_idx_type lines;

  octave_value do_scan (std::istream& isp, textscan_format_list& fmt_list,
                        octave_idx_type ntimes);

  void parse_options (const octave_value_list& args,
                      textscan_format_list& fmt_list);

  int read_format_once (delimited_stream& isp, textscan_format_list& fmt_list,
                        std::list<octave_value>& retval,
                        Array<octave_idx_type> row, int& done_after);

  void scan_one (delimited_stream& is, const textscan_format_elt& fmt,
                 octave_value& ov, Array<octave_idx_type> row);

  // Methods to process a particular conversion specifier.
  double read_double (delimited_stream& is,
                      const textscan_format_elt& fmt) const;

  void scan_complex (delimited_stream& is, const textscan_format_elt& fmt,
                     Complex& val) const;

  int scan_bracket (delimited_stream& is, const std::string& pattern,
                    std::string& val) const;

  int scan_caret (delimited_stream& is, const std::string& pattern,
                  std::string& val) const;

  void scan_string (delimited_stream& is, const textscan_format_elt& fmt,
                    std::string& val) const;

  void scan_cstring (delimited_stream& is, const textscan_format_elt& fmt,
                     std::string& val) const;

  void scan_qstring (delimited_stream& is, const textscan_format_elt& fmt,
                     std::string& val);

  // Helper methods.
  std::string read_until (delimited_stream& is, const Cell& delimiters,
                          const std::string& ends) const;

  int lookahead (delimited_stream& is, const Cell& targets, int max_len,
                 bool case_sensitive = true) const;

  bool match_literal (delimited_stream& isp, const textscan_format_elt& elem);

  int skip_whitespace (delimited_stream& is, bool EOLstop = false);

  int skip_delim (delimited_stream& is);

  bool is_delim (unsigned char ch) const
  {
    return ((delim_table.empty () && (isspace (ch) || ch == eol1 || ch == eol2))
            || delim_table[ch] != '\0');
  }

  bool isspace (unsigned int ch) const { return whitespace_table[ch & 0xff]; }

  // True if the only delimiter is whitespace.
  bool whitespace_delim (void) const { return delim_table.empty (); }

  // No copying!

  textscan (const textscan&);

  textscan& operator = (const textscan&);
};

textscan_format_list::textscan_format_list (const std::string& s,
                                            const std::string& who_arg)
  : who (who_arg), set_from_first (false), has_string (false),
    nconv (0), curr_idx (0), fmt_elts (), buf ()
{
  size_t n = s.length ();

  size_t i = 0;

  unsigned int width = -1;              // Unspecified width = max (except %c)
  int prec = -1;
  int bitwidth = 0;
  bool discard = false;
  char type = '\0';

  bool have_more = true;

  if (s.empty ())
    {
      buf.clear ();
      buf.str ("");

      buf << "%f";

      bitwidth = 64;
      type = 'f';
      add_elt_to_list (width, prec, bitwidth, octave_value (NDArray ()),
                       discard, type);
      have_more = false;
      set_from_first = true;
      nconv = 1;
    }
  else
    {
      set_from_first = false;

      while (i < n)
        {
          have_more = true;

          if (s[i] == '%' && (i+1 == n || s[i+1] != '%'))
            {
              // Process percent-escape conversion type.

              process_conversion (s, i, n);

              // If there is nothing in the buffer, then add_elt_to_list
              // must have just been called, so we are already done with
              // the current element and we don't need to call
              // add_elt_to_list if this is our last trip through the
              // loop.

              have_more = (buf.tellp () != 0);
            }
          else if (isspace (s[i]))
            {
              while (++i < n && isspace (s[i]))
                /* skip whitespace */;

              have_more = false;
            }
          else
            {
              type = textscan_format_elt::literal_conversion;

              width = 0;
              prec = -1;
              bitwidth = 0;
              discard = true;

              while (i < n && ! isspace (s[i])
                     && (s[i] != '%' || (i+1 < n && s[i+1] == '%')))
                {
                  if (s[i] == '%')      // if double %, skip one
                    i++;
                  buf << s[i++];
                  width++;
                }

              add_elt_to_list (width, prec, bitwidth, octave_value (),
                               discard, type);

              have_more = false;
            }

          if (nconv < 0)
            {
              have_more = false;
              break;
            }
        }
    }

  if (have_more)
    add_elt_to_list (width, prec, bitwidth, octave_value (), discard, type);

  buf.clear ();
  buf.str ("");
}

textscan_format_list::~textscan_format_list (void)
{
  size_t n = numel ();

  for (size_t i = 0; i < n; i++)
    {
      textscan_format_elt *elt = fmt_elts[i];
      delete elt;
    }
}

void
textscan_format_list::add_elt_to_list (unsigned int width, int prec,
                                       int bitwidth, octave_value val_type,
                                       bool discard, char type,
                                       const std::string& char_class)
{
  std::string text = buf.str ();

  if (! text.empty ())
    {
      textscan_format_elt *elt
        = new textscan_format_elt (text, width, prec, bitwidth, discard, type, char_class);

      if (! discard)
        output_container.push_back (val_type);

      fmt_elts.push_back (elt);
    }

  buf.clear ();
  buf.str ("");
}

void
textscan_format_list::process_conversion (const std::string& s, size_t& i,
                                          size_t n)
{
  unsigned width = 0;
  int prec = -1;
  int bitwidth = 0;
  bool discard = false;
  octave_value val_type;
  char type = '\0';

  buf << s[i++];

  bool have_width = false;

  while (i < n)
    {
      switch (s[i])
        {
        case '*':
          if (discard)
            nconv = -1;
          else
            {
              discard = true;
              buf << s[i++];
            }
          break;

        case '0': case '1': case '2': case '3': case '4':
        case '5': case '6': case '7': case '8': case '9':
          if (have_width)
            nconv = -1;
          else
            {
              char c = s[i++];
              width = width * 10 + c - '0';
              have_width = true;
              buf << c;
              while (i < n && isdigit (s[i]))
                {
                  c = s[i++];
                  width = width * 10 + c - '0';
                  buf << c;
                }

              if (i < n && s[i] == '.')
                {
                  buf << s[i++];
                  prec = 0;
                  while (i < n && isdigit (s[i]))
                    {
                      c = s[i++];
                      prec = prec * 10 + c - '0';
                      buf << c;
                    }
                }
            }
          break;

        case 'd': case 'u':
          {
            bool done = true;
            buf << (type = s[i++]);
            if (i < n)
              {
                if (s[i] == '8')
                  {
                    bitwidth = 8;
                    if (type == 'd')
                      val_type = octave_value (int8NDArray ());
                    else
                      val_type = octave_value (uint8NDArray ());
                    buf << s[i++];
                  }
                else if (s[i] == '1' && i+1 < n && s[i+1] == '6')
                  {
                    bitwidth = 16;
                    if (type == 'd')
                      val_type = octave_value (int16NDArray ());
                    else
                      val_type = octave_value (uint16NDArray ());
                    buf << s[i++];
                    buf << s[i++];
                  }
                else if (s[i] == '3' && i+1 < n && s[i+1] == '2')
                  {
                    done = false;       // use default size below
                    buf << s[i++];
                    buf << s[i++];
                  }
                else if (s[i] == '6' && i+1 < n && s[i+1] == '4')
                  {
                    bitwidth = 64;
                    if (type == 'd')
                      val_type = octave_value (int64NDArray ());
                    else
                      val_type = octave_value (uint64NDArray ());
                    buf << s[i++];
                    buf << s[i++];
                  }
                else
                  done = false;
              }
            else
              done = false;

            if (! done)
              {
                bitwidth = 32;
                if (type == 'd')
                  val_type = octave_value (int32NDArray ());
                else
                  val_type = octave_value (uint32NDArray ());
              }
            goto fini;
          }

        case 'f':
          buf << (type = s[i++]);
          bitwidth = 64;
          if (i < n)
            {
              if (s[i] == '3' && i+1 < n && s[i+1] == '2')
                {
                  bitwidth = 32;
                  val_type = octave_value (FloatNDArray ());
                  buf << s[i++];
                  buf << s[i++];
                }
              else if (s[i] == '6' && i+1 < n && s[i+1] == '4')
                {
                  val_type = octave_value (NDArray ());
                  buf << s[i++];
                  buf << s[i++];
                }
              else
                val_type = octave_value (NDArray ());
            }
          else
            val_type = octave_value (NDArray ());
          goto fini;

        case 'n':
          buf << (type = s[i++]);
          bitwidth = 64;
          val_type = octave_value (NDArray ());
          goto fini;

        case 's': case 'q': case '[': case 'c':
          if (! discard)
            val_type = octave_value (Cell ());
          buf << (type = s[i++]);
          has_string = true;
          goto fini;

        fini:
          {
            if (! have_width)
              {
                if (type == 'c')        // %c defaults to one character
                  width = 1;
                else
                  width = static_cast<unsigned int> (-1); // others: unlimited
              }

            if (finish_conversion (s, i, n, width, prec, bitwidth, val_type,
                                   discard, type) == 0)
              return;
          }
          break;

        default:
          error ("%s: '%%%c' is not a valid format specifier",
                 who.c_str (), s[i]);
        }

      if (nconv < 0)
        break;
    }

  nconv = -1;
}

// Parse [...] and [^...]
//
// Matlab does not expand expressions like A-Z, but they are useful, and
// so we parse them "carefully".  We treat '-' as a usual character
// unless both start and end characters are from the same class (upper
// case, lower case, numeric), or this is not the first '-' in the
// pattern.
//
// Keep both a running list of characters and a mask of which chars have
// occurred.  The first is efficient for patterns with few characters.
// The latter is efficient for [^...] patterns.

std::string
textscan_format_list::parse_char_class (const std::string& pattern) const
{
  int len = pattern.length ();
  if (len == 0)
    return "";

  std::string retval (256, '\0');
  std::string mask   (256, '\0');       // number of times chr has been seen

  int in = 0, out = 0;
  unsigned char ch, prev = 0;
  bool flip = false;

  ch = pattern[in];
  if (ch == '^')
    {
      in++;
      flip = true;
    }
  mask[pattern[in]] = '\1';
  retval[out++] = pattern[in++];        // even copy ']' if it is first

  bool prev_was_range = false;          // disallow "a-m-z" as a pattern
  bool prev_prev_was_range = false;
  for (; in < len; in++)
    {
      bool was_range = false;
      ch = pattern[in];
      if (ch == ']')
        break;

      if (prev == '-' && in > 1 && isalnum (ch) && ! prev_prev_was_range)
        {
          unsigned char start_of_range = pattern[in-2];
          if (start_of_range < ch
              && ((isupper (ch) && isupper (start_of_range))
                  || (islower (ch) && islower (start_of_range))
                  || (isdigit (ch) && isdigit (start_of_range))
                  || mask['-'] > 1))    // not the first '-'
            {
              was_range = true;
              out--;
              mask['-']--;
              for (int i = start_of_range; i <= ch; i++)
                {
                  if (mask[i] == '\0')
                    {
                      mask[i] = '\1';
                      retval[out++] = i;
                    }
                }
            }
        }
      if (! was_range)
        {
          if (mask[ch]++ == 0)
            retval[out++] = ch;
          else if (ch != '-')
            warning_with_id ("octave:textscan-pattern",
                             "%s: [...] contains two '%c's",
                             who.c_str (), ch);

          if (prev == '-' && mask['-'] >= 2)
            warning_with_id
              ("octave:textscan-pattern",
               "%s: [...] contains two '-'s outside range expressions",
               who.c_str ());
        }
      prev = ch;
      prev_prev_was_range = prev_was_range;
      prev_was_range = was_range;
    }

  if (flip)                             // [^...]
    {
      out = 0;
      for (int i = 0; i < 256; i++)
        if (! mask[i])
          retval[out++] = i;
    }

  retval.resize (out);

  return retval;
}

int
textscan_format_list::finish_conversion (const std::string& s, size_t& i,
                                         size_t n, unsigned int& width,
                                         int& prec, int& bitwidth,
                                         octave_value& val_type, bool discard,
                                         char& type)
{
  int retval = 0;

  std::string char_class;

  size_t beg_idx = std::string::npos;
  size_t end_idx = std::string::npos;

  if (type != '%')
    {
      nconv++;
      if (type == '[')
        {
          if (i < n)
            {
              beg_idx = i;

              if (s[i] == '^')
                {
                  type = '^';
                  buf << s[i++];

                  if (i < n)
                    {
                      beg_idx = i;

                      if (s[i] == ']')
                        buf << s[i++];
                    }
                }
              else if (s[i] == ']')
                buf << s[i++];
            }

          while (i < n && s[i] != ']')
            buf << s[i++];

          if (i < n && s[i] == ']')
            {
              end_idx = i-1;
              buf << s[i++];
            }

          if (s[i-1] != ']')
            retval = nconv = -1;
        }
    }

  if (nconv >= 0)
    {
      if (beg_idx != std::string::npos && end_idx != std::string::npos)
        char_class = parse_char_class (s.substr (beg_idx,
                                                 end_idx - beg_idx + 1));

      add_elt_to_list (width, prec, bitwidth, val_type, discard, type,
                       char_class);
    }

  return retval;
}

void
textscan_format_list::printme (void) const
{
  size_t n = numel ();

  for (size_t i = 0; i < n; i++)
    {
      textscan_format_elt *elt = fmt_elts[i];

      std::cerr
        << "width:      " << elt->width << "\n"
        << "digits      " << elt->prec << "\n"
        << "bitwidth:   " << elt->bitwidth << "\n"
        << "discard:    " << elt->discard << "\n"
        << "type:       ";

      if (elt->type == textscan_format_elt::literal_conversion)
        std::cerr << "literal text\n";
      else if (elt->type == textscan_format_elt::whitespace_conversion)
        std::cerr << "whitespace\n";
      else
        std::cerr << elt->type << "\n";

      std::cerr
        << "char_class: `" << undo_string_escapes (elt->char_class) << "'\n"
        << "text:       `" << undo_string_escapes (elt->text) << "'\n\n";
    }
}

// If FORMAT is explicitly "", it is assumed to be "%f" repeated enough
// times to read the first row of the file.  Set it now.

int
textscan_format_list::read_first_row (delimited_stream& is, textscan& ts)
{
  // Read first line and strip end-of-line, which may be two characters
  std::string first_line (20, ' ');

  is.getline (first_line, static_cast<char> (ts.eol2));

  if (! first_line.empty ()
      && first_line[first_line.length () - 1] == ts.eol1)
    first_line.resize (first_line.length () - 1);

  std::istringstream strstr (first_line);
  delimited_stream ds (strstr, is);

  dim_vector dv (1,1);      // initial size of each output_container
  Complex val;
  octave_value val_type;
  nconv = 0;
  int max_empty = 1000;     // failsafe, if ds fails but not with eof
  int retval = 0;

  // read line, creating output_container as we go
  while (! ds.eof ())
    {
      bool already_skipped_delim = false;
      ts.skip_whitespace (ds);
      ds.progress_benchmark ();
      bool progress = false;
      ts.scan_complex (ds, *fmt_elts[0], val);
      if (ds.fail ())
        {
          ds.clear (ds.rdstate () & ~std::ios::failbit);

          if (ds.eof ())
            break;

          // Unless this was a missing value (i.e., followed by a delimiter),
          // return with an error status.
          ts.skip_delim (ds);
          if (ds.no_progress ())
            {
              retval = 4;
              break;
            }
          already_skipped_delim = true;

          val = ts.empty_value.scalar_value ();

          if (! --max_empty)
            break;
        }

      if (val.imag () == 0)
        val_type = octave_value (NDArray (dv, val.real ()));
      else
        val_type = octave_value (ComplexNDArray (dv, val));

      output_container.push_back (val_type);

      if (! already_skipped_delim)
        ts.skip_delim (ds);

      if (! progress && ds.no_progress ())
        break;

      nconv++;
    }

  output_container.pop_front (); // discard empty element from constructor

  // Create fmt_list now that the size is known
  for (octave_idx_type i = 1; i < nconv; i++)
    fmt_elts.push_back (new textscan_format_elt (*fmt_elts[0]));

  return retval;             // May have returned 4 above.
}

static Cell
init_inf_nan (void)
{
  Cell retval (dim_vector (1, 2));

  retval(0) = Cell (octave_value ("inf"));
  retval(1) = Cell (octave_value ("nan"));

  return retval;
}

textscan::textscan (const std::string& who_arg)
  : who (who_arg), buf (), whitespace_table (), delim_table (),
    delims (), comment_style (), comment_len (0), comment_char (-2),
    buffer_size (0), date_locale (), inf_nan (init_inf_nan ()),
    empty_value (octave::numeric_limits<double>::NaN ()), exp_chars ("edED"),
    header_lines (0), treat_as_empty (), treat_as_empty_len (0),
    whitespace (" \b\t"), eol1 ('\r'), eol2 ('\n'),
    return_on_error (1), collect_output (false),
    multiple_delims_as_one (false), default_exp (true),
    numeric_delim (false), lines (0)
{ }

octave_value
textscan::scan (std::istream& isp, const std::string& fmt,
                octave_idx_type ntimes, const octave_value_list& options,
                octave_idx_type& count)
{
  textscan_format_list fmt_list (fmt);

  parse_options (options, fmt_list);

  octave_value result = do_scan (isp, fmt_list, ntimes);

  // FIXME: this is probably not the best way to get count.  The
  // position could easily be larger than octave_idx_type when using
  // 32-bit indexing.

  std::ios::iostate state = isp.rdstate ();
  isp.clear ();
  count = static_cast<octave_idx_type> (isp.tellg ());
  isp.setstate (state);

  return result;
}

octave_value
textscan::do_scan (std::istream& isp, textscan_format_list& fmt_list,
                   octave_idx_type ntimes)
{
  octave_value retval;

  if (fmt_list.num_conversions () == -1)
    error ("%s: invalid format specified", who.c_str ());

  if (fmt_list.num_conversions () == 0)
    error ("%s: no valid format conversion specifiers", who.c_str ());

  // skip the first header_lines
  std::string dummy;
  for (int i = 0; i < header_lines && isp; i++)
    getline (isp, dummy, static_cast<char> (eol2));

  // Create our own buffered stream, for fast get/putback/tell/seek.

  // First, see how far ahead it should let us look.
  int max_lookahead = std::max (std::max (comment_len, treat_as_empty_len),
                                std::max (delim_len, 3)); // 3 for NaN and Inf

  // Next, choose a buffer size to avoid reading too much, or too often.
  octave_idx_type buf_size = 4096;
  if (buffer_size)
    buf_size = buffer_size;
  else if (ntimes > 0)
    {
      // Avoid overflow of 80*ntimes...
      buf_size = std::min (buf_size, std::max (ntimes, 80 * ntimes));
      buf_size = std::max (buf_size, ntimes);
    }
  // Finally, create the stream.
  delimited_stream is (isp,
                       (delim_table.empty () ? whitespace + "\r\n" : delims),
                       max_lookahead, buf_size);

  // Grow retval dynamically.  "size" is half the initial size
  // (FIXME: Should we start smaller if ntimes is large?)
  octave_idx_type size = ((ntimes < 8 && ntimes >= 0) ? ntimes : 1);
  Array<octave_idx_type> row_idx (dim_vector (1,2));
  row_idx(1) = 0;

  int err = 0;
  octave_idx_type row = 0;

  if (multiple_delims_as_one)           // bug #44750?
    skip_delim (is);

  int done_after;  // Number of columns read when EOF seen.

  // If FORMAT explicitly "", read first line and see how many "%f" match
  if (fmt_list.set_from_first)
    {
      err = fmt_list.read_first_row (is, *this);
      lines = 1;

      done_after = fmt_list.numel () + 1;
      if (! err)
        row = 1;  // the above puts the first line into fmt_list.out_buf ()
    }
  else
    done_after = fmt_list.out_buf ().size () + 1;

  std::list<octave_value> out = fmt_list.out_buf ();

  // We will later merge adjacent columns of the same type.
  // Check now which columns to merge.
  // Reals may become complex, and so we can't trust types
  // after reading in data.
  // If the format was "", that conversion may already have happened,
  // so force all to be merged (as all are %f).
  bool merge_with_prev[fmt_list.numel ()];
  int conv = 0;
  if (collect_output)
    {
      int prev_type = -1;
      for (std::list<octave_value>::iterator col = out.begin ();
           col != out.end (); col++)
        {
          if (col->type_id () == prev_type
              || (fmt_list.set_from_first && prev_type != -1))
            merge_with_prev [conv++] = true;
          else
            merge_with_prev [conv++] = false;

          prev_type = col->type_id ();
        }
    }

  // This should be caught by earlier code, but this avoids a possible
  // infinite loop below.
  if (fmt_list.num_conversions () == 0)
    error ("%s: No conversions specified", who.c_str ());

  // Read the data.  This is the main loop.
  if (! err)
    {
      for (/* row set ~30 lines above */; row < ntimes || ntimes == -1; row++)
        {
          if (row == 0 || row >= size)
            {
              size += size+1;
              for (std::list<octave_value>::iterator col = out.begin ();
                   col != out.end (); col++)
                *col = (*col).resize (dim_vector (size, 1), 0);
            }

          row_idx(0) = row;
          err = read_format_once (is, fmt_list, out, row_idx, done_after);

          if ((err & ~1) > 0 || ! is || (lines >= ntimes && ntimes > -1))
            break;
        }
    }

  if ((err & 4) && ! return_on_error)
    error ("%s: Read error in field %d of row %d", who.c_str (),
           done_after + 1, row + 1);

  // If file does not end in EOL, do not pad columns with NaN.
  bool uneven_columns = false;
  if (err & 4)
    uneven_columns = true;
  else if (isp.eof ())
    {
      isp.clear ();
      isp.seekg (-1, std::ios_base::end);
      int last_char = isp.get ();
      isp.setstate (isp.eofbit);
      uneven_columns = (last_char != eol1 && last_char != eol2);
    }

  // convert return value to Cell array
  Array<octave_idx_type> ra_idx (dim_vector (1,2));

  // (err & 1) means "error, and no columns read this row
  // FIXME: This may redundant now that done_after=0 says the same
  if (err & 1)
    done_after = out.size () + 1;

  int valid_rows = (row == ntimes) ? ntimes
                   : (((err & 1) && (err & 8)) ? row : row+1);
  dim_vector dv (valid_rows, 1);

  ra_idx(0) = 0;
  int i = 0;
  if (! collect_output)
    {
      retval = Cell (dim_vector (1, out.size ()));
      for (std::list<octave_value>::iterator col = out.begin ();
           col != out.end (); col++, i++)
        {
          // trim last columns if that was requested
          if (i == done_after && uneven_columns)
            dv = dim_vector (std::max (valid_rows - 1, 0), 1);

          ra_idx(1) = i;
          retval = do_cat_op (retval, octave_value (Cell (col->resize (dv,0))),
                              ra_idx);
        }
    }
  else  // group adjacent cells of the same type into a single cell
    {
      octave_value cur;                // current cell, accumulating columns
      octave_idx_type group_size = 0;  // columns in this cell
      int prev_type = -1;

      conv = 0;
      retval = Cell ();
      for (std::list<octave_value>::iterator col = out.begin ();
           col != out.end (); col++)
        {
          if (! merge_with_prev [conv++])  // including first time
            {
              if (prev_type != -1)
                {
                  ra_idx(1) = i++;
                  retval = do_cat_op (retval, octave_value (Cell (cur)),
                                      ra_idx);
                }
              cur = octave_value (col->resize (dv,0));
              group_size = 1;
              prev_type = col->type_id ();
            }
          else
            {
              ra_idx(1) = group_size++;
              cur = do_cat_op (cur, octave_value (col->resize (dv,0)),
                               ra_idx);
            }
        }
      ra_idx(1) = i;
      retval = do_cat_op (retval, octave_value (Cell (cur)), ra_idx);
    }

  return retval;
}

// Calculate x^n.  Used for ...e+nn so that, for example, 1e2 is
// exactly 100 and 5e-1 is 1/2

static double
pown (double x, unsigned int n)
{
  double retval = 1;

  for (unsigned int d = n; d; d >>= 1)
    {
      if (d & 1)
        retval *= x;
      x *= x;
    }

  return retval;
}

// Read a double considering the "precision" field of FMT and the
// EXP_CHARS option of OPTIONS.

double
textscan::read_double (delimited_stream& is,
                       const textscan_format_elt& fmt) const
{
  int sign = 1;
  unsigned int width_left = fmt.width;
  double retval = 0;
  bool valid = false;         // syntactically correct double?

  int ch = is.peek ();

  if (ch == '+')
    {
      is.get ();
      ch = is.peek ();
      if (width_left)
        width_left--;
    }
  else if (ch == '-')
    {
      sign = -1;
      is.get ();
      ch = is.peek ();
      if (width_left)
        width_left--;
    }

  // Read integer part
  if (ch != '.')
    {
      if (ch >= '0' && ch <= '9')       // valid if at least one digit
        valid = true;
      while (width_left-- && is && (ch = is.get ()) >= '0' && ch <= '9')
        retval = retval * 10 + (ch - '0');
      width_left++;
    }

  // Read fractional part, up to specified precision
  if (ch == '.' && width_left)
    {
      double multiplier = 1;
      int precision = fmt.prec;
      int i;

      if (width_left)
        width_left--;                // Consider width of '.'

      if (precision == -1)
        precision = 1<<30;           // FIXME: Should be MAXINT

      if (! valid)                   // if there was nothing before '.'...
        is.get ();                   // ...ch was a "peek", not "get".

      for (i = 0; i < precision; i++)
        {
          if (width_left-- && is && (ch = is.get ()) >= '0' && ch <= '9')
            retval += (ch - '0') * (multiplier *= 0.1);
          else
            {
              width_left++;
              break;
            }
        }

      // round up if we truncated and the next digit is >= 5
      if ((i == precision || ! width_left) && (ch = is.get ()) >= '5'
          && ch <= '9')
        retval += multiplier;

      if (i > 0)
        valid = true;           // valid if at least one digit after '.'

      // skip remainder after '.', to field width, to look for exponent
      if (i == precision)
        while (width_left-- && is && (ch = is.get ()) >= '0' && ch <= '9')
          ;  // discard

      width_left++;
    }

  // look for exponent part in, e.g.,  6.023E+23
  bool used_exp = false;
  if (valid && width_left > 1 && exp_chars.find (ch) != std::string::npos)
    {
      int ch1 = is.peek ();
      if (ch1 == '-' || ch1 == '+' || (ch1 >= '0' && ch1 <= '9'))
        {          // if 1.0e+$ or some such, this will set failbit, as we want
          width_left--;                         // count "E"
          int exp = 0;
          int exp_sign = 1;
          if (ch1 == '+')
            {
              if (width_left)
                width_left--;
              is.get ();
            }
          else if (ch1 == '-')
            {
              exp_sign = -1;
              is.get ();
              if (width_left)
                width_left--;
            }
          valid = false;
          while (width_left-- && is && (ch = is.get ()) >= '0' && ch <= '9')
            {
              exp = exp*10 + ch - '0';
              valid = true;
            }
          width_left++;
          if (ch != std::istream::traits_type::eof () && width_left)
            is.putback (ch);

          double multiplier = pown (10, exp);
          if (exp_sign > 0)
            retval *= multiplier;
          else
            retval /= multiplier;

          used_exp = true;
        }
    }
  is.clear ();
  if (! used_exp && ch != std::istream::traits_type::eof () && width_left)
    is.putback (ch);

  // Check for +/- inf and NaN
  if (! valid && width_left >= 3)
    {
      int i = lookahead (is, inf_nan, 3, false);   // false -> case insensitive
      if (i == 0)
        {
          retval = octave::numeric_limits<double>::Inf ();
          valid = true;
        }
      else if (i == 1)
        {
          retval = octave::numeric_limits<double>::NaN ();
          valid = true;
        }
    }

  // Check for +/- inf and NaN
  if (! valid && width_left >= 3)
    {
      int i = lookahead (is, inf_nan, 3, false);   // false -> case insensitive
      if (i == 0)
        {
          retval = octave::numeric_limits<double>::Inf ();
          valid = true;
        }
      else if (i == 1)
        {
          retval = octave::numeric_limits<double>::NaN ();
          valid = true;
        }
    }

  if (! valid)
    is.setstate (std::ios::failbit);
  else
    is.setstate (is.rdstate () & ~std::ios::failbit);

  return retval * sign;
}

// Read a single number: real, complex, inf, NaN, possibly with limited
// precision.  Calls to this should be preceded by skip_whitespace.
// Calling that inside scan_complex would violate its const declaration.

void
textscan::scan_complex (delimited_stream& is, const textscan_format_elt& fmt,
                        Complex& val) const
{
  double im = 0;
  double re = 0;
  bool as_empty = false;   // did we fail but match a "treat_as_empty" string?
  bool inf = false;

  int ch = is.peek ();
  if (ch == '+' || ch == '-')   // check for [+-][ij] with no coefficients
    {
      ch = is.get ();
      int ch2 = is.peek ();
      if (ch2 == 'i' || ch2 == 'j')
        {
          double value = 1;
          is.get ();
          // Check not -inf
          if (is.peek () == 'n')
            {
              char *pos = is.tellg ();
              std::ios::iostate state = is.rdstate ();

              is.get ();
              ch2 = is.get ();
              if (ch2 == 'f')
                {
                  inf = true;
                  re = (ch == '+') ? octave::numeric_limits<double>::Inf () : -octave::numeric_limits<double>::Inf ();
                  value = 0;
                }
              else
                {
                  is.clear (state);
                  is.seekg (pos);   // reset to position before look-ahead
                }
            }

          im = (ch == '+') ? value : -value;
        }
      else
        is.putback (ch);
    }

  if (! im && ! inf)        // if not [+-][ij] or [+-]inf, read real normally
    {
      char *pos = is.tellg ();
      std::ios::iostate state = is.rdstate ();
      //re = octave_read_value<double> (is);
      re = read_double (is, fmt);

      // check for "treat as empty" string
      if (treat_as_empty.numel ()
          && (is.fail () || octave_is_NaN_or_NA (Complex (re))
              || re == octave::numeric_limits<double>::Inf ()))
        {

          for (int i = 0; i < treat_as_empty.numel (); i++)
            {
              if (ch == treat_as_empty (i).string_value ()[0])
                {
                  as_empty = true;   // first char matches, so read the lot
                  break;
                }
            }
          if (as_empty)              // if first char matched...
            {
              as_empty = false;      // ...look for the whole string

              is.clear (state);      // treat_as_empty "-" causes partial read
              is.seekg (pos);        // reset to position before failed read

              // treat_as_empty strings may be different sizes.
              // Read ahead longest, put it all back, then re-read the string
              // that matches.
              std::string look_buf (treat_as_empty_len, '\0');
              char *look = is.read (&look_buf[0], look_buf.size (), pos);

              is.clear (state);
              is.seekg (pos);        // reset to position before look-ahead
                                     // FIXME: is.read could invalidate pos

              for (int i = 0; i < treat_as_empty.numel (); i++)
                {
                  std::string s = treat_as_empty (i).string_value ();
                  if (! strncmp (s.c_str (), look, s.size ()))
                    {
                      as_empty = true;
                                     // read just the right amount
                      is.read (&look_buf[0], s.size (), pos);
                      break;
                    }
                }
            }
        }

      if (! is.eof () && ! as_empty)
        {
          state = is.rdstate ();        // before tellg, since that fails at EOF
          pos = is.tellg ();
          ch = is.peek ();   // ch == EOF if read failed; no need to chk fail
          if (ch == 'i' || ch == 'j')           // pure imaginary
            {
              is.get ();
              im = re;
              re = 0;
            }
          else if (ch == '+' || ch == '-')      // see if it is real+imag[ij]
            {
              // save stream state in case we have to restore it
              pos   = is.tellg ();
              state = is.rdstate ();

              //im = octave_read_value<double> (is);
              im = read_double (is, fmt);
              if (is.fail ())
                im = 1;

              if (is.peek () == 'i' || is.peek () == 'j')
                is.get ();
              else
                {
                  im = 0;           // no valid imaginary part.  Restore state
                  is.clear (state); // eof shouldn't cause fail.
                  is.seekg (pos);
                }
            }
          else if (is.eof ())       // we've read enough to be a "valid" read
            is.clear (state);       // failed peek shouldn't cause fail
        }
    }
  if (as_empty)
    val = empty_value.scalar_value ();
  else
    val = Complex (re, im);
}

// Return in VAL the run of characters from IS NOT contained in PATTERN.

int
textscan::scan_caret (delimited_stream& is, const std::string& pattern,
                      std::string& val) const
{
  int c1 = std::istream::traits_type::eof ();
  std::ostringstream obuf;              // Is this optimized for growing?

  while (is && ((c1 = (is && ! is.eof ())
                 ? is.get_undelim ()
                 : std::istream::traits_type::eof ())
                != std::istream::traits_type::eof ())
         && pattern.find (c1) == std::string::npos)
    obuf << static_cast<char> (c1);

  val = obuf.str ();

  if (c1 != std::istream::traits_type::eof ())
    is.putback (c1);

  return c1;
}

// Read until one of the strings in DELIMITERS is found.  For
// efficiency, ENDS is a list of the last character of each delimiter.

std::string
textscan::read_until (delimited_stream& is, const Cell& delimiters,
                     const std::string& ends) const
{
  std::string retval ("");
  bool done = false;
  do
    {                               // find sequence ending with an ending char
      std::string next;
      scan_caret (is, ends.c_str (), next);
      retval = retval + next;   // FIXME: could use repeated doubling of size

      int last = (! is.eof ()
                  ? is.get_undelim () : std::istream::traits_type::eof ());

      if (last != std::istream::traits_type::eof ())
        {
          retval = retval + static_cast<char> (last);
          for (int i = 0; i < delimiters.numel (); i++)
            {
              std::string delim = delimiters(i).string_value ();
              size_t start = (retval.length () > delim.length ()
                              ? retval.length () - delim.length ()
                              : 0);
              std::string may_match = retval.substr (start);
              if (may_match == delim)
                {
                  done = true;
                  retval = retval.substr (0, start);
                  break;
                }
            }
        }
    }
  while (! done && is && ! is.eof ());

  return retval;
}


// Read stream until either fmt.width chars have been read, or
// options.delimiter has been found.  Does *not* rely on fmt being 's'.
// Used by formats like %6f to limit to 6.

void
textscan::scan_string (delimited_stream& is, const textscan_format_elt& fmt,
                       std::string& val) const
{
  if (delim_list.numel () == 0)
    {
      unsigned int i = 0;
      unsigned int width = fmt.width;

      for (i = 0; i < width; i++)
        {
          if (i+1 > val.length ())
            val = val + val + ' ';      // grow even if empty
          int ch = is.get ();
          if (is_delim (ch) || ch == std::istream::traits_type::eof ())
            {
              is.putback (ch);
              break;
            }
          else
            val[i] = ch;
        }
      val = val.substr (0, i);          // trim pre-allocation
    }
  else  // Cell array of multi-character delimiters
    {
      std::string ends ("");
      for (int i = 0; i < delim_list.numel (); i++)
        {
          std::string tmp = delim_list(i).string_value ();
          ends += tmp.substr (tmp.length () - 1);
        }
      val = textscan::read_until (is, delim_list, ends);
    }
}

// Return in VAL the run of characters from IS contained in PATTERN.

int
textscan::scan_bracket (delimited_stream& is, const std::string& pattern,
                        std::string& val) const
{
  int c1 = std::istream::traits_type::eof ();
  std::ostringstream obuf;              // Is this optimized for growing?

  while (is && pattern.find (c1 = is.get_undelim ()) != std::string::npos)
    obuf << static_cast<char> (c1);

  val = obuf.str ();
  if (c1 != std::istream::traits_type::eof ())
    is.putback (c1);
  return c1;
}

// Return in VAL a string, either delimited by whitespace/delimiters, or
// enclosed in a pair of double quotes ("...").  Enclosing quotes are
// removed.  A consecutive pair "" is inserted into VAL as a single ".

void
textscan::scan_qstring (delimited_stream& is, const textscan_format_elt& fmt,
                        std::string& val)
{
  skip_whitespace (is);

  if (is.peek () != '\"')
    scan_string (is, fmt, val);
  else
    {
      is.get ();
      scan_caret (is, "\"", val);       // read everything until "
      is.get ();                        // swallow "

      while (is && is.peek () == '\"')  // if double ", insert one in stream,
        {                               // and keep looking for single "
          is.get ();
          std::string val1;
          scan_caret (is, "\"", val1);
          val = val + "\"" + val1;
          is.get_undelim ();
        }
    }
}

// Read from IS into VAL a string of the next fmt.width characters,
// including any whitespace or delimiters.

void
textscan::scan_cstring (delimited_stream& is, const textscan_format_elt& fmt,
                        std::string& val) const
{
  val.resize (fmt.width);

  for (unsigned int i = 0; is && i < fmt.width; i++)
    {
      int ch = is.get_undelim ();
      if (ch != std::istream::traits_type::eof ())
        val[i] = ch;
      else
        {
          val.resize (i);
          break;
        }
    }
}


//  Read a single '%...' conversion and place it in position ROW of OV.

void
textscan::scan_one (delimited_stream& is, const textscan_format_elt& fmt,
                    octave_value& ov, Array<octave_idx_type> row)
{
  skip_whitespace (is);

  is.clear ();

  octave_value val;
  if (fmt.numeric)
    {
      if (fmt.type == 'f' || fmt.type == 'n')
        {
          Complex v;
          skip_whitespace (is);
          scan_complex (is, fmt, v);

          if (! fmt.discard && ! is.fail ())
            {
              if (fmt.bitwidth == 64)
                {
                  if (ov.is_real_type () && v.imag () == 0)
                    ov.internal_rep ()->fast_elem_insert (row(0), v.real ());
                  else
                    {
                      if (ov.is_real_type ())  // cat does type conversion
                        ov = do_cat_op (ov, octave_value (v), row);
                      else
                        ov.internal_rep ()->fast_elem_insert (row(0), v);
                    }
                }
              else
                {
                  if (ov.is_real_type () && v.imag () == 0)
                    ov.internal_rep ()->fast_elem_insert (row(0),
                                                         float (v.real ()));
                  else
                    {
                      if (ov.is_real_type ())  // cat does type conversion
                        ov = do_cat_op (ov, octave_value (v), row);
                      else
                        ov.internal_rep ()->fast_elem_insert (row(0),
                                                             FloatComplex (v));
                    }
                }
            }
        }
      else
        {
          double v;    // Matlab docs say 1e30 etc should be valid for %d and
                       // 1000 as a %d8 should be 127, so read as double.
                       // Some loss of precision for d64 and u64.
          skip_whitespace (is);
          v = read_double (is, fmt);
          if (! fmt.discard && ! is.fail ())
            switch (fmt.bitwidth)
              {
              case 64:
                switch (fmt.type)
                  {
                  case 'd':
                    {
                      octave_int64 vv = v;
                      ov.internal_rep ()->fast_elem_insert (row(0), vv);
                    }
                    break;

                  case 'u':
                    {
                      octave_uint64 vv = v;
                      ov.internal_rep ()->fast_elem_insert (row(0), vv);
                    }
                    break;
                  }
                break;

              case 32:
                switch (fmt.type)
                  {
                  case 'd':
                    {
                      octave_int32 vv = v;
                      ov.internal_rep ()->fast_elem_insert (row(0), vv);
                    }
                    break;

                  case 'u':
                    {
                      octave_uint32 vv = v;
                      ov.internal_rep ()->fast_elem_insert (row(0), vv);
                    }
                    break;
                  }
                break;

              case 16:
                if (fmt.type == 'd')
                  {
                    octave_int16 vv = v;
                    ov.internal_rep ()->fast_elem_insert (row(0), vv);
                  }
                else
                  {
                    octave_uint16 vv = v;
                    ov.internal_rep ()->fast_elem_insert (row(0), vv);
                  }
                break;

              case 8:
                if (fmt.type == 'd')
                  {
                    octave_int8 vv = v;
                    ov.internal_rep ()->fast_elem_insert (row(0), vv);
                  }
                else
                  {
                    octave_uint8 vv = v;
                    ov.internal_rep ()->fast_elem_insert (row(0), vv);
                  }
                break;
              }
        }

      if (is.fail () & ! fmt.discard)
        ov = do_cat_op (ov, empty_value, row);
    }
  else
    {
      std::string vv ("        ");      // initial buffer.  Grows as needed
      switch (fmt.type)
        {
        case 's':
          scan_string (is, fmt, vv);
          break;

        case 'q':
          scan_qstring (is, fmt, vv);
          break;

        case 'c':
          scan_cstring (is, fmt, vv);
          break;

        case '[':
          scan_bracket (is, fmt.char_class.c_str (), vv);
          break;

        case '^':
          scan_caret   (is, fmt.char_class.c_str (), vv);
          break;
        }

      if (! fmt.discard)
        ov.internal_rep ()->fast_elem_insert (row (0),
                                              Cell (octave_value (vv)));

      // FIXME: why does failbit get set at EOF, instead of eofbit?
      if (! vv.empty ())
        is.clear (is.rdstate () & ~std::ios_base::failbit);
    }

  is.field_done ();
}

// Read data corresponding to the entire format string once, placing the
// values in row ROW of retval.

int
textscan::read_format_once (delimited_stream& is,
                            textscan_format_list& fmt_list,
                            std::list<octave_value>& retval,
                            Array<octave_idx_type> row, int& done_after)
{
  const textscan_format_elt *elem = fmt_list.first ();
  std::list<octave_value>::iterator out = retval.begin ();
  bool no_conversions = true;
  bool done = false;
  bool conversion_failed = false;       // Record for ReturnOnError
  bool nothing_worked = true;

  octave_quit ();

  for (size_t i = 0; i < fmt_list.numel (); i++)
    {
      bool this_conversion_failed = false;

      // Clear fail of previous numeric conversions.
      is.clear ();

      switch (elem->type)
        {
        case 'C':
        case 'D':
          warning ("%s: conversion %c not yet implemented",
                   who.c_str (), elem->type);
          break;

        case 'u':
        case 'd':
        case 'f':
        case 'n':
        case 's':
        case '[':
        case '^':
        case 'q':
        case 'c':
          scan_one (is, *elem, *out, row);
          break;

        case textscan_format_elt::literal_conversion :
          match_literal (is, *elem);
          break;

        default:
          error ("Unknown format element '%c'", elem->type);
        }

      if (! is.fail ())
        {
          if (! elem->discard)
            no_conversions = false;
        }
      else
        {
          is.clear (is.rdstate () & ~std::ios::failbit);

          if (!is.eof () && ~is_delim (is.peek ()))
            this_conversion_failed = true;
        }

      if (! elem->discard)
        out++;

      elem = fmt_list.next ();
      char *pos = is.tellg ();

      // FIXME: these conversions "ignore delimiters".  Should they include
      // delimiters at the start of the conversion, or can those be skipped?
      if (elem->type != textscan_format_elt::literal_conversion
          // && elem->type != '[' && elem->type != '^' && elem->type != 'c'
         )
        skip_delim (is);

      if (is.eof ())
        {
          if (! done)
            done_after = i+1;

          // note EOF, but process others to get empty_val.
          done = true;
        }

      if (this_conversion_failed)
        {
          if (is.tellg () == pos && ! conversion_failed)
            {                 // done_after = first failure
              done_after = i; // note fail, but parse others to get empty_val
              conversion_failed = true;
            }
          else
            this_conversion_failed = false;
        }
      else if (! done && !conversion_failed)
        nothing_worked = false;
    }

  if (done)
    is.setstate (std::ios::eofbit);

  return no_conversions + (is.eof () ? 2 : 0)
                        + (conversion_failed ? 4 : 0)
                        + (nothing_worked ? 8 : 0);

}

void
textscan::parse_options (const octave_value_list& args,
                         textscan_format_list& fmt_list)
{
  int last = args.length ();
  int n = last;

  if (n & 1)
    error ("%s: %d parameters given, but only %d values",
           who.c_str (), n-n/2, n/2);

  delim_len = 1;
  bool have_delims = false;
  for (int i = 0; i < last; i += 2)
    {
      std::string param = args(i).xstring_value ("%s: Invalid parameter type <%s> for parameter %d",
                                                 who.c_str (),
                                                 args(i).type_name ().c_str (),
                                                 i/2 + 1);
      std::transform (param.begin (), param.end (), param.begin (), ::tolower);

      if (param == "delimiter")
        {
          bool invalid = true;
          if (args(i+1).is_string ())
            {
              invalid = false;
              have_delims = true;
              delims = args(i+1).string_value ();
              if (args(i+1).is_sq_string ())
                delims = do_string_escapes (delims);
            }
          else if (args(i+1).is_cell ())
            {
              invalid = false;
              delim_list = args(i+1).cell_value ();
              delim_table = " "; // non-empty, to flag non-default delim

              // Check that all elements are strings, and find max length
              for (int j = 0; j < delim_list.numel (); j++)
                {
                  if (! delim_list(j).is_string ())
                    invalid = true;
                  else
                    {
                      if (delim_list(j).is_sq_string ())
                        delim_list(j) = do_string_escapes (delim_list(j)
                                                           .string_value ());
                      octave_idx_type len = delim_list(j).string_value ()
                                                         .length ();
                      delim_len = std::max (static_cast<int> (len), delim_len);
                    }
                }
            }
          if (invalid)
            error ("%s: Delimiters must be either a string or cell array of strings",
                   who.c_str ());
        }
      else if (param == "commentstyle")
        {
          if (args(i+1).is_string ())
            {   // check here for names like "C++", "C", "shell", ...?
              comment_style = Cell (args(i+1));
            }
          else if (args(i+1).is_cell ())
            {
              comment_style = args(i+1).cell_value ();
              int len = comment_style.numel ();
              if ((len >= 1 && ! comment_style (0).is_string ())
                  || (len >= 2 && ! comment_style (1).is_string ())
                  || (len >= 3))
                error ("%s: CommentStyle must be either a string or cell array of one or two strings",
                       who.c_str ());
            }
          else
            error ("%s: CommentStyle must be either a string or cell array of one or two strings",
                   who.c_str ());

          // How far ahead do we need to look to detect an open comment
          // and which character do we look for?
          if (comment_style.numel () >= 1)
            {
              comment_len  = comment_style (0).string_value ().size ();
              comment_char = comment_style (0).string_value ()[0];
            }
        }
      else if (param == "treatasempty")
        {
          bool invalid = false;
          if (args(i+1).is_string ())
            {
              treat_as_empty = Cell (args(i+1));
              treat_as_empty_len = args(i+1).string_value ().size ();
            }
          else if (args(i+1).is_cell ())
            {
              treat_as_empty = args(i+1).cell_value ();
              for (int j = 0; j < treat_as_empty.numel (); j++)
                if (! treat_as_empty (j).is_string ())
                  invalid = true;
                else
                  {
                    int k = treat_as_empty (j).string_value ().size ();
                    if (k > treat_as_empty_len)
                      treat_as_empty_len = k;
                  }
            }
          if (invalid)
            error ("%s: TreatAsEmpty must be either a string or cell array of one or two strings",
                   who.c_str ());

          // FIXME: Ensure none is a prefix of a later one.  Sort by length?
        }
      else if (param == "collectoutput")
        {
          collect_output = args(i+1).xbool_value ("%s: CollectOutput must be logical or numeric", who.c_str ());
        }
      else if (param == "emptyvalue")
        {
          empty_value = args(i+1).xscalar_value ("%s: EmptyValue must be numeric", who.c_str ());
        }
      else if (param == "headerlines")
        {
          header_lines = args(i+1).xscalar_value ("%s: HeaderLines must be numeric", who.c_str ());
        }
      else if (param == "bufsize")
        {
          buffer_size = args(i+1).xscalar_value ("%s: BufSize must be numeric", who.c_str ());
        }
      else if (param == "multipledelimsasone")
        {
          multiple_delims_as_one = args(i+1).xbool_value ("%s: MultipleDelimsAsOne must be logical or numeric", who.c_str ());
        }
      else if (param == "returnonerror")
        {
          return_on_error = args(i+1).xbool_value ("%s: ReturnOnError must be logical or numeric", who.c_str ());
        }
      else if (param == "whitespace")
        {
          whitespace = args(i+1).xstring_value ("%s: Whitespace must be a character string", who.c_str ());
        }
      else if (param == "expchars")
        {
          exp_chars = args(i+1).xstring_value ("%s: ExpChars must be a character string", who.c_str ());
          default_exp = false;
        }
      else if (param == "endofline")
        {
          bool valid = true;
          std::string s = args(i+1).xstring_value ("%s: EndOfLine must be at most one character or '\\r\\n'", who.c_str ());
          if (args(i+1).is_sq_string ())
            s = do_string_escapes (s);
          int l = s.length ();
          if (l == 0)
            eol1 = eol2 = -2;
          else if (l == 1)
            eol1 = eol2 = s.c_str ()[0];
          else if (l == 2)
            {
              eol1 = s.c_str ()[0];
              eol2 = s.c_str ()[1];
              if (eol1 != '\r' || eol2 != '\n')    // Why limit it?
                valid = false;
            }
          else
            valid = false;

          if (! valid)
            error ("%s: EndOfLine must be at most one character or '\\r\\n'",
                   who.c_str ());
        }
      else
        error ("%s: unrecognized option '%s'", who.c_str (), param.c_str ());
    }

  whitespace_table = std::string (256, '\0');
  for (unsigned int i = 0; i < whitespace.length (); i++)
    whitespace_table[whitespace[i]] = '1';

  // For Matlab compatibility, add 0x20 to whitespace, unless
  // whitespace is explicitly ignored.
  if (! (whitespace.empty () && fmt_list.has_string))
    whitespace_table[' '] = '1';

  // Create look-up table of delimiters, based on 'delimiter'
  delim_table = std::string (256, '\0');
  if (eol1 >= 0 && eol1 < 256)
    delim_table[eol1] = '1';        // EOL is always a delimiter
  if (eol2 >= 0 && eol2 < 256)
    delim_table[eol2] = '1';        // EOL is always a delimiter
  if (! have_delims)
    for (unsigned int i = 0; i < 256; i++)
      {
        if (isspace (i))
          delim_table[i] = '1';
      }
  else
    for (unsigned int i = 0; i < delims.length (); i++)
      delim_table[delims[i]] = '1';
}

// Skip comments, and characters specified by the "Whitespace" option.
// If EOLstop == true, don't skip end of line.

int
textscan::skip_whitespace (delimited_stream& is, bool EOLstop)
{
  int c1 = std::istream::traits_type::eof ();
  bool found_comment = false;

  do
    {
      found_comment = false;
      int prev = -1;
      while (is && (c1 = is.get_undelim ()) != std::istream::traits_type::eof ()
             && ( ( (c1 == eol1 || c1 == eol2) && ++lines && ! EOLstop)
                  || isspace (c1)))
        {
          if (prev == eol1 && eol1 != eol2 && c1 == eol2)
            lines--;
          prev = c1;
        }

      if (c1 == comment_char)           // see if we match an open comment
        {
          // save stream state in case we have to restore it
          char *pos = is.tellg ();
          std::ios::iostate state = is.rdstate ();

          std::string tmp (comment_len, '\0');
          char *look = is.read (&tmp[0], comment_len-1, pos); // already read first char
          if (is && ! strncmp (comment_style(0).string_value ().substr (1)
                               .c_str (), look, comment_len-1))
            {
              found_comment = true;

              std::string dummy;
              if (comment_style.numel () == 1)  // skip to end of line
                {
                  std::string eol (3, '\0');
                  eol[0] = eol1;
                  eol[1] = eol2;

                  scan_caret (is, eol, dummy);
                  c1 = is.get_undelim ();
                  if (c1 == eol1 && eol1 != eol2 && is.peek_undelim () == eol2)
                    is.get_undelim ();
                  lines++;
                }
              else      // matching pair
                {
                  std::string end_c = comment_style(1).string_value ();
                  // last char of end-comment sequence
                  std::string last = end_c.substr (end_c.size () - 1);
                  std::string may_match ("");
                  do
                    {           // find sequence ending with last char
                      scan_caret (is, last, dummy);
                      is.get_undelim ();        // (read LAST itself)

                      may_match = may_match + dummy + last;
                      if (may_match.length () > end_c.length ())
                        {
                          size_t start = may_match.length () - end_c.length ();
                          may_match = may_match.substr (start);
                        }
                    }
                  while (may_match != end_c && is && ! is.eof ());
                }
            }
          else  // wasn't really a comment; restore state
            {
              is.clear (state);
              is.seekg (pos);
            }
        }
    }
  while (found_comment);

  if (c1 != std::istream::traits_type::eof ())
    is.putback (c1);
  return c1;
}

// See if the next few characters match one of the strings in target.
// For efficiency, MAX_LEN is the cached longest length of any target.
// Return -1 if none is found, or the index of the match.

int
textscan::lookahead (delimited_stream& is, const Cell& targets, int max_len,
                     bool case_sensitive) const
{
  // target strings may be different sizes.
  // Read ahead longest, put it all back, then re-read the string
  // that matches.

  char *pos = is.tellg ();

  std::string tmp (max_len, '\0');
  char *look = is.read (&tmp[0], tmp.size (), pos);

  is.clear ();
  is.seekg (pos);              // reset to position before look-ahead
                               // FIXME: pos may be corrupted by is.read

  int i;
  int (*compare)(const char *, const char *, size_t);
  compare = case_sensitive ? strncmp : strncasecmp;

  for (i = 0; i < targets.numel (); i++)
    {
      std::string s = targets (i).string_value ();
      if (! (*compare) (s.c_str (), look, s.size ()))
        {
          is.read (&tmp[0], s.size (), pos); // read just the right amount
          break;
        }
    }

  if (i == targets.numel ())
    i = -1;

  return i;
}

// Skip delimiters -- multiple if MultipleDelimsAsOne specified.
int
textscan::skip_delim (delimited_stream& is)
{
  int c1 = skip_whitespace (is, true);  // 'true': stop once EOL is read
  if (delim_list.numel () == 0)         // single character delimiter
    {
      if (is_delim (c1) || c1 == eol1 || c1 == eol2)
        {
          is.get ();
          if (c1 == eol1 && is.peek_undelim () == eol2)
            is.get_undelim ();          // if \r\n, skip the \n too.

          if (multiple_delims_as_one)
            {
              int prev = -1;
              // skip multiple delims.
              // Increment lines for each end-of-line seen; for \r\n, decrement
              while (is && ((c1 = is.get_undelim ())
                            != std::istream::traits_type::eof ())
                     && (((c1 == eol1 || c1 == eol2) && ++lines)
                         || isspace (c1) || is_delim (c1)))
                {
                  if (prev == eol1 && eol1 != eol2 && c1 == eol2)
                    lines--;
                  prev = c1;
                }
              if (c1 != std::istream::traits_type::eof ())
                is.putback (c1);
            }
        }
    }
  else                                  // multi-character delimiter
    {
      int first_match;

      if (c1 == eol1 || c1 == eol2
          || (-1 != (first_match = lookahead (is, delim_list, delim_len))))
        {
          if (c1 == eol1)
            {
              is.get_undelim ();
              if (is.peek_undelim () == eol2)
                is.get_undelim ();
            }
          else if (c1 == eol2)
            {
              is.get_undelim ();
            }

          if (multiple_delims_as_one)
            {
              int prev = -1;
              // skip multiple delims.
              // Increment lines for each end-of-line seen; for \r\n, decrement
              while (is && ((c1 = skip_whitespace (is, true))
                            != std::istream::traits_type::eof ())
                     && (((c1 == eol1 || c1 == eol2) && ++lines)
                         || -1 != lookahead (is, delim_list, delim_len)))
                {
                  if (prev == eol1 && eol1 != eol2 && c1 == eol2)
                    lines--;
                  prev = c1;
                }
            }
        }
    }

  return c1;
}

// Read in as much of the input as coincides with the literal in the
// format string.  Return "true" if the entire literal is matched, else
// false (and set failbit).

bool
textscan::match_literal (delimited_stream& is, const textscan_format_elt& fmt)
{
     // "false" -> treat EOL as normal space
     // since a delimiter at the start of a line is a mismatch, not empty field
  skip_whitespace (is, false);

  for (unsigned int i = 0; i < fmt.width; i++)
    {
      int ch = is.get_undelim ();
      if (ch != fmt.text[i])
        {
          if (ch != std::istream::traits_type::eof ())
            is.putback (ch);
          is.setstate (std::ios::failbit);
          return false;
        }
    }
  return true;
}

void
octave_base_stream::error (const std::string& msg)
{
  fail = true;
  errmsg = msg;
}

void
octave_base_stream::error (const std::string& who, const std::string& msg)
{
  fail = true;
  errmsg = who + ": " + msg;
}

void
octave_base_stream::clear (void)
{
  fail = false;
  errmsg = "";
}

void
octave_base_stream::clearerr (void)
{
  std::istream *is = input_stream ();
  std::ostream *os = output_stream ();

  if (is)
    is->clear ();

  if (os)
    os->clear ();
}

// Functions that are defined for all input streams (input streams
// are those that define is).

std::string
octave_base_stream::do_gets (octave_idx_type max_len, bool& err,
                             bool strip_newline, const std::string& who)
{
  if (interactive && file_number () == 0)
    ::error ("%s: unable to read from stdin while running interactively",
             who.c_str ());

  std::string retval;

  err = false;

  std::istream *isp = input_stream ();

  if (! isp)
    {
      err = true;
      invalid_operation (who, "reading");
    }
  else
    {
      std::istream& is = *isp;

      std::ostringstream buf;

      int c = 0;
      int char_count = 0;

      if (max_len != 0)
        {
          while (is && (c = is.get ()) != std::istream::traits_type::eof ())
            {
              char_count++;

              // Handle CRLF, CR, or LF as line ending.
              if (c == '\r')
                {
                  if (! strip_newline)
                    buf << static_cast<char> (c);

                  c = is.get ();

                  if (c != std::istream::traits_type::eof ())
                    {
                      if (c == '\n')
                        {
                          char_count++;

                          if (! strip_newline)
                            buf << static_cast<char> (c);
                        }
                      else
                        is.putback (c);
                    }

                  break;
                }
              else if (c == '\n')
                {
                  if (! strip_newline)
                    buf << static_cast<char> (c);

                  break;
                }
              else
                buf << static_cast<char> (c);

              if (max_len > 0 && char_count == max_len)
                break;
            }
        }

      if (! is.eof () && char_count > 0)
        {
          // GAGME.  Matlab seems to check for EOF even if the last character
          // in a file is a newline character.  This is NOT what the
          // corresponding C-library functions do.
          int disgusting_compatibility_hack = is.get ();
          if (! is.eof ())
            is.putback (disgusting_compatibility_hack);
        }

      if (is.good () || (is.eof () && char_count > 0))
        retval = buf.str ();
      else
        {
          err = true;

          if (is.eof () && char_count == 0)
            error (who, "at end of file");
          else
            error (who, "read error");
        }
    }

  return retval;
}

std::string
octave_base_stream::getl (octave_idx_type max_len, bool& err,
                          const std::string& who)
{
  return do_gets (max_len, err, true, who);
}

std::string
octave_base_stream::gets (octave_idx_type max_len, bool& err,
                          const std::string& who)
{
  return do_gets (max_len, err, false, who);
}

off_t
octave_base_stream::skipl (off_t num, bool& err, const std::string& who)
{
  if (interactive && file_number () == 0)
    ::error ("%s: unable to read from stdin while running interactively",
             who.c_str ());

  off_t cnt = -1;

  err = false;

  std::istream *isp = input_stream ();

  if (! isp)
    {
      err = true;
      invalid_operation (who, "reading");
    }
  else
    {
      std::istream& is = *isp;

      int c = 0;
      int lastc = -1;
      cnt = 0;

      while (is && (c = is.get ()) != std::istream::traits_type::eof ())
        {
          // Handle CRLF, CR, or LF as line ending.
          if (c == '\r' || (c == '\n' && lastc != '\r'))
            {
              if (++cnt == num)
                break;
            }

          lastc = c;
        }

      // Maybe eat the following \n if \r was just met.
      if (c == '\r' && is.peek () == '\n')
        is.get ();

      if (is.bad ())
        {
          err = true;
          error (who, "read error");
        }

      if (err)
        cnt = -1;
    }

  return cnt;
}

template <typename T>
std::istream&
octave_scan_1 (std::istream& is, const scanf_format_elt& fmt, T* valptr)
{
  T value = T ();

  switch (fmt.type)
    {
    case 'o':
      is >> std::oct >> value >> std::dec;
      break;

    case 'x':
      is >> std::hex >> value >> std::dec;
      break;

    case 'i':
      {
        int c1 = std::istream::traits_type::eof ();

        while (is && (c1 = is.get ()) != std::istream::traits_type::eof ()
               && isspace (c1))
          ; // skip whitespace

        if (c1 != std::istream::traits_type::eof ())
          {
            if (c1 == '0')
              {
                int c2 = is.peek ();

                if (c2 == 'x' || c2 == 'X')
                  {
                    is.ignore ();
                    if (std::isxdigit (is.peek ()))
                      is >> std::hex >> value >> std::dec;
                    else
                      value = 0;
                  }
                else
                  {
                    if (c2 == '0' || c2 == '1' || c2 == '2'
                        || c2 == '3' || c2 == '4' || c2 == '5'
                        || c2 == '6' || c2 == '7')
                      is >> std::oct >> value >> std::dec;
                    else if (c2 == '8' || c2 == '9')
                    {
                      // FIXME: Would like to set error state on octave stream.
                      // See bug #46493.  But only std::istream is input to fcn
                      // error ("internal failure to match octal format");
                      value = 0;
                    }
                    else
                      value = 0;
                  }
              }
            else
              {
                is.putback (c1);

                is >> value;
              }
          }
      }
      break;

    default:
      is >> value;
      break;
    }

  // If conversion produces an integer that overflows, failbit is set but
  // value is non-zero.  We want to treat this case as success, so clear
  // failbit from the stream state to keep going.
  // FIXME: Maybe set error state on octave stream as above? Matlab does
  // *not* indicate an error message on overflow.
  if ((is.rdstate () & std::ios::failbit) && value != T ())
    is.clear (is.rdstate () & ~std::ios::failbit);

  // Only copy the converted value if the stream is in a state where we
  // want to continue reading.
  if (! (is.rdstate () & std::ios::failbit))
    *valptr = value;

  return is;
}

template <typename T>
std::istream&
octave_scan (std::istream& is, const scanf_format_elt& fmt, T* valptr)
{
  if (fmt.width)
    {
      // Limit input to fmt.width characters by reading into a
      // temporary stringstream buffer.
      std::string tmp;

      is.width (fmt.width);
      is >> tmp;

      std::istringstream ss (tmp);

      octave_scan_1 (ss, fmt, valptr);
    }
  else
    octave_scan_1 (is, fmt, valptr);

  return is;
}

// Note that this specialization is only used for reading characters, not
// character strings.  See BEGIN_S_CONVERSION for details.

template <>
std::istream&
octave_scan<> (std::istream& is, const scanf_format_elt& /* fmt */,
               char* valptr)
{
  return is >> valptr;
}

template <>
std::istream&
octave_scan<> (std::istream& is, const scanf_format_elt& fmt, double* valptr)
{
  double& ref = *valptr;

  switch (fmt.type)
    {
    case 'e':
    case 'f':
    case 'g':
      {
        int c1 = std::istream::traits_type::eof ();

        while (is && (c1 = is.get ()) != std::istream::traits_type::eof ()
               && isspace (c1))
          ; // skip whitespace

        if (c1 != std::istream::traits_type::eof ())
          {
            is.putback (c1);

            ref = octave_read_value<double> (is);
          }
      }
      break;

    default:
      panic_impossible ();
      break;
    }

  return is;
}

template <typename T>
void
do_scanf_conv (std::istream& is, const scanf_format_elt& fmt,
               T valptr, Matrix& mval, double *data, octave_idx_type& idx,
               octave_idx_type& conversion_count, octave_idx_type nr,
               octave_idx_type max_size, bool discard)
{
  octave_scan (is, fmt, valptr);

  if (! is)
    return;

  if (idx == max_size && ! discard)
    {
      max_size *= 2;

      if (nr > 0)
        mval.resize (nr, max_size / nr, 0.0);
      else
        mval.resize (max_size, 1, 0.0);

      data = mval.fortran_vec ();
    }

  if (! discard)
    {
      conversion_count++;
      data[idx++] = *(valptr);
    }
}

template void
do_scanf_conv (std::istream&, const scanf_format_elt&, double*,
               Matrix&, double*, octave_idx_type&, octave_idx_type&,
               octave_idx_type, octave_idx_type, bool);

#define DO_WHITESPACE_CONVERSION() \
  do \
    { \
      int c = std::istream::traits_type::eof (); \
 \
      while (is && (c = is.get ()) != std::istream::traits_type::eof () \
             && isspace (c)) \
        { /* skip whitespace */ } \
 \
      if (c != std::istream::traits_type::eof ()) \
        is.putback (c); \
    } \
  while (0)

#define DO_LITERAL_CONVERSION() \
  do \
    { \
      int c = std::istream::traits_type::eof (); \
 \
      int n = strlen (fmt); \
      int i = 0; \
 \
      while (i < n && is && (c = is.get ()) != std::istream::traits_type::eof ()) \
        { \
          if (c == static_cast<unsigned char> (fmt[i])) \
            { \
              i++; \
              continue; \
            } \
          else \
            { \
              is.putback (c); \
              break; \
            } \
        } \
 \
      if (i != n) \
        is.setstate (std::ios::failbit); \
    } \
  while (0)

#define DO_PCT_CONVERSION() \
  do \
    { \
      int c = is.get (); \
 \
      if (c != std::istream::traits_type::eof ()) \
        { \
          if (c != '%') \
            { \
              is.putback (c); \
              is.setstate (std::ios::failbit); \
            } \
        } \
      else \
        is.setstate (std::ios::failbit); \
    } \
  while (0)

#define BEGIN_C_CONVERSION() \
  is.unsetf (std::ios::skipws); \
 \
  int width = elt->width ? elt->width : 1; \
 \
  std::string tmp (width, '\0'); \
 \
  int c = std::istream::traits_type::eof (); \
  int n = 0; \
 \
  while (is && n < width && (c = is.get ()) != std::istream::traits_type::eof ()) \
    tmp[n++] = static_cast<char> (c); \
 \
  if (n > 0 && c == std::istream::traits_type::eof ()) \
    is.clear (); \
 \
  tmp.resize (n)

// For a '%s' format, skip initial whitespace and then read until the
// next whitespace character or until WIDTH characters have been read.
#define BEGIN_S_CONVERSION() \
  int width = elt->width; \
 \
  std::string tmp; \
 \
  do \
    { \
      if (width) \
        { \
          tmp = std::string (width, '\0'); \
 \
          int c = std::istream::traits_type::eof (); \
 \
          int n = 0; \
 \
          while (is && (c = is.get ()) != std::istream::traits_type::eof ()) \
            { \
              if (! isspace (c)) \
                { \
                  tmp[n++] = static_cast<char> (c); \
                  break; \
                } \
            } \
 \
          while (is && n < width \
                 && (c = is.get ()) != std::istream::traits_type::eof ()) \
            { \
              if (isspace (c)) \
                { \
                  is.putback (c); \
                  break; \
                } \
              else \
                tmp[n++] = static_cast<char> (c); \
            } \
 \
          if (n > 0 && c == std::istream::traits_type::eof ()) \
            is.clear (); \
 \
          tmp.resize (n); \
        } \
      else \
        { \
          is >> std::ws >> tmp; \
        } \
    } \
  while (0)

// This format must match a nonempty sequence of characters.
#define BEGIN_CHAR_CLASS_CONVERSION() \
  int width = elt->width; \
 \
  std::string tmp; \
 \
  do \
    { \
      if (! width) \
        width = std::numeric_limits<int>::max (); \
 \
      std::ostringstream buf; \
 \
      std::string char_class = elt->char_class; \
 \
      int c = std::istream::traits_type::eof (); \
 \
      if (elt->type == '[') \
        { \
          int chars_read = 0; \
          while (is && chars_read++ < width \
                 && (c = is.get ()) != std::istream::traits_type::eof () \
                 && char_class.find (c) != std::string::npos) \
            buf << static_cast<char> (c); \
        } \
      else \
        { \
          int chars_read = 0; \
          while (is && chars_read++ < width \
                 && (c = is.get ()) != std::istream::traits_type::eof () \
                 && char_class.find (c) == std::string::npos) \
            buf << static_cast<char> (c); \
        } \
 \
      if (width == std::numeric_limits<int>::max () \
          && c != std::istream::traits_type::eof ()) \
        is.putback (c); \
 \
      tmp = buf.str (); \
 \
      if (tmp.empty ()) \
        is.setstate (std::ios::failbit); \
      else if (c == std::istream::traits_type::eof ()) \
        is.clear (); \
 \
    } \
  while (0)

#define FINISH_CHARACTER_CONVERSION() \
  do \
    { \
      width = tmp.length (); \
 \
      if (is) \
        { \
          int i = 0; \
 \
          if (! discard) \
            { \
              conversion_count++; \
 \
              while (i < width) \
                { \
                  if (data_index == max_size) \
                    { \
                      max_size *= 2; \
 \
                      if (all_char_conv) \
                        { \
                          if (one_elt_size_spec) \
                            mval.resize (1, max_size, 0.0); \
                          else if (nr > 0) \
                            mval.resize (nr, max_size / nr, 0.0); \
                          else \
                            panic_impossible (); \
                        } \
                      else if (nr > 0) \
                        mval.resize (nr, max_size / nr, 0.0); \
                      else \
                        mval.resize (max_size, 1, 0.0); \
 \
                      data = mval.fortran_vec (); \
                    } \
 \
                  data[data_index++] = tmp[i++]; \
                } \
            } \
        } \
    } \
  while (0)

octave_value
octave_base_stream::do_scanf (scanf_format_list& fmt_list,
                              octave_idx_type nr, octave_idx_type nc,
                              bool one_elt_size_spec,
                              octave_idx_type& conversion_count,
                              const std::string& who)
{
  if (interactive && file_number () == 0)
    ::error ("%s: unable to read from stdin while running interactively",
             who.c_str ());

  octave_value retval = Matrix ();

  conversion_count = 0;

  octave_idx_type nconv = fmt_list.num_conversions ();

  octave_idx_type data_index = 0;

  if (nr == 0 || nc == 0)
    {
      if (one_elt_size_spec)
        nc = 0;

      return Matrix (nr, nc, 0.0);
    }

  std::istream *isp = input_stream ();

  bool all_char_conv = fmt_list.all_character_conversions ();

  Matrix mval;
  double *data = 0;
  octave_idx_type max_size = 0;
  octave_idx_type max_conv = 0;

  octave_idx_type final_nr = 0;
  octave_idx_type final_nc = 0;

  if (all_char_conv)
    {
      // Any of these could be resized later (if we have %s conversions,
      // we may read more than one element for each conversion).
      if (one_elt_size_spec)
        {
          max_size = 512;
          mval.resize (1, max_size, 0.0);

          if (nr > 0)
            max_conv = nr;
        }
      else if (nr > 0)
        {
          if (nc > 0)
            {
              mval.resize (nr, nc, 0.0);
              max_size = max_conv = nr * nc;
            }
          else
            {
              mval.resize (nr, 32, 0.0);
              max_size = nr * 32;
            }
        }
      else
        panic_impossible ();
    }
  else if (nr > 0)
    {
      if (nc > 0)
        {
          // Will not resize later.
          mval.resize (nr, nc, 0.0);
          max_size = nr * nc;
          max_conv = max_size;
        }
      else
        {
          // Maybe resize later.
          mval.resize (nr, 32, 0.0);
          max_size = nr * 32;
        }
    }
  else
    {
      // Maybe resize later.
      mval.resize (32, 1, 0.0);
      max_size = 32;
    }

  data = mval.fortran_vec ();

  if (isp)
    {
      std::istream& is = *isp;

      const scanf_format_elt *elt = fmt_list.first ();

      std::ios::fmtflags flags = is.flags ();

      octave_idx_type trips = 0;

      octave_idx_type num_fmt_elts = fmt_list.length ();

      for (;;)
        {
          octave_quit ();

          if (elt)
            {
              if (elt->type == scanf_format_elt::null
                  || (! (elt->type == scanf_format_elt::whitespace_conversion
                        || elt->type == scanf_format_elt::literal_conversion
                        || elt->type == '%')
                      && max_conv > 0 && conversion_count == max_conv))
                {
                  // We are done, either because we have reached the end of the
                  // format string and are not cycling through the format again
                  // or because we've converted all the values that have been
                  // requested and the next format element is a conversion.
                  // Determine final array size and exit.
                  if (all_char_conv && one_elt_size_spec)
                    {
                      final_nr = 1;
                      final_nc = data_index;
                    }
                  else
                    {
                      final_nr = nr;
                      final_nc = (data_index - 1) / nr + 1;
                    }

                  break;
                }
              else if (data_index == max_size)
                {
                  max_size *= 2;

                  if (all_char_conv)
                    {
                      if (one_elt_size_spec)
                        mval.resize (1, max_size, 0.0);
                      else if (nr > 0)
                        mval.resize (nr, max_size / nr, 0.0);
                      else
                        panic_impossible ();
                    }
                  else if (nr > 0)
                    mval.resize (nr, max_size / nr, 0.0);
                  else
                    mval.resize (max_size, 1, 0.0);

                  data = mval.fortran_vec ();
                }

              const char *fmt = elt->text;

              bool discard = elt->discard;

              switch (elt->type)
                {
                case scanf_format_elt::whitespace_conversion:
                  DO_WHITESPACE_CONVERSION ();
                  break;

                case scanf_format_elt::literal_conversion:
                  DO_LITERAL_CONVERSION ();
                  break;

                case '%':
                  DO_PCT_CONVERSION ();
                  break;

                case 'd': case 'i':
                  {
                    switch (elt->modifier)
                      {
                      case 'h':
                        {
                          int16_t tmp;
                          do_scanf_conv (is, *elt, &tmp, mval, data,
                                         data_index, conversion_count,
                                         nr, max_size, discard);
                        }
                        break;

                      case 'l':
                        {
                          int64_t tmp;
                          do_scanf_conv (is, *elt, &tmp, mval, data,
                                         data_index, conversion_count,
                                         nr, max_size, discard);
                        }
                        break;

                      default:
                        {
                          int32_t tmp;
                          do_scanf_conv (is, *elt, &tmp, mval, data,
                                         data_index, conversion_count,
                                         nr, max_size, discard);
                        }
                        break;
                      }
                  }
                  break;

                case 'o': case 'u': case 'x':
                  {
                    switch (elt->modifier)
                      {
                      case 'h':
                        {
                          uint16_t tmp;
                          do_scanf_conv (is, *elt, &tmp, mval, data,
                                         data_index, conversion_count,
                                         nr, max_size, discard);
                        }
                        break;

                      case 'l':
                        {
                          uint64_t tmp;
                          do_scanf_conv (is, *elt, &tmp, mval, data,
                                         data_index, conversion_count,
                                         nr, max_size, discard);
                        }
                        break;

                      default:
                        {
                          uint32_t tmp;
                          do_scanf_conv (is, *elt, &tmp, mval, data,
                                         data_index, conversion_count,
                                         nr, max_size, discard);
                        }
                        break;
                      }
                  }
                  break;

                case 'e': case 'f': case 'g':
                  {
                    double tmp;

                    do_scanf_conv (is, *elt, &tmp, mval, data,
                                   data_index, conversion_count,
                                   nr, max_size, discard);
                  }
                  break;

                case 'c':
                  {
                    BEGIN_C_CONVERSION ();

                    FINISH_CHARACTER_CONVERSION ();

                    is.setf (flags);
                  }
                  break;

                case 's':
                  {
                    BEGIN_S_CONVERSION ();

                    FINISH_CHARACTER_CONVERSION ();
                  }
                  break;

                case '[': case '^':
                  {
                    BEGIN_CHAR_CLASS_CONVERSION ();

                    FINISH_CHARACTER_CONVERSION ();
                  }
                  break;

                case 'p':
                  error ("%s: unsupported format specifier", who.c_str ());
                  break;

                default:
                  error ("%s: internal format error", who.c_str ());
                  break;
                }

              if (! ok ())
                {
                  break;
                }
              else if (! is)
                {
                  if (all_char_conv)
                    {
                      if (one_elt_size_spec)
                        {
                          final_nr = 1;
                          final_nc = data_index;
                        }
                      else if (data_index > nr)
                        {
                          final_nr = nr;
                          final_nc = (data_index - 1) / nr + 1;
                        }
                      else
                        {
                          final_nr = data_index;
                          final_nc = 1;
                        }
                    }
                  else if (nr > 0)
                    {
                      if (data_index > nr)
                        {
                          final_nr = nr;
                          final_nc = (data_index - 1) / nr + 1;
                        }
                      else
                        {
                          final_nr = data_index;
                          final_nc = 1;
                        }
                    }
                  else
                    {
                      final_nr = data_index;
                      final_nc = 1;
                    }

                  // If it looks like we have a matching failure, then
                  // reset the failbit in the stream state.
                  if (is.rdstate () & std::ios::failbit)
                    is.clear (is.rdstate () & (~std::ios::failbit));

                  // FIXME: is this the right thing to do?
                  if (interactive && ! forced_interactive && name () == "stdin")
                    {
                      is.clear ();

                      // Skip to end of line.
                      bool err;
                      do_gets (-1, err, false, who);
                    }

                  break;
                }
            }
          else
            {
              error ("%s: internal format error", who.c_str ());
              break;
            }

          if (nconv == 0 && ++trips == num_fmt_elts)
            {
              if (all_char_conv && one_elt_size_spec)
                {
                  final_nr = 1;
                  final_nc = data_index;
                }
              else
                {
                  final_nr = nr;
                  final_nc = (data_index - 1) / nr + 1;
                }

              break;
            }
          else
            {
              // Cycle through the format list more than once if we have some
              // conversions to make and we haven't reached the limit on the
              // number of values to convert (possibly because there is no
              // specified limit).
              elt = fmt_list.next (nconv > 0
                                   && (max_conv == 0
                                       || conversion_count < max_conv));
            }
        }
    }

  if (ok ())
    {
      mval.resize (final_nr, final_nc, 0.0);

      retval = mval;

      if (all_char_conv)
        retval = retval.convert_to_str (false, true);
    }

  return retval;
}

octave_value
octave_base_stream::scanf (const std::string& fmt, const Array<double>& size,
                           octave_idx_type& conversion_count,
                           const std::string& who)
{
  octave_value retval = Matrix ();

  conversion_count = 0;

  std::istream *isp = input_stream ();

  if (! isp)
    invalid_operation (who, "reading");
  else
    {
      scanf_format_list fmt_list (fmt);

      if (fmt_list.num_conversions () == -1)
        ::error ("%s: invalid format specified", who.c_str ());

      octave_idx_type nr = -1;
      octave_idx_type nc = -1;

      bool one_elt_size_spec;

      get_size (size, nr, nc, one_elt_size_spec, who);

      retval = do_scanf (fmt_list, nr, nc, one_elt_size_spec,
                         conversion_count, who);
    }

  return retval;
}

bool
octave_base_stream::do_oscanf (const scanf_format_elt *elt,
                               octave_value& retval, const std::string& who)
{
  std::istream *isp = input_stream ();

  if (! isp)
    return false;

  bool quit = false;

  std::istream& is = *isp;

  std::ios::fmtflags flags = is.flags ();

  if (elt)
    {
      const char *fmt = elt->text;

      bool discard = elt->discard;

      switch (elt->type)
        {
        case scanf_format_elt::whitespace_conversion:
          DO_WHITESPACE_CONVERSION ();
          break;

        case scanf_format_elt::literal_conversion:
          DO_LITERAL_CONVERSION ();
          break;

        case '%':
          {
            DO_PCT_CONVERSION ();

            if (! is)
              quit = true;
          }
          break;

        case 'd': case 'i':
          {
            int tmp;

            if (octave_scan (is, *elt, &tmp))
              {
                if (! discard)
                  retval = tmp;
              }
            else
              quit = true;
          }
          break;

        case 'o': case 'u': case 'x':
          {
            long int tmp;

            if (octave_scan (is, *elt, &tmp))
              {
                if (! discard)
                  retval = tmp;
              }
            else
              quit = true;
          }
          break;

        case 'e': case 'f': case 'g':
          {
            double tmp;

            if (octave_scan (is, *elt, &tmp))
              {
                if (! discard)
                  retval = tmp;
              }
            else
              quit = true;
          }
          break;

        case 'c':
          {
            BEGIN_C_CONVERSION ();

            if (! discard)
              retval = tmp;

            if (! is)
              quit = true;

            is.setf (flags);
          }
          break;

        case 's':
          {
            BEGIN_S_CONVERSION ();

            if (! discard)
              retval = tmp;

            if (! is)
              quit = true;
          }
          break;

        case '[':
        case '^':
          {
            BEGIN_CHAR_CLASS_CONVERSION ();

            if (! discard)
              retval = tmp;

            if (! is)
              quit = true;
          }
          break;

        case 'p':
          error ("%s: unsupported format specifier", who.c_str ());
          break;

        default:
          error ("%s: internal format error", who.c_str ());
          break;
        }
    }

  if (ok () && is.fail ())
    {
      error ("%s: read error", who.c_str ());

      // FIXME: is this the right thing to do?

      if (interactive && ! forced_interactive && name () == "stdin")
        {
          // Skip to end of line.
          bool err;
          do_gets (-1, err, false, who);
        }
    }

  return quit;
}

octave_value_list
octave_base_stream::oscanf (const std::string& fmt, const std::string& who)
{
  octave_value_list retval;

  std::istream *isp = input_stream ();

  if (! isp)
    invalid_operation (who, "reading");
  else
    {
      std::istream& is = *isp;

      scanf_format_list fmt_list (fmt);

      octave_idx_type nconv = fmt_list.num_conversions ();

      if (nconv == -1)
        ::error ("%s: invalid format specified", who.c_str ());

      is.clear ();

      octave_idx_type len = fmt_list.length ();

      retval.resize (nconv+2, Matrix ());

      const scanf_format_elt *elt = fmt_list.first ();

      int num_values = 0;

      bool quit = false;

      for (octave_idx_type i = 0; i < len; i++)
        {
          octave_value tmp;

          quit = do_oscanf (elt, tmp, who);

          if (quit)
            break;
          else
            {
              if (tmp.is_defined ())
                retval(num_values++) = tmp;

              if (! ok ())
                break;

              elt = fmt_list.next (nconv > 0);
            }
        }

      retval(nconv) = num_values;

      int err_num;
      retval(nconv+1) = error (false, err_num);

      if (! quit)
        {
          // Pick up any trailing stuff.
          if (ok () && len > nconv)
            {
              octave_value tmp;

              elt = fmt_list.next ();

              do_oscanf (elt, tmp, who);
            }
        }
    }

  return retval;
}

octave_value
octave_base_stream::do_textscan (const std::string& fmt,
                                 octave_idx_type ntimes,
                                 const octave_value_list& options,
                                 const std::string& who,
                                 octave_idx_type& read_count)
{
  if (interactive && file_number () == 0)
    ::error ("%s: unable to read from stdin while running interactively",
             who.c_str ());

  octave_value retval = Cell (dim_vector (1, 1), Matrix (0, 1));

  std::istream *isp = input_stream ();

  if (! isp)
    invalid_operation (who, "reading");
  else
    {
      textscan scanner (who);

      retval = scanner.scan (*isp, fmt, ntimes, options, read_count);
    }

  return retval;
}

// Functions that are defined for all output streams
// (output streams are those that define os).

int
octave_base_stream::flush (void)
{
  int retval = -1;

  std::ostream *os = output_stream ();

  if (! os)
    invalid_operation ("fflush", "writing");
  else
    {
      os->flush ();

      if (os->good ())
        retval = 0;
    }

  return retval;
}

class
printf_value_cache
{
public:

  enum state { ok, conversion_error };

  printf_value_cache (const octave_value_list& args, const std::string& who)
    : values (args), val_idx (0), elt_idx (0),
      n_vals (values.length ()), n_elts (0), have_data (false),
      curr_state (ok)
  {
    for (octave_idx_type i = 0; i < values.length (); i++)
      {
        octave_value val = values(i);

        if (val.is_map () || val.is_cell () || val.is_object ())
          err_wrong_type_arg (who, val);
      }
  }

  ~printf_value_cache (void) { }

  // Get the current value as a double and advance the internal pointer.
  octave_value get_next_value (char type = 0);

  // Get the current value as an int and advance the internal pointer.
  int int_value (void);

  operator bool () const { return (curr_state == ok); }

  bool exhausted (void) { return (val_idx >= n_vals); }

private:

  const octave_value_list values;
  int val_idx;
  int elt_idx;
  int n_vals;
  int n_elts;
  bool have_data;
  octave_value curr_val;
  state curr_state;

  // Must create value cache with values!

  printf_value_cache (void);

  // No copying!

  printf_value_cache (const printf_value_cache&);

  printf_value_cache& operator = (const printf_value_cache&);
};

octave_value
printf_value_cache::get_next_value (char type)
{
  octave_value retval;

  if (exhausted ())
    curr_state = conversion_error;

  while (! exhausted ())
    {
      if (! have_data)
        {
          curr_val = values (val_idx);

          elt_idx = 0;
          n_elts = curr_val.numel ();
          have_data = true;
        }

      if (elt_idx < n_elts)
        {
          if (type == 's')
            {
              if (curr_val.is_string ())
                {
                  dim_vector dv (1, curr_val.numel ());
                  octave_value tmp = curr_val.reshape (dv);

                  std::string sval = tmp.string_value ();

                  retval = sval.substr (elt_idx);

                  // We've consumed the rest of the value.
                  elt_idx = n_elts;
                }
              else
                {
                  // Convert to character string while values are
                  // integers in the range [0 : char max]
                  const NDArray val = curr_val.array_value ();

                  octave_idx_type idx = elt_idx;

                  for (; idx < n_elts; idx++)
                    {
                      double dval = val(idx);

                      if (D_NINT (dval) != dval || dval < 0 || dval > 255)
                        break;
                    }

                  octave_idx_type n = idx - elt_idx;

                  if (n > 0)
                    {
                      std::string sval (n, '\0');

                      for (octave_idx_type i = 0; i < n; i++)
                        sval[i] = val(elt_idx++);

                      retval = sval;
                    }
                  else
                    retval = curr_val.fast_elem_extract (elt_idx++);
                }
            }
          else
            {
              retval = curr_val.fast_elem_extract (elt_idx++);

              if (type == 'c' && ! retval.is_string ())
                {
                  double dval = retval.double_value ();

                  if (D_NINT (dval) == dval && dval >= 0 && dval < 256)
                    retval = static_cast<char> (dval);
                }
            }

          if (elt_idx >= n_elts)
            {
              elt_idx = 0;
              val_idx++;
              have_data = false;
            }

          break;
        }
      else
        {
          val_idx++;
          have_data = false;

          if (n_elts == 0)
            {
              if (elt_idx == 0 && (type == 's' || type == 'c'))
                {
                  retval = "";
                  break;
                }

              if (exhausted ())
                curr_state = conversion_error;
            }
        }
    }

  return retval;
}

int
printf_value_cache::int_value (void)
{
  int retval = 0;

  octave_value val = get_next_value ();

  double dval = val.double_value (true);

  if (D_NINT (dval) == dval)
    retval = NINT (dval);
  else
    curr_state = conversion_error;

  return retval;
}

// Ugh again and again.

template <typename T>
int
do_printf_conv (std::ostream& os, const char *fmt, int nsa, int sa_1,
                int sa_2, T arg, const std::string& who)
{
  int retval = 0;

  switch (nsa)
    {
    case 2:
      retval = octave_format (os, fmt, sa_1, sa_2, arg);
      break;

    case 1:
      retval = octave_format (os, fmt, sa_1, arg);
      break;

    case 0:
      retval = octave_format (os, fmt, arg);
      break;

    default:
      ::error ("%s: internal error handling format", who.c_str ());
      break;
    }

  return retval;
}

static size_t
do_printf_string (std::ostream& os, const printf_format_elt *elt,
                  int nsa, int sa_1, int sa_2, const std::string& arg,
                  const std::string& who)
{
  if (nsa > 2)
    ::error ("%s: internal error handling format", who.c_str ());

  std::string flags = elt->flags;

  bool left = flags.find ('-') != std::string::npos;

  size_t len = arg.length ();

  size_t fw = nsa > 0 ? sa_1 : (elt->fw == -1 ? len : elt->fw);
  size_t prec = nsa > 1 ? sa_2 : (elt->prec == -1 ? len : elt->prec);

  os << std::setw (fw)
     << (left ? std::left : std::right)
     << (prec < len ? arg.substr (0, prec) : arg);

  return len > fw ? len : fw;
}

static bool
is_nan_or_inf (const octave_value& val)
{
  octave_value ov_isnan = val.isnan ();
  octave_value ov_isinf = val.isinf ();

  return (ov_isnan.is_true () || ov_isinf.is_true ());
}

static bool
ok_for_signed_int_conv (const octave_value& val)
{
  uint64_t limit = std::numeric_limits<int64_t>::max ();

  if (val.is_string ())
    return true;
  else if (val.is_integer_type ())
    {
      if (val.is_uint64_type ())
        {
          octave_uint64 ival = val.uint64_scalar_value ();

          if (ival.value () <= limit)
            return true;
        }
      else
        return true;
    }
  else
    {
      double dval = val.double_value (true);

      if (dval == xround (dval) && dval <= limit)
        return true;
    }

  return false;
}

static bool
ok_for_unsigned_int_conv (const octave_value& val)
{
  if (val.is_string ())
    return true;
  else if (val.is_integer_type ())
    {
      // Easier than dispatching here...

      octave_value ov_is_ge_zero
        = do_binary_op (octave_value::op_ge, val, octave_value (0.0));

      return ov_is_ge_zero.is_true ();
    }
  else
    {
      double dval = val.double_value (true);

      uint64_t limit = std::numeric_limits<uint64_t>::max ();

      if (dval == xround (dval) && dval >= 0 && dval <= limit)
        return true;
    }

  return false;
}

static std::string
switch_to_g_format (const printf_format_elt *elt)
{
  std::string tfmt = elt->text;

  tfmt.replace (tfmt.rfind (elt->type), 1, "g");

  return tfmt;
}

int
octave_base_stream::do_numeric_printf_conv (std::ostream& os,
                                            const printf_format_elt *elt,
                                            int nsa, int sa_1, int sa_2,
                                            const octave_value& val,
                                            const std::string& who)
{
  int retval = 0;

  const char *fmt = elt->text;

  if (is_nan_or_inf (val))
    {
      double dval = val.double_value ();

      std::string tfmt = fmt;
      std::string::size_type i1, i2;

      tfmt.replace ((i1 = tfmt.rfind (elt->type)), 1, 1, 's');

      if ((i2 = tfmt.rfind ('.')) != std::string::npos && i2 < i1)
        {
          tfmt.erase (i2, i1-i2);
          if (elt->prec == -2)
            nsa--;
        }

      const char *tval;
      if (lo_ieee_isinf (dval))
        {
          if (elt->flags.find ('+') != std::string::npos)
            tval = (dval < 0 ? "-Inf" : "+Inf");
          else
            tval = (dval < 0 ? "-Inf" : "Inf");
        }
      else
        {
          if (elt->flags.find ('+') != std::string::npos)
            tval = (lo_ieee_is_NA (dval) ? "+NA" : "+NaN");
          else
            tval = (lo_ieee_is_NA (dval) ? "NA" : "NaN");
        }

      retval += do_printf_conv (os, tfmt.c_str (), nsa, sa_1, sa_2, tval, who);
    }
  else
    {
      static std::string llmod
        = sizeof (long) == sizeof (int64_t) ? "l" : "ll";

      char type = elt->type;

      switch (type)
        {
        case 'd': case 'i': case 'c':
          if (ok_for_signed_int_conv (val))
            {
              octave_int64 tval = val.int64_scalar_value ();

              // Insert "long" modifier.
              std::string tfmt = fmt;
              tfmt.replace (tfmt.rfind (type), 1, llmod + type);

              retval += do_printf_conv (os, tfmt.c_str (), nsa, sa_1, sa_2,
                                        tval.value (), who);
            }
          else
            {
              std::string tfmt = switch_to_g_format (elt);

              double dval = val.double_value (true);

              retval += do_printf_conv (os, tfmt.c_str (), nsa,
                                        sa_1, sa_2, dval, who);
            }
          break;

        case 'o': case 'x': case 'X': case 'u':
          if (ok_for_unsigned_int_conv (val))
            {
              octave_uint64 tval = val.uint64_scalar_value ();

              // Insert "long" modifier.
              std::string tfmt = fmt;
              tfmt.replace (tfmt.rfind (type), 1, llmod + type);

              retval += do_printf_conv (os, tfmt.c_str (), nsa, sa_1, sa_2,
                                        tval.value (), who);
            }
          else
            {
              std::string tfmt = switch_to_g_format (elt);

              double dval = val.double_value (true);

              retval += do_printf_conv (os, tfmt.c_str (), nsa,
                                        sa_1, sa_2, dval, who);
            }
          break;

        case 'f': case 'e': case 'E':
        case 'g': case 'G':
          {
            double dval = val.double_value (true);

            retval += do_printf_conv (os, fmt, nsa, sa_1, sa_2, dval, who);
          }
          break;

        default:
          // Note: error is member fcn from octave_base_stream, not ::error.
          // This error does not halt execution so "return ..." must exist.
          error ("%s: invalid format specifier", who.c_str ());
          return -1;
          break;
        }
    }

  return retval;
}

int
octave_base_stream::do_printf (printf_format_list& fmt_list,
                               const octave_value_list& args,
                               const std::string& who)
{
  int retval = 0;

  octave_idx_type nconv = fmt_list.num_conversions ();

  std::ostream *osp = output_stream ();

  if (! osp)
    invalid_operation (who, "writing");
  else
    {
      std::ostream& os = *osp;

      const printf_format_elt *elt = fmt_list.first ();

      printf_value_cache val_cache (args, who);

      for (;;)
        {
          octave_quit ();

          if (! elt)
            ::error ("%s: internal error handling format", who.c_str ());

          // NSA is the number of 'star' args to convert.
          int nsa = (elt->fw == -2) + (elt->prec == -2);

          int sa_1 = 0;
          int sa_2 = 0;

          if (nsa > 0)
            {
              sa_1 = val_cache.int_value ();

              if (! val_cache)
                break;
              else
                {
                  if (nsa > 1)
                    {
                      sa_2 = val_cache.int_value ();

                      if (! val_cache)
                        break;
                    }
                }
            }

          if (elt->type == '%')
            {
              os << "%";
              retval++;
            }
          else if (elt->args == 0 && elt->text)
            {
              os << elt->text;
              retval += strlen (elt->text);
            }
          else if (elt->type == 's' || elt->type == 'c')
            {
              octave_value val = val_cache.get_next_value (elt->type);

              if (val_cache)
                {
                  if (val.is_string ())
                    {
                      std::string sval = val.string_value ();

                      retval += do_printf_string (os, elt, nsa, sa_1,
                                                  sa_2, sval, who);
                    }
                  else
                    retval += do_numeric_printf_conv (os, elt, nsa, sa_1,
                                                      sa_2, val, who);
                }
              else
                break;
            }
          else
            {
              octave_value val = val_cache.get_next_value ();

              if (val_cache)
                retval += do_numeric_printf_conv (os, elt, nsa, sa_1,
                                                  sa_2, val, who);
              else
                break;
            }

          if (! os)
            {
              error ("%s: write error", who.c_str ());
              break;
            }

          elt = fmt_list.next (nconv > 0 && ! val_cache.exhausted ());

          if (! elt || (val_cache.exhausted () && elt->args > 0))
            break;
        }
    }

  return retval;
}

int
octave_base_stream::printf (const std::string& fmt,
                            const octave_value_list& args,
                            const std::string& who)
{
  printf_format_list fmt_list (fmt);

  if (fmt_list.num_conversions () == -1)
    ::error ("%s: invalid format specified", who.c_str ());

  return do_printf (fmt_list, args, who);
}

int
octave_base_stream::puts (const std::string& s, const std::string& who)
{
  int retval = -1;

  std::ostream *osp = output_stream ();

  if (! osp)
    invalid_operation (who, "writing");
  else
    {
      std::ostream& os = *osp;

      os << s;

      if (! os)
        error ("%s: write error", who.c_str ());
      else
        {
          // FIXME: why does this seem to be necessary?
          // Without it, output from a loop like
          //
          //   for i = 1:100, fputs (stdout, "foo\n"); endfor
          //
          // doesn't seem to go to the pager immediately.
          os.flush ();

          if (os)
            retval = 0;
          else
            error ("%s: write error", who.c_str ());
        }
    }

  return retval;
}

// Return current error message for this stream.

std::string
octave_base_stream::error (bool clear_err, int& err_num)
{
  err_num = fail ? -1 : 0;

  std::string tmp = errmsg;

  if (clear_err)
    clear ();

  return tmp;
}

void
octave_base_stream::invalid_operation (const std::string& who, const char *rw)
{
  // Note: This calls the member fcn error, not ::error from error.h.
  error (who, std::string ("stream not open for ") + rw);
}

octave_stream::octave_stream (octave_base_stream *bs)
  : rep (bs)
{
  if (rep)
    rep->count = 1;
}

octave_stream::~octave_stream (void)
{
  if (rep && --rep->count == 0)
    delete rep;
}

octave_stream::octave_stream (const octave_stream& s)
  : rep (s.rep)
{
  if (rep)
    rep->count++;
}

octave_stream&
octave_stream::operator = (const octave_stream& s)
{
  if (rep != s.rep)
    {
      if (rep && --rep->count == 0)
        delete rep;

      rep = s.rep;

      if (rep)
        rep->count++;
    }

  return *this;
}

int
octave_stream::flush (void)
{
  int retval = -1;

  if (stream_ok ())
    retval = rep->flush ();

  return retval;
}

std::string
octave_stream::getl (octave_idx_type max_len, bool& err, const std::string& who)
{
  std::string retval;

  if (stream_ok ())
    retval = rep->getl (max_len, err, who);

  return retval;
}

std::string
octave_stream::getl (const octave_value& tc_max_len, bool& err,
                     const std::string& who)
{
  err = false;

  int conv_err = 0;

  int max_len = -1;

  if (tc_max_len.is_defined ())
    {
      max_len = convert_to_valid_int (tc_max_len, conv_err);

      if (conv_err || max_len < 0)
        {
          err = true;
          ::error ("%s: invalid maximum length specified", who.c_str ());
        }
    }

  return getl (max_len, err, who);
}

std::string
octave_stream::gets (octave_idx_type max_len, bool& err, const std::string& who)
{
  std::string retval;

  if (stream_ok ())
    retval = rep->gets (max_len, err, who);

  return retval;
}

std::string
octave_stream::gets (const octave_value& tc_max_len, bool& err,
                     const std::string& who)
{
  err = false;

  int conv_err = 0;

  int max_len = -1;

  if (tc_max_len.is_defined ())
    {
      max_len = convert_to_valid_int (tc_max_len, conv_err);

      if (conv_err || max_len < 0)
        {
          err = true;
          ::error ("%s: invalid maximum length specified", who.c_str ());
        }
    }

  return gets (max_len, err, who);
}

off_t
octave_stream::skipl (off_t count, bool& err, const std::string& who)
{
  off_t retval = -1;

  if (stream_ok ())
    retval = rep->skipl (count, err, who);

  return retval;
}

off_t
octave_stream::skipl (const octave_value& tc_count, bool& err,
                      const std::string& who)
{
  err = false;

  int conv_err = 0;

  int count = 1;

  if (tc_count.is_defined ())
    {
      if (tc_count.is_scalar_type () && xisinf (tc_count.scalar_value ()))
        count = -1;
      else
        {
          count = convert_to_valid_int (tc_count, conv_err);

          if (conv_err || count < 0)
            {
              err = true;
              ::error ("%s: invalid number of lines specified", who.c_str ());
            }
        }
    }

  return skipl (count, err, who);
}

int
octave_stream::seek (off_t offset, int origin)
{
  int status = -1;

  if (stream_ok ())
    {
      clearerr ();

      // Find current position so we can return to it if needed.
      off_t orig_pos = rep->tell ();

      // Move to end of file.  If successful, find the offset of the end.
      status = rep->seek (0, SEEK_END);

      if (status == 0)
        {
          off_t eof_pos = rep->tell ();

          if (origin == SEEK_CUR)
            {
              // Move back to original position, otherwise we will be seeking
              // from the end of file which is probably not the original
              // location.
              rep->seek (orig_pos, SEEK_SET);
            }

          // Attempt to move to desired position; may be outside bounds of
          // existing file.
          status = rep->seek (offset, origin);

          if (status == 0)
            {
              // Where are we after moving to desired position?
              off_t desired_pos = rep->tell ();

              // I don't think save_pos can be less than zero,
              // but we'll check anyway...
              if (desired_pos > eof_pos || desired_pos < 0)
                {
                  // Seek outside bounds of file.
                  // Failure should leave position unchanged.
                  rep->seek (orig_pos, SEEK_SET);

                  status = -1;
                }
            }
          else
            {
              // Seeking to the desired position failed.
              // Move back to original position and return failure status.
              rep->seek (orig_pos, SEEK_SET);

              status = -1;
            }
        }
    }

  return status;
}

int
octave_stream::seek (const octave_value& tc_offset,
                     const octave_value& tc_origin)
{
  int retval = -1;

  // FIXME: should we have octave_value methods that handle off_t explicitly?
  octave_int64 val = tc_offset.xint64_scalar_value ("fseek: invalid value for offset");
  off_t xoffset = val.value ();

  int conv_err = 0;

  int origin = SEEK_SET;

  if (tc_origin.is_string ())
    {
      std::string xorigin = tc_origin.string_value ("fseek: invalid value for origin");

      if (xorigin == "bof")
        origin = SEEK_SET;
      else if (xorigin == "cof")
        origin = SEEK_CUR;
      else if (xorigin == "eof")
        origin = SEEK_END;
      else
        conv_err = -1;
    }
  else
    {
      int xorigin = convert_to_valid_int (tc_origin, conv_err);

      if (! conv_err)
        {
          if (xorigin == -1)
            origin = SEEK_SET;
          else if (xorigin == 0)
            origin = SEEK_CUR;
          else if (xorigin == 1)
            origin = SEEK_END;
          else
            conv_err = -1;
        }
    }

  if (conv_err)
    ::error ("fseek: invalid value for origin");

  retval = seek (xoffset, origin);

  if (retval != 0)
    // Note: error is member fcn from octave_stream, not ::error.
    error ("fseek: failed to seek to requested position");

  return retval;
}

off_t
octave_stream::tell (void)
{
  off_t retval = -1;

  if (stream_ok ())
    retval = rep->tell ();

  return retval;
}

int
octave_stream::rewind (void)
{
  return seek (0, SEEK_SET);
}

bool
octave_stream::is_open (void) const
{
  bool retval = false;

  if (stream_ok ())
    retval = rep->is_open ();

  return retval;
}

void
octave_stream::close (void)
{
  if (stream_ok ())
    rep->close ();
}

// FIXME: maybe these should be defined in lo-ieee.h?

template <typename T>
static inline bool
is_old_NA (T)
{
  return false;
}

template <>
inline bool
is_old_NA<double> (double val)
{
  return __lo_ieee_is_old_NA (val);
}

template <typename T>
static inline T
replace_old_NA (T val)
{
  return val;
}

template <>
inline double
replace_old_NA<double> (double val)
{
  return __lo_ieee_replace_old_NA (val);
}

template <typename SRC_T, typename DST_T>
static octave_value
convert_and_copy (std::list<void *>& input_buf_list,
                  octave_idx_type input_buf_elts,
                  octave_idx_type elts_read,
                  octave_idx_type nr, octave_idx_type nc, bool swap,
                  bool do_float_fmt_conv, bool do_NA_conv,
                  octave::mach_info::float_format from_flt_fmt)
{
  typedef typename DST_T::element_type dst_elt_type;

  DST_T conv (dim_vector (nr, nc));

  dst_elt_type *conv_data = conv.fortran_vec ();

  octave_idx_type j = 0;

  for (std::list<void *>::const_iterator it = input_buf_list.begin ();
       it != input_buf_list.end (); it++)
    {
      SRC_T *data = static_cast<SRC_T *> (*it);

      if (swap || do_float_fmt_conv)
        {
          if (do_NA_conv)
            {
              for (octave_idx_type i = 0; i < input_buf_elts && j < elts_read;
                   i++, j++)
                {
                  if (swap)
                    swap_bytes<sizeof (SRC_T)> (&data[i]);
                  else if (do_float_fmt_conv)
                    do_float_format_conversion (&data[i], sizeof (SRC_T),
                                                1, from_flt_fmt,
                                                octave::mach_info::native_float_format ());

                  dst_elt_type tmp (data[i]);

                  if (is_old_NA (tmp))
                    tmp = replace_old_NA (tmp);

                  conv_data[j] = tmp;
                }
            }
          else
            {
              for (octave_idx_type i = 0; i < input_buf_elts && j < elts_read;
                   i++, j++)
                {
                  if (swap)
                    swap_bytes<sizeof (SRC_T)> (&data[i]);
                  else if (do_float_fmt_conv)
                    do_float_format_conversion (&data[i], sizeof (SRC_T),
                                                1, from_flt_fmt,
                                                octave::mach_info::native_float_format ());

                  conv_data[j] = data[i];
                }
            }
        }
      else
        {
          if (do_NA_conv)
            {
              for (octave_idx_type i = 0; i < input_buf_elts && j < elts_read;
                   i++, j++)
                {
                  dst_elt_type tmp (data[i]);

                  if (is_old_NA (tmp))
                    tmp = replace_old_NA (tmp);

                  conv_data[j] = tmp;
                }
            }
          else
            {
              for (octave_idx_type i = 0; i < input_buf_elts && j < elts_read;
                   i++, j++)
                conv_data[j] = data[i];
            }
        }

      delete [] data;
    }

  input_buf_list.clear ();

  for (octave_idx_type i = elts_read; i < nr * nc; i++)
    conv_data[i] = dst_elt_type (0);

  return conv;
}

typedef octave_value (*conv_fptr)
  (std::list<void *>& input_buf_list, octave_idx_type input_buf_elts,
   octave_idx_type elts_read, octave_idx_type nr, octave_idx_type nc,
   bool swap, bool do_float_fmt_conv, bool do_NA_conv,
   octave::mach_info::float_format from_flt_fmt);

#define TABLE_ELT(T, U, V, W) \
  conv_fptr_table[oct_data_conv::T][oct_data_conv::U] = convert_and_copy<V, W>

#define FILL_TABLE_ROW(T, V) \
  TABLE_ELT (T, dt_int8, V, int8NDArray); \
  TABLE_ELT (T, dt_uint8, V, uint8NDArray); \
  TABLE_ELT (T, dt_int16, V, int16NDArray); \
  TABLE_ELT (T, dt_uint16, V, uint16NDArray); \
  TABLE_ELT (T, dt_int32, V, int32NDArray); \
  TABLE_ELT (T, dt_uint32, V, uint32NDArray); \
  TABLE_ELT (T, dt_int64, V, int64NDArray); \
  TABLE_ELT (T, dt_uint64, V, uint64NDArray); \
  TABLE_ELT (T, dt_single, V, FloatNDArray); \
  TABLE_ELT (T, dt_double, V, NDArray); \
  TABLE_ELT (T, dt_char, V, charNDArray); \
  TABLE_ELT (T, dt_schar, V, charNDArray); \
  TABLE_ELT (T, dt_uchar, V, charNDArray); \
  TABLE_ELT (T, dt_logical, V, boolNDArray);

octave_value
octave_stream::finalize_read (std::list<void *>& input_buf_list,
                              octave_idx_type input_buf_elts,
                              octave_idx_type elts_read,
                              octave_idx_type nr, octave_idx_type nc,
                              oct_data_conv::data_type input_type,
                              oct_data_conv::data_type output_type,
                              octave::mach_info::float_format ffmt)
{
  octave_value retval;

  static bool initialized = false;

  // Table function pointers for return types x read types.

  static conv_fptr conv_fptr_table[oct_data_conv::dt_unknown][14];

  if (! initialized)
    {
      for (int i = 0; i < oct_data_conv::dt_unknown; i++)
        for (int j = 0; j < 14; j++)
          conv_fptr_table[i][j] = 0;

      FILL_TABLE_ROW (dt_int8, int8_t);
      FILL_TABLE_ROW (dt_uint8, uint8_t);
      FILL_TABLE_ROW (dt_int16, int16_t);
      FILL_TABLE_ROW (dt_uint16, uint16_t);
      FILL_TABLE_ROW (dt_int32, int32_t);
      FILL_TABLE_ROW (dt_uint32, uint32_t);
      FILL_TABLE_ROW (dt_int64, int64_t);
      FILL_TABLE_ROW (dt_uint64, uint64_t);
      FILL_TABLE_ROW (dt_single, float);
      FILL_TABLE_ROW (dt_double, double);
      FILL_TABLE_ROW (dt_char, char);
      FILL_TABLE_ROW (dt_schar, signed char);
      FILL_TABLE_ROW (dt_uchar, unsigned char);
      FILL_TABLE_ROW (dt_logical, bool);

      initialized = true;
    }

  bool swap = false;

  if (ffmt == octave::mach_info::flt_fmt_unknown)
    ffmt = float_format ();

  if (octave::mach_info::words_big_endian ())
    swap = (ffmt == octave::mach_info::flt_fmt_ieee_little_endian);
  else
    swap = (ffmt == octave::mach_info::flt_fmt_ieee_big_endian);

  bool do_float_fmt_conv = ((input_type == oct_data_conv::dt_double
                             || input_type == oct_data_conv::dt_single)
                            && ffmt != float_format ());

  bool do_NA_conv = (output_type == oct_data_conv::dt_double);

  switch (output_type)
    {
    case oct_data_conv::dt_int8:
    case oct_data_conv::dt_uint8:
    case oct_data_conv::dt_int16:
    case oct_data_conv::dt_uint16:
    case oct_data_conv::dt_int32:
    case oct_data_conv::dt_uint32:
    case oct_data_conv::dt_int64:
    case oct_data_conv::dt_uint64:
    case oct_data_conv::dt_single:
    case oct_data_conv::dt_double:
    case oct_data_conv::dt_char:
    case oct_data_conv::dt_schar:
    case oct_data_conv::dt_uchar:
    case oct_data_conv::dt_logical:
      {
        conv_fptr fptr = conv_fptr_table[input_type][output_type];

        retval = fptr (input_buf_list, input_buf_elts, elts_read,
                       nr, nc, swap, do_float_fmt_conv, do_NA_conv, ffmt);
      }
      break;

    default:
      ::error ("read: invalid type specification");
    }

  return retval;
}

octave_value
octave_stream::read (const Array<double>& size, octave_idx_type block_size,
                     oct_data_conv::data_type input_type,
                     oct_data_conv::data_type output_type,
                     octave_idx_type skip, octave::mach_info::float_format ffmt,
                     octave_idx_type& count)
{
  octave_value retval;

  octave_idx_type nr = -1;
  octave_idx_type nc = -1;

  bool one_elt_size_spec = false;

  if (! stream_ok ())
    return retval;

  // FIXME: we may eventually want to make this extensible.

  // FIXME: we need a better way to ensure that this
  // numbering stays consistent with the order of the elements in the
  // data_type enum in the oct_data_conv class.

  // Expose this in a future version?
  octave_idx_type char_count = 0;

  count = 0;

  try
    {
      get_size (size, nr, nc, one_elt_size_spec, "fread");
    }
  catch (const octave_execution_exception&)
    {
      invalid_operation ("fread", "reading");
    }

  octave_idx_type elts_to_read;

  if (one_elt_size_spec)
    {
      // If NR == 0, Matlab returns [](0x0).

      // If NR > 0, the result will be a column vector with the given
      // number of rows.

      // If NR < 0, then we have Inf and the result will be a column
      // vector but we have to wait to see how big NR will be.

      if (nr == 0)
        nr = nc = 0;
      else
        nc = 1;
    }
  else
    {
      // Matlab returns [] even if there are two elements in the size
      // specification and one is nonzero.

      // If NC < 0 we have [NR, Inf] and we'll wait to decide how big NC
      // should be.

      if (nr == 0 || nc == 0)
        nr = nc = 0;
    }

  // FIXME: Ensure that this does not overflow.
  //        Maybe try comparing nr * nc computed in double with
  //        std::numeric_limits<octave_idx_type>::max ();
  elts_to_read = nr * nc;

  bool read_to_eof = elts_to_read < 0;

  octave_idx_type input_buf_elts = -1;

  if (skip == 0)
    {
      if (read_to_eof)
        input_buf_elts = 1024 * 1024;
      else
        input_buf_elts = elts_to_read;
    }
  else
    input_buf_elts = block_size;

  octave_idx_type input_elt_size
    = oct_data_conv::data_type_size (input_type);

  octave_idx_type input_buf_size = input_buf_elts * input_elt_size;

  assert (input_buf_size >= 0);

  // Must also work and return correct type object
  // for 0 elements to read.
  std::istream *isp = input_stream ();

  if (! isp)
    error ("fread: invalid input stream");
  else
    {
      std::istream& is = *isp;

      std::list <void *> input_buf_list;

      while (is && ! is.eof ()
             && (read_to_eof || count < elts_to_read))
        {
          if (! read_to_eof)
            {
              octave_idx_type remaining_elts = elts_to_read - count;

              if (remaining_elts < input_buf_elts)
                input_buf_size = remaining_elts * input_elt_size;
            }

          char *input_buf = new char [input_buf_size];

          is.read (input_buf, input_buf_size);

          size_t gcount = is.gcount ();

          char_count += gcount;

          octave_idx_type nel = gcount / input_elt_size;

          count += nel;

          input_buf_list.push_back (input_buf);

          if (is && skip != 0 && nel == block_size)
            {
              // Seek to skip.
              // If skip would move past EOF, position at EOF.

              off_t orig_pos = tell ();

              seek (0, SEEK_END);

              off_t eof_pos = tell ();

              // Is it possible for this to fail to return us to
              // the original position?
              seek (orig_pos, SEEK_SET);

              off_t remaining = eof_pos - orig_pos;

              if (remaining < skip)
                seek (0, SEEK_END);
              else
                seek (skip, SEEK_CUR);

              if (! is)
                break;
            }
        }

      if (read_to_eof)
        {
          if (nc < 0)
            {
              nc = count / nr;

              if (count % nr != 0)
                nc++;
            }
          else
            nr = count;
        }
      else if (count == 0)
        {
          nr = 0;
          nc = 0;
        }
      else if (count != nr * nc)
        {
          if (count % nr != 0)
            nc = count / nr + 1;
          else
            nc = count / nr;

          if (count < nr)
            nr = count;
        }

      retval = finalize_read (input_buf_list, input_buf_elts, count,
                              nr, nc, input_type, output_type, ffmt);
    }

  return retval;
}

octave_idx_type
octave_stream::write (const octave_value& data, octave_idx_type block_size,
                      oct_data_conv::data_type output_type,
                      octave_idx_type skip, octave::mach_info::float_format flt_fmt)
{
  octave_idx_type retval = -1;

  if (! stream_ok ())
    invalid_operation ("fwrite", "writing");
  else
    {
      if (flt_fmt == octave::mach_info::flt_fmt_unknown)
        flt_fmt = float_format ();

      octave_idx_type status = data.write (*this, block_size, output_type,
                                           skip, flt_fmt);

      if (status < 0)
        error ("fwrite: write error");
      else
        retval = status;
    }

  return retval;
}

template <typename T, typename V>
static void
convert_chars (const void *data, void *conv_data, octave_idx_type n_elts)
{
  const T *tt_data = static_cast<const T *> (data);

  V *vt_data = static_cast<V *> (conv_data);

  for (octave_idx_type i = 0; i < n_elts; i++)
    vt_data[i] = tt_data[i];
}

template <typename T, typename V>
static void
convert_ints (const T *data, void *conv_data, octave_idx_type n_elts,
              bool swap)
{
  typedef typename V::val_type val_type;

  val_type *vt_data = static_cast<val_type *> (conv_data);

  for (octave_idx_type i = 0; i < n_elts; i++)
    {
      // Yes, we want saturation semantics when converting to an integer type.
      V val (data[i]);

      vt_data[i] = val.value ();

      if (swap)
        swap_bytes<sizeof (val_type)> (&vt_data[i]);
    }
}

template <typename T>
class ultimate_element_type
{
public:
  typedef T type;
};

template <typename T>
class ultimate_element_type<octave_int<T> >
{
public:
  typedef T type;
};

template <typename T>
static bool
convert_data (const T *data, void *conv_data, octave_idx_type n_elts,
              oct_data_conv::data_type output_type,
              octave::mach_info::float_format flt_fmt)
{
  bool retval = true;

<<<<<<< HEAD
  bool swap
    = ((octave::mach_info::words_big_endian ()
        && flt_fmt == octave::mach_info::flt_fmt_ieee_little_endian)
       || flt_fmt == octave::mach_info::flt_fmt_ieee_big_endian);
=======
  bool swap = false;

  if (oct_mach_info::words_big_endian ())
    swap = (flt_fmt == oct_mach_info::flt_fmt_ieee_little_endian);
  else
    swap = (flt_fmt == oct_mach_info::flt_fmt_ieee_big_endian);
>>>>>>> 39cb5a36

  bool do_float_conversion = flt_fmt != octave::mach_info::float_format ();

  typedef typename ultimate_element_type<T>::type ult_elt_type;

  switch (output_type)
    {
    case oct_data_conv::dt_char:
      convert_chars<ult_elt_type, char> (data, conv_data, n_elts);
      break;

    case oct_data_conv::dt_schar:
      convert_chars<ult_elt_type, signed char> (data, conv_data, n_elts);
      break;

    case oct_data_conv::dt_uchar:
      convert_chars<ult_elt_type, unsigned char> (data, conv_data, n_elts);
      break;

    case oct_data_conv::dt_int8:
      convert_ints<T, octave_int8> (data, conv_data, n_elts, swap);
      break;

    case oct_data_conv::dt_uint8:
      convert_ints<T, octave_uint8> (data, conv_data, n_elts, swap);
      break;

    case oct_data_conv::dt_int16:
      convert_ints<T, octave_int16> (data, conv_data, n_elts, swap);
      break;

    case oct_data_conv::dt_uint16:
      convert_ints<T, octave_uint16> (data, conv_data, n_elts, swap);
      break;

    case oct_data_conv::dt_int32:
      convert_ints<T, octave_int32> (data, conv_data, n_elts, swap);
      break;

    case oct_data_conv::dt_uint32:
      convert_ints<T, octave_uint32> (data, conv_data, n_elts, swap);
      break;

    case oct_data_conv::dt_int64:
      convert_ints<T, octave_int64> (data, conv_data, n_elts, swap);
      break;

    case oct_data_conv::dt_uint64:
      convert_ints<T, octave_uint64> (data, conv_data, n_elts, swap);
      break;

    case oct_data_conv::dt_single:
      {
        float *vt_data = static_cast<float *> (conv_data);

        for (octave_idx_type i = 0; i < n_elts; i++)
          {
            vt_data[i] = data[i];

            if (do_float_conversion)
              do_float_format_conversion (&vt_data[i], 1, flt_fmt);
          }
      }
      break;

    case oct_data_conv::dt_double:
      {
        double *vt_data = static_cast<double *> (conv_data);

        for (octave_idx_type i = 0; i < n_elts; i++)
          {
            vt_data[i] = data[i];

            if (do_float_conversion)
              do_double_format_conversion (&vt_data[i], 1, flt_fmt);
          }
      }
      break;

    default:
      ::error ("write: invalid type specification");
    }

  return retval;
}

bool
octave_stream::write_bytes (const void *data, size_t nbytes)
{
  bool status = false;

  std::ostream *osp = output_stream ();

  if (osp)
    {
      std::ostream& os = *osp;

      if (os)
        {
          os.write (static_cast<const char *> (data), nbytes);

          if (os)
            status = true;
        }
    }

  return status;
}

bool
octave_stream::skip_bytes (size_t skip)
{
  bool status = false;

  std::ostream *osp = output_stream ();

  if (! osp)
    return false;

  std::ostream& os = *osp;

  // Seek to skip when inside bounds of existing file.
  // Otherwise, write NUL to skip.
  off_t orig_pos = tell ();

  seek (0, SEEK_END);

  off_t eof_pos = tell ();

  // Is it possible for this to fail to return us to the original position?
  seek (orig_pos, SEEK_SET);

  size_t remaining = eof_pos - orig_pos;

  if (remaining < skip)
    {
      seek (0, SEEK_END);

      // FIXME: probably should try to write larger blocks...
      unsigned char zero = 0;
      for (size_t j = 0; j < skip - remaining; j++)
        os.write (reinterpret_cast<const char *> (&zero), 1);
    }
  else
    seek (skip, SEEK_CUR);

  if (os)
    status = true;

  return status;
}

template <typename T>
octave_idx_type
octave_stream::write (const Array<T>& data, octave_idx_type block_size,
                      oct_data_conv::data_type output_type,
                      octave_idx_type skip,
                      octave::mach_info::float_format flt_fmt)
{
<<<<<<< HEAD
  bool swap = ((octave::mach_info::words_big_endian ()
                && flt_fmt == octave::mach_info::flt_fmt_ieee_little_endian)
               || flt_fmt == octave::mach_info::flt_fmt_ieee_big_endian);
=======
  bool swap = false;

  if (oct_mach_info::words_big_endian ())
    swap = (flt_fmt == oct_mach_info::flt_fmt_ieee_little_endian);
  else
    swap = (flt_fmt == oct_mach_info::flt_fmt_ieee_big_endian);
>>>>>>> 39cb5a36

  bool do_data_conversion = (swap || ! is_equivalent_type<T> (output_type)
                             || flt_fmt != octave::mach_info::float_format ());

  octave_idx_type nel = data.numel ();

  octave_idx_type chunk_size;

  if (skip != 0)
    chunk_size = block_size;
  else if (do_data_conversion)
    chunk_size = 1024 * 1024;
  else
    chunk_size = nel;

  octave_idx_type i = 0;

  const T *pdata = data.data ();

  while (i < nel)
    {
      if (skip != 0)
        {
          if (! skip_bytes (skip))
            return -1;
        }

      octave_idx_type remaining_nel = nel - i;

      if (chunk_size > remaining_nel)
        chunk_size = remaining_nel;

      bool status = false;

      if (do_data_conversion)
        {
          size_t output_size
            = chunk_size * oct_data_conv::data_type_size (output_type);

          OCTAVE_LOCAL_BUFFER (unsigned char, conv_data, output_size);

          status = convert_data (&pdata[i], conv_data, chunk_size,
                                 output_type, flt_fmt);

          if (status)
            status = write_bytes (conv_data, output_size);
        }
      else
        status = write_bytes (pdata, sizeof (T) * chunk_size);

      if (! status)
        return -1;

      i += chunk_size;
    }

  return nel;
}

#define INSTANTIATE_WRITE(T) \
  template \
  octave_idx_type \
  octave_stream::write (const Array<T>& data, octave_idx_type block_size, \
                        oct_data_conv::data_type output_type, \
                        octave_idx_type skip, \
                        octave::mach_info::float_format flt_fmt)

INSTANTIATE_WRITE (octave_int8);
INSTANTIATE_WRITE (octave_uint8);
INSTANTIATE_WRITE (octave_int16);
INSTANTIATE_WRITE (octave_uint16);
INSTANTIATE_WRITE (octave_int32);
INSTANTIATE_WRITE (octave_uint32);
INSTANTIATE_WRITE (octave_int64);
INSTANTIATE_WRITE (octave_uint64);
INSTANTIATE_WRITE (int8_t);
INSTANTIATE_WRITE (uint8_t);
INSTANTIATE_WRITE (int16_t);
INSTANTIATE_WRITE (uint16_t);
INSTANTIATE_WRITE (int32_t);
INSTANTIATE_WRITE (uint32_t);
INSTANTIATE_WRITE (int64_t);
INSTANTIATE_WRITE (uint64_t);
INSTANTIATE_WRITE (bool);
#if defined (OCTAVE_HAVE_OVERLOAD_CHAR_INT8_TYPES)
INSTANTIATE_WRITE (char);
#endif
INSTANTIATE_WRITE (float);
INSTANTIATE_WRITE (double);

octave_value
octave_stream::scanf (const std::string& fmt, const Array<double>& size,
                      octave_idx_type& count, const std::string& who)
{
  octave_value retval;

  if (stream_ok ())
    retval = rep->scanf (fmt, size, count, who);

  return retval;
}

octave_value
octave_stream::scanf (const octave_value& fmt, const Array<double>& size,
                      octave_idx_type& count, const std::string& who)
{
  octave_value retval = Matrix ();

  if (fmt.is_string ())
    {
      std::string sfmt = fmt.string_value ();

      if (fmt.is_sq_string ())
        sfmt = do_string_escapes (sfmt);

      retval = scanf (sfmt, size, count, who);
    }
  else
    {
      // Note: error is member fcn from octave_stream, not ::error.
      error (who + ": format must be a string");
    }

  return retval;
}

octave_value_list
octave_stream::oscanf (const std::string& fmt, const std::string& who)
{
  octave_value_list retval;

  if (stream_ok ())
    retval = rep->oscanf (fmt, who);

  return retval;
}

octave_value_list
octave_stream::oscanf (const octave_value& fmt, const std::string& who)
{
  octave_value_list retval;

  if (fmt.is_string ())
    {
      std::string sfmt = fmt.string_value ();

      if (fmt.is_sq_string ())
        sfmt = do_string_escapes (sfmt);

      retval = oscanf (sfmt, who);
    }
  else
    {
      // Note: error is member fcn from octave_stream, not ::error.
      error (who + ": format must be a string");
    }

  return retval;
}

octave_value
octave_stream::textscan (const std::string& fmt, octave_idx_type ntimes,
                         const octave_value_list& options,
                         const std::string& who, octave_idx_type& count)
{
  return (stream_ok ()
          ? rep->do_textscan (fmt, ntimes, options, who, count)
          : octave_value ());
}

int
octave_stream::printf (const std::string& fmt, const octave_value_list& args,
                       const std::string& who)
{
  int retval = -1;

  if (stream_ok ())
    retval = rep->printf (fmt, args, who);

  return retval;
}

int
octave_stream::printf (const octave_value& fmt, const octave_value_list& args,
                       const std::string& who)
{
  int retval = 0;

  if (fmt.is_string ())
    {
      std::string sfmt = fmt.string_value ();

      if (fmt.is_sq_string ())
        sfmt = do_string_escapes (sfmt);

      retval = printf (sfmt, args, who);
    }
  else
    {
      // Note: error is member fcn from octave_stream, not ::error.
      error (who + ": format must be a string");
    }

  return retval;
}

int
octave_stream::puts (const std::string& s, const std::string& who)
{
  int retval = -1;

  if (stream_ok ())
    retval = rep->puts (s, who);

  return retval;
}

// FIXME: maybe this should work for string arrays too.

int
octave_stream::puts (const octave_value& tc_s, const std::string& who)
{
  int retval = -1;

  if (tc_s.is_string ())
    {
      std::string s = tc_s.string_value ();
      retval = puts (s, who);
    }
  else
    {
      // Note: error is member fcn from octave_stream, not ::error.
      error (who + ": argument must be a string");
    }

  return retval;
}

bool
octave_stream::eof (void) const
{
  int retval = -1;

  if (stream_ok ())
    retval = rep->eof ();

  return retval;
}

std::string
octave_stream::error (bool clear, int& err_num)
{
  std::string retval = "invalid stream object";

  if (stream_ok (false))
    retval = rep->error (clear, err_num);

  return retval;
}

std::string
octave_stream::name (void) const
{
  std::string retval;

  if (stream_ok ())
    retval = rep->name ();

  return retval;
}

int
octave_stream::mode (void) const
{
  int retval = 0;

  if (stream_ok ())
    retval = rep->mode ();

  return retval;
}

octave::mach_info::float_format
octave_stream::float_format (void) const
{
  octave::mach_info::float_format retval = octave::mach_info::flt_fmt_unknown;

  if (stream_ok ())
    retval = rep->float_format ();

  return retval;
}

std::string
octave_stream::mode_as_string (int mode)
{
  std::string retval = "???";
  std::ios::openmode in_mode = static_cast<std::ios::openmode> (mode);

  if (in_mode == std::ios::in)
    retval = "r";
  else if (in_mode == std::ios::out
           || in_mode == (std::ios::out | std::ios::trunc))
    retval = "w";
  else if (in_mode == (std::ios::out | std::ios::app))
    retval = "a";
  else if (in_mode == (std::ios::in | std::ios::out))
    retval = "r+";
  else if (in_mode == (std::ios::in | std::ios::out | std::ios::trunc))
    retval = "w+";
  else if (in_mode == (std::ios::in | std::ios::out | std::ios::ate))
    retval = "a+";
  else if (in_mode == (std::ios::in | std::ios::binary))
    retval = "rb";
  else if (in_mode == (std::ios::out | std::ios::binary)
           || in_mode == (std::ios::out | std::ios::trunc | std::ios::binary))
    retval = "wb";
  else if (in_mode == (std::ios::out | std::ios::app | std::ios::binary))
    retval = "ab";
  else if (in_mode == (std::ios::in | std::ios::out | std::ios::binary))
    retval = "r+b";
  else if (in_mode == (std::ios::in | std::ios::out | std::ios::trunc
                       | std::ios::binary))
    retval = "w+b";
  else if (in_mode == (std::ios::in | std::ios::out | std::ios::ate
                       | std::ios::binary))
    retval = "a+b";

  return retval;
}

octave_stream_list *octave_stream_list::instance = 0;

bool
octave_stream_list::instance_ok (void)
{
  bool retval = true;

  if (! instance)
    {
      instance = new octave_stream_list ();

      if (instance)
        singleton_cleanup_list::add (cleanup_instance);
    }

  if (! instance)
    ::error ("unable to create stream list object!");

  return retval;
}

int
octave_stream_list::insert (octave_stream& os)
{
  return (instance_ok ()) ? instance->do_insert (os) : -1;
}

octave_stream
octave_stream_list::lookup (int fid, const std::string& who)
{
  return (instance_ok ()) ? instance->do_lookup (fid, who) : octave_stream ();
}

octave_stream
octave_stream_list::lookup (const octave_value& fid, const std::string& who)
{
  return (instance_ok ()) ? instance->do_lookup (fid, who) : octave_stream ();
}

int
octave_stream_list::remove (int fid, const std::string& who)
{
  return (instance_ok ()) ? instance->do_remove (fid, who) : -1;
}

int
octave_stream_list::remove (const octave_value& fid, const std::string& who)
{
  return (instance_ok ()) ? instance->do_remove (fid, who) : -1;
}

void
octave_stream_list::clear (bool flush)
{
  if (instance)
    instance->do_clear (flush);
}

string_vector
octave_stream_list::get_info (int fid)
{
  return (instance_ok ()) ? instance->do_get_info (fid) : string_vector ();
}

string_vector
octave_stream_list::get_info (const octave_value& fid)
{
  return (instance_ok ()) ? instance->do_get_info (fid) : string_vector ();
}

std::string
octave_stream_list::list_open_files (void)
{
  return (instance_ok ()) ? instance->do_list_open_files () : "";
}

octave_value
octave_stream_list::open_file_numbers (void)
{
  return (instance_ok ())
         ? instance->do_open_file_numbers () : octave_value ();
}

int
octave_stream_list::get_file_number (const octave_value& fid)
{
  return (instance_ok ()) ? instance->do_get_file_number (fid) : -1;
}

int
octave_stream_list::do_insert (octave_stream& os)
{
  // Insert item with key corresponding to file-descriptor.

  int stream_number = os.file_number ();

  if (stream_number == -1)
    return stream_number;

  // Should we test for
  //
  //  (list.find (stream_number) != list.end ()
  //   && list[stream_number].is_open ())
  //
  // and respond with "error ("internal error: ...")"?  It should not
  // happen except for some bug or if the user has opened a stream with
  // an interpreted command, but closed it directly with a system call
  // in an oct-file; then the kernel knows the fd is free, but Octave
  // does not know.  If it happens, it should not do harm here to simply
  // overwrite this entry, although the wrong entry might have done harm
  // before.

  if (list.size () >= list.max_size ())
    ::error ("could not create file id");

  list[stream_number] = os;

  return stream_number;
}

OCTAVE_NORETURN static
void
err_invalid_file_id (int fid, const std::string& who)
{
  if (who.empty ())
    ::error ("invalid stream number = %d", fid);
  else
    ::error ("%s: invalid stream number = %d", who.c_str (), fid);
}

octave_stream
octave_stream_list::do_lookup (int fid, const std::string& who) const
{
  octave_stream retval;

  if (fid < 0)
    err_invalid_file_id (fid, who);

  if (lookup_cache != list.end () && lookup_cache->first == fid)
    retval = lookup_cache->second;
  else
    {
      ostrl_map::const_iterator iter = list.find (fid);

      if (iter == list.end ())
        err_invalid_file_id (fid, who);

      retval = iter->second;
      lookup_cache = iter;
    }

  return retval;
}

octave_stream
octave_stream_list::do_lookup (const octave_value& fid,
                               const std::string& who) const
{
  int i = get_file_number (fid);

  return do_lookup (i, who);
}

int
octave_stream_list::do_remove (int fid, const std::string& who)
{
  // Can't remove stdin (std::cin), stdout (std::cout), or stderr (std::cerr).
  if (fid < 3)
    err_invalid_file_id (fid, who);

  ostrl_map::iterator iter = list.find (fid);

  if (iter == list.end ())
    err_invalid_file_id (fid, who);

  octave_stream os = iter->second;
  list.erase (iter);
  lookup_cache = list.end ();

  // FIXME: is this check redundant?
  if (! os.is_valid ())
    err_invalid_file_id (fid, who);

  os.close ();

  return 0;
}

int
octave_stream_list::do_remove (const octave_value& fid, const std::string& who)
{
  int retval = -1;

  if (fid.is_string () && fid.string_value () == "all")
    {
      do_clear (false);

      retval = 0;
    }
  else
    {
      int i = get_file_number (fid);

      retval = do_remove (i, who);
    }

  return retval;
}

void
octave_stream_list::do_clear (bool flush)
{
  if (flush)
    {
      // Flush stdout and stderr.
      list[1].flush ();
      list[2].flush ();
    }

  for (ostrl_map::iterator iter = list.begin (); iter != list.end (); )
    {
      int fid = iter->first;
      if (fid < 3)  // Don't delete stdin, stdout, stderr
        {
          iter++;
          continue;
        }

      octave_stream os = iter->second;

      std::string name = os.name ();
      std::transform (name.begin (), name.end (), name.begin (), tolower);

      // FIXME: This test for gnuplot is hardly foolproof.
      if (name.find ("gnuplot") != std::string::npos)
        {
          // Don't close down pipes to gnuplot
          iter++;
          continue;
        }

      // Normal file handle.  Close and delete from list.
      if (os.is_valid ())
        os.close ();

      list.erase (iter++);
    }

  lookup_cache = list.end ();
}

string_vector
octave_stream_list::do_get_info (int fid) const
{
  octave_stream os = do_lookup (fid);

  if (! os.is_valid ())
    ::error ("invalid file id = %d", fid);

  string_vector retval (3);

  retval(0) = os.name ();
  retval(1) = octave_stream::mode_as_string (os.mode ());
  retval(2) = octave::mach_info::float_format_as_string (os.float_format ());

  return retval;
}

string_vector
octave_stream_list::do_get_info (const octave_value& fid) const
{
  int conv_err = 0;

  int int_fid = convert_to_valid_int (fid, conv_err);

  if (conv_err)
    ::error ("file id must be a file object or integer value");

  return do_get_info (int_fid);
}

std::string
octave_stream_list::do_list_open_files (void) const
{
  std::ostringstream buf;

  buf << "\n"
      << "  number  mode  arch       name\n"
      << "  ------  ----  ----       ----\n";

  for (ostrl_map::const_iterator p = list.begin (); p != list.end (); p++)
    {
      octave_stream os = p->second;

      buf << "  "
          << std::setiosflags (std::ios::right)
          << std::setw (4) << p->first << "     "
          // reset necessary in addition to setiosflags since this is one stmt.
          << std::resetiosflags (std::ios::adjustfield)
          << std::setiosflags (std::ios::left)
          << std::setw (3)
          << octave_stream::mode_as_string (os.mode ())
          << "  "
          << std::setw (9)
          << octave::mach_info::float_format_as_string (os.float_format ())
          << "  "
          << os.name () << "\n";
    }

  buf << "\n";

  return buf.str ();
}

octave_value
octave_stream_list::do_open_file_numbers (void) const
{
  Matrix retval (1, list.size (), 0.0);

  int num_open = 0;

  for (ostrl_map::const_iterator p = list.begin (); p != list.end (); p++)
    {
      // Skip stdin, stdout, and stderr.
      if (p->first > 2 && p->second)
        retval(0,num_open++) = p->first;
    }

  retval.resize ((num_open > 0), num_open);

  return retval;
}

int
octave_stream_list::do_get_file_number (const octave_value& fid) const
{
  int retval = -1;

  if (fid.is_string ())
    {
      std::string nm = fid.string_value ();

      for (ostrl_map::const_iterator p = list.begin (); p != list.end (); p++)
        {
          // stdin, stdout, and stderr are unnamed.
          if (p->first > 2)
            {
              octave_stream os = p->second;

              if (os && os.name () == nm)
                {
                  retval = p->first;
                  break;
                }
            }
        }
    }
  else
    {
      int conv_err = 0;

      int int_fid = convert_to_valid_int (fid, conv_err);

      if (conv_err)
        ::error ("file id must be a file object, std::string, or integer value");

      retval = int_fid;
    }

  return retval;
}<|MERGE_RESOLUTION|>--- conflicted
+++ resolved
@@ -6697,19 +6697,12 @@
 {
   bool retval = true;
 
-<<<<<<< HEAD
-  bool swap
-    = ((octave::mach_info::words_big_endian ()
-        && flt_fmt == octave::mach_info::flt_fmt_ieee_little_endian)
-       || flt_fmt == octave::mach_info::flt_fmt_ieee_big_endian);
-=======
   bool swap = false;
 
-  if (oct_mach_info::words_big_endian ())
-    swap = (flt_fmt == oct_mach_info::flt_fmt_ieee_little_endian);
+  if (octave::mach_info::words_big_endian ())
+    swap = (flt_fmt == octave::mach_info::flt_fmt_ieee_little_endian);
   else
-    swap = (flt_fmt == oct_mach_info::flt_fmt_ieee_big_endian);
->>>>>>> 39cb5a36
+    swap = (flt_fmt == octave::mach_info::flt_fmt_ieee_big_endian);
 
   bool do_float_conversion = flt_fmt != octave::mach_info::float_format ();
 
@@ -6869,18 +6862,12 @@
                       octave_idx_type skip,
                       octave::mach_info::float_format flt_fmt)
 {
-<<<<<<< HEAD
-  bool swap = ((octave::mach_info::words_big_endian ()
-                && flt_fmt == octave::mach_info::flt_fmt_ieee_little_endian)
-               || flt_fmt == octave::mach_info::flt_fmt_ieee_big_endian);
-=======
   bool swap = false;
 
-  if (oct_mach_info::words_big_endian ())
-    swap = (flt_fmt == oct_mach_info::flt_fmt_ieee_little_endian);
+  if (octave::mach_info::words_big_endian ())
+    swap = (flt_fmt == octave::mach_info::flt_fmt_ieee_little_endian);
   else
-    swap = (flt_fmt == oct_mach_info::flt_fmt_ieee_big_endian);
->>>>>>> 39cb5a36
+    swap = (flt_fmt == octave::mach_info::flt_fmt_ieee_big_endian);
 
   bool do_data_conversion = (swap || ! is_equivalent_type<T> (output_type)
                              || flt_fmt != octave::mach_info::float_format ());
