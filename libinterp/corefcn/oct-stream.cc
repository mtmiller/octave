////////////////////////////////////////////////////////////////////////
//
// Copyright (C) 1996-2022 The Octave Project Developers
//
// See the file COPYRIGHT.md in the top-level directory of this
// distribution or <https://octave.org/copyright/>.
//
// This file is part of Octave.
//
// Octave is free software: you can redistribute it and/or modify it
// under the terms of the GNU General Public License as published by
// the Free Software Foundation, either version 3 of the License, or
// (at your option) any later version.
//
// Octave is distributed in the hope that it will be useful, but
// WITHOUT ANY WARRANTY; without even the implied warranty of
// MERCHANTABILITY or FITNESS FOR A PARTICULAR PURPOSE.  See the
// GNU General Public License for more details.
//
// You should have received a copy of the GNU General Public License
// along with Octave; see the file COPYING.  If not, see
// <https://www.gnu.org/licenses/>.
//
////////////////////////////////////////////////////////////////////////

#if defined (HAVE_CONFIG_H)
#  include "config.h"
#endif

#include <cassert>
#include <cctype>
#include <cstring>

#include <algorithm>
#include <deque>
#include <fstream>
#include <limits>
#include <iomanip>
#include <iostream>
#include <sstream>
#include <string>

#include "Array.h"
#include "Cell.h"
#include "byte-swap.h"
#include "lo-ieee.h"
#include "lo-mappers.h"
#include "lo-utils.h"
#include "oct-locbuf.h"
#include "octave-preserve-stream-state.h"
#include "quit.h"
#include "str-vec.h"
#include "strcase-wrappers.h"

#include "error.h"
#include "errwarn.h"
#include "input.h"
#include "interpreter-private.h"
#include "interpreter.h"
#include "octave.h"
#include "oct-iostrm.h"
#include "oct-stdstrm.h"
#include "oct-string.h"
#include "oct-stream.h"
#include "ov.h"
#include "ovl.h"
#include "pager.h"
#include "utils.h"

OCTAVE_BEGIN_NAMESPACE(octave)

// Programming Note: There are two very different error functions used
// in the stream code.  When invoked with "error (...)" the member
// function from stream or base_stream is called.  This
// function sets the error state on the stream AND returns control to
// the caller.  The caller must then return a value at the end of the
// function.  When invoked with "::error (...)" the exception-based
// error function from error.h is used.  This function will throw an
// exception and not return control to the caller.  BE CAREFUL and
// invoke the correct error function!

// Possible values for conv_err:
//
//   1 : not a real scalar
//   2 : value is NaN
//   3 : value is not an integer

static int
convert_to_valid_int (const octave_value& tc, int& conv_err)
{
  conv_err = 0;

  int retval = 0;

  double dval = 0.0;

  try
    {
      dval = tc.double_value ();
    }
  catch (const execution_exception&)
    {
      interpreter& interp = __get_interpreter__ ();

      interp.recover_from_exception ();

      conv_err = 1;
    }

  if (! conv_err)
    {
      if (! lo_ieee_isnan (dval))
        {
          int ival = math::nint (dval);

          if (ival == dval)
            retval = ival;
          else
            conv_err = 3;
        }
      else
        conv_err = 2;
    }

  return retval;
}

static octave_idx_type
get_size (double d, const std::string& who)
{
  octave_idx_type retval = -1;

  if (lo_ieee_isnan (d))
    ::error ("%s: NaN invalid as size specification", who.c_str ());

  if (math::isinf (d))
    retval = -1;
  else
    {
      if (d < 0.0)
        ::error ("%s: negative value invalid as size specification",
                 who.c_str ());

      static const double out_of_range_top
        = static_cast<double> (std::numeric_limits<octave_idx_type>::max ())
          + 1.;
      if (d >= out_of_range_top)
        ::error ("%s: dimension too large for Octave's index type",
                 who.c_str ());

      retval = math::nint_big (d);
    }

  return retval;
}

static void
get_size (const Array<double>& size,
          octave_idx_type& nr, octave_idx_type& nc,
          bool& one_elt_size_spec, const std::string& who)
{
  nr = -1;
  nc = -1;

  one_elt_size_spec = false;

  double dnr = -1.0;
  double dnc = -1.0;

  octave_idx_type sz_len = size.numel ();

  if (sz_len == 1)
    {
      one_elt_size_spec = true;

      dnr = size(0);

      dnc = (dnr == 0.0) ? 0.0 : 1.0;
    }
  else if (sz_len == 2)
    {
      dnr = size(0);

      if (math::isinf (dnr))
        ::error ("%s: infinite value invalid as size specification",
                 who.c_str ());

      dnc = size(1);
    }
  else
    ::error ("%s: invalid size specification (must be 2-D)", who.c_str ());

  nr = get_size (dnr, who);

  if (dnc >= 0.0)
    {
      nc = get_size (dnc, who);

      // Check for overflow.
      if (nr > 0 && nc > 0
          && nc > std::numeric_limits<octave_idx_type>::max () / nr)
        ::error ("%s: size too large for Octave's index type", who.c_str ());
    }
}

static std::string
expand_char_class (const std::string& s)
{
  std::string retval;

  std::size_t len = s.length ();

  std::size_t i = 0;

  while (i < len)
    {
      unsigned char c = s[i++];

      if (c == '-' && i > 1 && i < len
          && (   static_cast<unsigned char> (s[i-2])
                 <= static_cast<unsigned char> (s[i])))
        {
          // Add all characters from the range except the first (we
          // already added it below).

          for (c = s[i-2]+1; c < s[i]; c++)
            retval += c;
        }
      else
        {
          // Add the character to the class.  Only add '-' if it is
          // the last character in the class.

          if (c != '-' || i == len)
            retval += c;
        }
    }

  return retval;
}

class
scanf_format_elt
{
public:

  enum special_conversion
  {
    whitespace_conversion = 1,
    literal_conversion = 2,
    null = 3
  };

  scanf_format_elt (const std::string& txt = "", int w = 0, bool d = false,
                    char typ = '\0', char mod = '\0',
                    const std::string& ch_class = "")
    : text (txt), width (w), discard (d), type (typ),
      modifier (mod), char_class (ch_class)
  { }

  scanf_format_elt (const scanf_format_elt&) = default;

  scanf_format_elt& operator = (const scanf_format_elt&) = default;

  ~scanf_format_elt (void) = default;

  // The C-style format string.
  std::string text;

  // The maximum field width.
  int width;

  // TRUE if we are not storing the result of this conversion.
  bool discard;

  // Type of conversion -- 'd', 'i', 'o', 'u', 'x', 'e', 'f', 'g',
  // 'c', 's', 'p', '%', or '['.
  char type;

  // A length modifier -- 'h', 'l', or 'L'.
  char modifier;

  // The class of characters in a '[' format.
  std::string char_class;
};

class
scanf_format_list
{
public:

  scanf_format_list (const std::string& fmt = "");

  // No copying!

  scanf_format_list (const scanf_format_list&) = delete;

  scanf_format_list& operator = (const scanf_format_list&) = delete;

  ~scanf_format_list (void);

  octave_idx_type num_conversions (void) { return m_nconv; }

  // The length can be different than the number of conversions.
  // For example, "x %d y %d z" has 2 conversions but the length of
  // the list is 3 because of the characters that appear after the
  // last conversion.

  std::size_t length (void) const { return m_fmt_elts.size (); }

  const scanf_format_elt * first (void)
  {
    m_curr_idx = 0;
    return current ();
  }

  const scanf_format_elt * current (void) const
  {
    return length () > 0 ? m_fmt_elts[m_curr_idx] : nullptr;
  }

  const scanf_format_elt * next (bool cycle = true)
  {
    static scanf_format_elt dummy
    ("", 0, false, scanf_format_elt::null, '\0', "");

    m_curr_idx++;

    if (m_curr_idx >= length ())
      {
        if (cycle)
          m_curr_idx = 0;
        else
          return &dummy;
      }

    return current ();
  }

  void printme (void) const;

  bool ok (void) const { return (m_nconv >= 0); }

  operator bool () const { return ok (); }

  bool all_character_conversions (void);

  bool all_numeric_conversions (void);

private:

  void add_elt_to_list (int width, bool discard, char type, char modifier,
                        const std::string& char_class = "");

  void process_conversion (const std::string& s, std::size_t& i,
                           std::size_t n, int& width, bool& discard,
                           char& type, char& modifier);

  int finish_conversion (const std::string& s, std::size_t& i, std::size_t n,
                         int width, bool discard, char& type,
                         char modifier);

  //--------

  // Number of conversions specified by this format string, or -1 if
  // invalid conversions have been found.
  octave_idx_type m_nconv;

  // Index to current element;
  std::size_t m_curr_idx;

  // List of format elements.
  std::deque<scanf_format_elt *> m_fmt_elts;

  // Temporary buffer.
  std::ostringstream m_buf;

};

scanf_format_list::scanf_format_list (const std::string& s)
  : m_nconv (0), m_curr_idx (0), m_fmt_elts (), m_buf ()
{
  std::size_t n = s.length ();

  std::size_t i = 0;

  int width = 0;
  bool discard = false;
  char modifier = '\0';
  char type = '\0';

  bool have_more = true;

  while (i < n)
    {
      have_more = true;

      if (s[i] == '%')
        {
          // Process percent-escape conversion type.

          process_conversion (s, i, n, width, discard, type, modifier);

          have_more = (m_buf.tellp () != 0);
        }
      else if (isspace (s[i]))
        {
          type = scanf_format_elt::whitespace_conversion;

          width = 0;
          discard = false;
          modifier = '\0';
          m_buf << ' ';

          while (++i < n && isspace (s[i]))
            ; // skip whitespace

          add_elt_to_list (width, discard, type, modifier);

          have_more = false;
        }
      else
        {
          type = scanf_format_elt::literal_conversion;

          width = 0;
          discard = false;
          modifier = '\0';

          while (i < n && ! isspace (s[i]) && s[i] != '%')
            m_buf << s[i++];

          add_elt_to_list (width, discard, type, modifier);

          have_more = false;
        }

      if (m_nconv < 0)
        {
          have_more = false;
          break;
        }
    }

  if (have_more)
    add_elt_to_list (width, discard, type, modifier);

  m_buf.clear ();
  m_buf.str ("");
}

scanf_format_list::~scanf_format_list (void)
{
  std::size_t n = m_fmt_elts.size ();

  for (std::size_t i = 0; i < n; i++)
    {
      scanf_format_elt *elt = m_fmt_elts[i];
      delete elt;
    }
}

void
scanf_format_list::add_elt_to_list (int width, bool discard, char type,
                                    char modifier,
                                    const std::string& char_class)
{
  std::string text = m_buf.str ();

  if (! text.empty ())
    {
      scanf_format_elt *elt
        = new scanf_format_elt (text, width, discard, type,
                                modifier, char_class);

      m_fmt_elts.push_back (elt);
    }

  m_buf.clear ();
  m_buf.str ("");
}

void
scanf_format_list::process_conversion (const std::string& s, std::size_t& i,
                                       std::size_t n, int& width,
                                       bool& discard, char& type,
                                       char& modifier)
{
  width = 0;
  discard = false;
  modifier = '\0';
  type = '\0';

  m_buf << s[i++];

  bool have_width = false;

  while (i < n)
    {
      switch (s[i])
        {
        case '*':
          if (discard)
            m_nconv = -1;
          else
            {
              discard = true;
              m_buf << s[i++];
            }
          break;

        case '0': case '1': case '2': case '3': case '4':
        case '5': case '6': case '7': case '8': case '9':
          if (have_width)
            m_nconv = -1;
          else
            {
              char c = s[i++];
              width = 10 * width + c - '0';
              have_width = true;
              m_buf << c;
              while (i < n && isdigit (s[i]))
                {
                  c = s[i++];
                  width = 10 * width + c - '0';
                  m_buf << c;
                }
            }
          break;

        case 'h': case 'l': case 'L':
          if (modifier != '\0')
            m_nconv = -1;
          else
            modifier = s[i++];
          break;

        // We accept X for compatibility with undocumented Matlab behavior.
        case 'd': case 'i': case 'o': case 'u': case 'x':
        case 'X':
          if (modifier == 'L')
            {
              m_nconv = -1;
              break;
            }
          goto fini;

        // We accept E and G for compatibility with undocumented
        // Matlab behavior.
        case 'e': case 'f': case 'g':
        case 'E': case 'G':
          if (modifier == 'h')
            {
              m_nconv = -1;
              break;
            }

          // No float or long double conversions, thanks.
          m_buf << 'l';

          goto fini;

        case 'c': case 's': case 'p': case '%': case '[':
          if (modifier != '\0')
            {
              m_nconv = -1;
              break;
            }
          goto fini;

        fini:
          {
            if (finish_conversion (s, i, n, width, discard,
                                   type, modifier) == 0)
              return;
          }
          break;

        default:
          m_nconv = -1;
          break;
        }

      if (m_nconv < 0)
        break;
    }

  m_nconv = -1;
}

int
scanf_format_list::finish_conversion (const std::string& s, std::size_t& i,
                                      std::size_t n, int width, bool discard,
                                      char& type, char modifier)
{
  int retval = 0;

  std::string char_class;

  std::size_t beg_idx = std::string::npos;
  std::size_t end_idx = std::string::npos;

  if (s[i] == '%')
    {
      type = '%';
      m_buf << s[i++];
    }
  else
    {
      type = s[i];

      if (s[i] == '[')
        {
          m_buf << s[i++];

          if (i < n)
            {
              beg_idx = i;

              if (s[i] == '^')
                {
                  type = '^';
                  m_buf << s[i++];

                  if (i < n)
                    {
                      beg_idx = i;

                      if (s[i] == ']')
                        m_buf << s[i++];
                    }
                }
              else if (s[i] == ']')
                m_buf << s[i++];
            }

          while (i < n && s[i] != ']')
            m_buf << s[i++];

          if (i < n && s[i] == ']')
            {
              end_idx = i-1;
              m_buf << s[i++];
            }

          if (s[i-1] != ']')
            retval = m_nconv = -1;
        }
      else
        m_buf << s[i++];

      m_nconv++;
    }

  if (m_nconv >= 0)
    {
      if (beg_idx != std::string::npos && end_idx != std::string::npos)
        char_class = expand_char_class (s.substr (beg_idx,
                                        end_idx - beg_idx + 1));

      add_elt_to_list (width, discard, type, modifier, char_class);
    }

  return retval;
}

void
scanf_format_list::printme (void) const
{
  std::size_t n = m_fmt_elts.size ();

  for (std::size_t i = 0; i < n; i++)
    {
      scanf_format_elt *elt = m_fmt_elts[i];

      std::cerr
          << "width:      " << elt->width << "\n"
          << "discard:    " << elt->discard << "\n"
          << "type:       ";

      if (elt->type == scanf_format_elt::literal_conversion)
        std::cerr << "literal text\n";
      else if (elt->type == scanf_format_elt::whitespace_conversion)
        std::cerr << "whitespace\n";
      else
        std::cerr << elt->type << "\n";

      std::cerr
          << "modifier:   " << elt->modifier << "\n"
          << "char_class: '" << undo_string_escapes (elt->char_class) << "'\n"
          << "text:       '" << undo_string_escapes (elt->text) << "'\n\n";
    }
}

bool
scanf_format_list::all_character_conversions (void)
{
  std::size_t n = m_fmt_elts.size ();

  if (n > 0)
    {
      for (std::size_t i = 0; i < n; i++)
        {
          scanf_format_elt *elt = m_fmt_elts[i];

          switch (elt->type)
            {
            case 'c': case 's': case '%': case '[': case '^':
            case scanf_format_elt::literal_conversion:
            case scanf_format_elt::whitespace_conversion:
              break;

            default:
              return false;
              break;
            }
        }

      return true;
    }
  else
    return false;
}

bool
scanf_format_list::all_numeric_conversions (void)
{
  std::size_t n = m_fmt_elts.size ();

  if (n > 0)
    {
      for (std::size_t i = 0; i < n; i++)
        {
          scanf_format_elt *elt = m_fmt_elts[i];

          switch (elt->type)
            {
            case 'd': case 'i': case 'o': case 'u': case 'x': case 'X':
            case 'e': case 'f': case 'g': case 'E': case 'G':
              break;

            default:
              return false;
              break;
            }
        }

      return true;
    }
  else
    return false;
}

class
printf_format_elt
{
public:

  printf_format_elt (const std::string& txt = "", int n = 0, int w = -1,
                     int p = -1, const std::string& f = "",
                     char typ = '\0', char mod = '\0')
    : text (txt), args (n), fw (w), prec (p), flags (f),
      type (typ), modifier (mod)
  { }

  printf_format_elt (const printf_format_elt&) = default;

  printf_format_elt& operator = (const printf_format_elt&) = default;

  ~printf_format_elt (void) = default;

  // The C-style format string.
  std::string text;

  // How many args do we expect to consume?
  int args;

  // Field width.
  int fw;

  // Precision.
  int prec;

  // Flags -- '-', '+', ' ', '0', or '#'.
  std::string flags;

  // Type of conversion -- 'd', 'i', 'o', 'x', 'X', 'u', 'c', 's',
  // 'f', 'e', 'E', 'g', 'G', 'p', or '%'
  char type;

  // A length modifier -- 'h', 'l', or 'L'.
  char modifier;
};

class
printf_format_list
{
public:

  printf_format_list (const std::string& fmt = "");

  // No copying!

  printf_format_list (const printf_format_list&) = delete;

  printf_format_list& operator = (const printf_format_list&) = delete;

  ~printf_format_list (void);

  octave_idx_type num_conversions (void) { return m_nconv; }

  const printf_format_elt * first (void)
  {
    m_curr_idx = 0;
    return current ();
  }

  const printf_format_elt * current (void) const
  {
    return length () > 0 ? m_fmt_elts[m_curr_idx] : nullptr;
  }

  std::size_t length (void) const { return m_fmt_elts.size (); }

  const printf_format_elt * next (bool cycle = true)
  {
    m_curr_idx++;

    if (m_curr_idx >= length ())
      {
        if (cycle)
          m_curr_idx = 0;
        else
          return nullptr;
      }

    return current ();
  }

  bool last_elt_p (void) { return (m_curr_idx + 1 == length ()); }

  void printme (void) const;

  bool ok (void) const { return (m_nconv >= 0); }

  operator bool () const { return ok (); }

private:

  void add_elt_to_list (int args, const std::string& flags, int fw,
                        int prec, char type, char modifier);

  void process_conversion (const std::string& s, std::size_t& i,
                           std::size_t n,
                           int& args, std::string& flags, int& fw,
                           int& prec, char& modifier, char& type);

  void finish_conversion (const std::string& s, std::size_t& i, int args,
                          const std::string& flags, int fw, int prec,
                          char modifier, char& type);

  //--------

  // Number of conversions specified by this format string, or -1 if
  // invalid conversions have been found.
  octave_idx_type m_nconv;

  // Index to current element;
  std::size_t m_curr_idx;

  // List of format elements.
  std::deque<printf_format_elt *> m_fmt_elts;

  // Temporary buffer.
  std::ostringstream m_buf;

};

printf_format_list::printf_format_list (const std::string& s)
  : m_nconv (0), m_curr_idx (0), m_fmt_elts (), m_buf ()
{
  std::size_t n = s.length ();

  std::size_t i = 0;

  int args = 0;
  std::string flags;
  int fw = -1;
  int prec = -1;
  char modifier = '\0';
  char type = '\0';

  bool have_more = true;
  bool empty_buf = true;

  if (n == 0)
    {
      printf_format_elt *elt
        = new printf_format_elt ("", args, fw, prec, flags, type, modifier);

      m_fmt_elts.push_back (elt);
    }
  else
    {
      while (i < n)
        {
          have_more = true;

          empty_buf = (m_buf.tellp () == 0);

          switch (s[i])
            {
            case '%':
              {
                if (empty_buf)
                  {
                    process_conversion (s, i, n, args, flags, fw, prec,
                                        modifier, type);

                    // If there is nothing in the buffer, then
                    // add_elt_to_list must have just been called, so we
                    // are already done with the current element and we
                    // don't need to call add_elt_to_list if this is our
                    // last trip through the loop.

                    have_more = (m_buf.tellp () != 0);
                  }
                else
                  add_elt_to_list (args, flags, fw, prec, type, modifier);
              }
              break;

            default:
              {
                args = 0;
                flags = "";
                fw = -1;
                prec = -1;
                modifier = '\0';
                type = '\0';
                m_buf << s[i++];
              }
              break;
            }

          if (m_nconv < 0)
            {
              have_more = false;
              break;
            }
        }

      if (have_more)
        add_elt_to_list (args, flags, fw, prec, type, modifier);

      m_buf.clear ();
      m_buf.str ("");
    }
}

printf_format_list::~printf_format_list (void)
{
  std::size_t n = m_fmt_elts.size ();

  for (std::size_t i = 0; i < n; i++)
    {
      printf_format_elt *elt = m_fmt_elts[i];
      delete elt;
    }
}

void
printf_format_list::add_elt_to_list (int args, const std::string& flags,
                                     int fw, int prec, char type,
                                     char modifier)
{
  std::string text = m_buf.str ();

  if (! text.empty ())
    {
      printf_format_elt *elt
        = new printf_format_elt (text, args, fw, prec, flags,
                                 type, modifier);

      m_fmt_elts.push_back (elt);
    }

  m_buf.clear ();
  m_buf.str ("");
}

void
printf_format_list::process_conversion (const std::string& s, std::size_t& i,
                                        std::size_t n, int& args,
                                        std::string& flags, int& fw,
                                        int& prec, char& modifier,
                                        char& type)
{
  args = 0;
  flags = "";
  fw = -1;
  prec = -1;
  modifier = '\0';
  type = '\0';

  m_buf << s[i++];

  bool nxt = false;

  while (i < n)
    {
      switch (s[i])
        {
        case '-': case '+': case ' ': case '0': case '#':
          flags += s[i];
          m_buf << s[i++];
          break;

        default:
          nxt = true;
          break;
        }

      if (nxt)
        break;
    }

  if (i < n)
    {
      if (s[i] == '*')
        {
          fw = -2;
          args++;
          m_buf << s[i++];
        }
      else
        {
          if (isdigit (s[i]))
            {
              int nn = 0;
              std::string tmp = s.substr (i);
              sscanf (tmp.c_str (), "%d%n", &fw, &nn);
            }

          while (i < n && isdigit (s[i]))
            m_buf << s[i++];
        }
    }

  if (i < n && s[i] == '.')
    {
      // nothing before the . means 0.
      if (fw == -1)
        fw = 0;

      // . followed by nothing is 0.
      prec = 0;

      m_buf << s[i++];

      if (i < n)
        {
          if (s[i] == '*')
            {
              prec = -2;
              args++;
              m_buf << s[i++];
            }
          else
            {
              if (isdigit (s[i]))
                {
                  int nn = 0;
                  std::string tmp = s.substr (i);
                  sscanf (tmp.c_str (), "%d%n", &prec, &nn);
                }

              while (i < n && isdigit (s[i]))
                m_buf << s[i++];
            }
        }
    }

  if (i < n)
    {
      // Accept and record modifier, but don't place it in the format
      // item text.  All integer conversions are handled as 64-bit
      // integers.

      switch (s[i])
        {
        case 'h': case 'l': case 'L':
          modifier = s[i++];
          break;

        default:
          break;
        }
    }

  if (i < n)
    finish_conversion (s, i, args, flags, fw, prec, modifier, type);
  else
    m_nconv = -1;
}

void
printf_format_list::finish_conversion (const std::string& s, std::size_t& i,
                                       int args, const std::string& flags,
                                       int fw, int prec, char modifier,
                                       char& type)
{
  switch (s[i])
    {
    case 'd': case 'i': case 'o': case 'x': case 'X':
    case 'u': case 'c':
      if (modifier == 'L')
        {
          m_nconv = -1;
          break;
        }
      goto fini;

    case 'f': case 'e': case 'E': case 'g': case 'G':
      if (modifier == 'h' || modifier == 'l')
        {
          m_nconv = -1;
          break;
        }
      goto fini;

    case 's': case 'p': case '%':
      if (modifier != '\0')
        {
          m_nconv = -1;
          break;
        }
      goto fini;

    fini:

      type = s[i];

      m_buf << s[i++];

      if (type != '%' || args != 0)
        m_nconv++;

      if (type != '%')
        args++;

      add_elt_to_list (args, flags, fw, prec, type, modifier);

      break;

    default:
      m_nconv = -1;
      break;
    }
}

void
printf_format_list::printme (void) const
{
  std::size_t n = m_fmt_elts.size ();

  for (std::size_t i = 0; i < n; i++)
    {
      printf_format_elt *elt = m_fmt_elts[i];

      std::cerr
          << "args:     " << elt->args << "\n"
          << "flags:    '" << elt->flags << "'\n"
          << "width:    " << elt->fw << "\n"
          << "prec:     " << elt->prec << "\n"
          << "type:     '" << elt->type << "'\n"
          << "modifier: '" << elt->modifier << "'\n"
          << "text:     '" << undo_string_escapes (elt->text) << "'\n\n";
    }
}

// Calculate x^n.  Used for ...e+nn so that, for example, 1e2 is
// exactly 100 and 5e-1 is 1/2

static double
pown (double x, unsigned int n)
{
  double retval = 1;

  for (unsigned int d = n; d; d >>= 1)
    {
      if (d & 1)
        retval *= x;
      x *= x;
    }

  return retval;
}

static Cell
init_inf_nan (void)
{
  Cell retval (dim_vector (1, 2));

  retval(0) = Cell (octave_value ("inf"));
  retval(1) = Cell (octave_value ("nan"));

  return retval;
}

// Delimited stream, optimized to read strings of characters separated
// by single-character delimiters.
//
// The reason behind this class is that octstream doesn't provide
// seek/tell, but the opportunity has been taken to optimise for the
// textscan workload.
//
// The function reads chunks into a 4kiB buffer, and marks where the
// last delimiter occurs.  Reads up to this delimiter can be fast.
// After that last delimiter, the remaining text is moved to the front
// of the buffer and the buffer is refilled.  This also allows cheap
// seek and tell operations within a "fast read" block.

class
delimited_stream
{
public:

  delimited_stream (std::istream& is, const std::string& delimiters,
                    int longest_lookahead, octave_idx_type bsize = 4096);

  delimited_stream (std::istream& is, const delimited_stream& ds);

  // No copying!

  delimited_stream (const delimited_stream&) = delete;

  delimited_stream& operator = (const delimited_stream&) = delete;

  ~delimited_stream (void);

  // Called when optimized sequence of get is finished.  Ensures that
  // there is a remaining delimiter in buf, or loads more data in.
  void field_done (void)
  {
    if (m_idx >= m_last)
      refresh_buf ();
  }

  // Load new data into buffer, and set eob, last, idx.
  // Return EOF at end of file, 0 otherwise.
  int refresh_buf (bool initialize = false);

  // Get a character, relying on caller to call field_done if
  // a delimiter has been reached.
  int get (void)
  {
    if (m_delimited)
      return eof () ? std::istream::traits_type::eof () : *m_idx++;
    else
      return get_undelim ();
  }

  // Get a character, checking for underrun of the buffer.
  int get_undelim (void);

  // Read character that will be got by the next get.
  // FIXME: This will not set EOF if delimited stream is at EOF and a peek
  // is attempted.  This does *NOT* behave like C++ input stream.
  // For a compatible peek function, use peek_undelim.  See bug #56917.
  int peek (void)
  { return eof () ? std::istream::traits_type::eof () : *m_idx; }

  // Read character that will be got by the next get.
  int peek_undelim (void);

  // Undo a 'get' or 'get_undelim'.  It is the caller's responsibility
  // to avoid overflow by calling putbacks only for a character got by
  // get() or get_undelim(), with no intervening
  // get, get_delim, field_done, refresh_buf, getline, read or seekg.
  void putback (char /*ch*/ = 0) { if (! eof ()) --m_idx; }

  int getline  (std::string& dest, char delim);

  // int skipline (char delim);

  char * read (char *buffer, int size, char *&new_start);

  // Return a position suitable to "seekg", valid only within this
  // block between calls to field_done.
  char * tellg (void) { return m_idx; }

  void seekg (char *old_idx) { m_idx = old_idx; }

  bool eof (void)
  {
    return (m_eob == m_buf + m_overlap && m_i_stream.eof ())
           || (m_flags & std::ios_base::eofbit);
  }

  operator const void *(void)
  { return (! eof () && ! m_flags) ? this : nullptr; }

  bool fail (void) { return m_flags & std::ios_base::failbit; }

  std::ios_base::iostate rdstate (void) { return m_flags; }

  void setstate (std::ios_base::iostate m) { m_flags = m_flags | m; }

  void clear (std::ios_base::iostate m
              = (std::ios_base::eofbit & ~std::ios_base::eofbit))
  {
    m_flags = m_flags & m;
  }

  // Report if any characters have been consumed.
  // (get, read, etc. not cancelled by putback or seekg)

  void progress_benchmark (void) { m_progress_marker = m_idx; }

  bool no_progress (void) { return m_progress_marker == m_idx; }

  // Number of characters remaining until end of stream if it is already
  // buffered. int_max otherwise.

  std::ptrdiff_t remaining (void)
  {
    if (m_eob < m_buf + m_bufsize)
      return m_eob - m_idx;
    else
      return std::numeric_limits<std::ptrdiff_t>::max ();
  }

private:

  // Number of characters to read from the file at once.
  int m_bufsize;

  // Stream to read from.
  std::istream& m_i_stream;

  // Temporary storage for a "chunk" of data.
  char *m_buf;

  // Current read pointer.
  char *m_idx;

  // Location of last delimiter in the buffer at buf (undefined if
  // delimited is false).
  char *m_last;

  // Position after last character in buffer.
  char *m_eob;

  // Overlap with old content when refreshing buffer.
  std::ptrdiff_t m_overlap;

  // True if there is delimiter in the buffer after idx.
  bool m_delimited;

  // Longest lookahead required.
  int m_longest;

  // Sequence of single-character delimiters.
  const std::string m_delims;

  // Position of start of buf in original stream.
  std::streampos m_buf_in_file;

  // Marker to see if a read consumes any characters.
  char *m_progress_marker;

  std::ios_base::iostate m_flags;
};

// Create a delimited stream, reading from is, with delimiters delims,
// and allowing reading of up to tellg + longest_lookeahead.  When is
// is at EOF, lookahead may be padded by ASCII nuls.

delimited_stream::delimited_stream (std::istream& is,
                                    const std::string& delimiters,
                                    int longest_lookahead,
                                    octave_idx_type bsize)
  : m_bufsize (bsize), m_i_stream (is), m_longest (longest_lookahead),
    m_delims (delimiters),
    m_flags (std::ios::failbit & ~std::ios::failbit) // can't cast 0
{
  m_buf = new char[m_bufsize];
  m_eob = m_buf + m_bufsize;
  m_idx = m_eob;                // refresh_buf shouldn't try to copy old data
  m_progress_marker = m_idx;
  refresh_buf (true);           // load the first batch of data
}

// Used to create a stream from a strstream from data read from a dstr.
delimited_stream::delimited_stream (std::istream& is,
                                    const delimited_stream& ds)
  : delimited_stream (is, ds.m_delims, ds.m_longest, ds.m_bufsize)
{ }

delimited_stream::~delimited_stream (void)
{
  // Seek to the correct position in i_stream.
  if (! eof ())
    {
      m_i_stream.clear ();
      m_i_stream.seekg (m_buf_in_file);
      m_i_stream.read (m_buf, m_idx - m_buf - m_overlap);
    }

  delete [] m_buf;
}

// Read a character from the buffer, refilling the buffer from the file
// if necessary.

int
delimited_stream::get_undelim (void)
{
  int retval;
  if (eof ())
    {
      setstate (std::ios_base::failbit);
      return std::istream::traits_type::eof ();
    }

  if (m_idx < m_eob)
    retval = *m_idx++;
  else
    {
      refresh_buf ();

      if (eof ())
        {
          setstate (std::ios_base::eofbit);
          retval = std::istream::traits_type::eof ();
        }
      else
        retval = *m_idx++;
    }

  if (m_idx >= m_last)
    m_delimited = false;

  return retval;
}

// Return the next character to be read without incrementing the
// pointer, refilling the buffer from the file if necessary.

int
delimited_stream::peek_undelim (void)
{
  int retval = get_undelim ();
  putback ();

  return retval;
}

// Copy remaining unprocessed data to the start of the buffer and load
// new data to fill it.  Return EOF if the file is at EOF before
// reading any data and all of the data that has been read has been
// processed.

int
delimited_stream::refresh_buf (bool initialize)
{
  if (eof ())
    return std::istream::traits_type::eof ();

  int retval;

  if (m_eob < m_idx)
    m_idx = m_eob;

  std::size_t old_remaining = m_eob - m_idx;
  std::size_t old_overlap = 0;

  if (initialize || (m_idx - m_buf <= 0))
    m_overlap = 0;
  else
    {
      old_overlap = m_overlap;
      // Retain the last 25 bytes in the buffer.  That should be more than enough
      // to putback an entire double precision floating point number in decimal
      // including 3 digit exponent and signs.  Do we ever need to putback more
      // than that?
      m_overlap = 25;
      // Assure we don't "underflow" with the overlap
      m_overlap = std::min (m_overlap, m_idx - m_buf - 1);
    }

  octave_quit ();                       // allow ctrl-C

  if (old_remaining + m_overlap > 0)
    {
      m_buf_in_file += (m_idx - old_overlap - m_buf);
      std::memmove (m_buf, m_idx - m_overlap, m_overlap + old_remaining);
    }
  else
    m_buf_in_file = m_i_stream.tellg ();  // record for destructor

  // where original idx would have been
  m_progress_marker -= m_idx - m_overlap - m_buf;
  m_idx = m_buf + m_overlap;

  int gcount;   // chars read
  if (! m_i_stream.eof ())
    {
      m_i_stream.read (m_buf + m_overlap + old_remaining,
                       m_bufsize - m_overlap - old_remaining);
      gcount = m_i_stream.gcount ();
    }
  else
    gcount = 0;

  m_eob = m_buf + m_overlap + old_remaining + gcount;
  m_last = m_eob;
  if (gcount == 0)
    {
      m_delimited = false;

      if (m_eob != m_buf + m_overlap)
        // no more data in file, but still some to go
        retval = 0;
      else
        // file and buffer are both done.
        retval = std::istream::traits_type::eof ();
    }
  else
    {
      m_delimited = true;

      for (m_last = m_eob - m_longest; m_last - m_buf - m_overlap >= 0;
           m_last--)
        {
          if (m_delims.find (*m_last) != std::string::npos)
            break;
        }

      if (m_last < m_buf + m_overlap)
        m_delimited = false;

      retval = 0;
    }

  // Ensure fast peek doesn't give valid char
  if (retval == std::istream::traits_type::eof ())
    *m_idx = '\0';    // FIXME: check that no TreatAsEmpty etc starts w. \0?

  return retval;
}

// Return a pointer to a block of data of size size, assuming that a
// sufficiently large buffer is available in buffer, if required.
// If called when delimited == true, and size is no greater than
// longest_lookahead then this will not call refresh_buf, so seekg
// still works.  Otherwise, seekg may be invalidated.

char *
delimited_stream::read (char *buffer, int size, char *&prior_tell)
{
  char *retval;

  if (m_eob - m_idx >= size)
    {
      retval = m_idx;
      m_idx += size;
      if (m_idx > m_last)
        m_delimited = false;
    }
  else
    {
      // If there was a tellg pointing to an earlier point than the current
      // read position, try to keep it in the active buffer.
      // In the current code, prior_tell==idx for each call,
      // so this is not necessary, just a precaution.

      if (m_eob - prior_tell + size < m_bufsize)
        {
          octave_idx_type gap = m_idx - prior_tell;
          m_idx = prior_tell;
          refresh_buf ();
          m_idx += gap;
        }
      else      // can't keep the tellg in range.  May skip some data.
        {
          refresh_buf ();
        }

      prior_tell = m_buf;

      if (m_eob - m_idx > size)
        {
          retval = m_idx;
          m_idx += size;
          if (m_idx > m_last)
            m_delimited = false;
        }
      else
        {
          if (size <= m_bufsize)          // small read, but reached EOF
            {
              retval = m_idx;
              memset (m_eob, 0, size + (m_idx - m_buf));
              m_idx += size;
            }
          else  // Reading more than the whole buf; return it in buffer
            {
              retval = buffer;
              // FIXME: read bufsize at a time
              int i;
              for (i = 0; i < size && ! eof (); i++)
                *buffer++ = get_undelim ();
              if (eof ())
                memset (buffer, 0, size - i);
            }
        }
    }

  return retval;
}

// Return in OUT an entire line, terminated by delim.  On input, OUT
// must have length at least 1.

int
delimited_stream::getline (std::string& out, char delim)
{
  int len = out.length ();
  int used = 0;
  int ch;
  while ((ch = get_undelim ()) != delim
         && ch != std::istream::traits_type::eof ())
    {
      out[used++] = ch;
      if (used == len)
        {
          len <<= 1;
          out.resize (len);
        }
    }
  out.resize (used);
  field_done ();

  return ch;
}

// A single conversion specifier, such as %f or %c.

class
textscan_format_elt
{
public:

  enum special_conversion
  {
    whitespace_conversion = 1,
    literal_conversion = 2
  };

  textscan_format_elt (const std::string& txt, int w = 0, int p = -1,
                       int bw = 0, bool dis = false, char typ = '\0',
                       const std::string& ch_class = std::string ())
    : text (txt), width (w), prec (p), bitwidth (bw),
      char_class (ch_class), type (typ), discard (dis),
      numeric (typ == 'd' || typ == 'u' || type == 'f' || type == 'n')
  { }

  textscan_format_elt (const textscan_format_elt& e)
    : text (e.text), width (e.width), prec (e.prec),
      bitwidth (e.bitwidth), char_class (e.char_class), type (e.type),
      discard (e.discard), numeric (e.numeric)
  { }

  textscan_format_elt& operator = (const textscan_format_elt& e)
  {
    if (this != &e)
      {
        text = e.text;
        width = e.width;
        prec = e.prec;
        bitwidth = e.bitwidth;
        discard = e.discard;
        type = e.type;
        numeric = e.numeric;
        char_class = e.char_class;
      }

    return *this;
  }

  // The C-style format string.
  std::string text;

  // The maximum field width.
  unsigned int width;

  // The maximum number of digits to read after the decimal in a
  // floating point conversion.
  int prec;

  // The size of the result.  For integers, bitwidth may be 8, 16, 34,
  // or 64.  For floating point values, bitwidth may be 32 or 64.
  int bitwidth;

  // The class of characters in a '[' or '^' format.
  std::string char_class;

  // Type of conversion
  //  -- 'd', 'u', 'f', 'n', 's', 'q', 'c', '%', 'C', 'D', '[' or '^'.
  char type;

  // TRUE if we are not storing the result of this conversion.
  bool discard;

  // TRUE if the type is 'd', 'u', 'f', 'n'
  bool numeric;
};

// The (parsed) sequence of format specifiers.

class textscan;

class
textscan_format_list
{
public:

  textscan_format_list (const std::string& fmt = std::string (),
                        const std::string& who = "textscan");
  // No copying!

  textscan_format_list (const textscan_format_list&) = delete;

  textscan_format_list& operator = (const textscan_format_list&) = delete;

  ~textscan_format_list (void);

  octave_idx_type num_conversions (void) const { return m_nconv; }

  // The length can be different than the number of conversions.
  // For example, "x %d y %d z" has 2 conversions but the length of
  // the list is 3 because of the characters that appear after the
  // last conversion.

  std::size_t numel (void) const { return m_fmt_elts.size (); }

  const textscan_format_elt * first (void)
  {
    m_curr_idx = 0;
    return current ();
  }

  const textscan_format_elt * current (void) const
  {
    return numel () > 0 ? m_fmt_elts[m_curr_idx] : nullptr;
  }

  const textscan_format_elt * next (bool cycle = true)
  {
    m_curr_idx++;

    if (m_curr_idx >= numel ())
      {
        if (cycle)
          m_curr_idx = 0;
        else
          return nullptr;
      }

    return current ();
  }

  void printme (void) const;

  bool ok (void) const { return (m_nconv >= 0); }

  operator const void *(void) const { return ok () ? this : nullptr; }

  // What function name should be shown when reporting errors.
  std::string who;

  // True if number of %f to be set from data file.
  bool set_from_first;

  // At least one conversion specifier is s,q,c, or [...].
  bool has_string;

  int read_first_row (delimited_stream& is, textscan& ts);

  std::list<octave_value> out_buf (void) const
  { return (m_output_container); }

private:

  void add_elt_to_list (unsigned int width, int prec, int bitwidth,
                        octave_value val_type, bool discard,
                        char type,
                        const std::string& char_class = std::string ());

  void process_conversion (const std::string& s, std::size_t& i,
                           std::size_t n);

  std::string parse_char_class (const std::string& pattern) const;

  int finish_conversion (const std::string& s, std::size_t& i, std::size_t n,
                         unsigned int width, int prec, int bitwidth,
                         octave_value& val_type,
                         bool discard, char& type);

  //--------

  // Number of conversions specified by this format string, or -1 if
  // invalid conversions have been found.
  octave_idx_type m_nconv;

  // Index to current element;
  std::size_t m_curr_idx;

  // List of format elements.
  std::deque<textscan_format_elt *> m_fmt_elts;

  // list holding column arrays of types specified by conversions
  std::list<octave_value> m_output_container;

  // Temporary buffer.
  std::ostringstream m_buf;

};

// Main class to implement textscan.  Read data and parse it
// according to a format.
//
// The calling sequence is
//
//   textscan scanner ();
//   scanner.scan (...);

class
OCTINTERP_API
textscan
{
public:

  textscan (const std::string& who_arg = "textscan",
            const std::string& encoding = "utf-8");

  // No copying!

  textscan (const textscan&) = delete;

  textscan& operator = (const textscan&) = delete;

  ~textscan (void) = default;

  octave_value scan (std::istream& isp, const std::string& fmt,
                     octave_idx_type ntimes,
                     const octave_value_list& options,
                     octave_idx_type& read_count);

private:

  friend class textscan_format_list;

  octave_value do_scan (std::istream& isp, textscan_format_list& fmt_list,
                        octave_idx_type ntimes);

  void parse_options (const octave_value_list& args,
                      textscan_format_list& fmt_list);

  int read_format_once (delimited_stream& isp, textscan_format_list& fmt_list,
                        std::list<octave_value>& retval,
                        Array<octave_idx_type> row, int& done_after);

  void scan_one (delimited_stream& is, const textscan_format_elt& fmt,
                 octave_value& ov, Array<octave_idx_type> row);

  // Methods to process a particular conversion specifier.
  double read_double (delimited_stream& is,
                      const textscan_format_elt& fmt) const;

  void scan_complex (delimited_stream& is, const textscan_format_elt& fmt,
                     Complex& val) const;

  int scan_bracket (delimited_stream& is, const std::string& pattern,
                    std::string& val) const;

  int scan_caret (delimited_stream& is, const std::string& pattern,
                  std::string& val) const;

  void scan_string (delimited_stream& is, const textscan_format_elt& fmt,
                    std::string& val) const;

  void scan_cstring (delimited_stream& is, const textscan_format_elt& fmt,
                     std::string& val) const;

  void scan_qstring (delimited_stream& is, const textscan_format_elt& fmt,
                     std::string& val);

  // Helper methods.
  std::string read_until (delimited_stream& is, const Cell& delimiters,
                          const std::string& ends) const;

  int lookahead (delimited_stream& is, const Cell& targets, int max_len,
                 bool case_sensitive = true) const;

  bool match_literal (delimited_stream& isp, const textscan_format_elt& elem);

  int skip_whitespace (delimited_stream& is, bool EOLstop = true);

  int skip_delim (delimited_stream& is);

  bool is_delim (unsigned char ch) const
  {
    return ((m_delim_table.empty ()
             && (isspace (ch) || ch == m_eol1 || ch == m_eol2))
            || m_delim_table[ch] != '\0');
  }

  bool isspace (unsigned int ch) const
  { return m_whitespace_table[ch & 0xff]; }

  // True if the only delimiter is whitespace.
  bool whitespace_delim (void) const { return m_delim_table.empty (); }

  //--------

  // What function name should be shown when reporting errors.
  std::string m_who;

  std::string m_encoding;

  std::string m_buf;

  // Three cases for delim_table and delim_list
  // 1. delim_table empty, delim_list empty:  whitespace delimiters
  // 2. delim_table = look-up table of delim chars, delim_list empty.
  // 3. delim_table non-empty, delim_list = Cell array of delim strings

  std::string m_whitespace_table;

  // delim_table[i] == '\0' if i is not a delimiter.
  std::string m_delim_table;

  // String of delimiter characters.
  std::string m_delims;

  Cell m_comment_style;

  // How far ahead to look to detect an open comment.
  int m_comment_len;

  // First character of open comment.
  int m_comment_char;

  octave_idx_type m_buffer_size;

  std::string m_date_locale;

  // 'inf' and 'nan' for formatted_double.
  Cell m_inf_nan;

  // Array of strings of delimiters.
  Cell m_delim_list;

  // Longest delimiter.
  int m_delim_len;

  octave_value m_empty_value;
  std::string m_exp_chars;
  int m_header_lines;
  Cell m_treat_as_empty;

  // Longest string to treat as "N/A".
  int m_treat_as_empty_len;

  std::string m_whitespace;

  short m_eol1;
  short m_eol2;
  short m_return_on_error;

  bool m_collect_output;
  bool multiple_delims_as_one;
  bool m_default_exp;

  octave_idx_type m_lines;
};

textscan_format_list::textscan_format_list (const std::string& s,
    const std::string& who_arg)
  : who (who_arg), set_from_first (false), has_string (false),
    m_nconv (0), m_curr_idx (0), m_fmt_elts (), m_buf ()
{
  std::size_t n = s.length ();

  std::size_t i = 0;

  unsigned int width = -1;    // Unspecified width = max (except %c)
  int prec = -1;
  int bitwidth = 0;
  bool discard = false;
  char type = '\0';

  bool have_more = true;

  if (s.empty ())
    {
      m_buf.clear ();
      m_buf.str ("");

      m_buf << "%f";

      bitwidth = 64;
      type = 'f';
      add_elt_to_list (width, prec, bitwidth, octave_value (NDArray ()),
                       discard, type);
      have_more = false;
      set_from_first = true;
      m_nconv = 1;
    }
  else
    {
      set_from_first = false;

      while (i < n)
        {
          have_more = true;

          if (s[i] == '%' && (i+1 == n || s[i+1] != '%'))
            {
              // Process percent-escape conversion type.

              process_conversion (s, i, n);

              // If there is nothing in the buffer, then add_elt_to_list
              // must have just been called, so we are already done with
              // the current element and we don't need to call
              // add_elt_to_list if this is our last trip through the
              // loop.

              have_more = (m_buf.tellp () != 0);
            }
          else if (isspace (s[i]))
            {
              while (++i < n && isspace (s[i]))
                /* skip whitespace */;

              have_more = false;
            }
          else
            {
              type = textscan_format_elt::literal_conversion;

              width = 0;
              prec = -1;
              bitwidth = 0;
              discard = true;

              while (i < n && ! isspace (s[i])
                     && (s[i] != '%' || (i+1 < n && s[i+1] == '%')))
                {
                  if (s[i] == '%')      // if double %, skip one
                    i++;
                  m_buf << s[i++];
                  width++;
                }

              add_elt_to_list (width, prec, bitwidth, octave_value (),
                               discard, type);

              have_more = false;
            }

          if (m_nconv < 0)
            {
              have_more = false;
              break;
            }
        }
    }

  if (have_more)
    add_elt_to_list (width, prec, bitwidth, octave_value (), discard, type);

  m_buf.clear ();
  m_buf.str ("");
}

textscan_format_list::~textscan_format_list (void)
{
  std::size_t n = numel ();

  for (std::size_t i = 0; i < n; i++)
    {
      textscan_format_elt *elt = m_fmt_elts[i];
      delete elt;
    }
}

void
textscan_format_list::add_elt_to_list (unsigned int width, int prec,
                                       int bitwidth, octave_value val_type,
                                       bool discard, char type,
                                       const std::string& char_class)
{
  std::string text = m_buf.str ();

  if (! text.empty ())
    {
      textscan_format_elt *elt
        = new textscan_format_elt (text, width, prec, bitwidth, discard,
                                   type, char_class);

      if (! discard)
        m_output_container.push_back (val_type);

      m_fmt_elts.push_back (elt);
    }

  m_buf.clear ();
  m_buf.str ("");
}

void
textscan_format_list::process_conversion (const std::string& s,
    std::size_t& i, std::size_t n)
{
  unsigned width = 0;
  int prec = -1;
  int bitwidth = 0;
  bool discard = false;
  octave_value val_type;
  char type = '\0';

  m_buf << s[i++];

  bool have_width = false;

  while (i < n)
    {
      switch (s[i])
        {
        case '*':
          if (discard)
            m_nconv = -1;
          else
            {
              discard = true;
              m_buf << s[i++];
            }
          break;

        case '0': case '1': case '2': case '3': case '4':
        case '5': case '6': case '7': case '8': case '9':
          if (have_width)
            m_nconv = -1;
          else
            {
              char c = s[i++];
              width = width * 10 + c - '0';
              have_width = true;
              m_buf << c;
              while (i < n && isdigit (s[i]))
                {
                  c = s[i++];
                  width = width * 10 + c - '0';
                  m_buf << c;
                }

              if (i < n && s[i] == '.')
                {
                  m_buf << s[i++];
                  prec = 0;
                  while (i < n && isdigit (s[i]))
                    {
                      c = s[i++];
                      prec = prec * 10 + c - '0';
                      m_buf << c;
                    }
                }
            }
          break;

        case 'd': case 'u':
          {
            bool done = true;
            m_buf << (type = s[i++]);
            if (i < n)
              {
                if (s[i] == '8')
                  {
                    bitwidth = 8;
                    if (type == 'd')
                      val_type = octave_value (int8NDArray ());
                    else
                      val_type = octave_value (uint8NDArray ());
                    m_buf << s[i++];
                  }
                else if (s[i] == '1' && i+1 < n && s[i+1] == '6')
                  {
                    bitwidth = 16;
                    if (type == 'd')
                      val_type = octave_value (int16NDArray ());
                    else
                      val_type = octave_value (uint16NDArray ());
                    m_buf << s[i++];
                    m_buf << s[i++];
                  }
                else if (s[i] == '3' && i+1 < n && s[i+1] == '2')
                  {
                    done = false;       // use default size below
                    m_buf << s[i++];
                    m_buf << s[i++];
                  }
                else if (s[i] == '6' && i+1 < n && s[i+1] == '4')
                  {
                    bitwidth = 64;
                    if (type == 'd')
                      val_type = octave_value (int64NDArray ());
                    else
                      val_type = octave_value (uint64NDArray ());
                    m_buf << s[i++];
                    m_buf << s[i++];
                  }
                else
                  done = false;
              }
            else
              done = false;

            if (! done)
              {
                bitwidth = 32;
                if (type == 'd')
                  val_type = octave_value (int32NDArray ());
                else
                  val_type = octave_value (uint32NDArray ());
              }
            goto fini;
          }

        case 'f':
          m_buf << (type = s[i++]);
          bitwidth = 64;
          if (i < n)
            {
              if (s[i] == '3' && i+1 < n && s[i+1] == '2')
                {
                  bitwidth = 32;
                  val_type = octave_value (FloatNDArray ());
                  m_buf << s[i++];
                  m_buf << s[i++];
                }
              else if (s[i] == '6' && i+1 < n && s[i+1] == '4')
                {
                  val_type = octave_value (NDArray ());
                  m_buf << s[i++];
                  m_buf << s[i++];
                }
              else
                val_type = octave_value (NDArray ());
            }
          else
            val_type = octave_value (NDArray ());
          goto fini;

        case 'n':
          m_buf << (type = s[i++]);
          bitwidth = 64;
          val_type = octave_value (NDArray ());
          goto fini;

        case 's': case 'q': case '[': case 'c':
          if (! discard)
            val_type = octave_value (Cell ());
          m_buf << (type = s[i++]);
          has_string = true;
          goto fini;

        fini:
          {
            if (! have_width)
              {
                if (type == 'c')        // %c defaults to one character
                  width = 1;
                else
                  width = static_cast<unsigned int> (-1); // others: unlimited
              }

            if (finish_conversion (s, i, n, width, prec, bitwidth, val_type,
                                   discard, type) == 0)
              return;
          }
          break;

        default:
          error ("%s: '%%%c' is not a valid format specifier",
                 who.c_str (), s[i]);
        }

      if (m_nconv < 0)
        break;
    }

  m_nconv = -1;
}

// Parse [...] and [^...]
//
// Matlab does not expand expressions like A-Z, but they are useful, and
// so we parse them "carefully".  We treat '-' as a usual character
// unless both start and end characters are from the same class (upper
// case, lower case, numeric), or this is not the first '-' in the
// pattern.
//
// Keep both a running list of characters and a mask of which chars have
// occurred.  The first is efficient for patterns with few characters.
// The latter is efficient for [^...] patterns.

std::string
textscan_format_list::parse_char_class (const std::string& pattern) const
{
  int len = pattern.length ();
  if (len == 0)
    return "";

  std::string retval (256, '\0');
  std::string mask   (256, '\0');       // number of times chr has been seen

  int in = 0, out = 0;
  unsigned char ch, prev = 0;
  bool flip = false;

  ch = pattern[in];
  if (ch == '^')
    {
      in++;
      flip = true;
    }
  mask[pattern[in]] = '\1';
  retval[out++] = pattern[in++];        // even copy ']' if it is first

  bool prev_was_range = false;          // disallow "a-m-z" as a pattern
  bool prev_prev_was_range = false;
  for (; in < len; in++)
    {
      bool was_range = false;
      ch = pattern[in];
      if (ch == ']')
        break;

      if (prev == '-' && in > 1 && isalnum (ch) && ! prev_prev_was_range)
        {
          unsigned char start_of_range = pattern[in-2];
          if (start_of_range < ch
              && ((isupper (ch) && isupper (start_of_range))
                  || (islower (ch) && islower (start_of_range))
                  || (isdigit (ch) && isdigit (start_of_range))
                  || mask['-'] > 1))    // not the first '-'
            {
              was_range = true;
              out--;
              mask['-']--;
              for (int i = start_of_range; i <= ch; i++)
                {
                  if (mask[i] == '\0')
                    {
                      mask[i] = '\1';
                      retval[out++] = i;
                    }
                }
            }
        }
      if (! was_range)
        {
          if (mask[ch]++ == 0)
            retval[out++] = ch;
          else if (ch != '-')
            warning_with_id ("Octave:textscan-pattern",
                             "%s: [...] contains two '%c's",
                             who.c_str (), ch);

          if (prev == '-' && mask['-'] >= 2)
            warning_with_id
            ("Octave:textscan-pattern",
             "%s: [...] contains two '-'s outside range expressions",
             who.c_str ());
        }
      prev = ch;
      prev_prev_was_range = prev_was_range;
      prev_was_range = was_range;
    }

  if (flip)                             // [^...]
    {
      out = 0;
      for (int i = 0; i < 256; i++)
        if (! mask[i])
          retval[out++] = i;
    }

  retval.resize (out);

  return retval;
}

int
textscan_format_list::finish_conversion (const std::string& s, std::size_t& i,
    std::size_t n, unsigned int width,
    int prec, int bitwidth,
    octave_value& val_type, bool discard,
    char& type)
{
  int retval = 0;

  std::string char_class;

  std::size_t beg_idx = std::string::npos;
  std::size_t end_idx = std::string::npos;

  if (type != '%')
    {
      m_nconv++;
      if (type == '[')
        {
          if (i < n)
            {
              beg_idx = i;

              if (s[i] == '^')
                {
                  type = '^';
                  m_buf << s[i++];

                  if (i < n)
                    {
                      beg_idx = i;

                      if (s[i] == ']')
                        m_buf << s[i++];
                    }
                }
              else if (s[i] == ']')
                m_buf << s[i++];
            }

          while (i < n && s[i] != ']')
            m_buf << s[i++];

          if (i < n && s[i] == ']')
            {
              end_idx = i-1;
              m_buf << s[i++];
            }

          if (s[i-1] != ']')
            retval = m_nconv = -1;
        }
    }

  if (m_nconv >= 0)
    {
      if (beg_idx != std::string::npos && end_idx != std::string::npos)
        char_class = parse_char_class (s.substr (beg_idx,
                                       end_idx - beg_idx + 1));

      add_elt_to_list (width, prec, bitwidth, val_type, discard, type,
                       char_class);
    }

  return retval;
}

void
textscan_format_list::printme (void) const
{
  std::size_t n = numel ();

  for (std::size_t i = 0; i < n; i++)
    {
      textscan_format_elt *elt = m_fmt_elts[i];

      std::cerr
          << "width:      " << elt->width << "\n"
          << "digits      " << elt->prec << "\n"
          << "bitwidth:   " << elt->bitwidth << "\n"
          << "discard:    " << elt->discard << "\n"
          << "type:       ";

      if (elt->type == textscan_format_elt::literal_conversion)
        std::cerr << "literal text\n";
      else if (elt->type == textscan_format_elt::whitespace_conversion)
        std::cerr << "whitespace\n";
      else
        std::cerr << elt->type << "\n";

      std::cerr
          << "char_class: '" << undo_string_escapes (elt->char_class) << "'\n"
          << "text:       '" << undo_string_escapes (elt->text) << "'\n\n";
    }
}

// If FORMAT is explicitly "", it is assumed to be "%f" repeated enough
// times to read the first row of the file.  Set it now.

int
textscan_format_list::read_first_row (delimited_stream& is, textscan& ts)
{
  // Read first line and strip end-of-line, which may be two characters
  std::string first_line (20, ' ');

  is.getline (first_line, static_cast<char> (ts.m_eol2));

  if (! first_line.empty () && first_line.back () == ts.m_eol1)
    first_line.pop_back ();

  std::istringstream strstr (first_line);
  delimited_stream ds (strstr, is);

  dim_vector dv (1, 1);     // initial size of each output_container
  Complex val;
  octave_value val_type;
  m_nconv = 0;
  int max_empty = 1000;     // failsafe, if ds fails but not with eof
  int retval = 0;

  // read line, creating output_container as we go
  while (! ds.eof ())
    {
      bool already_skipped_delim = false;
      ts.skip_whitespace (ds, false);
      ds.progress_benchmark ();
      ts.scan_complex (ds, *m_fmt_elts[0], val);
      if (ds.fail ())
        {
          ds.clear (ds.rdstate () & ~std::ios::failbit);

          if (ds.eof ())
            break;

          // Unless this was a missing value (i.e., followed by a delimiter),
          // return with an error status.
          ts.skip_delim (ds);
          if (ds.no_progress ())
            {
              retval = 4;
              break;
            }
          already_skipped_delim = true;

          val = ts.m_empty_value.scalar_value ();

          if (! --max_empty)
            break;
        }

      if (val.imag () == 0)
        val_type = octave_value (NDArray (dv, val.real ()));
      else
        val_type = octave_value (ComplexNDArray (dv, val));

      m_output_container.push_back (val_type);

      if (! already_skipped_delim)
        ts.skip_delim (ds);

      if (ds.no_progress ())
        break;

      m_nconv++;
    }

  m_output_container.pop_front (); // discard empty element from constructor

  // Create fmt_list now that the size is known
  for (octave_idx_type i = 1; i < m_nconv; i++)
    m_fmt_elts.push_back (new textscan_format_elt (*m_fmt_elts[0]));

  return retval;             // May have returned 4 above.
}

textscan::textscan (const std::string& who_arg, const std::string& encoding)
  : m_who (who_arg), m_encoding (encoding), m_buf (), m_whitespace_table (),
    m_delim_table (), m_delims (), m_comment_style (), m_comment_len (0),
    m_comment_char (-2), m_buffer_size (0), m_date_locale (),
    m_inf_nan (init_inf_nan ()),
    m_empty_value (numeric_limits<double>::NaN ()),
    m_exp_chars ("edED"), m_header_lines (0), m_treat_as_empty (),
    m_treat_as_empty_len (0), m_whitespace (" \b\t"), m_eol1 ('\r'),
    m_eol2 ('\n'), m_return_on_error (1), m_collect_output (false),
    multiple_delims_as_one (false), m_default_exp (true), m_lines (0)
{ }

octave_value
textscan::scan (std::istream& isp, const std::string& fmt,
                octave_idx_type ntimes, const octave_value_list& options,
                octave_idx_type& count)
{
  textscan_format_list fmt_list (fmt);

  parse_options (options, fmt_list);

  octave_value result = do_scan (isp, fmt_list, ntimes);

  // FIXME: this is probably not the best way to get count.  The
  // position could easily be larger than octave_idx_type when using
  // 32-bit indexing.

  std::ios::iostate state = isp.rdstate ();
  isp.clear ();
  count = static_cast<octave_idx_type> (isp.tellg ());
  isp.setstate (state);

  return result;
}

octave_value
textscan::do_scan (std::istream& isp, textscan_format_list& fmt_list,
                   octave_idx_type ntimes)
{
  octave_value retval;

  if (fmt_list.num_conversions () == -1)
    error ("%s: invalid format specified", m_who.c_str ());

  if (fmt_list.num_conversions () == 0)
    error ("%s: no valid format conversion specifiers", m_who.c_str ());

  // skip the first header_lines
  std::string dummy;
  for (int i = 0; i < m_header_lines && isp; i++)
    getline (isp, dummy, static_cast<char> (m_eol2));

  // Create our own buffered stream, for fast get/putback/tell/seek.

  // First, see how far ahead it should let us look.
  int max_lookahead = std::max ({m_comment_len, m_treat_as_empty_len,
                                 m_delim_len, 3});  // 3 for NaN and Inf

  // Next, choose a buffer size to avoid reading too much, or too often.
  octave_idx_type buf_size = 4096;
  if (m_buffer_size)
    buf_size = m_buffer_size;
  else if (ntimes > 0)
    {
      // Avoid overflow of 80*ntimes...
      buf_size = std::min (buf_size, std::max (ntimes, 80 * ntimes));
      buf_size = std::max (buf_size, ntimes);
    }
  // Finally, create the stream.
  delimited_stream is (isp,
                       (m_delims.empty () ? m_whitespace + "\r\n"
                        : m_delims),
                       max_lookahead, buf_size);

  // Grow retval dynamically.  "size" is half the initial size
  // (FIXME: Should we start smaller if ntimes is large?)
  octave_idx_type size = ((ntimes < 8 && ntimes >= 0) ? ntimes : 1);
  Array<octave_idx_type> row_idx (dim_vector (1, 2));
  row_idx(1) = 0;

  int err = 0;
  octave_idx_type row = 0;

  if (multiple_delims_as_one)           // bug #44750?
    skip_delim (is);

  int done_after;  // Number of columns read when EOF seen.

  // If FORMAT explicitly "", read first line and see how many "%f" match
  if (fmt_list.set_from_first)
    {
      err = fmt_list.read_first_row (is, *this);
      m_lines = 1;

      done_after = fmt_list.numel () + 1;
      if (! err)
        row = 1;  // the above puts the first line into fmt_list.out_buf ()
    }
  else
    done_after = fmt_list.out_buf ().size () + 1;

  std::list<octave_value> out = fmt_list.out_buf ();

  // We will later merge adjacent columns of the same type.
  // Check now which columns to merge.
  // Reals may become complex, and so we can't trust types
  // after reading in data.
  // If the format was "", that conversion may already have happened,
  // so force all to be merged (as all are %f).
  bool merge_with_prev[fmt_list.numel ()];
  int conv = 0;
  if (m_collect_output)
    {
      int prev_type = -1;
      for (const auto& col : out)
        {
          if (col.type_id () == prev_type
              || (fmt_list.set_from_first && prev_type != -1))
            merge_with_prev[conv++] = true;
          else
            merge_with_prev[conv++] = false;

          prev_type = col.type_id ();
        }
    }

  // This should be caught by earlier code, but this avoids a possible
  // infinite loop below.
  if (fmt_list.num_conversions () == 0)
    error ("%s: No conversions specified", m_who.c_str ());

  // Read the data.  This is the main loop.
  if (! err)
    {
      for (/* row set ~30 m_lines above */;
                                          row < ntimes || ntimes == -1;
                                          row++)
        {
          if (row == 0 || row >= size)
            {
              size += (size+1);
              for (auto& col : out)
                col = col.resize (dim_vector (size, 1), 0);
            }

          row_idx(0) = row;
          err = read_format_once (is, fmt_list, out, row_idx, done_after);

          if ((err & ~1) > 0 || ! is || (m_lines >= ntimes && ntimes > -1))
            break;
        }
    }

  if ((err & 4) && ! m_return_on_error)
    error ("%s: Read error in field %d of row %" OCTAVE_IDX_TYPE_FORMAT,
           m_who.c_str (), done_after + 1, row + 1);

  // If file does not end in EOL, do not pad columns with NaN.
  bool uneven_columns = false;
  if (err & 4)
    uneven_columns = true;
  else if (isp.eof ())
    {
      isp.clear ();
      isp.seekg (-1, std::ios_base::end);
      int last_char = isp.get ();
      isp.setstate (isp.eofbit);
      uneven_columns = (last_char != m_eol1 && last_char != m_eol2);
    }

  // convert return value to Cell array
  Array<octave_idx_type> ra_idx (dim_vector (1, 2));

  // (err & 1) means "error, and no columns read this row
  // FIXME: This may redundant now that done_after=0 says the same
  if (err & 1)
    done_after = out.size () + 1;

  int valid_rows = (row == ntimes
                    ? ntimes
                    : ((err & 1) && (err & 8)) ? row : row+1);
  dim_vector dv (valid_rows, 1);

  ra_idx(0) = 0;
  int i = 0;
  if (! m_collect_output)
    {
      retval = Cell (dim_vector (1, out.size ()));
      for (auto& col : out)
        {
          // trim last columns if that was requested
          if (i == done_after && uneven_columns)
            dv = dim_vector (std::max (valid_rows - 1, 0), 1);

          ra_idx(1) = i;
          retval = cat_op (retval, octave_value (Cell (col.resize (dv, 0))),
                           ra_idx);
          i++;
        }
    }
  else  // group adjacent cells of the same type into a single cell
    {
      octave_value cur;                // current cell, accumulating columns
      octave_idx_type group_size = 0;  // columns in this cell
      int prev_type = -1;

      conv = 0;
      retval = Cell ();
      for (auto& col : out)
        {
          if (! merge_with_prev[conv++])  // including first time
            {
              if (prev_type != -1)
                {
                  ra_idx(1) = i++;
                  retval = cat_op (retval, octave_value (Cell (cur)), ra_idx);
                }
              cur = octave_value (col.resize (dv, 0));
              group_size = 1;
              prev_type = col.type_id ();
            }
          else
            {
              ra_idx(1) = group_size++;
              cur = cat_op (cur, octave_value (col.resize (dv, 0)), ra_idx);
            }
        }
      ra_idx(1) = i;
      retval = cat_op (retval, octave_value (Cell (cur)), ra_idx);
    }

  return retval;
}

// Read a double considering the "precision" field of FMT and the
// EXP_CHARS option of OPTIONS.

double
textscan::read_double (delimited_stream& is,
                       const textscan_format_elt& fmt) const
{
  int sign = 1;
  unsigned int width_left = fmt.width;
  double retval = 0;
  bool valid = false;         // syntactically correct double?

  int ch = is.peek_undelim ();

  if (ch == '+')
    {
      is.get ();
      ch = is.peek_undelim ();
      if (width_left)
        width_left--;
    }
  else if (ch == '-')
    {
      sign = -1;
      is.get ();
      ch = is.peek_undelim ();
      if (width_left)
        width_left--;
    }

  // Read integer part
  if (ch != '.')
    {
      if (ch >= '0' && ch <= '9')       // valid if at least one digit
        valid = true;
      while (width_left-- && is && (ch = is.get ()) >= '0' && ch <= '9')
        retval = retval * 10 + (ch - '0');
      width_left++;
    }

  // Read fractional part, up to specified precision
  if (ch == '.' && width_left)
    {
      double multiplier = 1;
      int precision = fmt.prec;
      int i;

      width_left--;                  // Consider width of '.'

      if (precision == -1)
        precision = 1<<30;           // FIXME: Should be MAXINT

      if (! valid)                   // if there was nothing before '.'...
        is.get ();                   // ...ch was a "peek", not "get".

      for (i = 0; i < precision; i++)
        {
          if (width_left-- && is && (ch = is.get ()) >= '0' && ch <= '9')
            retval += (ch - '0') * (multiplier *= 0.1);
          else
            {
              width_left++;
              break;
            }
        }

      // round up if we truncated and the next digit is >= 5
      if ((i == precision || ! width_left) && (ch = is.get ()) >= '5'
          && ch <= '9')
        retval += multiplier;

      if (i > 0)
        valid = true;           // valid if at least one digit after '.'
      else if (! valid)         // if there was nothing before and after '.'
        {
          is.putback (ch);
          ch = '.';
        }

      // skip remainder after '.', to field width, to look for exponent
      if (i == precision)
        while (width_left-- && is && (ch = is.get ()) >= '0' && ch <= '9')
          ;  // discard

      width_left++;
    }

  // look for exponent part in, e.g.,  6.023E+23
  bool used_exp = false;
  if (valid && width_left > 1 && m_exp_chars.find (ch) != std::string::npos)
    {
      int ch1 = is.peek_undelim ();
      if (ch1 == '-' || ch1 == '+' || (ch1 >= '0' && ch1 <= '9'))
        {
          // if 1.0e+$ or some such, this will set failbit, as we want
          width_left--;                         // count "E"
          int exp = 0;
          int exp_sign = 1;
          if (ch1 == '+')
            {
              width_left--;
              is.get ();
            }
          else if (ch1 == '-')
            {
              width_left--;
              exp_sign = -1;
              is.get ();
            }
          valid = false;
          while (width_left-- && is && (ch = is.get_undelim ()) >= '0' && ch <= '9')
            {
              exp = exp*10 + ch - '0';
              valid = true;
            }
          width_left++;
          if (ch != std::istream::traits_type::eof () && width_left)
            is.putback (ch);

          double multiplier = pown (10, exp);
          if (exp_sign > 0)
            retval *= multiplier;
          else
            retval /= multiplier;

          used_exp = true;
        }
    }
  is.clear ();
  if (! used_exp && ch != std::istream::traits_type::eof () && width_left)
    is.putback (ch);

  // Check for +/- inf and NaN
  if (! valid && width_left >= 3 && is.remaining () >= 3)
    {
      int i = lookahead (is, m_inf_nan, 3, false);  // false->case insensitive
      if (i == 0)
        {
          retval = numeric_limits<double>::Inf ();
          valid = true;
        }
      else if (i == 1)
        {
          retval = numeric_limits<double>::NaN ();
          valid = true;
        }
    }

  if (! valid)
    is.setstate (std::ios::failbit);
  else
    is.setstate (is.rdstate () & ~std::ios::failbit);

  return retval * sign;
}

// Read a single number: real, complex, inf, NaN, possibly with limited
// precision.  Calls to this should be preceded by skip_whitespace.
// Calling that inside scan_complex would violate its const declaration.

void
textscan::scan_complex (delimited_stream& is, const textscan_format_elt& fmt,
                        Complex& val) const
{
  double im = 0;
  double re = 0;
  bool as_empty = false;  // did we fail but match a "treat_as_empty" string?
  bool inf = false;

  int ch = is.peek_undelim ();
  if (ch == '+' || ch == '-')   // check for [+-][ij] with no coefficients
    {
      ch = is.get ();
      int ch2 = is.peek_undelim ();
      if (ch2 == 'i' || ch2 == 'j')
        {
          double value = 1;
          is.get ();
          // Check not -inf
          if (is.peek_undelim () == 'n')
            {
              char *pos = is.tellg ();
              std::ios::iostate state = is.rdstate ();

              is.get ();
              ch2 = is.get_undelim ();
              if (ch2 == 'f')
                {
                  inf = true;
                  re = (ch == '+' ? numeric_limits<double>::Inf ()
                        : -numeric_limits<double>::Inf ());
                  value = 0;
                }
              else
                {
                  is.clear (state);
                  // FIXME: Buffer might have refreshed.
                  //        pos might no longer be valid.
                  is.seekg (pos);   // reset to position before look-ahead
                }
            }

          im = (ch == '+') ? value : -value;
        }
      else
        is.putback (ch);
    }

  if (! im && ! inf)        // if not [+-][ij] or [+-]inf, read real normally
    {
      char *pos = is.tellg ();
      std::ios::iostate state = is.rdstate ();
      //re = read_value<double> (is);
      // FIXME: read_double might refresh the buffer.  So seekg might be off.
      re = read_double (is, fmt);

      // check for "treat as empty" string
      if (m_treat_as_empty.numel ()
          && (is.fail () || math::is_NaN_or_NA (Complex (re))
              || re == numeric_limits<double>::Inf ()))
        {

          for (int i = 0; i < m_treat_as_empty.numel (); i++)
            {
              if (ch == m_treat_as_empty (i).string_value ()[0])
                {
                  as_empty = true;  // first char matches, so read the lot
                  break;
                }
            }
          if (as_empty)             // if first char matched...
            {
              as_empty = false;     // ...look for the whole string

              is.clear (state);     // treat_as_empty "-" causes partial read
              is.seekg (pos);       // reset to position before failed read

              // treat_as_empty strings may be different sizes.
              // Read ahead longest, put it all back, then re-read the string
              // that matches.
              std::string look_buf (m_treat_as_empty_len, '\0');
              char *look = is.read (&look_buf[0], look_buf.size (), pos);

              is.clear (state);
              is.seekg (pos);        // reset to position before look-ahead
                                     // FIXME: is.read could invalidate pos

              for (int i = 0; i < m_treat_as_empty.numel (); i++)
                {
                  std::string s = m_treat_as_empty (i).string_value ();
                  if (! strncmp (s.c_str (), look, s.size ()))
                    {
                      as_empty = true;
                      // read just the right amount
                      is.read (&look_buf[0], s.size (), pos);
                      break;
                    }
                }
            }
        }

      if (! is.eof () && ! as_empty)
        {
          state = is.rdstate ();   // before tellg, since that fails at EOF

          ch = is.peek_undelim ();
          // ch == EOF if read failed; no need to chk fail
          if (ch == 'i' || ch == 'j')           // pure imaginary
            {
              is.get ();
              im = re;
              re = 0;
            }
          else if (ch == '+' || ch == '-')      // see if it is real+imag[ij]
            {
              // save stream state in case we have to restore it
              pos   = is.tellg ();
              state = is.rdstate ();

              //im = read_value<double> (is);
              // FIXME: read_double might refresh the buffer.
              //        So seekg might be off after this.
              im = read_double (is, fmt);
              if (is.fail ())
                im = 1;

              if (is.peek_undelim () == 'i' || is.peek_undelim () == 'j')
                is.get ();
              else
                {
                  im = 0;           // no valid imaginary part.  Restore state
                  is.clear (state); // eof shouldn't cause fail.
                  is.seekg (pos);
                }
            }
          else if (is.eof ())       // we've read enough to be a "valid" read
            is.clear (state);       // failed peek shouldn't cause fail
        }
    }
  if (as_empty)
    val = m_empty_value.scalar_value ();
  else
    val = Complex (re, im);
}

// Return in VAL the run of characters from IS NOT contained in PATTERN.

int
textscan::scan_caret (delimited_stream& is, const std::string& pattern,
                      std::string& val) const
{
  int c1 = std::istream::traits_type::eof ();
  std::ostringstream obuf;   // FIXME: is this optimized for growing?

  while (is && ((c1 = (is && ! is.eof ())
                      ? is.get_undelim ()
                      : std::istream::traits_type::eof ())
                != std::istream::traits_type::eof ())
         && pattern.find (c1) == std::string::npos)
    obuf << static_cast<char> (c1);

  val = obuf.str ();

  if (c1 != std::istream::traits_type::eof ())
    is.putback (c1);

  return c1;
}

// Read until one of the strings in DELIMITERS is found.  For
// efficiency, ENDS is a list of the last character of each delimiter.

std::string
textscan::read_until (delimited_stream& is, const Cell& delimiters,
                      const std::string& ends) const
{
  std::string retval ("");
  bool done = false;
  do
    {
      // find sequence ending with an ending char
      std::string next;
      scan_caret (is, ends.c_str (), next);
      retval = retval + next;   // FIXME: could use repeated doubling of size

      int last = (! is.eof ()
                  ? is.get_undelim () : std::istream::traits_type::eof ());

      if (last != std::istream::traits_type::eof ())
        {
          if (last == m_eol1 || last == m_eol2)
            break;

          retval = retval + static_cast<char> (last);
          for (int i = 0; i < delimiters.numel (); i++)
            {
              std::string delim = delimiters(i).string_value ();
              std::size_t start = (retval.length () > delim.length ()
                                   ? retval.length () - delim.length ()
                                   : 0);
              std::string may_match = retval.substr (start);
              if (may_match == delim)
                {
                  done = true;
                  retval = retval.substr (0, start);
                  if (start == 0)
                    is.putback (last);
                  break;
                }
            }
        }
    }
  while (! done && is && ! is.eof ());

  return retval;
}

// Read stream until either fmt.width chars have been read, or
// options.delimiter has been found.  Does *not* rely on fmt being 's'.
// Used by formats like %6f to limit to 6.

void
textscan::scan_string (delimited_stream& is, const textscan_format_elt& fmt,
                       std::string& val) const
{
  if (m_delim_list.isempty ())
    {
      unsigned int i = 0;
      unsigned int width = fmt.width;

      for (i = 0; i < width; i++)
        {
          // Grow string in an exponential fashion if necessary.
          if (i >= val.length ())
            val.append (std::max (val.length (),
                                  static_cast<std::size_t> (16)), '\0');

          int ch = is.get_undelim ();
          if (is_delim (ch) || ch == std::istream::traits_type::eof ())
            {
              is.putback (ch);
              break;
            }
          else
            val[i] = ch;
        }
      val = val.substr (0, i);          // trim pre-allocation
    }
  else  // Cell array of multi-character delimiters
    {
      std::string ends (m_delim_list.numel () + 2, '\0');
      int i;
      for (i = 0; i < m_delim_list.numel (); i++)
        {
          std::string tmp = m_delim_list(i).string_value ();
          ends[i] = tmp.back ();
        }
      ends[i++] = m_eol1;
      ends[i++] = m_eol2;
      val = textscan::read_until (is, m_delim_list, ends);
    }

  // convert from codepage
  if (m_encoding.compare ("utf-8"))
    val = string::u8_from_encoding ("textscan", val, m_encoding);
}

// Return in VAL the run of characters from IS contained in PATTERN.

int
textscan::scan_bracket (delimited_stream& is, const std::string& pattern,
                        std::string& val) const
{
  int c1 = std::istream::traits_type::eof ();
  std::ostringstream obuf;              // Is this optimized for growing?

  while (is && pattern.find (c1 = is.get_undelim ()) != std::string::npos)
    obuf << static_cast<char> (c1);

  val = obuf.str ();
  if (c1 != std::istream::traits_type::eof ())
    is.putback (c1);
  return c1;
}

// Return in VAL a string, either delimited by whitespace/delimiters, or
// enclosed in a pair of double quotes ("...").  Enclosing quotes are
// removed.  A consecutive pair "" is inserted into VAL as a single ".

void
textscan::scan_qstring (delimited_stream& is, const textscan_format_elt& fmt,
                        std::string& val)
{
  skip_whitespace (is);

  if (is.peek_undelim () != '"')
    scan_string (is, fmt, val);
  else
    {
      is.get ();
      scan_caret (is, R"(")", val);     // read everything until "
      is.get ();                        // swallow "

      while (is && is.peek_undelim () == '"')  // if double ",
        {
          // insert one in stream,
          is.get ();                           // keep looking for single "
          std::string val1;
          scan_caret (is, R"(")", val1);
          val = val + '"' + val1;
          is.get_undelim ();
        }
    }

  // convert from codepage
  if (m_encoding.compare ("utf-8"))
    val = string::u8_from_encoding ("textscan", val, m_encoding);
}

// Read from IS into VAL a string of the next fmt.width characters,
// including any whitespace or delimiters.

void
textscan::scan_cstring (delimited_stream& is, const textscan_format_elt& fmt,
                        std::string& val) const
{
  val.resize (fmt.width);

  for (unsigned int i = 0; is && i < fmt.width; i++)
    {
      int ch = is.get_undelim ();
      if (ch != std::istream::traits_type::eof ())
        val[i] = ch;
      else
        {
          val.resize (i);
          break;
        }
    }

  // convert from codepage
  if (m_encoding.compare ("utf-8"))
    val = string::u8_from_encoding ("textscan", val, m_encoding);
}

//  Read a single '%...' conversion and place it in position ROW of OV.

void
textscan::scan_one (delimited_stream& is, const textscan_format_elt& fmt,
                    octave_value& ov, Array<octave_idx_type> row)
{
  skip_whitespace (is);

  is.clear ();

  octave_value val;
  if (fmt.numeric)
    {
      if (fmt.type == 'f' || fmt.type == 'n')
        {
          Complex v;
          skip_whitespace (is);
          scan_complex (is, fmt, v);

          if (! fmt.discard && ! is.fail ())
            {
              if (fmt.bitwidth == 64)
                {
                  if (ov.isreal () && v.imag () == 0)
                    ov.internal_rep ()->fast_elem_insert (row(0), v.real ());
                  else
                    {
                      if (ov.isreal ())  // cat does type conversion
                        ov = cat_op (ov, octave_value (v), row);
                      else
                        ov.internal_rep ()->fast_elem_insert (row(0), v);
                    }
                }
              else
                {
                  if (ov.isreal () && v.imag () == 0)
                    ov.internal_rep ()->fast_elem_insert (row(0),
                                                          float (v.real ()));
                  else
                    {
                      if (ov.isreal ())  // cat does type conversion
                        ov = cat_op (ov, octave_value (v), row);
                      else
                        ov.internal_rep ()->fast_elem_insert (row(0),
                                                              FloatComplex (v));
                    }
                }
            }
        }
      else
        {
          double v;    // Matlab docs say 1e30 etc should be valid for %d and
                       // 1000 as a %d8 should be 127, so read as double.
                       // Some loss of precision for d64 and u64.
          skip_whitespace (is);
          v = read_double (is, fmt);
          if (! fmt.discard && ! is.fail ())
            switch (fmt.bitwidth)
              {
              case 64:
                switch (fmt.type)
                  {
                  case 'd':
                    {
                      octave_int64 vv = v;
                      ov.internal_rep ()->fast_elem_insert (row(0), vv);
                    }
                    break;

                  case 'u':
                    {
                      octave_uint64 vv = v;
                      ov.internal_rep ()->fast_elem_insert (row(0), vv);
                    }
                    break;
                  }
                break;

              case 32:
                switch (fmt.type)
                  {
                  case 'd':
                    {
                      octave_int32 vv = v;
                      ov.internal_rep ()->fast_elem_insert (row(0), vv);
                    }
                    break;

                  case 'u':
                    {
                      octave_uint32 vv = v;
                      ov.internal_rep ()->fast_elem_insert (row(0), vv);
                    }
                    break;
                  }
                break;

              case 16:
                if (fmt.type == 'd')
                  {
                    octave_int16 vv = v;
                    ov.internal_rep ()->fast_elem_insert (row(0), vv);
                  }
                else
                  {
                    octave_uint16 vv = v;
                    ov.internal_rep ()->fast_elem_insert (row(0), vv);
                  }
                break;

              case 8:
                if (fmt.type == 'd')
                  {
                    octave_int8 vv = v;
                    ov.internal_rep ()->fast_elem_insert (row(0), vv);
                  }
                else
                  {
                    octave_uint8 vv = v;
                    ov.internal_rep ()->fast_elem_insert (row(0), vv);
                  }
                break;
              }
        }

      if (is.fail () & ! fmt.discard)
        ov = cat_op (ov, m_empty_value, row);
    }
  else
    {
      std::string vv ("        ");      // initial buffer.  Grows as needed
      switch (fmt.type)
        {
        case 's':
          scan_string (is, fmt, vv);
          break;

        case 'q':
          scan_qstring (is, fmt, vv);
          break;

        case 'c':
          scan_cstring (is, fmt, vv);
          break;

        case '[':
          scan_bracket (is, fmt.char_class.c_str (), vv);
          break;

        case '^':
          scan_caret   (is, fmt.char_class.c_str (), vv);
          break;
        }

      if (! fmt.discard)
        ov.internal_rep ()->fast_elem_insert (row (0),
                                              Cell (octave_value (vv)));

      // FIXME: why does failbit get set at EOF, instead of eofbit?
      if (! vv.empty ())
        is.clear (is.rdstate () & ~std::ios_base::failbit);
    }

  is.field_done ();
}

// Read data corresponding to the entire format string once, placing the
// values in row ROW of retval.

int
textscan::read_format_once (delimited_stream& is,
                            textscan_format_list& fmt_list,
                            std::list<octave_value>& retval,
                            Array<octave_idx_type> row, int& done_after)
{
  const textscan_format_elt *elem = fmt_list.first ();
  auto out = retval.begin ();
  bool no_conversions = true;
  bool done = false;
  bool conversion_failed = false;       // Record for ReturnOnError
  bool nothing_worked = true;

  octave_quit ();

  for (std::size_t i = 0; i < fmt_list.numel (); i++)
    {
      bool this_conversion_failed = false;

      // Clear fail of previous numeric conversions.
      is.clear ();

      switch (elem->type)
        {
        case 'C':
        case 'D':
          warning ("%s: conversion %c not yet implemented",
                   m_who.c_str (), elem->type);
          break;

        case 'u':
        case 'd':
        case 'f':
        case 'n':
        case 's':
        case '[':
        case '^':
        case 'q':
        case 'c':
          scan_one (is, *elem, *out, row);
          break;

        case textscan_format_elt::literal_conversion :
          match_literal (is, *elem);
          break;

        default:
          error ("Unknown format element '%c'", elem->type);
        }

      if (! is.fail ())
        {
          if (! elem->discard)
            no_conversions = false;
        }
      else
        {
          is.clear (is.rdstate () & ~std::ios::failbit);

          if (! is.eof ())
            {
              if (m_delim_list.isempty ())
                {
                  if (! is_delim (is.peek_undelim ()))
                    this_conversion_failed = true;
                }
              else  // Cell array of multi-character delimiters
                {
                  char *pos = is.tellg ();
                  if (-1 == lookahead (is, m_delim_list, m_delim_len))
                    this_conversion_failed = true;
                  is.clear ();
                  is.seekg (pos);     // reset to position before look-ahead
                }
            }
        }

      if (! elem->discard)
        out++;

      elem = fmt_list.next ();
      char *pos = is.tellg ();

      // Skip delimiter before reading the next fmt conversion,
      // unless the fmt is a string literal which begins with a delimiter,
      // in which case the literal must match everything.  Bug #58008
      if (elem->type != textscan_format_elt::literal_conversion)
        skip_delim (is);
      else if (! is_delim (elem->text[0]))
        skip_delim (is);

      if (is.eof ())
        {
          if (! done)
            done_after = i+1;

          // note EOF, but process others to get empty_val.
          done = true;
        }

      if (this_conversion_failed)
        {
          if (is.tellg () == pos && ! conversion_failed)
            {
              // done_after = first failure
              done_after = i; // note fail, but parse others to get empty_val
              conversion_failed = true;
            }
          else
            this_conversion_failed = false;
        }
      else if (! done && ! conversion_failed)
        nothing_worked = false;
    }

  if (done)
    is.setstate (std::ios::eofbit);

  return no_conversions
         + (is.eof () ? 2 : 0)
         + (conversion_failed ? 4 : 0)
         + (nothing_worked ? 8 : 0);

}

void
textscan::parse_options (const octave_value_list& args,
                         textscan_format_list& fmt_list)
{
  int last = args.length ();
  int n = last;

  if (n & 1)
    error ("%s: %d parameters given, but only %d values",
           m_who.c_str (), n-n/2, n/2);

  m_delim_len = 1;
  bool have_delims = false;
  for (int i = 0; i < last; i += 2)
    {
      std::string param = args(i).xstring_value ("%s: Invalid parameter type <%s> for parameter %d",
                          m_who.c_str (),
                          args(i).type_name ().c_str (),
                          i/2 + 1);
      std::transform (param.begin (), param.end (), param.begin (), ::tolower);

      if (param == "delimiter")
        {
          bool invalid = true;
          if (args(i+1).is_string ())
            {
              invalid = false;
              have_delims = true;
              m_delims = args(i+1).string_value ();
              if (args(i+1).is_sq_string ())
                m_delims = do_string_escapes (m_delims);
            }
          else if (args(i+1).iscell ())
            {
              invalid = false;
              m_delim_list = args(i+1).cell_value ();
              m_delim_table = " ";  // non-empty, to flag non-default delim

              // Check that all elements are strings, and find max length
              for (int j = 0; j < m_delim_list.numel (); j++)
                {
                  if (! m_delim_list(j).is_string ())
                    invalid = true;
                  else
                    {
                      if (m_delim_list(j).is_sq_string ())
                        m_delim_list(j) = do_string_escapes (m_delim_list(j)
                                                             .string_value ());
                      octave_idx_type len = m_delim_list(j).string_value ()
                                            .length ();
                      m_delim_len = std::max (static_cast<int> (len),
                                              m_delim_len);
                    }
                }
            }
          if (invalid)
            error ("%s: Delimiters must be either a string or cell array of strings",
                   m_who.c_str ());
        }
      else if (param == "commentstyle")
        {
          if (args(i+1).is_string ())
            {
              // check here for names like "C++", "C", "shell", ...?
              m_comment_style = Cell (args(i+1));
            }
          else if (args(i+1).iscell ())
            {
              m_comment_style = args(i+1).cell_value ();
              int len = m_comment_style.numel ();
              if ((len >= 1 && ! m_comment_style (0).is_string ())
                  || (len >= 2 && ! m_comment_style (1).is_string ())
                  || (len >= 3))
                error ("%s: CommentStyle must be either a string or cell array of one or two strings",
                       m_who.c_str ());
            }
          else
            error ("%s: CommentStyle must be either a string or cell array of one or two strings",
                   m_who.c_str ());

          // How far ahead do we need to look to detect an open comment
          // and which character do we look for?
          if (m_comment_style.numel () >= 1)
            {
              m_comment_len  = m_comment_style (0).string_value ().size ();
              m_comment_char = m_comment_style (0).string_value ()[0];
            }
        }
      else if (param == "treatasempty")
        {
          bool invalid = false;
          if (args(i+1).is_string ())
            {
              m_treat_as_empty = Cell (args(i+1));
              m_treat_as_empty_len = args(i+1).string_value ().size ();
            }
          else if (args(i+1).iscell ())
            {
              m_treat_as_empty = args(i+1).cell_value ();
              for (int j = 0; j < m_treat_as_empty.numel (); j++)
                if (! m_treat_as_empty (j).is_string ())
                  invalid = true;
                else
                  {
                    int k = m_treat_as_empty (j).string_value ().size ();
                    if (k > m_treat_as_empty_len)
                      m_treat_as_empty_len = k;
                  }
            }
          if (invalid)
            error ("%s: TreatAsEmpty must be either a string or cell array of one or two strings",
                   m_who.c_str ());

          // FIXME: Ensure none is a prefix of a later one.  Sort by length?
        }
      else if (param == "collectoutput")
        {
          m_collect_output = args(i+1).xbool_value ("%s: CollectOutput must be logical or numeric",
                             m_who.c_str ());
        }
      else if (param == "emptyvalue")
        {
          m_empty_value = args(i+1).xscalar_value ("%s: EmptyValue must be numeric", m_who.c_str ());
        }
      else if (param == "headerlines")
        {
          m_header_lines = args(i+1).xscalar_value ("%s: HeaderLines must be numeric", m_who.c_str ());
        }
      else if (param == "bufsize")
        {
          m_buffer_size = args(i+1).xscalar_value ("%s: BufSize must be numeric", m_who.c_str ());
        }
      else if (param == "multipledelimsasone")
        {
          multiple_delims_as_one = args(i
                                        +1).xbool_value ("%s: MultipleDelimsAsOne must be logical or numeric", m_who.c_str ());
        }
      else if (param == "returnonerror")
        {
          m_return_on_error = args(i+1).xbool_value ("%s: ReturnOnError must be logical or numeric",
                              m_who.c_str ());
        }
      else if (param == "whitespace")
        {
          m_whitespace = args(i+1).xstring_value ("%s: Whitespace must be a character string",
                                                  m_who.c_str ());
        }
      else if (param == "expchars")
        {
          m_exp_chars = args(i+1).xstring_value ("%s: ExpChars must be a character string", m_who.c_str ());
          m_default_exp = false;
        }
      else if (param == "endofline")
        {
          bool valid = true;
          std::string s = args(i+1).xstring_value (R"(%s: EndOfLine must be at most one character or '\r\n')",
                          m_who.c_str ());
          if (args(i+1).is_sq_string ())
            s = do_string_escapes (s);
          int l = s.length ();
          if (l == 0)
            m_eol1 = m_eol2 = -2;
          else if (l == 1)
            m_eol1 = m_eol2 = s.c_str ()[0];
          else if (l == 2)
            {
              m_eol1 = s.c_str ()[0];
              m_eol2 = s.c_str ()[1];
              if (m_eol1 != '\r' || m_eol2 != '\n')    // Why limit it?
                valid = false;
            }
          else
            valid = false;

          if (! valid)
            error (R"(%s: EndOfLine must be at most one character or '\r\n')",
                   m_who.c_str ());
        }
      else
        error ("%s: unrecognized option '%s'", m_who.c_str (), param.c_str ());
    }

  // Remove any user-supplied delimiter from whitespace list
  for (unsigned int j = 0; j < m_delims.length (); j++)
    {
      m_whitespace.erase (std::remove (m_whitespace.begin (),
                                       m_whitespace.end (),
                                       m_delims[j]),
                          m_whitespace.end ());
    }
  for (int j = 0; j < m_delim_list.numel (); j++)
    {
      std::string delim = m_delim_list(j).string_value ();
      if (delim.length () == 1)
        m_whitespace.erase (std::remove (m_whitespace.begin (),
                                         m_whitespace.end (),
                                         delim[0]),
                            m_whitespace.end ());
    }

  m_whitespace_table = std::string (256, '\0');
  for (unsigned int i = 0; i < m_whitespace.length (); i++)
    m_whitespace_table[m_whitespace[i]] = '1';

  // For Matlab compatibility, add 0x20 to whitespace, unless
  // whitespace is explicitly ignored.
  if (! (m_whitespace.empty () && fmt_list.has_string))
    m_whitespace_table[' '] = '1';

  // Create look-up table of delimiters, based on 'delimiter'
  m_delim_table = std::string (256, '\0');
  if (m_eol1 >= 0 && m_eol1 < 256)
    m_delim_table[m_eol1] = '1';        // EOL is always a delimiter
  if (m_eol2 >= 0 && m_eol2 < 256)
    m_delim_table[m_eol2] = '1';        // EOL is always a delimiter
  if (! have_delims)
    for (unsigned int i = 0; i < 256; i++)
      {
        if (isspace (i))
          m_delim_table[i] = '1';
      }
  else
    for (unsigned int i = 0; i < m_delims.length (); i++)
      m_delim_table[m_delims[i]] = '1';
}

// Skip comments, and characters specified by the "Whitespace" option.
// If EOLstop == true, don't skip end of line.

int
textscan::skip_whitespace (delimited_stream& is, bool EOLstop)
{
  int c1 = std::istream::traits_type::eof ();
  bool found_comment = false;

  do
    {
      found_comment = false;
      int prev = -1;
      while (is
             && (c1 = is.get_undelim ()) != std::istream::traits_type::eof ()
             && ( ( (c1 == m_eol1 || c1 == m_eol2) && ++m_lines && ! EOLstop)
                  || isspace (c1)))
        {
          if (prev == m_eol1 && m_eol1 != m_eol2 && c1 == m_eol2)
            m_lines--;
          prev = c1;
        }

      if (c1 == m_comment_char)           // see if we match an open comment
        {
          // save stream state in case we have to restore it
          char *pos = is.tellg ();
          std::ios::iostate state = is.rdstate ();

          std::string tmp (m_comment_len, '\0');
          char *look = is.read (&tmp[0], m_comment_len-1, pos); // already read first char
          if (is && m_comment_style.numel () > 0
              && ! strncmp (m_comment_style(0).string_value ().substr (1).c_str (),
                            look, m_comment_len-1))
            {
              found_comment = true;

              std::string dummy;
              if (m_comment_style.numel () == 1)  // skip to end of line
                {
                  std::string eol (3, '\0');
                  eol[0] = m_eol1;
                  eol[1] = m_eol2;

                  scan_caret (is, eol, dummy);
                  c1 = is.get_undelim ();
                  if (c1 == m_eol1 && m_eol1 != m_eol2
                      && is.peek_undelim () == m_eol2)
                    is.get_undelim ();
                  m_lines++;
                }
              else      // matching pair
                {
                  std::string end_c = m_comment_style(1).string_value ();
                  // last char of end-comment sequence
                  std::string last = end_c.substr (end_c.size () - 1);
                  std::string may_match ("");
                  do
                    {
                      // find sequence ending with last char
                      scan_caret (is, last, dummy);
                      is.get_undelim ();        // (read LAST itself)

                      may_match = may_match + dummy + last;
                      if (may_match.length () > end_c.length ())
                        {
                          std::size_t start = may_match.length ()
                                              - end_c.length ();
                          may_match = may_match.substr (start);
                        }
                    }
                  while (may_match != end_c && is && ! is.eof ());
                }
            }
          else  // wasn't really a comment; restore state
            {
              is.clear (state);
              is.seekg (pos);
            }
        }
    }
  while (found_comment);

  if (c1 != std::istream::traits_type::eof ())
    is.putback (c1);

  return c1;
}

// See if the next few characters match one of the strings in target.
// For efficiency, MAX_LEN is the cached longest length of any target.
// Return -1 if none is found, or the index of the match.

int
textscan::lookahead (delimited_stream& is, const Cell& targets, int max_len,
                     bool case_sensitive) const
{
  // target strings may be different sizes.
  // Read ahead longest, put it all back, then re-read the string
  // that matches.

  char *pos = is.tellg ();

  std::string tmp (max_len, '\0');
  char *look = is.read (&tmp[0], tmp.size (), pos);

  is.clear ();
  is.seekg (pos);              // reset to position before read
                               // FIXME: pos may be corrupted by is.read

  int i;
  int (*compare)(const char *, const char *, std::size_t);
  compare = (case_sensitive ? strncmp : octave_strncasecmp);

  for (i = 0; i < targets.numel (); i++)
    {
      std::string s = targets (i).string_value ();
      if (! (*compare) (s.c_str (), look, s.size ()))
        {
          is.read (&tmp[0], s.size (), pos); // read just the right amount
          break;
        }
    }

  if (i == targets.numel ())
    i = -1;

  return i;
}

// Skip delimiters -- multiple if MultipleDelimsAsOne specified.
int
textscan::skip_delim (delimited_stream& is)
{
  int c1 = skip_whitespace (is);  // Stop once EOL is read
  if (m_delim_list.numel () == 0)   // single character delimiter
    {
      if (is_delim (c1) || c1 == m_eol1 || c1 == m_eol2)
        {
          is.get ();
          if (c1 == m_eol1 && is.peek_undelim () == m_eol2)
            is.get ();          // if \r\n, skip the \n too.

          if (multiple_delims_as_one)
            {
              int prev = -1;
              // skip multiple delims.
              // Increment lines for each end-of-line seen;
              // Decrement for \r\n
              while (is && ((c1 = is.get_undelim ())
                            != std::istream::traits_type::eof ())
                     && (((c1 == m_eol1 || c1 == m_eol2) && ++m_lines)
                         || isspace (c1) || is_delim (c1)))
                {
                  if (prev == m_eol1 && m_eol1 != m_eol2 && c1 == m_eol2)
                    m_lines--;
                  prev = c1;
                }
              if (c1 != std::istream::traits_type::eof ())
                is.putback (c1);
            }
        }
    }
  else                                  // multi-character delimiter
    {
      int first_match;

      if (c1 == m_eol1 || c1 == m_eol2
          || (-1 != (first_match = lookahead (is, m_delim_list, m_delim_len))))
        {
          if (c1 == m_eol1)
            {
              is.get_undelim ();
              if (is.peek_undelim () == m_eol2)
                is.get_undelim ();
            }
          else if (c1 == m_eol2)
            {
              is.get_undelim ();
            }

          if (multiple_delims_as_one)
            {
              int prev = -1;
              // skip multiple delims.
              // Increment lines for each end-of-line seen;
              // decrement for \r\n.
              while (is && ((c1 = skip_whitespace (is))
                            != std::istream::traits_type::eof ())
                     && (((c1 == m_eol1 || c1 == m_eol2) && ++m_lines)
                         || -1 != lookahead (is, m_delim_list, m_delim_len)))
                {
                  if (prev == m_eol1 && m_eol1 != m_eol2 && c1 == m_eol2)
                    m_lines--;
                  prev = c1;
                }
            }
        }
    }

  return c1;
}

// Read in as much of the input as coincides with the literal in the
// format string.  Return "true" if the entire literal is matched, else
// false (and set failbit).

bool
textscan::match_literal (delimited_stream& is,
                         const textscan_format_elt& fmt)
{
  // "false" -> treat EOL as normal space
  // since a delimiter at the start of a line is a mismatch, not empty field
  skip_whitespace (is, false);

  for (unsigned int i = 0; i < fmt.width; i++)
    {
      int ch = is.get_undelim ();
      if (ch != fmt.text[i])
        {
          if (ch != std::istream::traits_type::eof ())
            is.putback (ch);
          is.setstate (std::ios::failbit);
          return false;
        }
    }
  return true;
}

void
base_stream::error (const std::string& msg)
{
  m_fail = true;
  m_errmsg = msg;
}

void
base_stream::error (const std::string& who, const std::string& msg)
{
  m_fail = true;
  m_errmsg = who + ": " + msg;
}

void
base_stream::clear (void)
{
  m_fail = false;
  m_errmsg = "";
}

void
base_stream::clearerr (void)
{
  std::istream *is = input_stream ();
  std::ostream *os = preferred_output_stream ();

  if (is)
    is->clear ();

  if (os)
    os->clear ();
}

// Functions that are defined for all input streams (input streams
// are those that define is).

std::string
base_stream::do_gets (octave_idx_type max_len, bool& err,
                      bool strip_newline, const std::string& who)
{
  interpreter& interp = __get_interpreter__ ();

  if (interp.interactive () && file_number () == 0)
    ::error ("%s: unable to read from stdin while running interactively",
             who.c_str ());

  std::string retval;

  err = false;

  std::istream *isp = input_stream ();

  if (! isp)
    {
      err = true;
      invalid_operation (who, "reading");
    }
  else
    {
      std::istream& is = *isp;

      std::ostringstream buf;

      int c = 0;
      int char_count = 0;

      if (max_len != 0)
        {
          while (is && (c = is.get ()) != std::istream::traits_type::eof ())
            {
              char_count++;

              // Handle CRLF, CR, or LF as line ending.
              if (c == '\r')
                {
                  if (! strip_newline)
                    buf << static_cast<char> (c);

                  c = is.get ();

                  if (c != std::istream::traits_type::eof ())
                    {
                      if (c == '\n')
                        {
                          char_count++;

                          if (! strip_newline)
                            buf << static_cast<char> (c);
                        }
                      else
                        is.putback (c);
                    }

                  break;
                }
              else if (c == '\n')
                {
                  if (! strip_newline)
                    buf << static_cast<char> (c);

                  break;
                }
              else
                buf << static_cast<char> (c);

              if (max_len > 0 && char_count == max_len)
                break;
            }
        }

      if (! is.eof () && char_count > 0)
        {
          // GAGME.  Matlab seems to check for EOF even if the last character
          // in a file is a newline character.  This is NOT what the
          // corresponding C-library functions do.
          int disgusting_compatibility_hack = is.get ();
          if (! is.eof ())
            is.putback (disgusting_compatibility_hack);
        }

      if (is.good () || (is.eof () && char_count > 0))
        {
          retval = buf.str ();
          if (encoding ().compare ("utf-8"))
            retval = string::u8_from_encoding (who, retval, encoding ());
        }
      else
        {
          err = true;

          if (is.eof () && char_count == 0)
            error (who, "at end of file");
          else
            error (who, "read error");
        }
    }

<<<<<<< HEAD
    is >> std::ws;  // skip through whitespace and advance stream pointer
    std::streampos pos = is.tellg ();

    switch (fmt.type)
      {
      case 'o':
        is >> std::oct >> value >> std::dec;
        break;
=======
  return retval;
}

std::string
base_stream::getl (octave_idx_type max_len, bool& err,
                   const std::string& who)
{
  return do_gets (max_len, err, true, who);
}

std::string
base_stream::gets (octave_idx_type max_len, bool& err,
                   const std::string& who)
{
  return do_gets (max_len, err, false, who);
}

off_t
base_stream::skipl (off_t num, bool& err, const std::string& who)
{
  interpreter& interp = __get_interpreter__ ();

  if (interp.interactive () && file_number () == 0)
    ::error ("%s: unable to read from stdin while running interactively",
             who.c_str ());
>>>>>>> 079aa90d

  off_t cnt = -1;

<<<<<<< HEAD
      case 'i':
        {
          int c1 = is.get ();
=======
  err = false;

  std::istream *isp = input_stream ();
>>>>>>> 079aa90d

  if (! isp)
    {
      err = true;
      invalid_operation (who, "reading");
    }
  else
    {
      std::istream& is = *isp;

      int c = 0;
      int lastc = -1;
      cnt = 0;

      while (is && (c = is.get ()) != std::istream::traits_type::eof ())
        {
          // Handle CRLF, CR, or LF as line ending.
          if (c == '\r' || (c == '\n' && lastc != '\r'))
            {
              if (++cnt == num)
                break;
            }

          lastc = c;
        }

      // Maybe eat the following \n if \r was just met.
      if (c == '\r' && is.peek () == '\n')
        is.get ();

<<<<<<< HEAD
    std::ios::iostate status = is.rdstate ();
    if (! (status & std::ios::failbit))
      {
        // Copy the converted value if the stream is in a good state
        *valptr = value;
      }
    else
      {
        if (value != T ())
          {
            // If conversion produces an integer that overflows, failbit is set
            // but value is non-zero.  We want to treat this case as success,
            // so clear  failbit from the stream state to keep going.
            // FIXME: Maybe set error state on octave stream?  Matlab does
            // *not* indicate an error message on overflow.
            is.clear (status & ~std::ios::failbit);
            *valptr = value;
          }
        else
          {
            // True error.
            // Reset stream to original position, clear eof bit, pass status on.
            is.clear ();
            is.seekg (pos);
            is.setstate (status & ~std::ios_base::eofbit);
          }
      }
=======
      if (is.bad ())
        {
          err = true;
          error (who, "read error");
        }

      if (err)
        cnt = -1;
    }
>>>>>>> 079aa90d

  return cnt;
}

template <typename T>
static std::istream&
octave_scan_1 (std::istream& is, const scanf_format_elt& fmt,
               T *valptr)
{
  T value = T ();

  switch (fmt.type)
    {
    case 'o':
      is >> std::oct >> value >> std::dec;
      break;

    case 'x':
    case 'X':
      is >> std::hex >> value >> std::dec;
      break;

    case 'i':
      {
        int c1 = std::istream::traits_type::eof ();

        while (is && (c1 = is.get ()) != std::istream::traits_type::eof ()
               && isspace (c1))
          ; // skip whitespace

        if (c1 != std::istream::traits_type::eof ())
          {
            if (c1 == '0')
              {
                int c2 = is.peek ();

                if (c2 == 'x' || c2 == 'X')
                  {
                    is.ignore ();
                    if (std::isxdigit (is.peek ()))
                      is >> std::hex >> value >> std::dec;
                    else
                      value = 0;
                  }
                else
                  {
                    if (c2 == '0' || c2 == '1' || c2 == '2'
                        || c2 == '3' || c2 == '4' || c2 == '5'
                        || c2 == '6' || c2 == '7')
                      is >> std::oct >> value >> std::dec;
                    else if (c2 == '8' || c2 == '9')
                      {
                        // FIXME: Would like to set error state on octave
                        // stream.  See bug #46493.  But only std::istream is
                        // input to fcn.
                        // error ("internal failure to match octal format");
                        value = 0;
                      }
                    else
                      value = 0;
                  }
              }
            else
              {
                is.putback (c1);

                is >> value;
              }
          }
      }
      break;

    default:
      is >> value;
      break;
    }

  // If conversion produces an integer that overflows, failbit is set but
  // value is non-zero.  We want to treat this case as success, so clear
  // failbit from the stream state to keep going.
  // FIXME: Maybe set error state on octave stream as above? Matlab does
  // *not* indicate an error message on overflow.
  if ((is.rdstate () & std::ios::failbit) && value != T ())
    is.clear (is.rdstate () & ~std::ios::failbit);

  // Only copy the converted value if the stream is in a state where we
  // want to continue reading.
  if (! (is.rdstate () & std::ios::failbit))
    *valptr = value;

  return is;
}

template <typename T>
static std::istream&
octave_scan (std::istream& is, const scanf_format_elt& fmt, T *valptr)
{
  if (fmt.width)
    {
      // Limit input to fmt.width characters by reading into a
      // temporary stringstream buffer.
      std::string strbuf;

      auto orig_pos = is.tellg ();

      is.width (fmt.width);
      is >> strbuf;

      std::istringstream ss (strbuf);

      octave_scan_1 (ss, fmt, valptr);

      if (! ss.eof ())
        {
<<<<<<< HEAD
          is >> std::ws;  // skip through whitespace and advance stream pointer
          if (is.good ())
            {
              std::streampos pos = is.tellg ();

              ref = read_value<double> (is);

              std::ios::iostate status = is.rdstate ();
              if (status & std::ios::failbit)
                {
                  is.clear ();
                  is.seekg (pos);
                  is.setstate (status & ~std::ios_base::eofbit);
                }
=======
          // If fewer characters than width were used to read a number then
          // the original istream object positioning is incorrect.
          // Rather than attempt to update istream state and positioning,
          // just redo the '>>' operation with the correct width so that
          // all flags get set correctly.

          is.clear ();  // Clear EOF, FAILBIT, BADBIT
          is.seekg (orig_pos, is.beg);

          int chars_read = ss.tellg ();
          if (chars_read > 0)
            {
              is.width (chars_read);
              is >> strbuf;
>>>>>>> 079aa90d
            }
        }

      // If pattern failed to match then propagate fail bit to 'is' stream.
      if (ss.fail ())
        is.setstate (std::ios::failbit);

    }
  else
    octave_scan_1 (is, fmt, valptr);

  return is;
}

template <>
std::istream&
octave_scan<> (std::istream& is, const scanf_format_elt& fmt, double *valptr)
{
  double& ref = *valptr;

  switch (fmt.type)
    {
    case 'e':
    case 'f':
    case 'g':
    case 'E':
    case 'G':
      {
        int c1 = std::istream::traits_type::eof ();

        while (is && (c1 = is.get ()) != std::istream::traits_type::eof ()
               && isspace (c1))
          ; // skip whitespace

        if (c1 != std::istream::traits_type::eof ())
          {
            is.putback (c1);

            ref = read_value<double> (is);
          }
      }
      break;

    default:
      panic_impossible ();
      break;
    }

  return is;
}

template <typename T>
static void
do_scanf_conv (std::istream& is, const scanf_format_elt& fmt,
               T valptr, Matrix& mval, double *data, octave_idx_type& idx,
               octave_idx_type& conversion_count, octave_idx_type nr,
               octave_idx_type max_size, bool discard)
{
  octave_scan (is, fmt, valptr);

  if (! is)
    return;

  if (idx == max_size && ! discard)
    {
      max_size *= 2;

      if (nr > 0)
        mval.resize (nr, max_size / nr, 0.0);
      else
        mval.resize (max_size, 1, 0.0);

      data = mval.fortran_vec ();
    }

  if (! discard)
    {
      conversion_count++;
      data[idx++] = *(valptr);
    }
}

template void
do_scanf_conv (std::istream&, const scanf_format_elt&, double *,
               Matrix&, double *, octave_idx_type&, octave_idx_type&,
               octave_idx_type, octave_idx_type, bool);

#define DO_WHITESPACE_CONVERSION()                                      \
  do                                                                    \
    {                                                                   \
      int c = std::istream::traits_type::eof ();                        \
                                                                        \
      /* get all whitespace characters */                               \
      while (is && (c = is.get ()) != std::istream::traits_type::eof () \
             && isspace (c))                                            \
        { /* skip whitespace */ }                                       \
                                                                        \
      if (c == std::istream::traits_type::eof ())                       \
        /* reset failbit at eof */                                      \
        is.clear (is.rdstate () & (~std::ios::failbit));                \
      else                                                              \
        /* put back non-whitespace character */                         \
        is.putback (c);                                                 \
    }                                                                   \
  while (0)

#define DO_LITERAL_CONVERSION()                                         \
  do                                                                    \
    {                                                                   \
      int c = std::istream::traits_type::eof ();                        \
                                                                        \
      int n = fmt.length ();                                            \
      int i = 0;                                                        \
                                                                        \
      while (i < n && is                                                \
             && (c = is.get ()) != std::istream::traits_type::eof ())   \
        {                                                               \
          if (c == static_cast<unsigned char> (fmt[i]))                 \
            {                                                           \
              i++;                                                      \
              continue;                                                 \
            }                                                           \
          else                                                          \
            {                                                           \
              is.putback (c);                                           \
              break;                                                    \
            }                                                           \
        }                                                               \
                                                                        \
      if (i != n)                                                       \
        is.setstate (std::ios::failbit);                                \
    }                                                                   \
  while (0)

#define DO_PCT_CONVERSION()                             \
  do                                                    \
    {                                                   \
      int c = is.get ();                                \
                                                        \
      if (c != std::istream::traits_type::eof ())       \
        {                                               \
          if (c != '%')                                 \
            {                                           \
              is.putback (c);                           \
              is.setstate (std::ios::failbit);          \
            }                                           \
        }                                               \
      else                                              \
        is.setstate (std::ios::failbit);                \
    }                                                   \
  while (0)

#define BEGIN_C_CONVERSION()                                            \
  is.unsetf (std::ios::skipws);                                         \
                                                                        \
  int width = (elt->width ? elt->width : 1);                            \
                                                                        \
  std::string tmp (width, '\0');                                        \
                                                                        \
  int c = std::istream::traits_type::eof ();                            \
  int n = 0;                                                            \
                                                                        \
  while (is && n < width                                                \
         && (c = is.get ()) != std::istream::traits_type::eof ())       \
    tmp[n++] = static_cast<char> (c);                                   \
                                                                        \
  if (c == std::istream::traits_type::eof ())                           \
    is.clear (is.rdstate () & (~std::ios::failbit));                    \
                                                                        \
  tmp.resize (n)

// For a '%s' format, skip initial whitespace and then read until the
// next whitespace character or until WIDTH characters have been read.
#define BEGIN_S_CONVERSION()                                            \
  int width = elt->width;                                               \
                                                                        \
  std::string tmp;                                                      \
                                                                        \
  do                                                                    \
    {                                                                   \
      if (width)                                                        \
        {                                                               \
          tmp = std::string (width, '\0');                              \
                                                                        \
          int c = std::istream::traits_type::eof ();                    \
                                                                        \
          int n = 0;                                                    \
                                                                        \
          while (is && (c = is.get ()) != std::istream::traits_type::eof ()) \
            {                                                           \
              if (! isspace (c))                                        \
                {                                                       \
                  tmp[n++] = static_cast<char> (c);                     \
                  break;                                                \
                }                                                       \
            }                                                           \
                                                                        \
          while (is && n < width                                        \
                 && (c = is.get ()) != std::istream::traits_type::eof ()) \
            {                                                           \
              if (isspace (c))                                          \
                {                                                       \
                  is.putback (c);                                       \
                  break;                                                \
                }                                                       \
              else                                                      \
                tmp[n++] = static_cast<char> (c);                       \
            }                                                           \
                                                                        \
          if (c == std::istream::traits_type::eof ())                   \
            is.clear (is.rdstate () & (~std::ios::failbit));            \
                                                                        \
          tmp.resize (n);                                               \
        }                                                               \
      else                                                              \
        {                                                               \
          is >> std::ws >> tmp;                                         \
        }                                                               \
    }                                                                   \
  while (0)

// This format must match a nonempty sequence of characters.
#define BEGIN_CHAR_CLASS_CONVERSION()                                   \
  int width = (elt->width ? elt->width                                  \
                          : std::numeric_limits<int>::max ());          \
                                                                        \
  std::string tmp;                                                      \
                                                                        \
  do                                                                    \
    {                                                                   \
      std::ostringstream buf;                                           \
                                                                        \
      std::string char_class = elt->char_class;                         \
                                                                        \
      int c = std::istream::traits_type::eof ();                        \
                                                                        \
      if (elt->type == '[')                                             \
        {                                                               \
          int chars_read = 0;                                           \
          while (is && chars_read++ < width                             \
                 && (c = is.get ()) != std::istream::traits_type::eof ()) \
            {                                                           \
              if (char_class.find (c) != std::string::npos)             \
                buf << static_cast<char> (c);                           \
              else                                                      \
                {                                                       \
                  is.putback (c);                                       \
                  break;                                                \
                }                                                       \
            }                                                           \
        }                                                               \
      else                                                              \
        {                                                               \
          int chars_read = 0;                                           \
          while (is && chars_read++ < width                             \
                 && (c = is.get ()) != std::istream::traits_type::eof ()) \
            {                                                           \
              if (char_class.find (c) == std::string::npos)             \
                buf << static_cast<char> (c);                           \
              else                                                      \
                {                                                       \
                  is.putback (c);                                       \
                  break;                                                \
                }                                                       \
            }                                                           \
        }                                                               \
                                                                        \
      tmp = buf.str ();                                                 \
                                                                        \
      if (tmp.empty ())                                                 \
        is.setstate (std::ios::failbit);                                \
      else if (c == std::istream::traits_type::eof ())                  \
        is.clear (is.rdstate () & (~std::ios::failbit));                \
                                                                        \
    }                                                                   \
  while (0)

#define FINISH_CHARACTER_CONVERSION()                                   \
  do                                                                    \
    {                                                                   \
      if (encoding ().compare ("utf-8"))                                \
        tmp = string::u8_from_encoding (who, tmp, encoding ());         \
      width = tmp.length ();                                            \
                                                                        \
      if (is && width > 0)                                              \
        {                                                               \
          int i = 0;                                                    \
                                                                        \
          if (! discard)                                                \
            {                                                           \
              conversion_count++;                                       \
                                                                        \
              while (i < width)                                         \
                {                                                       \
                  if (data_index == max_size)                           \
                    {                                                   \
                      max_size *= 2;                                    \
                                                                        \
                      if (all_char_conv)                                \
                        {                                               \
                          if (one_elt_size_spec)                        \
                            mval.resize (1, max_size, 0.0);             \
                          else if (nr > 0)                              \
                            mval.resize (nr, max_size / nr, 0.0);       \
                          else                                          \
                            panic_impossible ();                        \
                        }                                               \
                      else if (nr > 0)                                  \
                        mval.resize (nr, max_size / nr, 0.0);           \
                      else                                              \
                        mval.resize (max_size, 1, 0.0);                 \
                                                                        \
                      data = mval.fortran_vec ();                       \
                    }                                                   \
                                                                        \
                  data[data_index++] = static_cast<unsigned char>       \
                                                  (tmp[i++]);           \
                }                                                       \
            }                                                           \
        }                                                               \
    }                                                                   \
  while (0)
<<<<<<< HEAD

  octave_value
  base_stream::do_scanf (scanf_format_list& fmt_list,
                         octave_idx_type nr, octave_idx_type nc,
                         bool one_elt_size_spec,
                         octave_idx_type& conversion_count,
                         const std::string& who)
  {
    interpreter& interp = __get_interpreter__ ();

    if (interp.interactive () && file_number () == 0)
      ::error ("%s: unable to read from stdin while running interactively",
               who.c_str ());

    octave_value retval = Matrix ();

    conversion_count = 0;

    octave_idx_type m_nconv = fmt_list.num_conversions ();

    octave_idx_type data_index = 0;

    if (nr == 0 || nc == 0)
      {
        if (one_elt_size_spec)
          nc = 0;

        return Matrix (nr, nc, 0.0);
      }

    std::istream *isp = input_stream ();

    bool all_char_conv = fmt_list.all_character_conversions ();

    Matrix mval;
    octave_idx_type max_size = 0;
    octave_idx_type max_conv = 0;

    octave_idx_type final_nr = 0;
    octave_idx_type final_nc = 0;

    if (all_char_conv)
      {
        // Any of these could be resized later (if we have %s conversions,
        // we may read more than one element for each conversion).
        if (one_elt_size_spec)
          {
            max_size = 512;
            mval.resize (1, max_size, 0.0);

            if (nr > 0)
              max_conv = nr;
          }
        else if (nr > 0)
          {
            if (nc > 0)
              {
                mval.resize (nr, nc, 0.0);
                max_size = max_conv = nr * nc;
              }
            else
              {
                mval.resize (nr, 32, 0.0);
                max_size = nr * 32;
              }
          }
        else
          panic_impossible ();
      }
    else if (nr > 0)
      {
        if (nc > 0)
          {
            // Will not resize later.
            mval.resize (nr, nc, 0.0);
            max_size = nr * nc;
            max_conv = max_size;
          }
        else
          {
            // Maybe resize later.
            mval.resize (nr, 32, 0.0);
            max_size = nr * 32;
          }
      }
    else
      {
        // Maybe resize later.
        mval.resize (32, 1, 0.0);
        max_size = 32;
      }

    double *data = mval.fortran_vec ();

    if (isp)
      {
        std::istream& is = *isp;

        const scanf_format_elt *elt = fmt_list.first ();

        std::ios::fmtflags flags = is.flags ();

        octave_idx_type trips = 0;

        octave_idx_type num_fmt_elts = fmt_list.length ();

        for (;;)
          {
            octave_quit ();

            if (elt)
              {
                if (elt->type == scanf_format_elt::null
                    || (! (elt->type == scanf_format_elt::whitespace_conversion
                           || elt->type == scanf_format_elt::literal_conversion
                           || elt->type == '%')
                        && max_conv > 0 && conversion_count == max_conv))
                  {
                    // We are done, either because we have reached the end of
                    // the format string and are not cycling through the format
                    // again or because we've converted all the values that
                    // have been requested and the next format element is a
                    // conversion.  Determine final array size and exit.
                    if (all_char_conv && one_elt_size_spec)
                      {
                        final_nr = 1;
                        final_nc = data_index;
                      }
                    else
                      {
                        final_nr = nr;
                        final_nc = (data_index - 1) / nr + 1;
                      }

                    break;
                  }
                else if (data_index == max_size)
                  {
                    max_size *= 2;

                    if (all_char_conv)
                      {
                        if (one_elt_size_spec)
                          mval.resize (1, max_size, 0.0);
                        else if (nr > 0)
                          mval.resize (nr, max_size / nr, 0.0);
                        else
                          panic_impossible ();
                      }
                    else if (nr > 0)
                      mval.resize (nr, max_size / nr, 0.0);
                    else
                      mval.resize (max_size, 1, 0.0);

                    data = mval.fortran_vec ();
                  }

                std::string fmt = elt->text;

                bool discard = elt->discard;

                switch (elt->type)
                  {
                  case scanf_format_elt::whitespace_conversion:
                    DO_WHITESPACE_CONVERSION ();
                    break;

                  case scanf_format_elt::literal_conversion:
                    DO_LITERAL_CONVERSION ();
                    break;

                  case '%':
                    DO_PCT_CONVERSION ();
                    break;

                  case 'd': case 'i':
                    {
                      switch (elt->modifier)
                        {
                        case 'h':
                          {
                            int16_t tmp;
                            do_scanf_conv (is, *elt, &tmp, mval, data,
                                           data_index, conversion_count,
                                           nr, max_size, discard);
                          }
                          break;

                        case 'l':
                          {
                            int64_t tmp;
                            do_scanf_conv (is, *elt, &tmp, mval, data,
                                           data_index, conversion_count,
                                           nr, max_size, discard);
                          }
                          break;

                        default:
                          {
                            int32_t tmp;
                            do_scanf_conv (is, *elt, &tmp, mval, data,
                                           data_index, conversion_count,
                                           nr, max_size, discard);
                          }
                          break;
                        }
                    }
                    break;

                  case 'o': case 'u': case 'x': case 'X':
                    {
                      switch (elt->modifier)
                        {
                        case 'h':
                          {
                            uint16_t tmp;
                            do_scanf_conv (is, *elt, &tmp, mval, data,
                                           data_index, conversion_count,
                                           nr, max_size, discard);
                          }
                          break;

                        case 'l':
                          {
                            uint64_t tmp;
                            do_scanf_conv (is, *elt, &tmp, mval, data,
                                           data_index, conversion_count,
                                           nr, max_size, discard);
                          }
                          break;

                        default:
                          {
                            uint32_t tmp;
                            do_scanf_conv (is, *elt, &tmp, mval, data,
                                           data_index, conversion_count,
                                           nr, max_size, discard);
                          }
                          break;
                        }
                    }
                    break;

                  case 'e': case 'f': case 'g':
                  case 'E': case 'G':
                    {
                      double tmp;

                      do_scanf_conv (is, *elt, &tmp, mval, data,
                                     data_index, conversion_count,
                                     nr, max_size, discard);
                    }
                    break;

                  case 'c':
                    {
                      BEGIN_C_CONVERSION ();

                      FINISH_CHARACTER_CONVERSION ();

                      is.setf (flags);
                    }
                    break;

                  case 's':
                    {
                      BEGIN_S_CONVERSION ();

                      FINISH_CHARACTER_CONVERSION ();
                    }
                    break;

                  case '[': case '^':
                    {
                      BEGIN_CHAR_CLASS_CONVERSION ();

                      FINISH_CHARACTER_CONVERSION ();
                    }
                    break;

                  case 'p':
                    error (who, "unsupported format specifier");
                    break;

                  default:
                    error (who, "internal format error");
                    break;
                  }

                if (! ok ())
                  {
                    break;
                  }
                else if (is.eof () || ! is)
                  {
                    if (all_char_conv)
                      {
                        if (one_elt_size_spec)
                          {
                            final_nr = 1;
                            final_nc = data_index;
                          }
                        else if (data_index > nr)
                          {
                            final_nr = nr;
                            final_nc = (data_index - 1) / nr + 1;
                          }
                        else
                          {
                            final_nr = data_index;
                            final_nc = 1;
                          }
                      }
                    else if (nr > 0)
                      {
                        if (data_index > nr)
                          {
                            final_nr = nr;
                            final_nc = (data_index - 1) / nr + 1;
                          }
                        else
                          {
                            final_nr = data_index;
                            final_nc = 1;
                          }
                      }
                    else
                      {
                        final_nr = data_index;
                        final_nc = 1;
                      }

                    // If it looks like we have a matching failure, then
                    // reset the failbit in the stream state.
                    if (is.rdstate () & std::ios::failbit)
                      {
                        is.clear (is.rdstate () & (~std::ios::failbit));
                        error (who, "format failed to match");
                      }

                    // FIXME: is this the right thing to do?
                    if (interp.interactive ()
                        && ! application::forced_interactive ()
                        && name () == "stdin")
                      {
                        is.clear ();

                        // Skip to end of line.
                        bool err;
                        do_gets (-1, err, false, who);
                      }

                    break;
                  }
              }
            else
              {
                error (who, "internal format error");
                break;
              }

            if (m_nconv == 0 && ++trips == num_fmt_elts)
              {
                if (all_char_conv && one_elt_size_spec)
                  {
                    final_nr = 1;
                    final_nc = data_index;
                  }
                else
                  {
                    final_nr = nr;
                    final_nc = (data_index - 1) / nr + 1;
                  }

                break;
              }
            else
              {
                // Cycle through the format list more than once if we have some
                // conversions to make and we haven't reached the limit on the
                // number of values to convert (possibly because there is no
                // specified limit).
                elt = fmt_list.next (m_nconv > 0
                                     && (max_conv == 0
                                         || conversion_count < max_conv));
              }
          }
      }
=======
>>>>>>> 079aa90d

octave_value
base_stream::do_scanf (scanf_format_list& fmt_list,
                       octave_idx_type nr, octave_idx_type nc,
                       bool one_elt_size_spec,
                       octave_idx_type& conversion_count,
                       const std::string& who)
{
  interpreter& interp = __get_interpreter__ ();

  if (interp.interactive () && file_number () == 0)
    ::error ("%s: unable to read from stdin while running interactively",
             who.c_str ());

  octave_value retval = Matrix ();

  conversion_count = 0;

  octave_idx_type m_nconv = fmt_list.num_conversions ();

  octave_idx_type data_index = 0;

  if (nr == 0 || nc == 0)
    {
      if (one_elt_size_spec)
        nc = 0;

      return Matrix (nr, nc, 0.0);
    }

  std::istream *isp = input_stream ();

  bool all_char_conv = fmt_list.all_character_conversions ();

  Matrix mval;
  octave_idx_type max_size = 0;
  octave_idx_type max_conv = 0;

  octave_idx_type final_nr = 0;
  octave_idx_type final_nc = 0;

  if (all_char_conv)
    {
      // Any of these could be resized later (if we have %s conversions,
      // we may read more than one element for each conversion).
      if (one_elt_size_spec)
        {
          max_size = 512;
          mval.resize (1, max_size, 0.0);

          if (nr > 0)
            max_conv = nr;
        }
      else if (nr > 0)
        {
          if (nc > 0)
            {
              mval.resize (nr, nc, 0.0);
              max_size = max_conv = nr * nc;
            }
          else
            {
              mval.resize (nr, 32, 0.0);
              max_size = nr * 32;
            }
        }
      else
        panic_impossible ();
    }
  else if (nr > 0)
    {
      if (nc > 0)
        {
          // Will not resize later.
          mval.resize (nr, nc, 0.0);
          max_size = nr * nc;
          max_conv = max_size;
        }
      else
        {
          // Maybe resize later.
          mval.resize (nr, 32, 0.0);
          max_size = nr * 32;
        }
    }
  else
    {
      // Maybe resize later.
      mval.resize (32, 1, 0.0);
      max_size = 32;
    }

  double *data = mval.fortran_vec ();

  if (isp)
    {
      std::istream& is = *isp;

      const scanf_format_elt *elt = fmt_list.first ();

      std::ios::fmtflags flags = is.flags ();

      octave_idx_type trips = 0;

      octave_idx_type num_fmt_elts = fmt_list.length ();

      for (;;)
        {
          octave_quit ();

          if (elt)
            {
              if (elt->type == scanf_format_elt::null
                  || (! (elt->type == scanf_format_elt::whitespace_conversion
                         || elt->type == scanf_format_elt::literal_conversion
                         || elt->type == '%')
                      && max_conv > 0 && conversion_count == max_conv))
                {
                  // We are done, either because we have reached the end of
                  // the format string and are not cycling through the format
                  // again or because we've converted all the values that
                  // have been requested and the next format element is a
                  // conversion.  Determine final array size and exit.
                  if (all_char_conv && one_elt_size_spec)
                    {
                      final_nr = 1;
                      final_nc = data_index;
                    }
                  else
                    {
                      final_nr = nr;
                      final_nc = (data_index - 1) / nr + 1;
                    }

                  break;
                }
              else if (data_index == max_size)
                {
                  max_size *= 2;

                  if (all_char_conv)
                    {
                      if (one_elt_size_spec)
                        mval.resize (1, max_size, 0.0);
                      else if (nr > 0)
                        mval.resize (nr, max_size / nr, 0.0);
                      else
                        panic_impossible ();
                    }
                  else if (nr > 0)
                    mval.resize (nr, max_size / nr, 0.0);
                  else
                    mval.resize (max_size, 1, 0.0);

                  data = mval.fortran_vec ();
                }

              std::string fmt = elt->text;

              bool discard = elt->discard;

              switch (elt->type)
                {
                case scanf_format_elt::whitespace_conversion:
                  DO_WHITESPACE_CONVERSION ();
                  break;

                case scanf_format_elt::literal_conversion:
                  DO_LITERAL_CONVERSION ();
                  break;

                case '%':
                  DO_PCT_CONVERSION ();
                  break;

                case 'd': case 'i':
                  {
                    switch (elt->modifier)
                      {
                      case 'h':
                        {
                          int16_t tmp;
                          do_scanf_conv (is, *elt, &tmp, mval, data,
                                         data_index, conversion_count,
                                         nr, max_size, discard);
                        }
                        break;

                      case 'l':
                        {
                          int64_t tmp;
                          do_scanf_conv (is, *elt, &tmp, mval, data,
                                         data_index, conversion_count,
                                         nr, max_size, discard);
                        }
                        break;

                      default:
                        {
                          int32_t tmp;
                          do_scanf_conv (is, *elt, &tmp, mval, data,
                                         data_index, conversion_count,
                                         nr, max_size, discard);
                        }
                        break;
                      }
                  }
                  break;

                case 'o': case 'u': case 'x': case 'X':
                  {
                    switch (elt->modifier)
                      {
                      case 'h':
                        {
                          uint16_t tmp;
                          do_scanf_conv (is, *elt, &tmp, mval, data,
                                         data_index, conversion_count,
                                         nr, max_size, discard);
                        }
                        break;

                      case 'l':
                        {
                          uint64_t tmp;
                          do_scanf_conv (is, *elt, &tmp, mval, data,
                                         data_index, conversion_count,
                                         nr, max_size, discard);
                        }
                        break;

                      default:
                        {
                          uint32_t tmp;
                          do_scanf_conv (is, *elt, &tmp, mval, data,
                                         data_index, conversion_count,
                                         nr, max_size, discard);
                        }
                        break;
                      }
                  }
                  break;

                case 'e': case 'f': case 'g':
                case 'E': case 'G':
                  {
                    double tmp;

                    do_scanf_conv (is, *elt, &tmp, mval, data,
                                   data_index, conversion_count,
                                   nr, max_size, discard);
                  }
                  break;

                case 'c':
                  {
                    BEGIN_C_CONVERSION ();

                    FINISH_CHARACTER_CONVERSION ();

                    is.setf (flags);
                  }
                  break;

                case 's':
                  {
                    BEGIN_S_CONVERSION ();

                    FINISH_CHARACTER_CONVERSION ();
                  }
                  break;

                case '[': case '^':
                  {
                    BEGIN_CHAR_CLASS_CONVERSION ();

                    FINISH_CHARACTER_CONVERSION ();
                  }
                  break;

                case 'p':
                  error (who, "unsupported format specifier");
                  break;

                default:
                  error (who, "internal format error");
                  break;
                }

              if (! ok ())
                {
                  break;
                }
              else if (is.eof () || ! is)
                {
                  if (all_char_conv)
                    {
                      if (one_elt_size_spec)
                        {
                          final_nr = 1;
                          final_nc = data_index;
                        }
                      else if (data_index > nr)
                        {
                          final_nr = nr;
                          final_nc = (data_index - 1) / nr + 1;
                        }
                      else
                        {
                          final_nr = data_index;
                          final_nc = 1;
                        }
                    }
                  else if (nr > 0)
                    {
                      if (data_index > nr)
                        {
                          final_nr = nr;
                          final_nc = (data_index - 1) / nr + 1;
                        }
                      else
                        {
                          final_nr = data_index;
                          final_nc = 1;
                        }
                    }
                  else
                    {
                      final_nr = data_index;
                      final_nc = 1;
                    }

                  // If it looks like we have a matching failure, then
                  // reset the failbit in the stream state.
                  if (! is.eof () && is.rdstate () & std::ios::failbit)
                    {
                      error (who, "format failed to match");
                      is.clear (is.rdstate () & (~std::ios::failbit));
                    }

                  // FIXME: is this the right thing to do?
                  if (interp.interactive ()
                      && ! application::forced_interactive ()
                      && name () == "stdin")
                    {
                      is.clear ();

                      // Skip to end of line.
                      bool err;
                      do_gets (-1, err, false, who);
                    }

                  break;
                }
            }
          else
            {
              error (who, "internal format error");
              break;
            }

          if (m_nconv == 0 && ++trips == num_fmt_elts)
            {
              if (all_char_conv && one_elt_size_spec)
                {
                  final_nr = 1;
                  final_nc = data_index;
                }
              else
                {
                  final_nr = nr;
                  final_nc = (data_index - 1) / nr + 1;
                }

              break;
            }
          else
            {
              // Cycle through the format list more than once if we have some
              // conversions to make and we haven't reached the limit on the
              // number of values to convert (possibly because there is no
              // specified limit).
              elt = fmt_list.next (m_nconv > 0
                                   && (max_conv == 0
                                       || conversion_count < max_conv));
            }
        }
    }

  mval.resize (final_nr, final_nc, 0.0);

  retval = mval;

  if (all_char_conv)
    retval = retval.convert_to_str (false, true);

  return retval;
}

octave_value
base_stream::scanf (const std::string& fmt, const Array<double>& size,
                    octave_idx_type& conversion_count,
                    const std::string& who)
{
  octave_value retval = Matrix ();

  conversion_count = 0;

  std::istream *isp = input_stream ();

  if (! isp)
    invalid_operation (who, "reading");
  else
    {
      scanf_format_list fmt_list (fmt);

      if (fmt_list.num_conversions () == -1)
        ::error ("%s: invalid format specified", who.c_str ());

      octave_idx_type nr = -1;
      octave_idx_type nc = -1;

      bool one_elt_size_spec;

      get_size (size, nr, nc, one_elt_size_spec, who);

      retval = do_scanf (fmt_list, nr, nc, one_elt_size_spec,
                         conversion_count, who);
    }

  return retval;
}

bool
base_stream::do_oscanf (const scanf_format_elt *elt,
                        octave_value& retval, const std::string& who)
{
  std::istream *isp = input_stream ();

  if (! isp)
    return false;

  bool quit = false;

  std::istream& is = *isp;

  std::ios::fmtflags flags = is.flags ();

  if (elt)
    {
      std::string fmt = elt->text;

      bool discard = elt->discard;

      switch (elt->type)
        {
        case scanf_format_elt::whitespace_conversion:
          DO_WHITESPACE_CONVERSION ();
          break;

        case scanf_format_elt::literal_conversion:
          DO_LITERAL_CONVERSION ();
          break;

        case '%':
          {
            DO_PCT_CONVERSION ();

            if (! is)
              quit = true;
          }
          break;

        case 'd': case 'i':
          {
            switch (elt->modifier)
              {
              case 'h':
                {
                  int16_t tmp;
                  if (octave_scan (is, *elt, &tmp))
                    {
                      if (! discard)
                        retval = tmp;
                    }
                  else
                    quit = true;
                }
                break;

              case 'l':
                {
                  int64_t tmp;
                  if (octave_scan (is, *elt, &tmp))
                    {
                      if (! discard)
                        retval = tmp;
                    }
                  else
                    quit = true;
                }
                break;

              default:
                {
                  int32_t tmp;
                  if (octave_scan (is, *elt, &tmp))
                    {
                      if (! discard)
                        retval = tmp;
                    }
                  else
                    quit = true;
                }
                break;
              }
          }
          break;

        case 'o': case 'u': case 'x': case 'X':
          {
            switch (elt->modifier)
              {
              case 'h':
                {
                  uint16_t tmp;
                  if (octave_scan (is, *elt, &tmp))
                    {
                      if (! discard)
                        retval = tmp;
                    }
                  else
                    quit = true;
                }
                break;

              case 'l':
                {
                  uint64_t tmp;
                  if (octave_scan (is, *elt, &tmp))
                    {
                      if (! discard)
                        retval = tmp;
                    }
                  else
                    quit = true;
                }
                break;

              default:
                {
                  uint32_t tmp;
                  if (octave_scan (is, *elt, &tmp))
                    {
                      if (! discard)
                        retval = tmp;
                    }
                  else
                    quit = true;
                }
                break;
              }
          }
          break;

        case 'e': case 'f': case 'g':
        case 'E': case 'G':
          {
            double tmp;

            if (octave_scan (is, *elt, &tmp))
              {
                if (! discard)
                  retval = tmp;
              }
            else
              quit = true;
          }
          break;

        case 'c':
          {
            BEGIN_C_CONVERSION ();

            if (! discard)
              retval = tmp;

            if (! is)
              quit = true;

            is.setf (flags);
          }
          break;

        case 's':
          {
            BEGIN_S_CONVERSION ();

            if (! discard)
              retval = tmp;

            if (! is)
              quit = true;
          }
          break;

        case '[':
        case '^':
          {
            BEGIN_CHAR_CLASS_CONVERSION ();

            if (! discard)
              retval = tmp;

            if (! is)
              quit = true;
          }
          break;

        case 'p':
          error (who, "unsupported format specifier");
          break;

        default:
          error (who, "internal format error");
          break;
        }
    }

  if (ok () && is.fail ())
    {
      error ("%s: read error", who.c_str ());

      // FIXME: is this the right thing to do?

      interpreter& interp = __get_interpreter__ ();

      if (interp.interactive () && ! application::forced_interactive ()
          && name () == "stdin")
        {
          // Skip to end of line.
          bool err;
          do_gets (-1, err, false, who);
        }
    }

  return quit;
}

octave_value_list
base_stream::oscanf (const std::string& fmt, const std::string& who)
{
  octave_value_list retval;

  std::istream *isp = input_stream ();

  if (! isp)
    invalid_operation (who, "reading");
  else
    {
      std::istream& is = *isp;

      scanf_format_list fmt_list (fmt);

      octave_idx_type m_nconv = fmt_list.num_conversions ();

      if (m_nconv == -1)
        ::error ("%s: invalid format specified", who.c_str ());

      is.clear ();

      octave_idx_type len = fmt_list.length ();

      retval.resize (m_nconv+2, Matrix ());

      const scanf_format_elt *elt = fmt_list.first ();

      int num_values = 0;

      bool quit = false;

      for (octave_idx_type i = 0; i < len; i++)
        {
          octave_value tmp;

          quit = do_oscanf (elt, tmp, who);

          if (quit)
            break;
          else
            {
              if (tmp.is_defined ())
                retval(num_values++) = tmp;

              if (! ok ())
                break;

              elt = fmt_list.next (m_nconv > 0);
            }
        }

      retval(m_nconv) = num_values;

      int err_num;
      retval(m_nconv+1) = error (false, err_num);

      if (! quit)
        {
          // Pick up any trailing stuff.
          if (ok () && len > m_nconv)
            {
              octave_value tmp;

              elt = fmt_list.next ();

              do_oscanf (elt, tmp, who);
            }
        }
    }

  return retval;
}

octave_value
base_stream::do_textscan (const std::string& fmt,
                          octave_idx_type ntimes,
                          const octave_value_list& options,
                          const std::string& who,
                          octave_idx_type& read_count)
{
  interpreter& interp = __get_interpreter__ ();

  if (interp.interactive () && file_number () == 0)
    ::error ("%s: unable to read from stdin while running interactively",
             who.c_str ());

  octave_value retval = Cell (dim_vector (1, 1), Matrix (0, 1));

  std::istream *isp = input_stream ();

  if (! isp)
    invalid_operation (who, "reading");
  else
    {
      textscan scanner (who, encoding ());

      retval = scanner.scan (*isp, fmt, ntimes, options, read_count);
    }

  return retval;
}

// Functions that are defined for all output streams
// (output streams are those that define os).

int
base_stream::flush (void)
{
  int retval = -1;

  std::ostream *os = preferred_output_stream ();

  if (! os)
    invalid_operation ("fflush", "writing");
  else
    {
      os->flush ();

      if (os->good ())
        retval = 0;
    }

  return retval;
}

class
printf_value_cache
{
public:

  enum state { ok, conversion_error };

  printf_value_cache (const octave_value_list& args, const std::string& who)
    : m_values (args), m_val_idx (0), m_elt_idx (0),
      m_n_vals (m_values.length ()), m_n_elts (0), m_have_data (false),
      m_curr_state (ok)
  {
    for (octave_idx_type i = 0; i < m_values.length (); i++)
      {
        octave_value val = m_values(i);

        if (val.isstruct () || val.iscell () || val.isobject ())
          err_wrong_type_arg (who, val);
      }
  }

  // No copying!

  printf_value_cache (const printf_value_cache&) = delete;

  printf_value_cache& operator = (const printf_value_cache&) = delete;

  ~printf_value_cache (void) = default;

  // Get the current value as a double and advance the internal pointer.
  octave_value get_next_value (char type = 0);

  // Get the current value as an int and advance the internal
  // pointer.  Value before conversion to int must be >= 0 and less
  // than std::numeric_limits<int>::max ().

  int int_value (void);

  operator bool () const { return (m_curr_state == ok); }

  bool exhausted (void) { return (m_val_idx >= m_n_vals); }

private:

  // Must create value cache with values!
  printf_value_cache (void);

  //--------

  const octave_value_list m_values;
  octave_idx_type m_val_idx;
  octave_idx_type m_elt_idx;
  octave_idx_type m_n_vals;
  octave_idx_type m_n_elts;
  bool m_have_data;
  octave_value m_curr_val;
  state m_curr_state;
};

octave_value
printf_value_cache::get_next_value (char type)
{
  octave_value retval;

  if (exhausted ())
    m_curr_state = conversion_error;

  while (! exhausted ())
    {
      if (! m_have_data)
        {
          m_curr_val = m_values (m_val_idx);

          m_elt_idx = 0;
          m_n_elts = m_curr_val.numel ();
          m_have_data = true;
        }

      if (m_elt_idx < m_n_elts)
        {
          if (type == 's')
            {
              if (m_curr_val.is_string ())
                {
                  dim_vector dv (1, m_curr_val.numel ());
                  octave_value tmp = m_curr_val.reshape (dv);

                  std::string sval = tmp.string_value ();

                  retval = sval.substr (m_elt_idx);

                  // We've consumed the rest of the value.
                  m_elt_idx = m_n_elts;
                }
              else
                {
                  // Convert to character string while values are
                  // integers in the range [0 : char max]
                  const NDArray val = m_curr_val.array_value ();

                  octave_idx_type idx = m_elt_idx;

                  for (; idx < m_n_elts; idx++)
                    {
                      double dval = val(idx);

                      if (math::x_nint (dval) != dval
                          || dval < 0 || dval > 255)
                        break;
                    }

                  octave_idx_type n = idx - m_elt_idx;

                  if (n > 0)
                    {
                      std::string sval (n, '\0');

                      for (octave_idx_type i = 0; i < n; i++)
                        sval[i] = val(m_elt_idx++);

                      retval = sval;
                    }
                  else
                    retval = m_curr_val.fast_elem_extract (m_elt_idx++);
                }
            }
          else
            {
              retval = m_curr_val.fast_elem_extract (m_elt_idx++);

              if (type == 'c' && ! retval.is_string ())
                {
                  double dval = retval.double_value ();

                  if (math::x_nint (dval) == dval && dval >= 0 && dval < 256)
                    retval = static_cast<char> (dval);
                }
            }

          if (m_elt_idx >= m_n_elts)
            {
              m_elt_idx = 0;
              m_val_idx++;
              m_have_data = false;
            }

          break;
        }
      else
        {
          m_val_idx++;
          m_have_data = false;

          if (m_n_elts == 0)
            {
              if (m_elt_idx == 0)
                {
                  if (type == 's' || type == 'c')
                    retval = "";
                  else
                    retval = Matrix ();

                  break;
                }

              if (exhausted ())
                m_curr_state = conversion_error;
            }
        }
    }

  return retval;
}

int
printf_value_cache::int_value (void)
{
  octave_value val = get_next_value ();

  double dval = val.double_value (true);

  if (dval < 0 || dval > std::numeric_limits<int>::max ()
      || math::x_nint (dval) != dval)
    {
      m_curr_state = conversion_error;
      return -1;
    }

  return math::nint (dval);
}

// Ugh again and again.

template <typename T>
static int
do_printf_conv (std::ostream& os, const char *fmt, int nsa, int sa_1,
                int sa_2, T arg, const std::string& who)
{
  int retval = 0;

  switch (nsa)
    {
    case 2:
      retval = format (os, fmt, sa_1, sa_2, arg);
      break;

    case 1:
      retval = format (os, fmt, sa_1, arg);
      break;

    case 0:
      retval = format (os, fmt, arg);
      break;

    default:
      ::error ("%s: internal error handling format", who.c_str ());
      break;
    }

  return retval;
}

static std::size_t
do_printf_string (std::ostream& os, const printf_format_elt *elt,
                  int nsa, int sa_1, int sa_2, const std::string& arg,
                  const std::string& who)
{
  if (nsa > 2)
    ::error ("%s: internal error handling format", who.c_str ());

  std::string flags = elt->flags;

  bool left = flags.find ('-') != std::string::npos;

  std::size_t len = arg.length ();

  std::size_t prec = (nsa > 1 ? sa_2 : (elt->prec == -1 ? len : elt->prec));

  std::string print_str = prec < arg.length () ? arg.substr (0, prec) : arg;

  std::size_t fw = (nsa > 0 ? sa_1 : (elt->fw == -1 ? len : elt->fw));

  os << std::setw (fw) << (left ? std::left : std::right) << print_str;

  return len > fw ? len : fw;
}

static bool
is_nan_or_inf (const octave_value& val)
{
  octave_value ov_isnan = val.isnan ();
  octave_value ov_isinf = val.isinf ();

  return (ov_isnan.is_true () || ov_isinf.is_true ());
}

static bool
ok_for_signed_int_conv (const octave_value& val)
{
  uint64_t limit = std::numeric_limits<int64_t>::max ();

  if (val.is_string ())
    return true;
  else if (val.isinteger ())
    {
      if (val.is_uint64_type ())
        {
          octave_uint64 ival = val.uint64_scalar_value ();

          if (ival.value () <= limit)
            return true;
        }
      else
        return true;
    }
  else
    {
      double dval = val.double_value (true);

      if (dval == math::fix (dval) && dval <= limit)
        return true;
    }

  return false;
}

static bool
ok_for_unsigned_int_conv (const octave_value& val)
{
  if (val.is_string ())
    return true;
  else if (val.isinteger ())
    {
      // Easier than dispatching here...

      octave_value ov_is_ge_zero
        = binary_op (octave_value::op_ge, val, octave_value (0.0));

      return ov_is_ge_zero.is_true ();
    }
  else
    {
      double dval = val.double_value (true);

      uint64_t limit = std::numeric_limits<uint64_t>::max ();

      if (dval == math::fix (dval) && dval >= 0 && dval <= limit)
        return true;
    }

  return false;
}

static std::string
switch_to_g_format (const printf_format_elt *elt)
{
  std::string tfmt = elt->text;

  tfmt.replace (tfmt.rfind (elt->type), 1, "g");

  return tfmt;
}

int
base_stream::do_numeric_printf_conv (std::ostream& os,
                                     const printf_format_elt *elt,
                                     int nsa, int sa_1, int sa_2,
                                     const octave_value& val,
                                     const std::string& who)
{
  int retval = 0;

  std::string tfmt = elt->text;

  if (is_nan_or_inf (val))
    {
      double dval = val.double_value ();

      std::string::size_type i1, i2;

      tfmt.replace ((i1 = tfmt.rfind (elt->type)), 1, 1, 's');

      if ((i2 = tfmt.rfind ('.')) != std::string::npos && i2 < i1)
        {
          tfmt.erase (i2, i1-i2);
          if (elt->prec == -2)
            nsa--;
        }

      const char *tval;
      if (lo_ieee_isinf (dval))
        {
          if (elt->flags.find ('+') != std::string::npos)
            tval = (dval < 0 ? "-Inf" : "+Inf");
          else
            tval = (dval < 0 ? "-Inf" : "Inf");
        }
      else
        {
          if (elt->flags.find ('+') != std::string::npos)
            tval = (lo_ieee_is_NA (dval) ? "+NA" : "+NaN");
          else
            tval = (lo_ieee_is_NA (dval) ? "NA" : "NaN");
        }

      retval += do_printf_conv (os, tfmt.c_str (), nsa, sa_1, sa_2, tval,
                                who);
    }
  else
    {
      static std::string llmod
        = (sizeof (long) == sizeof (int64_t) ? "l" : "ll");

      char type = elt->type;

      switch (type)
        {
        case 'd': case 'i': case 'c':
          if (ok_for_signed_int_conv (val))
            {
              octave_int64 tval = val.int64_scalar_value ();

              // Insert "long" modifier.
              tfmt.replace (tfmt.rfind (type), 1, llmod + type);

              retval += do_printf_conv (os, tfmt.c_str (), nsa, sa_1, sa_2,
                                        tval.value (), who);
            }
          else
            {
              tfmt = switch_to_g_format (elt);

              double dval = val.double_value (true);

              retval += do_printf_conv (os, tfmt.c_str (), nsa, sa_1, sa_2,
                                        dval, who);
            }
          break;

        case 'o': case 'x': case 'X': case 'u':
          if (ok_for_unsigned_int_conv (val))
            {
              octave_uint64 tval = val.uint64_scalar_value ();

              // Insert "long" modifier.
              tfmt.replace (tfmt.rfind (type), 1, llmod + type);

              retval += do_printf_conv (os, tfmt.c_str (), nsa, sa_1, sa_2,
                                        tval.value (), who);
            }
          else
            {
              tfmt = switch_to_g_format (elt);

              double dval = val.double_value (true);

              retval += do_printf_conv (os, tfmt.c_str (), nsa, sa_1, sa_2,
                                        dval, who);
            }
          break;

        case 'f': case 'e': case 'E':
        case 'g': case 'G':
          {
            double dval = val.double_value (true);

            retval += do_printf_conv (os, tfmt.c_str (), nsa, sa_1, sa_2,
                                      dval, who);
          }
          break;

        default:
          // Note: error is member fcn from base_stream, not ::error.
          // This error does not halt execution so "return ..." must exist.
          error (who, "invalid format specifier");
          return -1;
          break;
        }
    }

  return retval;
}

void
base_stream::field_width_error (const std::string& who) const
{
  ::error ("%s: invalid field width, must be integer >= 0 and <= INT_MAX",
           who.c_str ());
}

int
base_stream::do_printf (printf_format_list& fmt_list,
                        const octave_value_list& args,
                        const std::string& who)
{
  int retval = 0;

  octave_idx_type m_nconv = fmt_list.num_conversions ();

  std::ostream *osp = preferred_output_stream ();

  if (! osp)
    invalid_operation (who, "writing");
  else
    {
      std::ostream& os = *osp;

      preserve_stream_state stream_state (os);

      const printf_format_elt *elt = fmt_list.first ();

      printf_value_cache val_cache (args, who);

      for (;;)
        {
          octave_quit ();

          if (! elt)
            ::error ("%s: internal error handling format", who.c_str ());

          // NSA is the number of 'star' args to convert.
          int nsa = (elt->fw == -2) + (elt->prec == -2);

          int sa_1 = 0;
          int sa_2 = 0;

          if (nsa > 0)
            {
              sa_1 = val_cache.int_value ();

              if (! val_cache)
                {
                  field_width_error (who);
                  break;
                }
              else
                {
                  if (nsa > 1)
                    {
                      sa_2 = val_cache.int_value ();

                      if (! val_cache)
                        {
                          field_width_error (who);
                          break;
                        }
                    }
                }
            }

          if (elt->type == '%')
            {
              os << '%';
              retval++;
            }
          else if (elt->args == 0 && ! elt->text.empty ())
            {
              os << elt->text;
              retval += (elt->text.length ());
            }
          else if (elt->type == 's' || elt->type == 'c')
            {
              octave_value val = val_cache.get_next_value (elt->type);

              if (val_cache)
                {
                  if (val.is_string ())
                    {
                      std::string sval = val.string_value ();

                      retval += do_printf_string (os, elt, nsa, sa_1,
                                                  sa_2, sval, who);
                    }
                  else
                    retval += do_numeric_printf_conv (os, elt, nsa, sa_1,
                                                      sa_2, val, who);
                }
              else
                break;
            }
          else
            {
              octave_value val = val_cache.get_next_value ();

              if (val_cache)
                {
                  if (! val.isempty ())
                    retval += do_numeric_printf_conv (os, elt, nsa, sa_1,
                                                      sa_2, val, who);
                }
              else
                break;
            }

          if (! os)
            {
              error (who, "write error");
              break;
            }

          elt = fmt_list.next (m_nconv > 0 && ! val_cache.exhausted ());

          if (! elt || (val_cache.exhausted () && elt->args > 0))
            break;
        }
    }

  return retval;
}

int
base_stream::printf (const std::string& fmt,
                     const octave_value_list& args,
                     const std::string& who)
{
  printf_format_list fmt_list (fmt);

  if (fmt_list.num_conversions () == -1)
    ::error ("%s: invalid format specified", who.c_str ());

  return do_printf (fmt_list, args, who);
}

int
base_stream::puts (const std::string& s, const std::string& who)
{
  int retval = -1;

  std::ostream *osp = preferred_output_stream ();

  if (! osp)
    invalid_operation (who, "writing");
  else
    {
      std::ostream& os = *osp;

      os << s;

      if (! os)
        error (who, "write error");
      else
        {
          // FIXME: why does this seem to be necessary?
          // Without it, output from a loop like
          //
          //   for i = 1:100, fputs (stdout, "foo\n"); endfor
          //
          // doesn't seem to go to the pager immediately.
          os.flush ();

          if (os)
            retval = 0;
          else
            error (who, "write error");
        }
    }

  return retval;
}

// Return current error message for this stream.

std::string
base_stream::error (bool clear_err, int& err_num)
{
  err_num = (m_fail ? -1 : 0);

  std::string tmp = m_errmsg;

  if (clear_err)
    clear ();

  return tmp;
}

void
base_stream::invalid_operation (const std::string& who, const char *rw)
{
  // Note: This calls the member fcn error, not ::error from error.h.
  error (who, std::string ("stream not open for ") + rw);
}

int
stream::flush (void)
{
  int retval = -1;

  if (stream_ok ())
    retval = m_rep->flush ();

  return retval;
}

std::string
stream::getl (octave_idx_type max_len, bool& err, const std::string& who)
{
  std::string retval;

  if (stream_ok ())
    retval = m_rep->getl (max_len, err, who);

  return retval;
}

std::string
stream::getl (const octave_value& tc_max_len, bool& err,
              const std::string& who)
{
  err = false;

  int conv_err = 0;

  int max_len = -1;

  if (tc_max_len.is_defined ())
    {
      max_len = convert_to_valid_int (tc_max_len, conv_err);

      if (conv_err || max_len < 0)
        {
          err = true;
          ::error ("%s: invalid maximum length specified", who.c_str ());
        }
    }

  return getl (max_len, err, who);
}

std::string
stream::gets (octave_idx_type max_len, bool& err, const std::string& who)
{
  std::string retval;

  if (stream_ok ())
    retval = m_rep->gets (max_len, err, who);

  return retval;
}

std::string
stream::gets (const octave_value& tc_max_len, bool& err,
              const std::string& who)
{
  err = false;

  int conv_err = 0;

  int max_len = -1;

  if (tc_max_len.is_defined ())
    {
      max_len = convert_to_valid_int (tc_max_len, conv_err);

      if (conv_err || max_len < 0)
        {
          err = true;
          ::error ("%s: invalid maximum length specified", who.c_str ());
        }
    }

  return gets (max_len, err, who);
}

off_t
stream::skipl (off_t count, bool& err, const std::string& who)
{
  off_t retval = -1;

  if (stream_ok ())
    retval = m_rep->skipl (count, err, who);

  return retval;
}

off_t
stream::skipl (const octave_value& tc_count, bool& err,
               const std::string& who)
{
  err = false;

  int conv_err = 0;

  int count = 1;

  if (tc_count.is_defined ())
    {
      if (tc_count.is_scalar_type ()
          && math::isinf (tc_count.scalar_value ()))
        count = -1;
      else
        {
          count = convert_to_valid_int (tc_count, conv_err);

          if (conv_err || count < 0)
            {
              err = true;
              ::error ("%s: invalid number of lines specified",
                       who.c_str ());
            }
        }
    }

  return skipl (count, err, who);
}

int
stream::seek (off_t offset, int origin)
{
  int status = -1;

  if (stream_ok ())
    {
      clearerr ();

      // Find current position so we can return to it if needed.
      off_t orig_pos = m_rep->tell ();

      // Move to end of file.  If successful, find the offset of the end.
      status = m_rep->seek (0, SEEK_END);

      if (status == 0)
        {
          off_t eof_pos = m_rep->tell ();

          if (origin == SEEK_CUR)
            {
              // Move back to original position, otherwise we will be seeking
              // from the end of file which is probably not the original
              // location.
              m_rep->seek (orig_pos, SEEK_SET);
            }

          // Attempt to move to desired position; may be outside bounds of
          // existing file.
          status = m_rep->seek (offset, origin);

          if (status == 0)
            {
              // Where are we after moving to desired position?
              off_t desired_pos = m_rep->tell ();

              // I don't think save_pos can be less than zero,
              // but we'll check anyway...
              if (desired_pos > eof_pos || desired_pos < 0)
                {
                  // Seek outside bounds of file.
                  // Failure should leave position unchanged.
                  m_rep->seek (orig_pos, SEEK_SET);

                  status = -1;
                }
            }
          else
            {
              // Seeking to the desired position failed.
              // Move back to original position and return failure status.
              m_rep->seek (orig_pos, SEEK_SET);

              status = -1;
            }
        }
    }

  return status;
}

int
stream::seek (const octave_value& tc_offset,
              const octave_value& tc_origin)
{
  int retval = -1;

  // FIXME: should we have octave_value methods that handle off_t explicitly?
  octave_int64 val = tc_offset.xint64_scalar_value ("fseek: invalid value for offset");
  off_t xoffset = val.value ();

  int conv_err = 0;

  int origin = SEEK_SET;

  if (tc_origin.is_string ())
    {
      std::string xorigin = tc_origin.xstring_value ("fseek: invalid value for origin");

      if (xorigin == "bof")
        origin = SEEK_SET;
      else if (xorigin == "cof")
        origin = SEEK_CUR;
      else if (xorigin == "eof")
        origin = SEEK_END;
      else
        conv_err = -1;
    }
  else
    {
      int xorigin = convert_to_valid_int (tc_origin, conv_err);

      if (! conv_err)
        {
          if (xorigin == -1)
            origin = SEEK_SET;
          else if (xorigin == 0)
            origin = SEEK_CUR;
          else if (xorigin == 1)
            origin = SEEK_END;
          else
            conv_err = -1;
        }
    }

  if (conv_err)
    ::error ("fseek: invalid value for origin");

  retval = seek (xoffset, origin);

  if (retval != 0)
    // Note: error is member fcn from stream, not ::error.
    error ("fseek: failed to seek to requested position");

  return retval;
}

off_t
stream::tell (void)
{
  off_t retval = -1;

  if (stream_ok ())
    retval = m_rep->tell ();

  return retval;
}

int
stream::rewind (void)
{
  return seek (0, SEEK_SET);
}

bool
stream::is_open (void) const
{
  bool retval = false;

  if (stream_ok ())
    retval = m_rep->is_open ();

  return retval;
}

void
stream::close (void)
{
  if (stream_ok ())
    {
      m_rep->flush ();
      m_rep->close ();
    }
}

template <typename SRC_T, typename DST_T>
static octave_value
convert_and_copy (std::list<void *>& input_buf_list,
                  octave_idx_type input_buf_elts,
                  octave_idx_type elts_read,
                  octave_idx_type nr, octave_idx_type nc, bool swap,
                  bool do_float_fmt_conv, bool do_NA_conv,
                  mach_info::float_format from_flt_fmt)
{
  typedef typename DST_T::element_type dst_elt_type;

  DST_T conv (dim_vector (nr, nc));

  dst_elt_type *conv_data = conv.fortran_vec ();

  octave_idx_type j = 0;

  for (auto it = input_buf_list.cbegin (); it != input_buf_list.cend (); it++)
    {
      SRC_T *data = static_cast<SRC_T *> (*it);

      if (swap || do_float_fmt_conv)
        {
          if (do_NA_conv)
            {
              for (octave_idx_type i = 0; i < input_buf_elts && j < elts_read;
                   i++, j++)
                {
                  if (swap)
                    swap_bytes<sizeof (SRC_T)> (&data[i]);
                  else if (do_float_fmt_conv)
                    do_float_format_conversion (&data[i], sizeof (SRC_T),
                                                1, from_flt_fmt,
                                                mach_info::native_float_format ());

                  // FIXME: Potentially add conversion code for MIPS NA here
                  //        Bug #59830.
                  // dst_elt_type tmp (data[i]);
                  // if (is_MIPS_NA (tmp))
                  //  tmp = replace_MIPS_NA (tmp);
                  // conv_data[j] = tmp;

                  conv_data[j] = data[i];
                }
            }
          else
            {
              for (octave_idx_type i = 0; i < input_buf_elts && j < elts_read;
                   i++, j++)
                {
                  if (swap)
                    swap_bytes<sizeof (SRC_T)> (&data[i]);
                  else if (do_float_fmt_conv)
                    do_float_format_conversion (&data[i], sizeof (SRC_T),
                                                1, from_flt_fmt,
                                                mach_info::native_float_format ());

                  conv_data[j] = data[i];
                }
            }
        }
      else
        {
          if (do_NA_conv)
            {
              for (octave_idx_type i = 0; i < input_buf_elts && j < elts_read;
                   i++, j++)
                {
                  // FIXME: Potentially add conversion code for MIPS NA here
                  conv_data[j] = data[i];
                }
            }
          else
            {
              for (octave_idx_type i = 0; i < input_buf_elts && j < elts_read;
                   i++, j++)
                conv_data[j] = data[i];
            }
        }

      delete [] data;
    }

  input_buf_list.clear ();

  for (octave_idx_type i = elts_read; i < nr * nc; i++)
    conv_data[i] = dst_elt_type (0);

  return conv;
}

typedef octave_value (*conv_fptr)
  (std::list<void *>& input_buf_list, octave_idx_type input_buf_elts,
 octave_idx_type elts_read, octave_idx_type nr, octave_idx_type nc,
 bool swap, bool do_float_fmt_conv, bool do_NA_conv,
 mach_info::float_format from_flt_fmt);

#define TABLE_ELT(T, U, V, W)                                           \
  conv_fptr_table[oct_data_conv::T][oct_data_conv::U] = convert_and_copy<V, W>

#define FILL_TABLE_ROW(T, V)                    \
  TABLE_ELT (T, dt_int8, V, int8NDArray);       \
  TABLE_ELT (T, dt_uint8, V, uint8NDArray);     \
  TABLE_ELT (T, dt_int16, V, int16NDArray);     \
  TABLE_ELT (T, dt_uint16, V, uint16NDArray);   \
  TABLE_ELT (T, dt_int32, V, int32NDArray);     \
  TABLE_ELT (T, dt_uint32, V, uint32NDArray);   \
  TABLE_ELT (T, dt_int64, V, int64NDArray);     \
  TABLE_ELT (T, dt_uint64, V, uint64NDArray);   \
  TABLE_ELT (T, dt_single, V, FloatNDArray);    \
  TABLE_ELT (T, dt_double, V, NDArray);         \
  TABLE_ELT (T, dt_char, V, charNDArray);       \
  TABLE_ELT (T, dt_schar, V, charNDArray);      \
  TABLE_ELT (T, dt_uchar, V, charNDArray);      \
  TABLE_ELT (T, dt_logical, V, boolNDArray);

octave_value
stream::finalize_read (std::list<void *>& input_buf_list,
                       octave_idx_type input_buf_elts,
                       octave_idx_type elts_read,
                       octave_idx_type nr, octave_idx_type nc,
                       oct_data_conv::data_type input_type,
                       oct_data_conv::data_type output_type,
                       mach_info::float_format ffmt)
{
  octave_value retval;

  static bool initialized = false;

  // Table function pointers for return types x read types.

  static conv_fptr conv_fptr_table[oct_data_conv::dt_unknown][14];

  if (! initialized)
    {
      for (int i = 0; i < oct_data_conv::dt_unknown; i++)
        for (int j = 0; j < 14; j++)
          conv_fptr_table[i][j] = nullptr;

      FILL_TABLE_ROW (dt_int8, int8_t);
      FILL_TABLE_ROW (dt_uint8, uint8_t);
      FILL_TABLE_ROW (dt_int16, int16_t);
      FILL_TABLE_ROW (dt_uint16, uint16_t);
      FILL_TABLE_ROW (dt_int32, int32_t);
      FILL_TABLE_ROW (dt_uint32, uint32_t);
      FILL_TABLE_ROW (dt_int64, int64_t);
      FILL_TABLE_ROW (dt_uint64, uint64_t);
      FILL_TABLE_ROW (dt_single, float);
      FILL_TABLE_ROW (dt_double, double);
      FILL_TABLE_ROW (dt_char, char);
      FILL_TABLE_ROW (dt_schar, signed char);
      FILL_TABLE_ROW (dt_uchar, unsigned char);
      FILL_TABLE_ROW (dt_logical, bool);

      initialized = true;
    }

  bool swap = false;

  if (ffmt == mach_info::flt_fmt_unknown)
    ffmt = float_format ();

  if (mach_info::words_big_endian ())
    swap = (ffmt == mach_info::flt_fmt_ieee_little_endian);
  else
    swap = (ffmt == mach_info::flt_fmt_ieee_big_endian);

  bool do_float_fmt_conv = ((input_type == oct_data_conv::dt_double
                             || input_type == oct_data_conv::dt_single)
                            && ffmt != float_format ());

  bool do_NA_conv = (output_type == oct_data_conv::dt_double);

  switch (output_type)
    {
    case oct_data_conv::dt_int8:
    case oct_data_conv::dt_uint8:
    case oct_data_conv::dt_int16:
    case oct_data_conv::dt_uint16:
    case oct_data_conv::dt_int32:
    case oct_data_conv::dt_uint32:
    case oct_data_conv::dt_int64:
    case oct_data_conv::dt_uint64:
    case oct_data_conv::dt_single:
    case oct_data_conv::dt_double:
    case oct_data_conv::dt_char:
    case oct_data_conv::dt_schar:
    case oct_data_conv::dt_uchar:
    case oct_data_conv::dt_logical:
      {
        conv_fptr fptr = conv_fptr_table[input_type][output_type];

        retval = fptr (input_buf_list, input_buf_elts, elts_read,
                       nr, nc, swap, do_float_fmt_conv, do_NA_conv, ffmt);
      }
      break;

    default:
      ::error ("read: invalid type specification");
    }

  return retval;
}

octave_value
stream::read (const Array<double>& size, octave_idx_type block_size,
              oct_data_conv::data_type input_type,
              oct_data_conv::data_type output_type,
              octave_idx_type skip, mach_info::float_format ffmt,
              octave_idx_type& count)
{
  octave_value retval;

  if (! stream_ok ())
    return retval;

  octave_idx_type nr = -1;
  octave_idx_type nc = -1;

  bool one_elt_size_spec = false;

  // FIXME: We may eventually want to make this extensible.

  // FIXME: We need a better way to ensure that this numbering stays
  // consistent with the order of the elements in the data_type enum in the
  // oct_data_conv class.

  std::ptrdiff_t tmp_count = 0;

  try
    {
      get_size (size, nr, nc, one_elt_size_spec, "fread");
    }
  catch (const execution_exception&)
    {
      invalid_operation ("fread", "reading");

      return retval;
    }

  if (one_elt_size_spec)
    {
      // If NR == 0, Matlab returns [](0x0).

      // If NR > 0, the result will be a column vector with the given
      // number of rows.

      // If NR < 0, then we have Inf and the result will be a column
      // vector but we have to wait to see how big NR will be.

      if (nr == 0)
        nr = nc = 0;
      else
        nc = 1;
    }
  else
    {
      // Matlab returns [] even if there are two elements in the size
      // specification and one is nonzero.

      // If NC < 0 we have [NR, Inf] and we'll wait to decide how big NC
      // should be.

      if (nr == 0 || nc == 0)
        nr = nc = 0;
    }

  octave_idx_type elts_to_read = nr * nc;

  bool read_to_eof = elts_to_read < 0;

  octave_idx_type input_buf_elts = -1;

  if (skip == 0)
    {
      if (read_to_eof)
        input_buf_elts = 1024 * 1024;
      else
        input_buf_elts = elts_to_read;
    }
  else
    input_buf_elts = block_size;

  octave_idx_type input_elt_size
    = oct_data_conv::data_type_size (input_type);

  std::ptrdiff_t input_buf_size
    = static_cast<std::ptrdiff_t> (input_buf_elts) * input_elt_size;

  error_if (input_buf_size < 0);

  // Must also work and return correct type object for 0 elements to read.
  std::istream *isp = input_stream ();

  if (! isp)
    error ("fread: invalid input stream");
  else
    {
      std::istream& is = *isp;

      // Initialize eof_pos variable just once per function call
      off_t eof_pos = 0;
      off_t cur_pos = 0;
      if (skip != 0 && is && ! is.eof ())
        {
          cur_pos = is.tellg ();
          is.seekg (0, is.end);
          eof_pos = is.tellg ();
          is.seekg (cur_pos, is.beg);
        }

      std::list<void *> input_buf_list;

      while (is && ! is.eof ()
             && (read_to_eof || tmp_count < elts_to_read))
        {
          if (! read_to_eof)
            {
              octave_idx_type remaining_elts = elts_to_read - tmp_count;

              if (remaining_elts < input_buf_elts)
                input_buf_size = remaining_elts * input_elt_size;
            }

          char *input_buf = new char [input_buf_size];

          is.read (input_buf, input_buf_size);

          std::size_t gcount = is.gcount ();

          cur_pos += gcount;

          octave_idx_type nel = gcount / input_elt_size;

          tmp_count += nel;

          input_buf_list.push_back (input_buf);

          if (skip != 0 && nel == block_size && is)
            {
              // Attempt to skip.
              // If skip would move past EOF, position at EOF.
              off_t remaining = eof_pos - cur_pos;

              if (remaining < skip)
                {
                  is.seekg (0, is.end);
                  cur_pos = eof_pos;
                }
              else
                {
                  is.seekg (skip, is.cur);
                  cur_pos += skip;
                }
            }
        }

      if (read_to_eof)
        {
          if (nc < 0)
            {
              nc = tmp_count / nr;

              if (tmp_count % nr != 0)
                nc++;
            }
          else
            nr = tmp_count;
        }
      else if (tmp_count == 0)
        {
          nr = 0;
          nc = 0;
        }
      else if (tmp_count != nr * nc)
        {
          if (tmp_count % nr != 0)
            nc = tmp_count / nr + 1;
          else
            nc = tmp_count / nr;

          if (tmp_count < nr)
            nr = tmp_count;
        }

      if (tmp_count > std::numeric_limits<octave_idx_type>::max ())
        error ("fread: number of elements read exceeds max index size");
      else
        count = static_cast<octave_idx_type> (tmp_count);

      retval = finalize_read (input_buf_list, input_buf_elts, count,
                              nr, nc, input_type, output_type, ffmt);
    }

  return retval;
}

octave_idx_type
stream::write (const octave_value& data, octave_idx_type block_size,
               oct_data_conv::data_type output_type,
               octave_idx_type skip, mach_info::float_format flt_fmt)
{
  octave_idx_type retval = -1;

  if (! stream_ok ())
    invalid_operation ("fwrite", "writing");
  else
    {
      if (flt_fmt == mach_info::flt_fmt_unknown)
        flt_fmt = float_format ();

      octave_idx_type status = data.write (*this, block_size, output_type,
                                           skip, flt_fmt);

      if (status < 0)
        error ("fwrite: write error");
      else
        retval = status;
    }

  return retval;
}

template <typename T, typename V>
static void
convert_chars (const void *data, void *conv_data, octave_idx_type n_elts)
{
  const T *tt_data = static_cast<const T *> (data);

  V *vt_data = static_cast<V *> (conv_data);

  for (octave_idx_type i = 0; i < n_elts; i++)
    vt_data[i] = tt_data[i];
}

template <typename T, typename V>
static void
convert_ints (const T *data, void *conv_data, octave_idx_type n_elts,
              bool swap)
{
  typedef typename V::val_type val_type;

  val_type *vt_data = static_cast<val_type *> (conv_data);

  for (octave_idx_type i = 0; i < n_elts; i++)
    {
      // Yes, we want saturation semantics when converting to an integer type.
      V val (data[i]);

      vt_data[i] = val.value ();

      if (swap)
        swap_bytes<sizeof (val_type)> (&vt_data[i]);
    }
}

template <typename T>
class ultimate_element_type
{
public:
  typedef T type;
};

template <typename T>
class ultimate_element_type<octave_int<T>>
{
public:
  typedef T type;
};

template <typename T>
static bool
convert_data (const T *data, void *conv_data, octave_idx_type n_elts,
              oct_data_conv::data_type output_type,
              mach_info::float_format flt_fmt)
{
  bool retval = true;

  bool swap = false;

  if (mach_info::words_big_endian ())
    swap = (flt_fmt == mach_info::flt_fmt_ieee_little_endian);
  else
    swap = (flt_fmt == mach_info::flt_fmt_ieee_big_endian);

  bool do_float_conversion = flt_fmt != mach_info::float_format ();

  typedef typename ultimate_element_type<T>::type ult_elt_type;

  switch (output_type)
    {
    case oct_data_conv::dt_char:
      convert_chars<ult_elt_type, char> (data, conv_data, n_elts);
      break;

    case oct_data_conv::dt_schar:
      convert_chars<ult_elt_type, signed char> (data, conv_data, n_elts);
      break;

    case oct_data_conv::dt_uchar:
      convert_chars<ult_elt_type, unsigned char> (data, conv_data, n_elts);
      break;

    case oct_data_conv::dt_int8:
      convert_ints<T, octave_int8> (data, conv_data, n_elts, swap);
      break;

    case oct_data_conv::dt_uint8:
      convert_ints<T, octave_uint8> (data, conv_data, n_elts, swap);
      break;

    case oct_data_conv::dt_int16:
      convert_ints<T, octave_int16> (data, conv_data, n_elts, swap);
      break;

    case oct_data_conv::dt_uint16:
      convert_ints<T, octave_uint16> (data, conv_data, n_elts, swap);
      break;

    case oct_data_conv::dt_int32:
      convert_ints<T, octave_int32> (data, conv_data, n_elts, swap);
      break;

    case oct_data_conv::dt_uint32:
      convert_ints<T, octave_uint32> (data, conv_data, n_elts, swap);
      break;

    case oct_data_conv::dt_int64:
      convert_ints<T, octave_int64> (data, conv_data, n_elts, swap);
      break;

    case oct_data_conv::dt_uint64:
      convert_ints<T, octave_uint64> (data, conv_data, n_elts, swap);
      break;

    case oct_data_conv::dt_single:
      {
        float *vt_data = static_cast<float *> (conv_data);

        for (octave_idx_type i = 0; i < n_elts; i++)
          {
            vt_data[i] = data[i];

            if (do_float_conversion)
              do_float_format_conversion (&vt_data[i], 1, flt_fmt);
          }
      }
      break;

    case oct_data_conv::dt_double:
      {
        double *vt_data = static_cast<double *> (conv_data);

        for (octave_idx_type i = 0; i < n_elts; i++)
          {
            vt_data[i] = data[i];

            if (do_float_conversion)
              do_double_format_conversion (&vt_data[i], 1, flt_fmt);
          }
      }
      break;

    default:
      ::error ("write: invalid type specification");
    }

  return retval;
}

bool
stream::write_bytes (const void *data, std::size_t nbytes)
{
  bool status = false;

  std::ostream *osp = output_stream ();

  if (osp)
    {
      std::ostream& os = *osp;

      if (os)
        {
          os.write (static_cast<const char *> (data), nbytes);

          if (os)
            status = true;
        }
    }

  return status;
}

bool
stream::skip_bytes (std::size_t skip)
{
  bool status = false;

  std::ostream *osp = output_stream ();

  if (! osp)
    return false;

  std::ostream& os = *osp;

  // Seek to skip when inside bounds of existing file.
  // Otherwise, write NUL to skip.
  off_t orig_pos = tell ();

  seek (0, SEEK_END);

  off_t eof_pos = tell ();

  // Is it possible for this to fail to return us to the original position?
  seek (orig_pos, SEEK_SET);

  std::size_t remaining = eof_pos - orig_pos;

  if (remaining < skip)
    {
      seek (0, SEEK_END);

      // FIXME: probably should try to write larger blocks...
      unsigned char zero = 0;
      for (std::size_t j = 0; j < skip - remaining; j++)
        os.write (reinterpret_cast<const char *> (&zero), 1);
    }
  else
    seek (skip, SEEK_CUR);

  if (os)
    status = true;

  return status;
}

template <typename T>
octave_idx_type
stream::write (const Array<T>& data, octave_idx_type block_size,
               oct_data_conv::data_type output_type,
               octave_idx_type skip,
               mach_info::float_format flt_fmt)
{
  bool swap = false;

  if (mach_info::words_big_endian ())
    swap = (flt_fmt == mach_info::flt_fmt_ieee_little_endian);
  else
    swap = (flt_fmt == mach_info::flt_fmt_ieee_big_endian);

  bool do_data_conversion = (swap || ! is_equivalent_type<T> (output_type)
                             || flt_fmt != mach_info::float_format ());

  octave_idx_type nel = data.numel ();

  octave_idx_type chunk_size;

  if (skip != 0)
    chunk_size = block_size;
  else if (do_data_conversion)
    chunk_size = 1024 * 1024;
  else
    chunk_size = nel;

  octave_idx_type i = 0;

  const T *pdata = data.data ();

  while (i < nel)
    {
      if (skip != 0)
        {
          if (! skip_bytes (skip))
            return -1;
        }

      octave_idx_type remaining_nel = nel - i;

      if (chunk_size > remaining_nel)
        chunk_size = remaining_nel;

      bool status = false;

      if (do_data_conversion)
        {
          std::size_t output_size
            = chunk_size * oct_data_conv::data_type_size (output_type);

          OCTAVE_LOCAL_BUFFER (unsigned char, conv_data, output_size);

          status = convert_data (&pdata[i], conv_data, chunk_size,
                                 output_type, flt_fmt);

          if (status)
            status = write_bytes (conv_data, output_size);
        }
      else
        status = write_bytes (pdata, sizeof (T) * chunk_size);

      if (! status)
        return -1;

      i += chunk_size;
    }

  return nel;
}

#define INSTANTIATE_WRITE(T)                                            \
  template                                                              \
  OCTINTERP_API octave_idx_type                                         \
  stream::write (const Array<T>& data, octave_idx_type block_size,      \
                 oct_data_conv::data_type output_type,                  \
                 octave_idx_type skip,                                  \
                 mach_info::float_format flt_fmt)

INSTANTIATE_WRITE (octave_int8);
INSTANTIATE_WRITE (octave_uint8);
INSTANTIATE_WRITE (octave_int16);
INSTANTIATE_WRITE (octave_uint16);
INSTANTIATE_WRITE (octave_int32);
INSTANTIATE_WRITE (octave_uint32);
INSTANTIATE_WRITE (octave_int64);
INSTANTIATE_WRITE (octave_uint64);
INSTANTIATE_WRITE (int8_t);
INSTANTIATE_WRITE (uint8_t);
INSTANTIATE_WRITE (int16_t);
INSTANTIATE_WRITE (uint16_t);
INSTANTIATE_WRITE (int32_t);
INSTANTIATE_WRITE (uint32_t);
INSTANTIATE_WRITE (int64_t);
INSTANTIATE_WRITE (uint64_t);
INSTANTIATE_WRITE (bool);
#if defined (OCTAVE_HAVE_OVERLOAD_CHAR_INT8_TYPES)
INSTANTIATE_WRITE (char);
#endif
INSTANTIATE_WRITE (float);
INSTANTIATE_WRITE (double);

octave_value
stream::scanf (const std::string& fmt, const Array<double>& size,
               octave_idx_type& count, const std::string& who)
{
  octave_value retval;

  if (stream_ok ())
    retval = m_rep->scanf (fmt, size, count, who);

  return retval;
}

octave_value
stream::scanf (const octave_value& fmt, const Array<double>& size,
               octave_idx_type& count, const std::string& who)
{
  octave_value retval = Matrix ();

  if (fmt.is_string ())
    {
      std::string sfmt = fmt.string_value ();

      if (fmt.is_sq_string ())
        sfmt = do_string_escapes (sfmt);

      retval = scanf (sfmt, size, count, who);
    }
  else
    {
      // Note: error is member fcn from stream, not ::error.
      error (who + ": format must be a string");
    }

  return retval;
}

octave_value_list
stream::oscanf (const std::string& fmt, const std::string& who)
{
  octave_value_list retval;

  if (stream_ok ())
    retval = m_rep->oscanf (fmt, who);

  return retval;
}

octave_value_list
stream::oscanf (const octave_value& fmt, const std::string& who)
{
  octave_value_list retval;

  if (fmt.is_string ())
    {
      std::string sfmt = fmt.string_value ();

      if (fmt.is_sq_string ())
        sfmt = do_string_escapes (sfmt);

      retval = oscanf (sfmt, who);
    }
  else
    {
      // Note: error is member fcn from stream, not ::error.
      error (who + ": format must be a string");
    }

  return retval;
}

octave_value
stream::textscan (const std::string& fmt, octave_idx_type ntimes,
                  const octave_value_list& options,
                  const std::string& who, octave_idx_type& count)
{
  return (stream_ok ()
          ? m_rep->do_textscan (fmt, ntimes, options, who, count)
          : octave_value ());
}

int
stream::printf (const std::string& fmt, const octave_value_list& args,
                const std::string& who)
{
  int retval = -1;

  if (stream_ok ())
    retval = m_rep->printf (fmt, args, who);

  return retval;
}

int
stream::printf (const octave_value& fmt, const octave_value_list& args,
                const std::string& who)
{
  int retval = 0;

  if (fmt.is_string ())
    {
      std::string sfmt = fmt.string_value ();

      if (fmt.is_sq_string ())
        sfmt = do_string_escapes (sfmt);

      retval = printf (sfmt, args, who);
    }
  else
    {
      // Note: error is member fcn from stream, not ::error.
      error (who + ": format must be a string");
    }

  return retval;
}

int
stream::puts (const std::string& s, const std::string& who)
{
  int retval = -1;

  if (stream_ok ())
    retval = m_rep->puts (s, who);

  return retval;
}

// FIXME: maybe this should work for string arrays too.

int
stream::puts (const octave_value& tc_s, const std::string& who)
{
  int retval = -1;

  if (tc_s.is_string ())
    {
      std::string s = tc_s.string_value ();
      retval = puts (s, who);
    }
  else
    {
      // Note: error is member fcn from stream, not ::error.
      error (who + ": argument must be a string");
    }

  return retval;
}

bool
stream::eof (void) const
{
  int retval = -1;

  if (stream_ok ())
    retval = m_rep->eof ();

  return retval;
}

std::string
stream::error (bool clear, int& err_num)
{
  std::string retval = "invalid stream object";

  if (stream_ok (false))
    retval = m_rep->error (clear, err_num);

  return retval;
}

std::string
stream::name (void) const
{
  std::string retval;

  if (stream_ok ())
    retval = m_rep->name ();

  return retval;
}

int
stream::mode (void) const
{
  int retval = 0;

  if (stream_ok ())
    retval = m_rep->mode ();

  return retval;
}

mach_info::float_format
stream::float_format (void) const
{
  mach_info::float_format retval = mach_info::flt_fmt_unknown;

  if (stream_ok ())
    retval = m_rep->float_format ();

  return retval;
}

std::string
stream::mode_as_string (int mode)
{
  std::string retval = "???";
  std::ios::openmode in_mode = static_cast<std::ios::openmode> (mode);

  if (in_mode == std::ios::in)
    retval = "r";
  else if (in_mode == std::ios::out
           || in_mode == (std::ios::out | std::ios::trunc))
    retval = "w";
  else if (in_mode == (std::ios::out | std::ios::app))
    retval = "a";
  else if (in_mode == (std::ios::in | std::ios::out))
    retval = "r+";
  else if (in_mode == (std::ios::in | std::ios::out | std::ios::trunc))
    retval = "w+";
  else if (in_mode == (std::ios::in | std::ios::out | std::ios::ate))
    retval = "a+";
  else if (in_mode == (std::ios::in | std::ios::binary))
    retval = "rb";
  else if (in_mode == (std::ios::out | std::ios::binary)
           || in_mode == (std::ios::out | std::ios::trunc | std::ios::binary))
    retval = "wb";
  else if (in_mode == (std::ios::out | std::ios::app | std::ios::binary))
    retval = "ab";
  else if (in_mode == (std::ios::in | std::ios::out | std::ios::binary))
    retval = "r+b";
  else if (in_mode == (std::ios::in | std::ios::out | std::ios::trunc
                       | std::ios::binary))
    retval = "w+b";
  else if (in_mode == (std::ios::in | std::ios::out | std::ios::ate
                       | std::ios::binary))
    retval = "a+b";

  return retval;
}

stream_list::stream_list (interpreter& interp)
  : m_list (), m_lookup_cache (m_list.end ()), m_stdin_file (-1),
    m_stdout_file (-1), m_stderr_file (-1)
{
  stream stdin_stream = istream::create (&std::cin, "stdin");

  // This uses octave_stdout (see pager.h), not std::cout so that
  // Octave's standard output stream will pass through the pager.

  // FIXME: we should be accessing octave_stdout from the interpreter.

  output_system& output_sys = interp.get_output_system ();

  stream stdout_stream
    = ostream::create (&(output_sys.__stdout__ ()), "stdout");

  stream stderr_stream = ostream::create (&std::cerr, "stderr");

  m_stdin_file = insert (stdin_stream);
  m_stdout_file = insert (stdout_stream);
  m_stderr_file = insert (stderr_stream);
}

stream_list::~stream_list (void)
{
  clear ();
}

int stream_list::insert (stream& os)
{
  // Insert item with key corresponding to file-descriptor.

  int stream_number = os.file_number ();

  if (stream_number == -1)
    return stream_number;

  // Should we test for
  //
  //  (m_list.find (stream_number) != m_list.end ()
  //   && m_list[stream_number].is_open ())
  //
  // and respond with "error ("internal error: ...")"?  It should not
  // happen except for some bug or if the user has opened a stream with
  // an interpreted command, but closed it directly with a system call
  // in an oct-file; then the kernel knows the fd is free, but Octave
  // does not know.  If it happens, it should not do harm here to simply
  // overwrite this entry, although the wrong entry might have done harm
  // before.

  if (m_list.size () >= m_list.max_size ())
    ::error ("could not create file id");

  m_list[stream_number] = os;

  return stream_number;
}

OCTAVE_NORETURN static
void
err_invalid_file_id (int fid, const std::string& who)
{
  if (who.empty ())
    ::error ("invalid stream number = %d", fid);
  else
    ::error ("%s: invalid stream number = %d", who.c_str (), fid);
}

stream stream_list::lookup (int fid, const std::string& who) const
{
  stream retval;

  if (fid < 0)
    err_invalid_file_id (fid, who);

  if (m_lookup_cache != m_list.end () && m_lookup_cache->first == fid)
    retval = m_lookup_cache->second;
  else
    {
      ostrl_map::const_iterator iter = m_list.find (fid);

      if (iter == m_list.end ())
        err_invalid_file_id (fid, who);

      retval = iter->second;
      m_lookup_cache = iter;
    }

  return retval;
}

stream stream_list::lookup (const octave_value& fid,
                            const std::string& who) const
{
  int i = get_file_number (fid);

  return lookup (i, who);
}

int stream_list::remove (int fid, const std::string& who)
{
  // Can't remove stdin (std::cin), stdout (std::cout), or stderr (std::cerr).
  if (fid < 3)
    err_invalid_file_id (fid, who);

  auto iter = m_list.find (fid);

  if (iter == m_list.end ())
    err_invalid_file_id (fid, who);

  stream os = iter->second;
  m_list.erase (iter);
  m_lookup_cache = m_list.end ();

  // FIXME: is this check redundant?
  if (! os.is_valid ())
    err_invalid_file_id (fid, who);

  os.close ();

  return 0;
}

int stream_list::remove (const octave_value& fid, const std::string& who)
{
  int retval = -1;

  if (fid.is_string () && fid.string_value () == "all")
    {
      clear (false);

      retval = 0;
    }
  else
    {
      int i = get_file_number (fid);

      retval = remove (i, who);
    }

  return retval;
}

void stream_list::clear (bool flush)
{
  if (flush)
    {
      // Flush stdout and stderr.
      m_list[1].flush ();
      m_list[2].flush ();
    }

  for (auto iter = m_list.begin (); iter != m_list.end (); )
    {
      int fid = iter->first;
      if (fid < 3)  // Don't delete stdin, stdout, stderr
        {
          iter++;
          continue;
        }

      stream os = iter->second;

      std::string name = os.name ();
      std::transform (name.begin (), name.end (), name.begin (), tolower);

      // FIXME: This test for gnuplot is hardly foolproof.
      if (name.find ("gnuplot") != std::string::npos)
        {
          // Don't close down pipes to gnuplot
          iter++;
          continue;
        }

      // Normal file handle.  Close and delete from m_list.
      if (os.is_valid ())
        os.close ();

      m_list.erase (iter++);
    }

  m_lookup_cache = m_list.end ();
}

string_vector stream_list::get_info (int fid) const
{
  string_vector retval (4);

  if (fid < 0)
    return retval;

  stream os;
  if (m_lookup_cache != m_list.end () && m_lookup_cache->first == fid)
    os = m_lookup_cache->second;
  else
    {
      ostrl_map::const_iterator iter = m_list.find (fid);

      if (iter == m_list.end ())
        return retval;

      os = iter->second;
      m_lookup_cache = iter;
    }

  if (! os.is_valid ())
    return retval;

  retval(0) = os.name ();
  retval(1) = stream::mode_as_string (os.mode ());
  retval(2) = mach_info::float_format_as_string (os.float_format ());
  retval(3) = os.encoding ();

  return retval;
}

string_vector stream_list::get_info (const octave_value& fid) const
{
  int conv_err = 0;

  if (fid.is_single_type ())
    ::error ("file id must be a file object or integer value");

  int int_fid = convert_to_valid_int (fid, conv_err);

  if (conv_err)
    ::error ("file id must be a file object or integer value");

  return get_info (int_fid);
}

std::string stream_list::list_open_files (void) const
{
  std::ostringstream buf;

  buf << "\n"
      << "  number  mode  arch       name\n"
      << "  ------  ----  ----       ----\n";

  for (const auto& fid_strm : m_list)
    {
      stream os = fid_strm.second;

      buf << "  "
          << std::setiosflags (std::ios::right)
          << std::setw (4) << fid_strm.first << "     "
          // reset necessary in addition to setiosflags since this is one stmt.
          << std::resetiosflags (std::ios::adjustfield)
          << std::setiosflags (std::ios::left)
          << std::setw (3)
          << stream::mode_as_string (os.mode ())
          << "  "
          << std::setw (9)
          << mach_info::float_format_as_string (os.float_format ())
          << "  "
          << os.name () << "\n";
    }

  buf << "\n";

  return buf.str ();
}

octave_value stream_list::open_file_numbers (void) const
{
  Matrix retval (1, m_list.size (), 0.0);

  int num_open = 0;

  for (const auto& fid_strm : m_list)
    {
      // Skip stdin, stdout, and stderr.
      if (fid_strm.first > 2 && fid_strm.second)
        retval(0, num_open++) = fid_strm.first;
    }

  retval.resize ((num_open > 0), num_open);

  return retval;
}

int stream_list::get_file_number (const octave_value& fid) const
{
  int retval = -1;

  if (fid.is_string ())
    {
      std::string nm = fid.string_value ();

      for (const auto& fid_strm : m_list)
        {
          // stdin, stdout, and stderr are unnamed.
          if (fid_strm.first > 2)
            {
              stream os = fid_strm.second;

              if (os && os.name () == nm)
                {
                  retval = fid_strm.first;
                  break;
                }
            }
        }
    }
  else if (fid.is_single_type ())
    ::error ("file id must be a file object, std::string, or integer value");
  else
    {
      int conv_err = 0;

      int int_fid = convert_to_valid_int (fid, conv_err);

      if (conv_err)
        ::error ("file id must be a file object, std::string, or integer value");

      retval = int_fid;
    }

  return retval;
}

octave_value stream_list::stdin_file (void) const
{
  return octave_value (m_stdin_file);
}

octave_value stream_list::stdout_file (void) const
{
  return octave_value (m_stdout_file);
}

octave_value stream_list::stderr_file (void) const
{
  return octave_value (m_stderr_file);
}

OCTAVE_END_NAMESPACE(octave)<|MERGE_RESOLUTION|>--- conflicted
+++ resolved
@@ -4207,16 +4207,6 @@
         }
     }
 
-<<<<<<< HEAD
-    is >> std::ws;  // skip through whitespace and advance stream pointer
-    std::streampos pos = is.tellg ();
-
-    switch (fmt.type)
-      {
-      case 'o':
-        is >> std::oct >> value >> std::dec;
-        break;
-=======
   return retval;
 }
 
@@ -4242,19 +4232,12 @@
   if (interp.interactive () && file_number () == 0)
     ::error ("%s: unable to read from stdin while running interactively",
              who.c_str ());
->>>>>>> 079aa90d
 
   off_t cnt = -1;
 
-<<<<<<< HEAD
-      case 'i':
-        {
-          int c1 = is.get ();
-=======
   err = false;
 
   std::istream *isp = input_stream ();
->>>>>>> 079aa90d
 
   if (! isp)
     {
@@ -4285,35 +4268,6 @@
       if (c == '\r' && is.peek () == '\n')
         is.get ();
 
-<<<<<<< HEAD
-    std::ios::iostate status = is.rdstate ();
-    if (! (status & std::ios::failbit))
-      {
-        // Copy the converted value if the stream is in a good state
-        *valptr = value;
-      }
-    else
-      {
-        if (value != T ())
-          {
-            // If conversion produces an integer that overflows, failbit is set
-            // but value is non-zero.  We want to treat this case as success,
-            // so clear  failbit from the stream state to keep going.
-            // FIXME: Maybe set error state on octave stream?  Matlab does
-            // *not* indicate an error message on overflow.
-            is.clear (status & ~std::ios::failbit);
-            *valptr = value;
-          }
-        else
-          {
-            // True error.
-            // Reset stream to original position, clear eof bit, pass status on.
-            is.clear ();
-            is.seekg (pos);
-            is.setstate (status & ~std::ios_base::eofbit);
-          }
-      }
-=======
       if (is.bad ())
         {
           err = true;
@@ -4323,7 +4277,6 @@
       if (err)
         cnt = -1;
     }
->>>>>>> 079aa90d
 
   return cnt;
 }
@@ -4335,6 +4288,9 @@
 {
   T value = T ();
 
+    is >> std::ws;  // skip through whitespace and advance stream pointer
+    std::streampos pos = is.tellg ();
+
   switch (fmt.type)
     {
     case 'o':
@@ -4348,11 +4304,7 @@
 
     case 'i':
       {
-        int c1 = std::istream::traits_type::eof ();
-
-        while (is && (c1 = is.get ()) != std::istream::traits_type::eof ()
-               && isspace (c1))
-          ; // skip whitespace
+          int c1 = is.get ();
 
         if (c1 != std::istream::traits_type::eof ())
           {
@@ -4401,18 +4353,33 @@
       break;
     }
 
-  // If conversion produces an integer that overflows, failbit is set but
-  // value is non-zero.  We want to treat this case as success, so clear
-  // failbit from the stream state to keep going.
-  // FIXME: Maybe set error state on octave stream as above? Matlab does
-  // *not* indicate an error message on overflow.
-  if ((is.rdstate () & std::ios::failbit) && value != T ())
-    is.clear (is.rdstate () & ~std::ios::failbit);
-
-  // Only copy the converted value if the stream is in a state where we
-  // want to continue reading.
-  if (! (is.rdstate () & std::ios::failbit))
-    *valptr = value;
+    std::ios::iostate status = is.rdstate ();
+    if (! (status & std::ios::failbit))
+      {
+        // Copy the converted value if the stream is in a good state
+        *valptr = value;
+      }
+    else
+      {
+        if (value != T ())
+          {
+            // If conversion produces an integer that overflows, failbit is set
+            // but value is non-zero.  We want to treat this case as success,
+            // so clear  failbit from the stream state to keep going.
+            // FIXME: Maybe set error state on octave stream?  Matlab does
+            // *not* indicate an error message on overflow.
+            is.clear (status & ~std::ios::failbit);
+            *valptr = value;
+          }
+        else
+          {
+            // True error.
+            // Reset stream to original position, clear eof bit, pass status on.
+            is.clear ();
+            is.seekg (pos);
+            is.setstate (status & ~std::ios_base::eofbit);
+          }
+      }
 
   return is;
 }
@@ -4438,13 +4405,54 @@
 
       if (! ss.eof ())
         {
-<<<<<<< HEAD
+          // If fewer characters than width were used to read a number then
+          // the original istream object positioning is incorrect.
+          // Rather than attempt to update istream state and positioning,
+          // just redo the '>>' operation with the correct width so that
+          // all flags get set correctly.
+
+          is.clear ();  // Clear EOF, FAILBIT, BADBIT
+          is.seekg (orig_pos, is.beg);
+
+          int chars_read = ss.tellg ();
+          if (chars_read > 0)
+            {
+              is.width (chars_read);
+              is >> strbuf;
+            }
+        }
+
+      // If pattern failed to match then propagate fail bit to 'is' stream.
+      if (ss.fail ())
+        is.setstate (std::ios::failbit);
+
+    }
+  else
+    octave_scan_1 (is, fmt, valptr);
+
+  return is;
+}
+
+template <>
+std::istream&
+octave_scan<> (std::istream& is, const scanf_format_elt& fmt, double *valptr)
+{
+  double& ref = *valptr;
+
+  switch (fmt.type)
+    {
+    case 'e':
+    case 'f':
+    case 'g':
+    case 'E':
+    case 'G':
+      {
           is >> std::ws;  // skip through whitespace and advance stream pointer
           if (is.good ())
-            {
+          {
               std::streampos pos = is.tellg ();
 
-              ref = read_value<double> (is);
+            ref = read_value<double> (is);
 
               std::ios::iostate status = is.rdstate ();
               if (status & std::ios::failbit)
@@ -4453,61 +4461,6 @@
                   is.seekg (pos);
                   is.setstate (status & ~std::ios_base::eofbit);
                 }
-=======
-          // If fewer characters than width were used to read a number then
-          // the original istream object positioning is incorrect.
-          // Rather than attempt to update istream state and positioning,
-          // just redo the '>>' operation with the correct width so that
-          // all flags get set correctly.
-
-          is.clear ();  // Clear EOF, FAILBIT, BADBIT
-          is.seekg (orig_pos, is.beg);
-
-          int chars_read = ss.tellg ();
-          if (chars_read > 0)
-            {
-              is.width (chars_read);
-              is >> strbuf;
->>>>>>> 079aa90d
-            }
-        }
-
-      // If pattern failed to match then propagate fail bit to 'is' stream.
-      if (ss.fail ())
-        is.setstate (std::ios::failbit);
-
-    }
-  else
-    octave_scan_1 (is, fmt, valptr);
-
-  return is;
-}
-
-template <>
-std::istream&
-octave_scan<> (std::istream& is, const scanf_format_elt& fmt, double *valptr)
-{
-  double& ref = *valptr;
-
-  switch (fmt.type)
-    {
-    case 'e':
-    case 'f':
-    case 'g':
-    case 'E':
-    case 'G':
-      {
-        int c1 = std::istream::traits_type::eof ();
-
-        while (is && (c1 = is.get ()) != std::istream::traits_type::eof ()
-               && isspace (c1))
-          ; // skip whitespace
-
-        if (c1 != std::istream::traits_type::eof ())
-          {
-            is.putback (c1);
-
-            ref = read_value<double> (is);
           }
       }
       break;
@@ -4791,397 +4744,6 @@
         }                                                               \
     }                                                                   \
   while (0)
-<<<<<<< HEAD
-
-  octave_value
-  base_stream::do_scanf (scanf_format_list& fmt_list,
-                         octave_idx_type nr, octave_idx_type nc,
-                         bool one_elt_size_spec,
-                         octave_idx_type& conversion_count,
-                         const std::string& who)
-  {
-    interpreter& interp = __get_interpreter__ ();
-
-    if (interp.interactive () && file_number () == 0)
-      ::error ("%s: unable to read from stdin while running interactively",
-               who.c_str ());
-
-    octave_value retval = Matrix ();
-
-    conversion_count = 0;
-
-    octave_idx_type m_nconv = fmt_list.num_conversions ();
-
-    octave_idx_type data_index = 0;
-
-    if (nr == 0 || nc == 0)
-      {
-        if (one_elt_size_spec)
-          nc = 0;
-
-        return Matrix (nr, nc, 0.0);
-      }
-
-    std::istream *isp = input_stream ();
-
-    bool all_char_conv = fmt_list.all_character_conversions ();
-
-    Matrix mval;
-    octave_idx_type max_size = 0;
-    octave_idx_type max_conv = 0;
-
-    octave_idx_type final_nr = 0;
-    octave_idx_type final_nc = 0;
-
-    if (all_char_conv)
-      {
-        // Any of these could be resized later (if we have %s conversions,
-        // we may read more than one element for each conversion).
-        if (one_elt_size_spec)
-          {
-            max_size = 512;
-            mval.resize (1, max_size, 0.0);
-
-            if (nr > 0)
-              max_conv = nr;
-          }
-        else if (nr > 0)
-          {
-            if (nc > 0)
-              {
-                mval.resize (nr, nc, 0.0);
-                max_size = max_conv = nr * nc;
-              }
-            else
-              {
-                mval.resize (nr, 32, 0.0);
-                max_size = nr * 32;
-              }
-          }
-        else
-          panic_impossible ();
-      }
-    else if (nr > 0)
-      {
-        if (nc > 0)
-          {
-            // Will not resize later.
-            mval.resize (nr, nc, 0.0);
-            max_size = nr * nc;
-            max_conv = max_size;
-          }
-        else
-          {
-            // Maybe resize later.
-            mval.resize (nr, 32, 0.0);
-            max_size = nr * 32;
-          }
-      }
-    else
-      {
-        // Maybe resize later.
-        mval.resize (32, 1, 0.0);
-        max_size = 32;
-      }
-
-    double *data = mval.fortran_vec ();
-
-    if (isp)
-      {
-        std::istream& is = *isp;
-
-        const scanf_format_elt *elt = fmt_list.first ();
-
-        std::ios::fmtflags flags = is.flags ();
-
-        octave_idx_type trips = 0;
-
-        octave_idx_type num_fmt_elts = fmt_list.length ();
-
-        for (;;)
-          {
-            octave_quit ();
-
-            if (elt)
-              {
-                if (elt->type == scanf_format_elt::null
-                    || (! (elt->type == scanf_format_elt::whitespace_conversion
-                           || elt->type == scanf_format_elt::literal_conversion
-                           || elt->type == '%')
-                        && max_conv > 0 && conversion_count == max_conv))
-                  {
-                    // We are done, either because we have reached the end of
-                    // the format string and are not cycling through the format
-                    // again or because we've converted all the values that
-                    // have been requested and the next format element is a
-                    // conversion.  Determine final array size and exit.
-                    if (all_char_conv && one_elt_size_spec)
-                      {
-                        final_nr = 1;
-                        final_nc = data_index;
-                      }
-                    else
-                      {
-                        final_nr = nr;
-                        final_nc = (data_index - 1) / nr + 1;
-                      }
-
-                    break;
-                  }
-                else if (data_index == max_size)
-                  {
-                    max_size *= 2;
-
-                    if (all_char_conv)
-                      {
-                        if (one_elt_size_spec)
-                          mval.resize (1, max_size, 0.0);
-                        else if (nr > 0)
-                          mval.resize (nr, max_size / nr, 0.0);
-                        else
-                          panic_impossible ();
-                      }
-                    else if (nr > 0)
-                      mval.resize (nr, max_size / nr, 0.0);
-                    else
-                      mval.resize (max_size, 1, 0.0);
-
-                    data = mval.fortran_vec ();
-                  }
-
-                std::string fmt = elt->text;
-
-                bool discard = elt->discard;
-
-                switch (elt->type)
-                  {
-                  case scanf_format_elt::whitespace_conversion:
-                    DO_WHITESPACE_CONVERSION ();
-                    break;
-
-                  case scanf_format_elt::literal_conversion:
-                    DO_LITERAL_CONVERSION ();
-                    break;
-
-                  case '%':
-                    DO_PCT_CONVERSION ();
-                    break;
-
-                  case 'd': case 'i':
-                    {
-                      switch (elt->modifier)
-                        {
-                        case 'h':
-                          {
-                            int16_t tmp;
-                            do_scanf_conv (is, *elt, &tmp, mval, data,
-                                           data_index, conversion_count,
-                                           nr, max_size, discard);
-                          }
-                          break;
-
-                        case 'l':
-                          {
-                            int64_t tmp;
-                            do_scanf_conv (is, *elt, &tmp, mval, data,
-                                           data_index, conversion_count,
-                                           nr, max_size, discard);
-                          }
-                          break;
-
-                        default:
-                          {
-                            int32_t tmp;
-                            do_scanf_conv (is, *elt, &tmp, mval, data,
-                                           data_index, conversion_count,
-                                           nr, max_size, discard);
-                          }
-                          break;
-                        }
-                    }
-                    break;
-
-                  case 'o': case 'u': case 'x': case 'X':
-                    {
-                      switch (elt->modifier)
-                        {
-                        case 'h':
-                          {
-                            uint16_t tmp;
-                            do_scanf_conv (is, *elt, &tmp, mval, data,
-                                           data_index, conversion_count,
-                                           nr, max_size, discard);
-                          }
-                          break;
-
-                        case 'l':
-                          {
-                            uint64_t tmp;
-                            do_scanf_conv (is, *elt, &tmp, mval, data,
-                                           data_index, conversion_count,
-                                           nr, max_size, discard);
-                          }
-                          break;
-
-                        default:
-                          {
-                            uint32_t tmp;
-                            do_scanf_conv (is, *elt, &tmp, mval, data,
-                                           data_index, conversion_count,
-                                           nr, max_size, discard);
-                          }
-                          break;
-                        }
-                    }
-                    break;
-
-                  case 'e': case 'f': case 'g':
-                  case 'E': case 'G':
-                    {
-                      double tmp;
-
-                      do_scanf_conv (is, *elt, &tmp, mval, data,
-                                     data_index, conversion_count,
-                                     nr, max_size, discard);
-                    }
-                    break;
-
-                  case 'c':
-                    {
-                      BEGIN_C_CONVERSION ();
-
-                      FINISH_CHARACTER_CONVERSION ();
-
-                      is.setf (flags);
-                    }
-                    break;
-
-                  case 's':
-                    {
-                      BEGIN_S_CONVERSION ();
-
-                      FINISH_CHARACTER_CONVERSION ();
-                    }
-                    break;
-
-                  case '[': case '^':
-                    {
-                      BEGIN_CHAR_CLASS_CONVERSION ();
-
-                      FINISH_CHARACTER_CONVERSION ();
-                    }
-                    break;
-
-                  case 'p':
-                    error (who, "unsupported format specifier");
-                    break;
-
-                  default:
-                    error (who, "internal format error");
-                    break;
-                  }
-
-                if (! ok ())
-                  {
-                    break;
-                  }
-                else if (is.eof () || ! is)
-                  {
-                    if (all_char_conv)
-                      {
-                        if (one_elt_size_spec)
-                          {
-                            final_nr = 1;
-                            final_nc = data_index;
-                          }
-                        else if (data_index > nr)
-                          {
-                            final_nr = nr;
-                            final_nc = (data_index - 1) / nr + 1;
-                          }
-                        else
-                          {
-                            final_nr = data_index;
-                            final_nc = 1;
-                          }
-                      }
-                    else if (nr > 0)
-                      {
-                        if (data_index > nr)
-                          {
-                            final_nr = nr;
-                            final_nc = (data_index - 1) / nr + 1;
-                          }
-                        else
-                          {
-                            final_nr = data_index;
-                            final_nc = 1;
-                          }
-                      }
-                    else
-                      {
-                        final_nr = data_index;
-                        final_nc = 1;
-                      }
-
-                    // If it looks like we have a matching failure, then
-                    // reset the failbit in the stream state.
-                    if (is.rdstate () & std::ios::failbit)
-                      {
-                        is.clear (is.rdstate () & (~std::ios::failbit));
-                        error (who, "format failed to match");
-                      }
-
-                    // FIXME: is this the right thing to do?
-                    if (interp.interactive ()
-                        && ! application::forced_interactive ()
-                        && name () == "stdin")
-                      {
-                        is.clear ();
-
-                        // Skip to end of line.
-                        bool err;
-                        do_gets (-1, err, false, who);
-                      }
-
-                    break;
-                  }
-              }
-            else
-              {
-                error (who, "internal format error");
-                break;
-              }
-
-            if (m_nconv == 0 && ++trips == num_fmt_elts)
-              {
-                if (all_char_conv && one_elt_size_spec)
-                  {
-                    final_nr = 1;
-                    final_nc = data_index;
-                  }
-                else
-                  {
-                    final_nr = nr;
-                    final_nc = (data_index - 1) / nr + 1;
-                  }
-
-                break;
-              }
-            else
-              {
-                // Cycle through the format list more than once if we have some
-                // conversions to make and we haven't reached the limit on the
-                // number of values to convert (possibly because there is no
-                // specified limit).
-                elt = fmt_list.next (m_nconv > 0
-                                     && (max_conv == 0
-                                         || conversion_count < max_conv));
-              }
-          }
-      }
-=======
->>>>>>> 079aa90d
 
 octave_value
 base_stream::do_scanf (scanf_format_list& fmt_list,
@@ -5516,10 +5078,10 @@
 
                   // If it looks like we have a matching failure, then
                   // reset the failbit in the stream state.
-                  if (! is.eof () && is.rdstate () & std::ios::failbit)
+                    if (is.rdstate () & std::ios::failbit)
                     {
-                      error (who, "format failed to match");
                       is.clear (is.rdstate () & (~std::ios::failbit));
+                        error (who, "format failed to match");
                     }
 
                   // FIXME: is this the right thing to do?
