--- conflicted
+++ resolved
@@ -218,13 +218,8 @@
 
 @table @code
 @item m
-<<<<<<< HEAD
-Match.  @code{table(idx(i)) == val(i)} if @code{val(i)} occurs in table;
+Match.  @code{table(idx(i)) == y(i)} if @code{y(i)} occurs in table;
 otherwise, @code{idx(i)} is zero.
-=======
-@code{table(idx(i)) == y(i)} if @code{y(i)}
-occurs in table; otherwise, @code{idx(i)} is zero.
->>>>>>> 9d7a3194
 
 @item b
 Boolean.  @code{idx(i)} is a logical 1 or 0, indicating whether @code{val(i)}
