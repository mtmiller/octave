////////////////////////////////////////////////////////////////////////
//
// Copyright (C) 2005-2021 The Octave Project Developers
//
// See the file COPYRIGHT.md in the top-level directory of this
// distribution or <https://octave.org/copyright/>.
//
// This file is part of Octave.
//
// Octave is free software: you can redistribute it and/or modify it
// under the terms of the GNU General Public License as published by
// the Free Software Foundation, either version 3 of the License, or
// (at your option) any later version.
//
// Octave is distributed in the hope that it will be useful, but
// WITHOUT ANY WARRANTY; without even the implied warranty of
// MERCHANTABILITY or FITNESS FOR A PARTICULAR PURPOSE.  See the
// GNU General Public License for more details.
//
// You should have received a copy of the GNU General Public License
// along with Octave; see the file COPYING.  If not, see
// <https://www.gnu.org/licenses/>.
//
////////////////////////////////////////////////////////////////////////

#if defined (HAVE_CONFIG_H)
#  include "config.h"
#endif

#include <limits>
#include <string>

#include "Matrix.h"
#include "eigs-base.h"
#include "unwind-prot.h"

#include "defun.h"
#include "error.h"
#include "errwarn.h"
#include "interpreter-private.h"
#include "oct-map.h"
#include "ov.h"
#include "ovl.h"
#include "pager.h"
#include "parse.h"
#include "variables.h"

#if defined (HAVE_ARPACK)

// Global pointer for user defined function.
static octave_value eigs_fcn;

// Have we warned about imaginary values returned from user function?
static bool warned_imaginary = false;

// Is this a recursive call?
static int call_depth = 0;

ColumnVector
eigs_func (const ColumnVector& x, int& eigs_error)
{
  ColumnVector retval;
  octave_value_list args;
  args(0) = x;

  if (eigs_fcn.is_defined ())
    {
      octave_value_list tmp;

      try
        {
          tmp = octave::feval (eigs_fcn, args, 1);
        }
      catch (octave::execution_exception& ee)
        {
          err_user_supplied_eval (ee, "eigs");
        }

      if (tmp.length () && tmp(0).is_defined ())
        {
          if (! warned_imaginary && tmp(0).iscomplex ())
            {
              warning ("eigs: ignoring imaginary part returned from user-supplied function");
              warned_imaginary = true;
            }

          retval = tmp(0).xvector_value ("eigs: evaluation of user-supplied function failed");
        }
      else
        {
          eigs_error = 1;
          err_user_supplied_eval ("eigs");
        }
    }

  return retval;
}

ComplexColumnVector
eigs_complex_func (const ComplexColumnVector& x, int& eigs_error)
{
  ComplexColumnVector retval;
  octave_value_list args;
  args(0) = x;

  if (eigs_fcn.is_defined ())
    {
      octave_value_list tmp;

      try
        {
          tmp = octave::feval (eigs_fcn, args, 1);
        }
      catch (octave::execution_exception& ee)
        {
          err_user_supplied_eval (ee, "eigs");
        }

      if (tmp.length () && tmp(0).is_defined ())
        {
          retval = tmp(0).xcomplex_vector_value ("eigs: evaluation of user-supplied function failed");
        }
      else
        {
          eigs_error = 1;
          err_user_supplied_eval ("eigs");
        }
    }

  return retval;
}

#endif

DEFMETHOD (__eigs__, interp, args, nargout,
           doc: /* -*- texinfo -*-
@deftypefn  {} {@var{d} =} __eigs__ (@var{A})
@deftypefnx {} {@var{d} =} __eigs__ (@var{A}, @var{k})
@deftypefnx {} {@var{d} =} __eigs__ (@var{A}, @var{k}, @var{sigma})
@deftypefnx {} {@var{d} =} __eigs__ (@var{A}, @var{k}, @var{sigma}, @var{opts})
@deftypefnx {} {@var{d} =} __eigs__ (@var{A}, @var{B})
@deftypefnx {} {@var{d} =} __eigs__ (@var{A}, @var{B}, @var{k})
@deftypefnx {} {@var{d} =} __eigs__ (@var{A}, @var{B}, @var{k}, @var{sigma})
@deftypefnx {} {@var{d} =} __eigs__ (@var{A}, @var{B}, @var{k}, @var{sigma}, @var{opts})
@deftypefnx {} {@var{d} =} __eigs__ (@var{af}, @var{n})
@deftypefnx {} {@var{d} =} __eigs__ (@var{af}, @var{n}, @var{B})
@deftypefnx {} {@var{d} =} __eigs__ (@var{af}, @var{n}, @var{k})
@deftypefnx {} {@var{d} =} __eigs__ (@var{af}, @var{n}, @var{B}, @var{k})
@deftypefnx {} {@var{d} =} __eigs__ (@var{af}, @var{n}, @var{k}, @var{sigma})
@deftypefnx {} {@var{d} =} __eigs__ (@var{af}, @var{n}, @var{B}, @var{k}, @var{sigma})
@deftypefnx {} {@var{d} =} __eigs__ (@var{af}, @var{n}, @var{k}, @var{sigma}, @var{opts})
@deftypefnx {} {@var{d} =} __eigs__ (@var{af}, @var{n}, @var{B}, @var{k}, @var{sigma}, @var{opts})
@deftypefnx {} {[@var{V}, @var{d}] =} __eigs__ (@var{A}, @dots{})
@deftypefnx {} {[@var{V}, @var{d}] =} __eigs__ (@var{af}, @var{n}, @dots{})
@deftypefnx {} {[@var{V}, @var{d}, @var{flag}] =} __eigs__ (@var{A}, @dots{})
@deftypefnx {} {[@var{V}, @var{d}, @var{flag}] =} __eigs__ (@var{af}, @var{n}, @dots{})
Undocumented internal function.
@end deftypefn */)
{
#if defined (HAVE_ARPACK)

  int nargin = args.length ();

  if (nargin == 0)
    print_usage ();

  octave_value_list retval;

  std::string fcn_name;
  octave_idx_type n = 0;
  octave_idx_type k = 6;
  Complex sigma = 0.0;
  double sigmar, sigmai;
  bool have_sigma = false;
  std::string typ = "LM";
  Matrix amm, bmm, bmt;
  ComplexMatrix acm, bcm, bct;
  SparseMatrix asmm, bsmm, bsmt;
  SparseComplexMatrix ascm, bscm, bsct;
  int b_arg = 0;
  bool have_b = false;
  bool have_a_fun = false;
  bool a_is_complex = false;
  bool b_is_complex = false;
  bool symmetric = false;
  bool sym_tested = false;
  bool cholB = false;
  bool a_is_sparse = false;
  bool b_is_sparse = false;
  ColumnVector permB;
  int arg_offset = 0;
  double tol = std::numeric_limits<double>::epsilon ();
  int maxit = 300;
  int disp = 0;
  octave_idx_type p = -1;
  ColumnVector resid;
  ComplexColumnVector cresid;
  octave_idx_type info = 1;

  warned_imaginary = false;

<<<<<<< HEAD
  octave::unwind_protect_var<int> restore_var (call_depth);
=======
  octave::unwind_protect frame;

  frame.protect_var (eigs_fcn);
  frame.protect_var (call_depth);
>>>>>>> dd8a06d1
  call_depth++;

  if (call_depth > 1)
    error ("eigs: invalid recursive call");

  if (args(0).is_function_handle () || args(0).is_inline_function ()
      || args(0).is_string ())
    {
      eigs_fcn = octave::get_function_handle (interp, args(0), "x");

      if (eigs_fcn.is_undefined ())
        error ("eigs: unknown function");

      if (nargin < 2)
        error ("eigs: incorrect number of arguments");

      n = args(1).nint_value ();
      arg_offset = 1;
      have_a_fun = true;
    }
  else
    {
      if (args(0).iscomplex ())
        {
          if (args(0).issparse ())
            {
              ascm = (args(0).sparse_complex_matrix_value ());
              a_is_sparse = true;
            }
          else
            acm = (args(0).complex_matrix_value ());
          a_is_complex = true;
        }
      else
        {
          if (args(0).issparse ())
            {
              asmm = (args(0).sparse_matrix_value ());
              a_is_sparse = true;
            }
          else
            {
              amm = (args(0).matrix_value ());
            }
        }
    }

  // Note hold off reading B until later to avoid issues of double
  // copies of the matrix if B is full/real while A is complex.
  if (nargin > 1 + arg_offset
      && ! (args(1 + arg_offset).is_real_scalar ()))
    {
      if (args(1+arg_offset).iscomplex ())
        {
          b_arg = 1+arg_offset;
          if (args(b_arg).issparse ())
            {
              bscm = (args(b_arg).sparse_complex_matrix_value ());
              b_is_sparse = true;
            }
          else
            bcm = (args(b_arg).complex_matrix_value ());
          have_b = true;
          b_is_complex = true;
          arg_offset++;
        }
      else
        {
          b_arg = 1+arg_offset;
          if (args(b_arg).issparse ())
            {
              bsmm = (args(b_arg).sparse_matrix_value ());
              b_is_sparse = true;
            }
          else
            bmm = (args(b_arg).matrix_value ());
          have_b = true;
          arg_offset++;
        }
    }

  if (nargin > (1+arg_offset))
    k = args(1+arg_offset).nint_value ();

  if (nargin > (2+arg_offset))
    {
      if (args(2+arg_offset).is_string ())
        {
          typ = args(2+arg_offset).string_value ();

          // Use STL function to convert to upper case
          transform (typ.begin (), typ.end (), typ.begin (), toupper);

          sigma = 0.0;
        }
      else
        {
          sigma = args(2+arg_offset).xcomplex_value ("eigs: SIGMA must be a scalar or a string");

          have_sigma = true;
        }
    }

  sigmar = sigma.real ();
  sigmai = sigma.imag ();

  if (nargin > (3+arg_offset))
    {
      if (! args(3+arg_offset).isstruct ())
        error ("eigs: OPTS argument must be a structure");

      octave_scalar_map map = args(3+arg_offset).xscalar_map_value ("eigs: OPTS argument must be a scalar structure");

      octave_value tmp;

      // issym is ignored for complex matrix inputs
      tmp = map.getfield ("issym");
      if (tmp.is_defined ())
        {
          if (tmp.numel () != 1)
            error ("eigs: OPTS.issym must be a scalar value");

          symmetric = tmp.xbool_value ("eigs: OPTS.issym must be a logical value");
          sym_tested = true;
        }

      // isreal is ignored if A is not a function
      if (have_a_fun)
        {
          tmp = map.getfield ("isreal");
          if (tmp.is_defined ())
            {
              if (tmp.numel () != 1)
                error ("eigs: OPTS.isreal must be a scalar value");

              a_is_complex = ! tmp.xbool_value ("eigs: OPTS.isreal must be a logical value");
            }
        }

      tmp = map.getfield ("tol");
      if (tmp.is_defined ())
        tol = tmp.double_value ();

      tmp = map.getfield ("maxit");
      if (tmp.is_defined ())
        maxit = tmp.nint_value ();

      tmp = map.getfield ("p");
      if (tmp.is_defined ())
        p = tmp.nint_value ();

      tmp = map.getfield ("v0");
      if (tmp.is_defined ())
        {
          if (a_is_complex || b_is_complex)
            cresid = ComplexColumnVector (tmp.complex_vector_value ());
          else
            resid = ColumnVector (tmp.vector_value ());
        }

      tmp = map.getfield ("disp");
      if (tmp.is_defined ())
        disp = tmp.nint_value ();

      tmp = map.getfield ("cholB");
      if (tmp.is_defined ())
        {
          if (tmp.numel () != 1)
            error ("eigs: OPTS.cholB must be a scalar value");

          cholB = tmp.xbool_value ("eigs: OPTS.cholB must be a logical value");
        }

      tmp = map.getfield ("permB");
      if (tmp.is_defined ())
        permB = ColumnVector (tmp.vector_value ()) - 1.0;
    }

  if (nargin > (4+arg_offset))
    error ("eigs: incorrect number of arguments");

  // Test undeclared (no issym) matrix inputs for symmetry
  if (! sym_tested && ! have_a_fun)
    {
      if (a_is_complex)
        {
          if (a_is_sparse)
            symmetric = ascm.ishermitian ();
          else
            symmetric = acm.ishermitian ();
        }
      else
        {
          if (a_is_sparse)
            symmetric = asmm.issymmetric ();
          else
            symmetric = amm.issymmetric ();
        }
    }

  if (have_b)
    {
      if (a_is_complex || b_is_complex)
        {
          if (b_is_sparse)
            bscm = args(b_arg).sparse_complex_matrix_value ();
          else
            bcm = args(b_arg).complex_matrix_value ();
        }
      else
        {
          if (b_is_sparse)
            bsmm = args(b_arg).sparse_matrix_value ();
          else
            bmm = args(b_arg).matrix_value ();
        }
    }

  // Mode 1 for SM mode seems unstable for some reason.
  // Use Mode 3 instead, with sigma = 0.
  if (! have_sigma && typ == "SM")
    have_sigma = true;

  octave_idx_type nconv;
  if (a_is_complex || b_is_complex)
    {
      ComplexMatrix eig_vec;
      ComplexColumnVector eig_val;

      if (have_a_fun)
        {
          if (b_is_sparse)
            nconv = EigsComplexNonSymmetricFunc
              (eigs_complex_func, n, typ, sigma, k, p, info, eig_vec,
               eig_val, bscm, permB, cresid, octave_stdout, tol,
               (nargout > 1), cholB, disp, maxit);
          else
            nconv = EigsComplexNonSymmetricFunc
              (eigs_complex_func, n, typ, sigma, k, p, info, eig_vec,
               eig_val, bcm, permB, cresid, octave_stdout, tol,
               (nargout > 1), cholB, disp, maxit);
        }
      else if (have_sigma)
        {
          if (a_is_sparse)
            nconv = EigsComplexNonSymmetricMatrixShift
                    (ascm, sigma, k, p, info, eig_vec, eig_val, bscm, permB,
                     cresid, octave_stdout, tol, (nargout > 1), cholB, disp,
                     maxit);
          else
            nconv = EigsComplexNonSymmetricMatrixShift
                    (acm, sigma, k, p, info, eig_vec, eig_val, bcm, permB,
                     cresid, octave_stdout, tol, (nargout > 1), cholB, disp,
                     maxit);
        }
      else
        {
          if (a_is_sparse)
            nconv = EigsComplexNonSymmetricMatrix
                    (ascm, typ, k, p, info, eig_vec, eig_val, bscm, permB,
                     cresid, octave_stdout, tol, (nargout > 1), cholB, disp,
                     maxit);
          else
            nconv = EigsComplexNonSymmetricMatrix
                    (acm, typ, k, p, info, eig_vec, eig_val, bcm, permB,
                     cresid, octave_stdout, tol, (nargout > 1), cholB, disp,
                     maxit);
        }

      if (nargout < 2)
        {
          if (symmetric)
            retval(0) = real (eig_val);
          else
            retval(0) = eig_val;
        }
      else
        {
          if (symmetric)
            retval = ovl (eig_vec, DiagMatrix (real (eig_val)), double (info));
          else
            retval = ovl (eig_vec, ComplexDiagMatrix (eig_val), double (info));
        }
    }
  else if (sigmai != 0.0)
    {
      // Promote real problem to a complex one.
      ComplexMatrix eig_vec;
      ComplexColumnVector eig_val;

      if (have_a_fun)
        {
          if (b_is_sparse)
            nconv = EigsComplexNonSymmetricFunc
              (eigs_complex_func, n, typ, sigma, k, p, info, eig_vec,
               eig_val, bscm, permB, cresid, octave_stdout, tol,
               (nargout > 1), cholB, disp, maxit);
          else
            nconv = EigsComplexNonSymmetricFunc
              (eigs_complex_func, n, typ, sigma, k, p, info, eig_vec,
               eig_val, bcm, permB, cresid, octave_stdout, tol,
               (nargout > 1), cholB, disp, maxit);
        }
      else
        {
          if (a_is_sparse)
            nconv = EigsComplexNonSymmetricMatrixShift
                    (SparseComplexMatrix (asmm), sigma, k, p, info, eig_vec,
                     eig_val, SparseComplexMatrix (bsmm), permB, cresid,
                     octave_stdout, tol, (nargout > 1), cholB, disp, maxit);
          else
            nconv = EigsComplexNonSymmetricMatrixShift
                    (ComplexMatrix (amm), sigma, k, p, info, eig_vec,
                     eig_val, ComplexMatrix (bmm), permB, cresid,
                     octave_stdout, tol, (nargout > 1), cholB, disp, maxit);
        }

      if (nargout < 2)
        {
          if (symmetric)
            retval(0) = real (eig_val);
          else
            retval(0) = eig_val;
        }
      else
        {
          if (symmetric)
            retval = ovl (eig_vec, DiagMatrix (real (eig_val)), double (info));
          else
            retval = ovl (eig_vec, ComplexDiagMatrix (eig_val), double (info));
        }
    }
  else
    {
      if (symmetric)
        {
          Matrix eig_vec;
          ColumnVector eig_val;

          if (have_a_fun)
            {
              if (b_is_sparse)
                nconv = EigsRealSymmetricFunc
                       (eigs_func, n, typ, sigmar, k, p, info, eig_vec,
                        eig_val, bsmm, permB, resid, octave_stdout, tol,
                        (nargout > 1), cholB, disp, maxit);
              else
                nconv = EigsRealSymmetricFunc
                       (eigs_func, n, typ, sigmar, k, p, info, eig_vec,
                        eig_val, bmm, permB, resid, octave_stdout, tol,
                        (nargout > 1), cholB, disp, maxit);
            }
          else if (have_sigma)
            {
              if (a_is_sparse)
                nconv = EigsRealSymmetricMatrixShift
                        (asmm, sigmar, k, p, info, eig_vec, eig_val, bsmm,
                         permB, resid, octave_stdout, tol, (nargout > 1),
                         cholB, disp, maxit);
              else
                nconv = EigsRealSymmetricMatrixShift
                        (amm, sigmar, k, p, info, eig_vec, eig_val, bmm,
                         permB, resid, octave_stdout, tol, (nargout > 1),
                         cholB, disp, maxit);
            }
          else
            {
              if (a_is_sparse)
                nconv = EigsRealSymmetricMatrix
                        (asmm, typ, k, p, info, eig_vec, eig_val, bsmm,
                         permB, resid, octave_stdout, tol, (nargout > 1),
                         cholB, disp, maxit);
              else
                nconv = EigsRealSymmetricMatrix
                        (amm, typ, k, p, info, eig_vec, eig_val, bmm, permB,
                         resid, octave_stdout, tol, (nargout > 1), cholB,
                         disp, maxit);
            }

          if (nargout < 2)
            retval(0) = eig_val;
          else
            retval = ovl (eig_vec, DiagMatrix (eig_val), double (info));
        }
      else
        {
          ComplexMatrix eig_vec;
          ComplexColumnVector eig_val;

          if (have_a_fun)
            {
              if (b_is_sparse)
                nconv = EigsRealNonSymmetricFunc
                        (eigs_func, n, typ, sigmar, k, p, info, eig_vec,
                         eig_val, bsmm, permB, resid, octave_stdout, tol,
                         (nargout > 1), cholB, disp, maxit);
              else
                nconv = EigsRealNonSymmetricFunc
                        (eigs_func, n, typ, sigmar, k, p, info, eig_vec,
                         eig_val, bmm, permB, resid, octave_stdout, tol,
                         (nargout > 1), cholB, disp, maxit);
            }
          else if (have_sigma)
            {
              if (a_is_sparse)
                nconv = EigsRealNonSymmetricMatrixShift
                        (asmm, sigmar, k, p, info, eig_vec, eig_val, bsmm,
                         permB, resid, octave_stdout, tol, (nargout > 1),
                         cholB, disp, maxit);
              else
                nconv = EigsRealNonSymmetricMatrixShift
                        (amm, sigmar, k, p, info, eig_vec, eig_val, bmm,
                         permB, resid, octave_stdout, tol, (nargout > 1),
                         cholB, disp, maxit);
            }
          else
            {
              if (a_is_sparse)
                nconv = EigsRealNonSymmetricMatrix
                        (asmm, typ, k, p, info, eig_vec, eig_val, bsmm,
                         permB, resid, octave_stdout, tol, (nargout > 1),
                         cholB, disp, maxit);
              else
                nconv = EigsRealNonSymmetricMatrix
                        (amm, typ, k, p, info, eig_vec, eig_val, bmm, permB,
                         resid, octave_stdout, tol, (nargout > 1), cholB,
                         disp, maxit);
            }

          if (nargout < 2)
            retval(0) = eig_val;
          else
            retval = ovl (eig_vec, ComplexDiagMatrix (eig_val), double (info));
        }
    }

  if (nconv <= 0)
    warning_with_id ("Octave:eigs:UnconvergedEigenvalues",
                     "eigs: None of the %" OCTAVE_IDX_TYPE_FORMAT
                     " requested eigenvalues converged", k);
  else if (nconv < k)
    warning_with_id ("Octave:eigs:UnconvergedEigenvalues",
                     "eigs: Only %" OCTAVE_IDX_TYPE_FORMAT
                     " of the %" OCTAVE_IDX_TYPE_FORMAT
                     " requested eigenvalues converged",
                     nconv, k);

  if (! fcn_name.empty ())
    {
      octave::symbol_table& symtab = interp.get_symbol_table ();

      symtab.clear_function (fcn_name);
    }

  return retval;

#else

  octave_unused_parameter (interp);
  octave_unused_parameter (args);
  octave_unused_parameter (nargout);

  err_disabled_feature ("eigs", "ARPACK");

#endif
}

/*
## No test needed for internal helper function.
%!assert (1)
*/<|MERGE_RESOLUTION|>--- conflicted
+++ resolved
@@ -199,14 +199,8 @@
 
   warned_imaginary = false;
 
-<<<<<<< HEAD
+  octave::unwind_protect_var<octave_value> restore_eigs_fnc(eigs_fcn);
   octave::unwind_protect_var<int> restore_var (call_depth);
-=======
-  octave::unwind_protect frame;
-
-  frame.protect_var (eigs_fcn);
-  frame.protect_var (call_depth);
->>>>>>> dd8a06d1
   call_depth++;
 
   if (call_depth > 1)
