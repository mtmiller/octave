--- conflicted
+++ resolved
@@ -492,18 +492,11 @@
 /*
 %!test
 %! file = tempname ();
-<<<<<<< HEAD
 %! unwind_protect
 %!   fid = fopen (file, "wt");
 %!   fwrite (fid, "1, 2, 3\n4, 5, 6\n7, 8, 9\n10, 11, 12");
 %!   fclose (fid);
 %!
-=======
-%! fid = fopen (file, "wt");
-%! fwrite (fid, "1, 2, 3\n4, 5, 6\n7, 8, 9\n10, 11, 12");
-%! fclose (fid);
-%! unwind_protect
->>>>>>> 5afd956c
 %!   assert (dlmread (file), [1, 2, 3; 4, 5, 6; 7, 8, 9;10, 11, 12]);
 %!   assert (dlmread (file, ","), [1, 2, 3; 4, 5, 6; 7, 8, 9; 10, 11, 12]);
 %!   assert (dlmread (file, ",", [1, 0, 2, 1]), [4, 5; 7, 8]);
@@ -512,20 +505,15 @@
 %!   assert (dlmread (file, ",", "..C2"), [1, 2, 3; 4, 5, 6]);
 %!   assert (dlmread (file, ",", 0, 1), [2, 3; 5, 6; 8, 9; 11, 12]);
 %!   assert (dlmread (file, ",", "B1.."), [2, 3; 5, 6; 8, 9; 11, 12]);
-<<<<<<< HEAD
-%!   fail ('dlmread (file, ",", [0 1])');
-=======
 %!   assert (dlmread (file, ",", 10, 0), []);
 %!   assert (dlmread (file, ",", 0, 10), []);
 %!   fail ('dlmread (file, ",", [0 1])', "error parsing RANGE");
->>>>>>> 5afd956c
 %! unwind_protect_cleanup
 %!   unlink (file);
 %! end_unwind_protect
 
 %!test
 %! file = tempname ();
-<<<<<<< HEAD
 %! unwind_protect
 %!   fid = fopen (file, "wt");
 %!   fwrite (fid, "1, 2, 3\n4+4i, 5, 6\n7, 8, 9\n10, 11, 12");
@@ -533,22 +521,14 @@
 %!
 %!   assert (dlmread (file), [1, 2, 3; 4 + 4i, 5, 6; 7, 8, 9; 10, 11, 12]);
 %!   assert (dlmread (file, ","), [1,2,3; 4 + 4i, 5, 6; 7, 8, 9; 10, 11, 12]);
-=======
-%! fid = fopen (file, "wt");
-%! fwrite (fid, "1, 2, 3\n4+4i, 5, 6\n7, 8, 9\n10, 11, 12");
-%! fclose (fid);
-%! unwind_protect
-%!   assert (dlmread (file), [1, 2, 3; 4 + 4i, 5, 6; 7, 8, 9; 10, 11, 12]);
-%!   assert (dlmread (file, ","), [1, 2, 3; 4 + 4i, 5, 6; 7, 8, 9; 10, 11, 12]);
->>>>>>> 5afd956c
 %!   assert (dlmread (file, ",", [1, 0, 2, 1]), [4 + 4i, 5; 7, 8]);
 %!   assert (dlmread (file, ",", "A2..B3"), [4 + 4i, 5; 7, 8]);
 %!   assert (dlmread (file, ",", "A2:B3"), [4 + 4i, 5; 7, 8]);
 %!   assert (dlmread (file, ",", "..B3"), [1, 2; 4 + 4i, 5; 7, 8]);
 %!   assert (dlmread (file, ",", 1, 0), [4 + 4i, 5, 6; 7, 8, 9; 10, 11, 12]);
 %!   assert (dlmread (file, ",", "A2.."), [4 + 4i, 5, 6; 7, 8, 9; 10, 11, 12]);
-<<<<<<< HEAD
-%!   fail ('dlmread (file, ",", [0 1])');
+%!   assert (dlmread (file, ",", 10, 0), []);
+%!   assert (dlmread (file, ",", 0, 10), []);
 %! unwind_protect_cleanup
 %!   unlink (file);
 %! end_unwind_protect
@@ -565,10 +545,6 @@
 %!                                  0,  1, 2, 0
 %!                                 11, 22, 0, 0
 %!                                  0,  0, 0, 0]);
-=======
-%!   assert (dlmread (file, ",", 10, 0), []);
-%!   assert (dlmread (file, ",", 0, 10), []);
->>>>>>> 5afd956c
 %! unwind_protect_cleanup
 %!   unlink (file);
 %! end_unwind_protect
