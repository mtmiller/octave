--- conflicted
+++ resolved
@@ -1787,10 +1787,6 @@
 
 /*
 %!assert (log1p ([0, 2*eps, -2*eps]), [0, 2*eps, -2*eps], 1e-29)
-<<<<<<< HEAD
-%!assert (log1p (single ([0, 2*eps, -2*eps])),
-%!        single ([0, 2*eps, -2*eps]), 1e-29)
-=======
 %!assert (log1p (single ([0, 2*eps, -2*eps])), ...
 %!        single ([0, 2*eps, -2*eps]), 1e-29)
 ## Compare to result from Wolfram Alpha rounded to 16 significant digits
@@ -1799,7 +1795,6 @@
 %!assert <*62094> (log1p (single (0.1i)), ...
 %!                 single (0.004975165426584041 + 0.09966865249116203i), ...
 %!                 eps (single (0.2)))
->>>>>>> f4839778
 
 %!error log1p ()
 %!error log1p (1, 2)
