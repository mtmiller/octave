--- conflicted
+++ resolved
@@ -1552,23 +1552,17 @@
               nargin--;
             }
 
-          if (arg2 == "all")
-            {
+          if (nargin >= 2 && arg2 == "all")
+            {
+              // If "all" is explicitly given as ID.
+
               octave_map tmp;
 
               Cell id (1, 1);
               Cell st (1, 1);
 
-<<<<<<< HEAD
               id(0) = arg2;
               st(0) = arg1;
-=======
-              // If "all" is explicitly given.
-
-              if (argc >= 3 && arg2 == "all")
-                {
-                  octave_map tmp;
->>>>>>> 903b4fff
 
               // Since internal Octave functions are not compatible,
               // turning all warnings into errors should leave the state of
