--- conflicted
+++ resolved
@@ -7004,19 +7004,14 @@
             }
           if (min_val <= 0)
             {
-<<<<<<< HEAD
-              warning_with_id ("Octave:negative-data-log-axis",
-                               "axis: omitting non-positive data in log plot");
-              min_val = min_pos;
-=======
               if (max_val > 0)
                 {
-                  warning ("axis: omitting non-positive data in log plot");
+                  warning_with_id ("Octave:negative-data-log-axis",
+                                   "axis: omitting non-positive data in log plot");
                   min_val = min_pos;
                 }
               else if (max_val == 0)
                 max_val = max_neg;
->>>>>>> b1e13cb8
             }
           // FIXME: maybe this test should also be relative?
           if (std::abs (min_val - max_val)
