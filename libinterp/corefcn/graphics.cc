////////////////////////////////////////////////////////////////////////
//
// Copyright (C) 2007-2020 The Octave Project Developers
//
// See the file COPYRIGHT.md in the top-level directory of this
// distribution or <https://octave.org/copyright/>.
//
// This file is part of Octave.
//
// Octave is free software: you can redistribute it and/or modify it
// under the terms of the GNU General Public License as published by
// the Free Software Foundation, either version 3 of the License, or
// (at your option) any later version.
//
// Octave is distributed in the hope that it will be useful, but
// WITHOUT ANY WARRANTY; without even the implied warranty of
// MERCHANTABILITY or FITNESS FOR A PARTICULAR PURPOSE.  See the
// GNU General Public License for more details.
//
// You should have received a copy of the GNU General Public License
// along with Octave; see the file COPYING.  If not, see
// <https://www.gnu.org/licenses/>.
//
////////////////////////////////////////////////////////////////////////

#if defined (HAVE_CONFIG_H)
#  include "config.h"
#endif

#include <cctype>
#include <cmath>
#include <cstdint>
#include <cstdlib>

#include <algorithm>
#include <iostream>
#include <limits>
#include <list>
#include <map>
#include <set>
#include <string>
#include <sstream>

#include "cmd-edit.h"
#include "file-ops.h"
#include "file-stat.h"
#include "oct-locbuf.h"
#include "oct-time.h"

#include "builtin-defun-decls.h"
#include "defun.h"
#include "display.h"
#include "error.h"
#include "graphics.h"
#include "input.h"
#include "interpreter-private.h"
#include "interpreter.h"
#include "ov.h"
#include "ovl.h"
#include "oct-map.h"
#include "ov-fcn-handle.h"
#include "pager.h"
#include "parse.h"
#include "text-engine.h"
#include "text-renderer.h"
#include "unwind-prot.h"
#include "utils.h"
#include "octave-default-image.h"

// forward declarations
static octave_value xget (const graphics_handle& h, const caseless_str& name);

OCTAVE_NORETURN static
void
err_set_invalid (const std::string& pname)
{
  error ("set: invalid value for %s property", pname.c_str ());
}

// Check to see that PNAME matches just one of PNAMES uniquely.
// Return the full name of the match, or an empty caseless_str object
// if there is no match, or the match is ambiguous.

static caseless_str
validate_property_name (const std::string& who, const std::string& what,
                        const std::set<std::string>& pnames,
                        const caseless_str& pname)
{
  size_t len = pname.length ();
  std::set<std::string> matches;

  // Find exact or partial matches to property name
  for (const auto& propnm : pnames)
    {
      if (pname.compare (propnm, len))
        {
          if (len == propnm.length ())
            return pname;  // Exact match.

          matches.insert (propnm);
        }
    }

  size_t num_matches = matches.size ();

  if (num_matches == 0)
    error ("%s: unknown %s property %s",
           who.c_str (), what.c_str (), pname.c_str ());
  else if (num_matches > 1)
    {
      string_vector sv (matches);

      std::ostringstream os;

      sv.list_in_columns (os);

      std::string match_list = os.str ();

      error ("%s: ambiguous %s property name %s; possible matches:\n\n%s",
             who.c_str (), what.c_str (), pname.c_str (), match_list.c_str ());
    }
  else  // num_matches == 1
    {
      // Exact match was handled above.
      std::string possible_match = *(matches.begin ());

      warning_with_id ("Octave:abbreviated-property-match",
                       "%s: allowing %s to match %s property %s",
                       who.c_str (), pname.c_str (), what.c_str (),
                       possible_match.c_str ());

      return possible_match;
    }

  return caseless_str ();
}

static Matrix
viridis_colormap (void)
{
  // The values below have been produced by viridis (64)(:)
  // It would be nice to be able to feval the
  // viridis function but since there is a static property object that includes
  // a colormap_property object, we need to initialize this before main is
  // even called, so calling an interpreted function is not possible.

  const double cmapv[] =
  {
    2.67004010000000e-01, 2.72651720952381e-01, 2.77106307619048e-01,
    2.80356151428571e-01, 2.82390045238095e-01, 2.83204606666667e-01,
    2.82809341428571e-01, 2.81230763333333e-01, 2.78516153333333e-01,
    2.74735528571429e-01, 2.69981791904762e-01, 2.64368580952381e-01,
    2.58026184285714e-01, 2.51098684761905e-01, 2.43732853333333e-01,
    2.36073294285714e-01, 2.28263191428571e-01, 2.20424955714286e-01,
    2.12666598571429e-01, 2.05079113809524e-01, 1.97721880952381e-01,
    1.90631350000000e-01, 1.83819438571429e-01, 1.77272360952381e-01,
    1.70957518571429e-01, 1.64832915714286e-01, 1.58845368095238e-01,
    1.52951235714286e-01, 1.47131626666667e-01, 1.41402210952381e-01,
    1.35832975714286e-01, 1.30582113809524e-01, 1.25898377619048e-01,
    1.22163105714286e-01, 1.19872409523810e-01, 1.19626570000000e-01,
    1.22045948571429e-01, 1.27667691904762e-01, 1.36834947142857e-01,
    1.49643331428571e-01, 1.65967274285714e-01, 1.85538397142857e-01,
    2.08030450000000e-01, 2.33127309523809e-01, 2.60531475238095e-01,
    2.90000730000000e-01, 3.21329971428571e-01, 3.54355250000000e-01,
    3.88930322857143e-01, 4.24933143333333e-01, 4.62246770476190e-01,
    5.00753620000000e-01, 5.40336957142857e-01, 5.80861172380952e-01,
    6.22170772857143e-01, 6.64087320476191e-01, 7.06403823333333e-01,
    7.48885251428571e-01, 7.91273132857143e-01, 8.33302102380952e-01,
    8.74717527142857e-01, 9.15296319047619e-01, 9.54839555238095e-01,
    9.93247890000000e-01, 4.87433000000000e-03, 2.58456800000000e-02,
    5.09139004761905e-02, 7.42014957142857e-02, 9.59536042857143e-02,
    1.16893314761905e-01, 1.37350195714286e-01, 1.57479940000000e-01,
    1.77347967619048e-01, 1.96969168571429e-01, 2.16330337619048e-01,
    2.35404660952381e-01, 2.54161735714286e-01, 2.72573219047619e-01,
    2.90619516666667e-01, 3.08291041428571e-01, 3.25586450952381e-01,
    3.42517215238095e-01, 3.59102207142857e-01, 3.75366067142857e-01,
    3.91340913333333e-01, 4.07061480000000e-01, 4.22563764285714e-01,
    4.37885543809524e-01, 4.53062984285714e-01, 4.68129543809524e-01,
    4.83117059523810e-01, 4.98052961428571e-01, 5.12959473333333e-01,
    5.27854311428571e-01, 5.42750087142857e-01, 5.57652481904762e-01,
    5.72563073333333e-01, 5.87476284285714e-01, 6.02382410952381e-01,
    6.17265840000000e-01, 6.32106955714286e-01, 6.46881817142857e-01,
    6.61562926190476e-01, 6.76119717142857e-01, 6.90518987142857e-01,
    7.04725181904762e-01, 7.18700950000000e-01, 7.32406441904762e-01,
    7.45802021904762e-01, 7.58846480000000e-01, 7.71497934761905e-01,
    7.83714033809524e-01, 7.95453081428571e-01, 8.06673890000000e-01,
    8.17337565714286e-01, 8.27409135714286e-01, 8.36858167619048e-01,
    8.45663399523809e-01, 8.53815582857143e-01, 8.61321019047619e-01,
    8.68206316666667e-01, 8.74522215714286e-01, 8.80346158571429e-01,
    8.85780083333333e-01, 8.90945338571429e-01, 8.95973498571429e-01,
    9.01005800000000e-01, 9.06156570000000e-01, 3.29415190000000e-01,
    3.53367293333333e-01, 3.76236064761905e-01, 3.97901482857143e-01,
    4.18250757142857e-01, 4.37178920000000e-01, 4.54595888571429e-01,
    4.70433883333333e-01, 4.84653865714286e-01, 4.97250492857143e-01,
    5.08254501428571e-01, 5.17731949047619e-01, 5.25780221428571e-01,
    5.32522206190476e-01, 5.38097133333333e-01, 5.42651800000000e-01,
    5.46335411904762e-01, 5.49287148571429e-01, 5.51635008571429e-01,
    5.53493173333333e-01, 5.54953478571429e-01, 5.56089070000000e-01,
    5.56952166666667e-01, 5.57576145714286e-01, 5.57974025714286e-01,
    5.58142745238095e-01, 5.58058673809524e-01, 5.57684744285714e-01,
    5.56973310000000e-01, 5.55864478571429e-01, 5.54288677142857e-01,
    5.52175699047619e-01, 5.49445382857143e-01, 5.46023368571429e-01,
    5.41830633809524e-01, 5.36795616666667e-01, 5.30847985714286e-01,
    5.23924198571429e-01, 5.15966779523810e-01, 5.06924262857143e-01,
    4.96751861428571e-01, 4.85412122857143e-01, 4.72873300000000e-01,
    4.59105875238095e-01, 4.44095883333333e-01, 4.27825852857143e-01,
    4.10292713809524e-01, 3.91487632857143e-01, 3.71420688571429e-01,
    3.50098750000000e-01, 3.27544678571429e-01, 3.03798967142857e-01,
    2.78916748571429e-01, 2.53000856190476e-01, 2.26223670000000e-01,
    1.98879439523810e-01, 1.71494930000000e-01, 1.45037631428572e-01,
    1.21291048571429e-01, 1.03326155238095e-01, 9.53507900000000e-02,
    1.00469958095238e-01, 1.17876387142857e-01, 1.43936200000000e-01
  };

  // It would be nice if Matrix had a ctor allowing to do the
  // following without a copy
  Matrix cmap (64, 3, 0.0);
  std::copy (cmapv, cmapv + (64*3), cmap.fortran_vec ());
  return cmap;
}

static double
default_screendepth (void)
{
  octave::display_info& dpy_info
    = octave::__get_display_info__ ("default_screendepth");

  return dpy_info.depth ();
}

static Matrix
default_screensize (void)
{
  Matrix retval (1, 4);

  octave::display_info& dpy_info
    = octave::__get_display_info__ ("default_screensize");

  retval(0) = 1.0;
  retval(1) = 1.0;
  retval(2) = dpy_info.width ();
  retval(3) = dpy_info.height ();

  return retval;
}

static double
default_screenpixelsperinch (void)
{
  octave::display_info& dpy_info
    = octave::__get_display_info__ ("default_screenpixelsperinch");

  return (dpy_info.x_dpi () + dpy_info.y_dpi ()) / 2;
}

static Matrix
default_colororder (void)
{
  Matrix retval (7, 3, 0.0);

  retval(0,1) = 0.447;
  retval(0,2) = 0.741;

  retval(1,0) = 0.850;
  retval(1,1) = 0.325;
  retval(1,2) = 0.098;

  retval(2,0) = 0.929;
  retval(2,1) = 0.694;
  retval(2,2) = 0.125;

  retval(3,0) = 0.494;
  retval(3,1) = 0.184;
  retval(3,2) = 0.556;

  retval(4,0) = 0.466;
  retval(4,1) = 0.674;
  retval(4,2) = 0.188;

  retval(5,0) = 0.301;
  retval(5,1) = 0.745;
  retval(5,2) = 0.933;

  retval(6,0) = 0.635;
  retval(6,1) = 0.078;
  retval(6,2) = 0.184;

  return retval;
}

static Matrix
default_lim (bool logscale = false)
{
  Matrix m (1, 2);

  if (logscale)
    {
      m(0) = 0.1;
      m(1) = 1.0;
    }
  else
    {
      m(0) = 0.0;
      m(1) = 1.0;
    }

  return m;
}

static Matrix
default_data (void)
{
  Matrix retval (1, 2);

  retval(0) = 0;
  retval(1) = 1;

  return retval;
}

static Matrix
default_data_lim (void)
{
  Matrix retval (1, 4);

  retval(0) = 0;
  retval(1) = 1;
  retval(2) = 1;  // minimum positive
  retval(3) = -octave::numeric_limits<double>::Inf (); // maximum negative

  return retval;
}

static Matrix
default_image_cdata (void)
{
  Matrix m (64, 64);

  int i = 0;
  for (int col = 0; col < 64; col++)
    for (int row = 0; row < 64; row++)
      {
        m(col,row) = static_cast<double> (default_im_data[i]);
        i++;
      }

  return m;
}

static Matrix
default_surface_xdata (void)
{
  Matrix m (3, 3);

  for (int col = 0; col < 3; col++)
    for (int row = 0; row < 3; row++)
      m(row,col) = col+1;

  return m;
}

static Matrix
default_surface_ydata (void)
{
  Matrix m (3, 3);

  for (int row = 0; row < 3; row++)
    for (int col = 0; col < 3; col++)
      m(row,col) = row+1;

  return m;
}

static Matrix
default_surface_zdata (void)
{
  Matrix m (3, 3, 0.0);

  for (int row = 0; row < 3; row++)
    m(row,row) = 1.0;

  return m;
}

static Matrix
default_surface_cdata (void)
{
  return default_surface_zdata ();
}

static Matrix
default_patch_faces (void)
{
  Matrix m (1, 3);

  m(0) = 1.0;
  m(1) = 2.0;
  m(2) = 3.0;

  return m;
}

static Matrix
default_patch_vertices (void)
{
  Matrix m (3, 2, 0.0);

  m(1) = 1.0;
  m(3) = 1.0;
  m(4) = 1.0;

  return m;
}

static Matrix
default_patch_xdata (void)
{
  Matrix m (3, 1, 0.0);

  m(1) = 1.0;

  return m;
}

static Matrix
default_patch_ydata (void)
{
  Matrix m (3, 1, 1.0);

  m(2) = 0.0;

  return m;
}

static Matrix
default_axes_position (void)
{
  Matrix m (1, 4);

  m(0) = 0.13;
  m(1) = 0.11;
  m(2) = 0.775;
  m(3) = 0.815;

  return m;
}

static Matrix
default_axes_outerposition (void)
{
  Matrix m (1, 4);

  m(0) = 0.0;
  m(1) = 0.0;
  m(2) = 1.0;
  m(3) = 1.0;

  return m;
}

static Matrix
default_axes_view (void)
{
  Matrix m (1, 2);

  m(0) = 0.0;
  m(1) = 90.0;

  return m;
}

static Matrix
default_axes_tick (void)
{
  Matrix m (1, 6);

  m(0) = 0.0;
  m(1) = 0.2;
  m(2) = 0.4;
  m(3) = 0.6;
  m(4) = 0.8;
  m(5) = 1.0;

  return m;
}

static Matrix
default_axes_ticklength (void)
{
  Matrix m (1, 2);

  m(0) = 0.01;
  m(1) = 0.025;

  return m;
}

static Matrix
default_figure_position (void)
{
  Matrix m (1, 4);

  m(0) = 300;
  m(1) = 200;
  m(2) = 560;
  m(3) = 420;

  return m;
}

static Matrix
default_figure_papersize (void)
{
  Matrix m (1, 2);

  m(0) = 8.5;
  m(1) = 11.0;

  return m;
}

static Matrix
default_figure_paperposition (void)
{
  Matrix m (1, 4);

  // Update if default_figure_position or default_figure_papersize change
  m(0) = 1.3421852580027660;
  m(1) = 3.3191389435020748;
  m(2) = 5.8156294839944680;
  m(3) = 4.3617221129958503;

  return m;
}

static std::string
default_graphics_toolkit (void)
{
  octave::gtk_manager& gtk_mgr
    = octave::__get_gtk_manager__ ("default_graphics_toolkit");

  return gtk_mgr.default_toolkit ();
}

static Matrix
default_control_position (void)
{
  Matrix retval (1, 4);

  retval(0) = 0;
  retval(1) = 0;
  retval(2) = 80;
  retval(3) = 30;

  return retval;
}

static Matrix
default_control_sliderstep (void)
{
  Matrix retval (1, 2);

  retval(0) = 0.01;
  retval(1) = 0.1;

  return retval;
}

static Matrix
default_panel_position (void)
{
  Matrix retval (1, 4);

  retval(0) = 0;
  retval(1) = 0;
  retval(2) = 1;
  retval(3) = 1;

  return retval;
}

static Matrix
default_light_position (void)
{
  Matrix m (1, 3);

  m(0) = 1.0;
  m(1) = 0.0;
  m(2) = 1.0;

  return m;
}

static Matrix
default_table_position (void)
{
  Matrix retval (1, 4);

  retval(0) = 20;
  retval(1) = 20;
  retval(2) = 300;
  retval(3) = 300;

  return retval;
}

static Matrix
default_table_backgroundcolor (void)
{
  Matrix retval (2, 3);
  retval(0, 0) = 1;
  retval(0, 1) = 1;
  retval(0, 2) = 1;
  retval(1, 0) = 0.94;
  retval(1, 1) = 0.94;
  retval(1, 2) = 0.94;
  return retval;
}

static graphics_handle
make_graphics_handle (const std::string& go_name,
                      const graphics_handle& parent,
                      bool integer_figure_handle = false,
                      bool call_createfcn = true,
                      bool notify_toolkit = true)
{
  gh_manager& gh_mgr = octave::__get_gh_manager__ ("make_graphics_handle");

  return gh_mgr.make_graphics_handle (go_name, parent, integer_figure_handle,
                                      call_createfcn, notify_toolkit);
}

static double
convert_font_size (double font_size, const caseless_str& from_units,
                   const caseless_str& to_units, double parent_height = 0)
{
  // Simple case where from_units == to_units

  if (from_units.compare (to_units))
    return font_size;

  // Converts the given fontsize using the following transformation:
  // <old_font_size> => points => <new_font_size>

  double points_size = 0;
  double res = 0;

  if (from_units.compare ("points"))
    points_size = font_size;
  else
    {
      res = xget (0, "screenpixelsperinch").double_value ();

      if (from_units.compare ("pixels"))
        points_size = font_size * 72.0 / res;
      else if (from_units.compare ("inches"))
        points_size = font_size * 72.0;
      else if (from_units.compare ("centimeters"))
        points_size = font_size * 72.0 / 2.54;
      else if (from_units.compare ("normalized"))
        points_size = font_size * parent_height * 72.0 / res;
    }

  double new_font_size = 0;

  if (to_units.compare ("points"))
    new_font_size = points_size;
  else
    {
      if (res <= 0)
        res = xget (0, "screenpixelsperinch").double_value ();

      if (to_units.compare ("pixels"))
        new_font_size = points_size * res / 72.0;
      else if (to_units.compare ("inches"))
        new_font_size = points_size / 72.0;
      else if (to_units.compare ("centimeters"))
        new_font_size = points_size * 2.54 / 72.0;
      else if (to_units.compare ("normalized"))
        {
          // Avoid setting font size to (0/0) = NaN

          if (parent_height > 0)
            new_font_size = points_size * res / (parent_height * 72.0);
        }
    }

  return new_font_size;
}

static Matrix
convert_position (const Matrix& pos, const caseless_str& from_units,
                  const caseless_str& to_units, const Matrix& parent_dim)
{
  Matrix retval (1, pos.numel ());
  double res = 0;
  bool is_rectangle = (pos.numel () == 4);
  bool is_2D = (pos.numel () == 2);

  if (from_units.compare ("pixels"))
    retval = pos;
  else if (from_units.compare ("normalized"))
    {
      retval(0) = pos(0) * parent_dim(0) + 1;
      retval(1) = pos(1) * parent_dim(1) + 1;
      if (is_rectangle)
        {
          retval(2) = pos(2) * parent_dim(0);
          retval(3) = pos(3) * parent_dim(1);
        }
      else if (! is_2D)
        retval(2) = 0;
    }
  else if (from_units.compare ("characters"))
    {
      if (res <= 0)
        res = xget (0, "screenpixelsperinch").double_value ();

      double f = 0.0;

      // FIXME: this assumes the system font is Helvetica 10pt
      //        (for which "x" requires 6x12 pixels at 74.951 pixels/inch)
      f = 12.0 * res / 74.951;

      if (f > 0)
        {
          retval(0) = 0.5 * pos(0) * f;
          retval(1) = pos(1) * f;
          if (is_rectangle)
            {
              retval(2) = 0.5 * pos(2) * f;
              retval(3) = pos(3) * f;
            }
          else if (! is_2D)
            retval(2) = 0;
        }
    }
  else
    {
      if (res <= 0)
        res = xget (0, "screenpixelsperinch").double_value ();

      double f = 0.0;

      if (from_units.compare ("points"))
        f = res / 72.0;
      else if (from_units.compare ("inches"))
        f = res;
      else if (from_units.compare ("centimeters"))
        f = res / 2.54;

      if (f > 0)
        {
          retval(0) = pos(0) * f + 1;
          retval(1) = pos(1) * f + 1;
          if (is_rectangle)
            {
              retval(2) = pos(2) * f;
              retval(3) = pos(3) * f;
            }
          else if (! is_2D)
            retval(2) = 0;
        }
    }

  if (! to_units.compare ("pixels"))
    {
      if (to_units.compare ("normalized"))
        {
          retval(0) = (retval(0) - 1) / parent_dim(0);
          retval(1) = (retval(1) - 1) / parent_dim(1);
          if (is_rectangle)
            {
              retval(2) /= parent_dim(0);
              retval(3) /= parent_dim(1);
            }
          else if (! is_2D)
            retval(2) = 0;
        }
      else if (to_units.compare ("characters"))
        {
          if (res <= 0)
            res = xget (0, "screenpixelsperinch").double_value ();

          double f = 0.0;

          f = 12.0 * res / 74.951;

          if (f > 0)
            {
              retval(0) = 2 * retval(0) / f;
              retval(1) = retval(1) / f;
              if (is_rectangle)
                {
                  retval(2) = 2 * retval(2) / f;
                  retval(3) = retval(3) / f;
                }
              else if (! is_2D)
                retval(2) = 0;
            }
        }
      else
        {
          if (res <= 0)
            res = xget (0, "screenpixelsperinch").double_value ();

          double f = 0.0;

          if (to_units.compare ("points"))
            f = res / 72.0;
          else if (to_units.compare ("inches"))
            f = res;
          else if (to_units.compare ("centimeters"))
            f = res / 2.54;

          if (f > 0)
            {
              retval(0) = (retval(0) - 1) / f;
              retval(1) = (retval(1) - 1) / f;
              if (is_rectangle)
                {
                  retval(2) /= f;
                  retval(3) /= f;
                }
              else if (! is_2D)
                retval(2) = 0;
            }
        }
    }
  else if (! is_rectangle && ! is_2D)
    retval(2) = 0;

  return retval;
}

static Matrix
convert_text_position (const Matrix& pos, const text::properties& props,
                       const caseless_str& from_units,
                       const caseless_str& to_units)
{
  gh_manager& gh_mgr = octave::__get_gh_manager__ ("convert_text_position");

  graphics_object go = gh_mgr.get_object (props.get___myhandle__ ());

  graphics_object ax = go.get_ancestor ("axes");

  Matrix retval;

  if (ax.valid_object ())
    {
      const axes::properties& ax_props
        = dynamic_cast<const axes::properties&> (ax.get_properties ());
      graphics_xform ax_xform = ax_props.get_transform ();
      bool is_rectangle = (pos.numel () == 4);
      Matrix ax_bbox = ax_props.get_boundingbox (true),
             ax_size = ax_bbox.extract_n (0, 2, 1, 2);

      if (from_units.compare ("data"))
        {
          if (is_rectangle)
            {
              ColumnVector v1 = ax_xform.transform (pos(0), pos(1), 0),
                           v2 = ax_xform.transform (pos(0) + pos(2),
                                                    pos(1) + pos(3), 0);

              retval.resize (1, 4);

              retval(0) = v1(0) - ax_bbox(0) + 1;
              retval(1) = ax_bbox(1) + ax_bbox(3) - v1(1) + 1;
              retval(2) = v2(0) - v1(0);
              retval(3) = v1(1) - v2(1);
            }
          else
            {
              ColumnVector v = ax_xform.transform (pos(0), pos(1), pos(2));

              retval.resize (1, 3);

              retval(0) = v(0) - ax_bbox(0) + 1;
              retval(1) = ax_bbox(1) + ax_bbox(3) - v(1) + 1;
              retval(2) = 0;
            }
        }
      else
        retval = convert_position (pos, from_units, "pixels", ax_size);

      if (! to_units.compare ("pixels"))
        {
          if (to_units.compare ("data"))
            {
              if (is_rectangle)
                {
                  ColumnVector v1, v2;
                  v1 = ax_xform.untransform (retval(0)  + ax_bbox(0) - 1,
                                             ax_bbox(1) + ax_bbox(3) - retval(1) + 1);
                  v2 = ax_xform.untransform (retval(0)  + retval(2)  + ax_bbox(0) - 1,
                                             ax_bbox(1) + ax_bbox(3) - (retval(1) + retval(3)) + 1);

                  retval.resize (1, 4);

                  retval(0) = v1(0);
                  retval(1) = v1(1);
                  retval(2) = v2(0) - v1(0);
                  retval(3) = v2(1) - v1(1);
                }
              else
                {
                  ColumnVector v;
                  v = ax_xform.untransform (retval(0)  + ax_bbox(0) - 1,
                                            ax_bbox(1) + ax_bbox(3) - retval(1) + 1);

                  retval.resize (1, 3);

                  retval(0) = v(0);
                  retval(1) = v(1);
                  retval(2) = v(2);
                }
            }
          else
            retval = convert_position (retval, "pixels", to_units, ax_size);
        }
    }

  return retval;
}

// This function always returns the screensize in pixels
static Matrix
screen_size_pixels (void)
{
  gh_manager& gh_mgr = octave::__get_gh_manager__ ("scren_size_pixels");

  graphics_object obj = gh_mgr.get_object (0);

  Matrix sz = obj.get ("screensize").matrix_value ();

  return convert_position (sz, obj.get ("units").string_value (), "pixels",
                           sz.extract_n (0, 2, 1, 2)).extract_n (0, 2, 1, 2);
}

static double
device_pixel_ratio (graphics_handle h)
{
  double retval = 1.0;

  gh_manager& gh_mgr = octave::__get_gh_manager__ ("device_pixel_ratio");

  graphics_object fig = gh_mgr.get_object (h).get_ancestor ("figure");

  if (fig.valid_object ())
    retval = fig.get ("__device_pixel_ratio__").double_value ();

  return retval;
}

static void
convert_cdata_2 (bool is_scaled, bool is_real, double clim_0, double clim_1,
                 const double *cmapv, double x, octave_idx_type lda,
                 octave_idx_type nc, octave_idx_type i, double *av)
{
  if (is_scaled)
    x = octave::math::fix (nc * (x - clim_0) / (clim_1 - clim_0));
  else if (is_real)
    x = octave::math::fix (x - 1);

  if (octave::math::isnan (x))
    {
      av[i]       = x;
      av[i+lda]   = x;
      av[i+2*lda] = x;
    }
  else
    {
      if (x < 0)
        x = 0;
      else if (x >= nc)
        x = (nc - 1);

      octave_idx_type idx = static_cast<octave_idx_type> (x);

      av[i]       = cmapv[idx];
      av[i+lda]   = cmapv[idx+nc];
      av[i+2*lda] = cmapv[idx+2*nc];
    }
}

template <typename T>
void
convert_cdata_1 (bool is_scaled, bool is_real, double clim_0, double clim_1,
                 const double *cmapv, const T *cv, octave_idx_type lda,
                 octave_idx_type nc, double *av)
{
  for (octave_idx_type i = 0; i < lda; i++)
    convert_cdata_2 (is_scaled, is_real,
                     clim_0, clim_1, cmapv, cv[i], lda, nc, i, av);
}

static octave_value
convert_cdata (const base_properties& props, const octave_value& cdata,
               bool is_scaled, int cdim)
{
  dim_vector dv (cdata.dims ());

  // TrueColor data doesn't require conversion
  if (dv.ndims () == cdim && dv(cdim-1) == 3)
    return cdata;

  Matrix cmap (1, 3, 0.0);
  Matrix clim (1, 2, 0.0);

  gh_manager& gh_mgr = octave::__get_gh_manager__ ("convert_cdata");

  graphics_object go = gh_mgr.get_object (props.get___myhandle__ ());
  graphics_object ax = go.get_ancestor ("axes");

  if (ax.valid_object ())
    {
      Matrix _cmap = ax.get (caseless_str ("colormap")).matrix_value ();

      cmap = _cmap;

      if (is_scaled)
        {
          Matrix _clim = ax.get (caseless_str ("clim")).matrix_value ();

          clim = _clim;
        }
    }

  dv.resize (cdim);
  dv(cdim-1) = 3;

  NDArray a (dv);

  octave_idx_type lda = a.numel () / static_cast<octave_idx_type> (3);
  octave_idx_type nc = cmap.rows ();

  double *av = a.fortran_vec ();
  const double *cmapv = cmap.data ();

  double clim_0 = clim(0);
  double clim_1 = clim(1);

  // FIXME: There is a lot of processing time spent just on data conversion
  //        both here in graphics.cc and again in gl-render.cc.  There must
  //        be room for improvement!  Here a macro expands to a templated
  //        function which in turn calls another function (covert_cdata_2).
  //        And in gl-render.cc (opengl_renderer::draw_image), only GLfloat
  //        is supported anyways so there is another double for loop across
  //        height and width to convert all of the input data to GLfloat.

#define CONVERT_CDATA_1(ARRAY_T, VAL_FN, IS_REAL)                       \
  do                                                                    \
    {                                                                   \
      ARRAY_T tmp = cdata. VAL_FN ## array_value ();                    \
                                                                        \
      convert_cdata_1 (is_scaled, IS_REAL, clim_0, clim_1, cmapv,       \
                       tmp.data (), lda, nc, av);                       \
    }                                                                   \
  while (0)

  if (cdata.is_int8_type ())
    CONVERT_CDATA_1 (int8NDArray, int8_, false);
  else if (cdata.is_int16_type ())
    CONVERT_CDATA_1 (int16NDArray, int16_, false);
  else if (cdata.is_int32_type ())
    CONVERT_CDATA_1 (int32NDArray, int32_, false);
  else if (cdata.is_int64_type ())
    CONVERT_CDATA_1 (int64NDArray, int64_, false);
  else if (cdata.is_uint8_type ())
    CONVERT_CDATA_1 (uint8NDArray, uint8_, false);
  else if (cdata.is_uint16_type ())
    CONVERT_CDATA_1 (uint16NDArray, uint16_, false);
  else if (cdata.is_uint32_type ())
    CONVERT_CDATA_1 (uint32NDArray, uint32_, false);
  else if (cdata.is_uint64_type ())
    CONVERT_CDATA_1 (uint64NDArray, uint64_, false);
  else if (cdata.is_double_type ())
    CONVERT_CDATA_1 (NDArray, , true);
  else if (cdata.is_single_type ())
    CONVERT_CDATA_1 (FloatNDArray, float_, true);
  else if (cdata.islogical ())
    CONVERT_CDATA_1 (boolNDArray, bool_, false);
  else
    {
      // Don't throw an error; leads to an incomplete FLTK object (bug #46933).
      warning ("unsupported type for cdata (= %s).  "
               "Valid types are int8, int16, int32, int64, uint8, uint16, "
               "uint32, uint64, double, single, and bool.",
               cdata.type_name ().c_str ());
      a = NDArray (dv, 0);  // return 0 instead
    }

#undef CONVERT_CDATA_1

  return octave_value (a);
}

template <typename T>
static void
get_array_limits (const Array<T>& m, double& emin, double& emax,
                  double& eminp, double& emaxp)
{
  const T *data = m.data ();
  octave_idx_type n = m.numel ();

  for (octave_idx_type i = 0; i < n; i++)
    {
      double e = double (data[i]);

      // Don't need to test for NaN here as NaN>x and NaN<x is always false
      if (! octave::math::isinf (e))
        {
          if (e < emin)
            emin = e;

          if (e > emax)
            emax = e;

          if (e > 0 && e < eminp)
            eminp = e;

          if (e < 0 && e > emaxp)
            emaxp = e;
        }
    }
}

static bool
lookup_object_name (const caseless_str& name, caseless_str& go_name,
                    caseless_str& rest)
{
  int len = name.length ();
  int offset = 0;
  bool result = false;

  if (len >= 4)
    {
      caseless_str pfx = name.substr (0, 4);

      if (pfx.compare ("axes") || pfx.compare ("line")
          || pfx.compare ("text"))
        offset = 4;
      else if (len >= 5)
        {
          pfx = name.substr (0, 5);

          if (pfx.compare ("image") || pfx.compare ("patch"))
            offset = 5;
          else if (len >= 6)
            {
              pfx = name.substr (0, 6);

              if (pfx.compare ("figure") || pfx.compare ("uimenu"))
                offset = 6;
              else if (len >= 7)
                {
                  pfx = name.substr (0, 7);

                  if (pfx.compare ("surface") || pfx.compare ("scatter")
                      || pfx.compare ("hggroup") || pfx.compare ("uipanel")
                      || pfx.compare ("uitable"))
                    offset = 7;
                  else if (len >= 9)
                    {
                      pfx = name.substr (0, 9);

                      if (pfx.compare ("uicontrol")
                          || pfx.compare ("uitoolbar"))
                        offset = 9;
                      else if (len >= 10)
                        {
                          pfx = name.substr (0, 10);

                          if (pfx.compare ("uipushtool"))
                            offset = 10;
                          else if (len >= 12)
                            {
                              pfx = name.substr (0, 12);

                              if (pfx.compare ("uitoggletool"))
                                offset = 12;
                              else if (len >= 13)
                                {
                                  pfx = name.substr (0, 13);

                                  if (pfx.compare ("uicontextmenu")
                                      || pfx.compare ("uibuttongroup"))
                                    offset = 13;
                                }
                            }
                        }
                    }
                }
            }
        }

      if (offset > 0)
        {
          go_name = pfx;
          rest = name.substr (offset);
          result = true;
        }
    }

  return result;
}

static base_graphics_object*
make_graphics_object_from_type (const caseless_str& type,
                                const graphics_handle& h = graphics_handle (),
                                const graphics_handle& p = graphics_handle ())
{
  base_graphics_object *go = nullptr;

  if (type.compare ("figure"))
    go = new figure (h, p);
  else if (type.compare ("axes"))
    go = new axes (h, p);
  else if (type.compare ("line"))
    go = new line (h, p);
  else if (type.compare ("text"))
    go = new text (h, p);
  else if (type.compare ("image"))
    go = new image (h, p);
  else if (type.compare ("light"))
    go = new light (h, p);
  else if (type.compare ("patch"))
    go = new patch (h, p);
  else if (type.compare ("scatter"))
    go = new scatter (h, p);
  else if (type.compare ("surface"))
    go = new surface (h, p);
  else if (type.compare ("hggroup"))
    go = new hggroup (h, p);
  else if (type.compare ("uimenu"))
    go = new uimenu (h, p);
  else if (type.compare ("uicontrol"))
    go = new uicontrol (h, p);
  else if (type.compare ("uipanel"))
    go = new uipanel (h, p);
  else if (type.compare ("uibuttongroup"))
    go = new uibuttongroup (h, p);
  else if (type.compare ("uicontextmenu"))
    go = new uicontextmenu (h, p);
  else if (type.compare ("uitable"))
    go = new uitable (h, p);
  else if (type.compare ("uitoolbar"))
    go = new uitoolbar (h, p);
  else if (type.compare ("uipushtool"))
    go = new uipushtool (h, p);
  else if (type.compare ("uitoggletool"))
    go = new uitoggletool (h, p);
  return go;
}

// ---------------------------------------------------------------------

bool
base_property::set (const octave_value& v, bool do_run, bool do_notify_toolkit)
{
  if (do_set (v))
    {
      // Notify graphics toolkit.
      if (id >= 0 && do_notify_toolkit)
        {
          gh_manager& gh_mgr
            = octave::__get_gh_manager__ ("base_property::set");

          graphics_object go = gh_mgr.get_object (parent);
          if (go)
            go.update (id);
        }

      // run listeners
      if (do_run)
        run_listeners (GCB_POSTSET);

      return true;
    }

  return false;
}

void
base_property::run_listeners (listener_mode mode)
{
  const octave_value_list& l = listeners[mode];

  gh_manager& gh_mgr
    = octave::__get_gh_manager__ ("base_property::run_listeners");

  for (int i = 0; i < l.length (); i++)
    gh_mgr.execute_listener (parent, l(i));
}

radio_values::radio_values (const std::string& opt_string)
  : default_val (), possible_vals ()
{
  size_t beg = 0;
  size_t len = opt_string.length ();
  bool done = len == 0;

  while (! done)
    {
      size_t end = opt_string.find ('|', beg);

      if (end == std::string::npos)
        {
          end = len;
          done = true;
        }

      std::string t = opt_string.substr (beg, end-beg);

      // Might want more error checking here...
      if (t[0] == '{')
        {
          t = t.substr (1, t.length () - 2);
          default_val = t;
        }
      else if (beg == 0) // ensure default value
        default_val = t;

      possible_vals.insert (t);

      beg = end + 1;
    }
}

std::string
radio_values::values_as_string (void) const
{
  std::string retval;

  for (const auto& val : possible_vals)
    {
      if (retval.empty ())
        {
          if (val == default_value ())
            retval = '{' + val + '}';
          else
            retval = val;
        }
      else
        {
          if (val == default_value ())
            retval += " | {" + val + '}';
          else
            retval += " | " + val;
        }
    }

  if (! retval.empty ())
    retval = "[ " + retval + " ]";

  return retval;
}

Cell
radio_values::values_as_cell (void) const
{
  octave_idx_type i = 0;
  Cell retval (nelem (), 1);

  for (const auto& val : possible_vals)
    retval(i++) = std::string (val);

  return retval;
}

bool
color_values::str2rgb (const std::string& str_arg)
{
  bool retval = true;

  double tmp_rgb[3] = {0, 0, 0};

  std::string str = str_arg;
  unsigned int len = str.length ();

  std::transform (str.begin (), str.end (), str.begin (), tolower);

  if (str.compare (0, len, "blue", 0, len) == 0)
    tmp_rgb[2] = 1;
  else if (str.compare (0, len, "black", 0, len) == 0
           || str.compare (0, len, "k", 0, len) == 0)
    tmp_rgb[0] = tmp_rgb[1] = tmp_rgb[2] = 0;
  else if (str.compare (0, len, "red", 0, len) == 0)
    tmp_rgb[0] = 1;
  else if (str.compare (0, len, "green", 0, len) == 0)
    tmp_rgb[1] = 1;
  else if (str.compare (0, len, "yellow", 0, len) == 0)
    tmp_rgb[0] = tmp_rgb[1] = 1;
  else if (str.compare (0, len, "magenta", 0, len) == 0)
    tmp_rgb[0] = tmp_rgb[2] = 1;
  else if (str.compare (0, len, "cyan", 0, len) == 0)
    tmp_rgb[1] = tmp_rgb[2] = 1;
  else if (str.compare (0, len, "white", 0, len) == 0
           || str.compare (0, len, "w", 0, len) == 0)
    tmp_rgb[0] = tmp_rgb[1] = tmp_rgb[2] = 1;
  else
    retval = false;

  if (retval)
    {
      for (int i = 0; i < 3; i++)
        xrgb(i) = tmp_rgb[i];
    }

  return retval;
}

bool
color_property::do_set (const octave_value& val)
{
  if (val.is_string ())
    {
      std::string s = val.string_value ();

      if (s.empty ())
        error (R"(invalid value for color property "%s")",
               get_name ().c_str ());

      std::string match;

      if (radio_val.contains (s, match))
        {
          if (current_type != radio_t || match != current_val)
            {
              if (s.length () != match.length ())
                warning_with_id ("Octave:abbreviated-property-match",
                                 "%s: allowing %s to match %s value %s",
                                 "set", s.c_str (), get_name ().c_str (),
                                 match.c_str ());
              current_val = match;
              current_type = radio_t;
              return true;
            }
        }
      else
        {
          try
            {
              color_values col (s);

              if (current_type != color_t || col != color_val)
                {
                  color_val = col;
                  current_type = color_t;
                  return true;
                }
            }
          catch (octave::execution_exception& e)
            {
              error (e, R"(invalid value for color property "%s" (value = %s))",
                     get_name ().c_str (), s.c_str ());
            }
        }
    }
  else if (val.isnumeric ())
    {
      Matrix m = val.matrix_value ();

      if (m.numel () != 3)
        error (R"(invalid value for color property "%s")",
               get_name ().c_str ());

      color_values col (m(0), m(1), m(2));

      if (current_type != color_t || col != color_val)
        {
          color_val = col;
          current_type = color_t;
          return true;
        }
    }
  else
    error (R"(invalid value for color property "%s")",
           get_name ().c_str ());

  return false;
}

bool
double_radio_property::do_set (const octave_value& val)
{
  if (val.is_string ())
    {
      std::string s = val.string_value ();
      std::string match;

      if (s.empty () || ! radio_val.contains (s, match))
        error (R"(invalid value for double_radio property "%s")",
               get_name ().c_str ());

      if (current_type != radio_t || match != current_val)
        {
          if (s.length () != match.length ())
            warning_with_id ("Octave:abbreviated-property-match",
                             "%s: allowing %s to match %s value %s",
                             "set", s.c_str (), get_name ().c_str (),
                             match.c_str ());
          current_val = match;
          current_type = radio_t;
          return true;
        }
    }
  else if (val.is_scalar_type () && val.isreal ())
    {
      double new_dval = val.double_value ();

      if (current_type != double_t || new_dval != dval)
        {
          dval = new_dval;
          current_type = double_t;
          return true;
        }
    }
  else
    error (R"(invalid value for double_radio property "%s")",
           get_name ().c_str ());

  return false;
}

bool
array_property::validate (const octave_value& v)
{
  bool xok = false;

  // check value type
  if (type_constraints.size () > 0)
    {
      if (type_constraints.find (v.class_name ()) != type_constraints.end ())
        xok = true;

      // check if complex is allowed (it's also of class "double", so
      // checking that alone is not enough to ensure real type)
      if (type_constraints.find ("real") != type_constraints.end ()
          && v.iscomplex ())
        xok = false;
    }
  else
    xok = v.isnumeric () || v.is_bool_scalar ();

  if (xok && size_constraints.size () > 0)
    {
      dim_vector vdims = v.dims ();
      int vlen = vdims.ndims ();

      xok = false;

      // check dimensional size constraints until a match is found
      for (auto it = size_constraints.cbegin ();
           ! xok && it != size_constraints.cend ();
           ++it)
        {
          dim_vector itdims = (*it);

          if (itdims.ndims () == vlen)
            {
              xok = true;

              for (int i = 0; xok && i < vlen; i++)
                {
                  if (itdims(i) > 0)
                    {
                      if (itdims(i) != vdims(i))
                        xok = false;
                    }
                  else if (itdims(i) == 0)
                    {
                      if (! v.isempty ())
                        xok = false;
                      break;
                    }
                }
            }
        }
    }

  if (xok)
    {
      NDArray v_mat = v.array_value ();
      // Check min and max
      if (! octave::math::isnan (minval.first))
        {
          for (octave_idx_type i = 0; i < v_mat.numel (); i++)
            if (minval.second && minval.first > v_mat(i))
              error (R"(set: "%s" must be greater than or equal to %g)",
                     get_name ().c_str (), minval.first);
            else if (! minval.second && minval.first >= v_mat(i))
              error (R"(set: "%s" must be greater than %g)",
                     get_name ().c_str (), minval.first);
        }

      if (! octave::math::isnan (maxval.first))
        {
          for (octave_idx_type i = 0; i < v_mat.numel (); i++)
            if (maxval.second && maxval.first < v_mat(i))
              error (R"(set: "%s" must be less than or equal to %g)",
                     get_name ().c_str (), maxval.first);
            else if (! maxval.second && maxval.first <= v_mat(i))
              error (R"(set: "%s" must be less than %g)",
                     get_name ().c_str (), maxval.first);
        }

      if (finite_constraint == NO_CHECK) { /* do nothing */ }
      else if (finite_constraint == FINITE)
        {
          for (octave_idx_type i = 0; i < v_mat.numel (); i++)
            if (! octave::math::isfinite (v_mat(i)))
              error (R"(set: "%s" must be finite)", get_name ().c_str ());
        }
      else if (finite_constraint == NOT_NAN)
        {
          for (octave_idx_type i = 0; i < v_mat.numel (); i++)
            if (octave::math::isnan (v_mat(i)))
              error (R"(set: "%s" must not be nan)", get_name ().c_str ());
        }
      else if (finite_constraint == NOT_INF)
        {
          for (octave_idx_type i = 0; i < v_mat.numel (); i++)
            if (octave::math::isinf (v_mat(i)))
              error (R"(set: "%s" must not be infinite)", get_name ().c_str ());
        }

    }

  return xok;
}

bool
array_property::is_equal (const octave_value& v) const
{
  if (data.type_name () == v.type_name ())
    {
      if (data.dims () == v.dims ())
        {

#define CHECK_ARRAY_EQUAL(T, F, A)                                      \
          {                                                             \
            if (data.numel () == 1)                                     \
              return data.F ## scalar_value () ==                       \
                v.F ## scalar_value ();                                 \
            else                                                        \
              {                                                         \
                /* Keep copy of array_value to allow */                 \
                /* sparse/bool arrays that are converted, to */         \
                /* not be deallocated early */                          \
                const A m1 = data.F ## array_value ();                  \
                const T *d1 = m1.data ();                               \
                const A m2 = v.F ## array_value ();                     \
                const T *d2 = m2.data ();                               \
                                                                        \
                bool flag = true;                                       \
                                                                        \
                for (int i = 0; flag && i < data.numel (); i++)         \
                  if (d1[i] != d2[i])                                   \
                    flag = false;                                       \
                                                                        \
                return flag;                                            \
              }                                                         \
          }

          if (data.is_double_type () || data.islogical ())
            CHECK_ARRAY_EQUAL (double, , NDArray)
          else if (data.is_single_type ())
            CHECK_ARRAY_EQUAL (float, float_, FloatNDArray)
          else if (data.is_int8_type ())
            CHECK_ARRAY_EQUAL (octave_int8, int8_, int8NDArray)
          else if (data.is_int16_type ())
            CHECK_ARRAY_EQUAL (octave_int16, int16_, int16NDArray)
          else if (data.is_int32_type ())
            CHECK_ARRAY_EQUAL (octave_int32, int32_, int32NDArray)
          else if (data.is_int64_type ())
            CHECK_ARRAY_EQUAL (octave_int64, int64_, int64NDArray)
          else if (data.is_uint8_type ())
            CHECK_ARRAY_EQUAL (octave_uint8, uint8_, uint8NDArray)
          else if (data.is_uint16_type ())
            CHECK_ARRAY_EQUAL (octave_uint16, uint16_, uint16NDArray)
          else if (data.is_uint32_type ())
            CHECK_ARRAY_EQUAL (octave_uint32, uint32_, uint32NDArray)
          else if (data.is_uint64_type ())
            CHECK_ARRAY_EQUAL (octave_uint64, uint64_, uint64NDArray)
        }
    }

  return false;
}

void
array_property::get_data_limits (void)
{
  xmin = xminp = octave::numeric_limits<double>::Inf ();
  xmax = xmaxp = -octave::numeric_limits<double>::Inf ();

  if (! data.isempty ())
    {
      if (data.isinteger ())
        {
          if (data.is_int8_type ())
            get_array_limits (data.int8_array_value (),
                              xmin, xmax, xminp, xmaxp);
          else if (data.is_uint8_type ())
            get_array_limits (data.uint8_array_value (),
                              xmin, xmax, xminp, xmaxp);
          else if (data.is_int16_type ())
            get_array_limits (data.int16_array_value (),
                              xmin, xmax, xminp, xmaxp);
          else if (data.is_uint16_type ())
            get_array_limits (data.uint16_array_value (),
                              xmin, xmax, xminp, xmaxp);
          else if (data.is_int32_type ())
            get_array_limits (data.int32_array_value (),
                              xmin, xmax, xminp, xmaxp);
          else if (data.is_uint32_type ())
            get_array_limits (data.uint32_array_value (),
                              xmin, xmax, xminp, xmaxp);
          else if (data.is_int64_type ())
            get_array_limits (data.int64_array_value (),
                              xmin, xmax, xminp, xmaxp);
          else if (data.is_uint64_type ())
            get_array_limits (data.uint64_array_value (),
                              xmin, xmax, xminp, xmaxp);
        }
      else
        get_array_limits (data.array_value (), xmin, xmax, xminp, xmaxp);
    }
}

bool
handle_property::do_set (const octave_value& v)
{
  // Users may want to use empty matrix to reset a handle property
  if (v.isempty ())
    {
      if (! get ().isempty ())
        {
          current_val = graphics_handle ();
          return true;
        }
      else
        return false;
    }

  double dv = v.xdouble_value (R"(set: invalid graphics handle for property "%s")",
                               get_name ().c_str ());

  gh_manager& gh_mgr = octave::__get_gh_manager__ ("handle_property::do_set");

  graphics_handle gh = gh_mgr.lookup (dv);

  // Check the object type if necessary
  bool type_ok = true;
  if (gh.ok () && ! type_constraints.empty ())
    {
      type_ok = false;
      graphics_object obj = gh_mgr.get_object (gh);

      for (const auto& type : type_constraints)
        if (obj.isa (type))
          {
            type_ok = true;
            break;
          }
    }

  if (! octave::math::isnan (gh.value ()) && ! (gh.ok () && type_ok))
    {
      if (type_ok)
        error (R"(set: invalid graphics handle (= %g) for property "%s")",
               dv, get_name ().c_str ());
      else
        error (R"(set: invalid graphics object type for property "%s")",
               get_name ().c_str ());
    }

  if (current_val != gh)
    {
      current_val = gh;
      return true;
    }

  return false;
}

/*
## Test validation of contextmenu property
%!test
%! hf = figure ("visible", "off");
%! unwind_protect
%!   hax = axes ("parent", hf);
%!   hpa = patch ("parent", hax);
%!   try
%!     set (hax, "contextmenu", hpa);
%!   catch
%!     err = lasterr ();
%!   end_try_catch
%!   assert (err, 'set: invalid graphics object type for property "contextmenu"');
%! unwind_protect_cleanup
%!   delete (hf);
%! end_unwind_protect
*/

Matrix
children_property::do_get_children (bool return_hidden) const
{
  Matrix retval (children_list.size (), 1);
  octave_idx_type k = 0;

  gh_manager& gh_mgr
    = octave::__get_gh_manager__ ("children_property::do_get_children");

  graphics_object go = gh_mgr.get_object (0);

  root_figure::properties& props
    = dynamic_cast<root_figure::properties&> (go.get_properties ());

  if (! props.is_showhiddenhandles ())
    {
      for (const auto& hchild : children_list)
        {
          graphics_handle kid = hchild;

          if (gh_mgr.is_handle_visible (kid))
            {
              if (! return_hidden)
                retval(k++) = hchild;
            }
          else if (return_hidden)
            retval(k++) = hchild;
        }

      retval.resize (k, 1);
    }
  else
    {
      for (const auto& hchild : children_list)
        retval(k++) = hchild;
    }

  return retval;
}

void
children_property::do_delete_children (bool clear, bool from_root)
{
  gh_manager& gh_mgr
    = octave::__get_gh_manager__ ("children_property::do_delete_children");

  if (from_root)
    {
      for (graphics_handle hchild : children_list)
        {
          graphics_object go = gh_mgr.get_object (hchild);
          if (go.valid_object ()
              && ! go.get_properties ().is_beingdeleted ())
            gh_mgr.free (hchild, from_root);
        }
      children_list.clear ();
    }
  else
    while (! children_list.empty ())
      {
        // gh_mgr.free removes hchild from children_list
        graphics_handle hchild = children_list.front ();
        graphics_object go = gh_mgr.get_object (hchild);
        if (go.valid_object ()
            && ! go.get_properties ().is_beingdeleted ())
          gh_mgr.free (hchild, from_root);
      }

  // FIXME: children_list should be clear anyway at this point.
  if (clear)
    children_list.clear ();
}

bool
callback_property::validate (const octave_value& v) const
{
  // case 1: empty matrix
  // case 2: function handle
  // case 3: string corresponding to known function name
  // case 4: string that can be eval()'ed
  // case 5: cell array with first element being a function handle

  if (v.isempty ())
    return true;
  else if (v.is_function_handle ())
    return true;
  else if (v.is_string ())
    // complete validation will be done at execution-time
    return true;
  else if (v.iscell () && (v.rows () == 1 || v.columns () == 1)
           && v.cell_value ()(0).is_function_handle ())
    return true;

  return false;
}

class callback_props
{
public:

  callback_props (void) : m_set () { }

  callback_props (const callback_props&) = delete;

  callback_props& operator = (const callback_props&) = delete;

  ~callback_props (void) = default;

  bool empty (void) const { return m_set.empty (); }

  void insert (const callback_property *ptr)
  {
    m_set.insert (reinterpret_cast<intptr_t> (ptr));
  }

  void erase (const callback_property *ptr)
  {
    m_set.erase (reinterpret_cast<intptr_t> (ptr));
  }

  bool contains (const callback_property *ptr) const
  {
    return m_set.find (reinterpret_cast<intptr_t> (ptr)) != m_set.end ();
  }

private:

  std::set<intptr_t> m_set;
};

// Elements of this set are pointers to currently executing
// callback_property objects.  Used to determine handle visibility
// inside callback functions.

static callback_props executing_callbacks;

void
callback_property::execute (const octave_value& data) const
{
  // We are executing a callback function, so allow handles that have
  // their handlevisibility property set to "callback" to be visible.

  octave::unwind_action executing_callbacks_cleanup
    ([=] () { executing_callbacks.erase (this); });

  if (! executing_callbacks.contains (this))
    {
      executing_callbacks.insert (this);

      if (callback.is_defined () && ! callback.isempty ())
        {
          gh_manager& gh_mgr
            = octave::__get_gh_manager__ ("callback_property::execute");

          gh_mgr.execute_callback (get_parent (), callback, data);
        }
    }
}

// Used to cache dummy graphics objects from which dynamic properties can be
// cloned.
static std::map<caseless_str, graphics_object> dprop_obj_map;

property
property::create (const std::string& name, const graphics_handle& h,
                  const caseless_str& type, const octave_value_list& args)
{
  property retval;

  if (type.compare ("string"))
    {
      std::string sv = (args.length () > 0 ? args(0).string_value () : "");

      retval = property (new string_property (name, h, sv));
    }
  else if (type.compare ("any"))
    {
      octave_value ov = (args.length () > 0 ? args(0)
                                            : octave_value (Matrix ()));

      retval = property (new any_property (name, h, ov));
    }
  else if (type.compare ("radio"))
    {
      if (args.length () < 1)
        error ("addproperty: missing possible values for radio property");

      std::string sv = args(0).xstring_value ("addproperty: argument for radio property must be a string");

      retval = property (new radio_property (name, h, sv));

      if (args.length () > 1)
        retval.set (args(1));
    }
  else if (type.compare ("double"))
    {
      double dv = (args.length () > 0 ? args(0).double_value () : 0.0);

      retval = property (new double_property (name, h, dv));
    }
  else if (type.compare ("handle"))
    {
      double hv = (args.length () > 0 ? args(0).double_value ()
                                      : octave::numeric_limits<double>::NaN ());

      graphics_handle gh (hv);

      retval = property (new handle_property (name, h, gh));
    }
  else if (type.compare ("boolean"))
    {
      retval = property (new bool_property (name, h, false));

      if (args.length () > 0)
        retval.set (args(0));
    }
  else if (type.compare ("data"))
    {
      retval = property (new array_property (name, h, Matrix ()));

      if (args.length () > 0)
        {
          retval.set (args(0));
          // FIXME: additional argument could define constraints,
          //        but is this really useful?
        }
    }
  else if (type.compare ("color"))
    {
      color_values cv (0, 0, 0);
      radio_values rv;

      if (args.length () > 1)
        rv = radio_values (args(1).string_value ());

      retval = property (new color_property (name, h, cv, rv));

      if (args.length () > 0 && ! args(0).isempty ())
        retval.set (args(0));
      else
        retval.set (rv.default_value ());
    }
  else
    {
      caseless_str go_name, go_rest;

      if (! lookup_object_name (type, go_name, go_rest))
        error ("addproperty: unsupported type for dynamic property (= %s)",
               type.c_str ());

      graphics_object go;

      std::map<caseless_str, graphics_object>::const_iterator it
        = dprop_obj_map.find (go_name);

      if (it == dprop_obj_map.end ())
        {
          base_graphics_object *bgo = make_graphics_object_from_type (go_name);

          if (bgo)
            {
              go = graphics_object (bgo);

              dprop_obj_map[go_name] = go;
            }
        }
      else
        go = it->second;

      if (! go.valid_object ())
        error ("addproperty: invalid object type (= %s)",
               go_name.c_str ());

      property prop = go.get_properties ().get_property (go_rest);

      retval = prop.clone ();

      retval.set_parent (h);
      retval.set_name (name);

      if (args.length () > 0)
        retval.set (args(0));
    }

  return retval;
}

static void
finalize_r (const graphics_handle& h)
{
  gh_manager& gh_mgr = octave::__get_gh_manager__ ("finalize_r");

  graphics_object go = gh_mgr.get_object (h);

  if (go)
    {
      Matrix children = go.get_properties ().get_all_children ();

      for (int k = 0; k < children.numel (); k++)
        finalize_r (children(k));

      go.finalize ();
    }
}

static void
initialize_r (const graphics_handle& h)
{
  gh_manager& gh_mgr = octave::__get_gh_manager__ ("initialize_r");

  graphics_object go = gh_mgr.get_object (h);

  if (go)
    {
      Matrix children = go.get_properties ().get_all_children ();

      go.initialize ();

      for (int k = 0; k < children.numel (); k++)
        initialize_r (children(k));
    }
}

void
figure::properties::set_toolkit (const octave::graphics_toolkit& b)
{
  if (toolkit)
    finalize_r (get___myhandle__ ());

  toolkit = b;
  __graphics_toolkit__ = b.get_name ();
  __plot_stream__ = Matrix ();

  if (toolkit)
    initialize_r (get___myhandle__ ());

  mark_modified ();
}

void
figure::properties::set___mouse_mode__ (const octave_value& val_arg)
{
  std::string direction = "in";

  octave_value val = val_arg;

  if (val.is_string ())
    {
      std::string modestr = val.string_value ();

      if (modestr == "zoom in")
        {
          val = modestr = "zoom";
          direction = "in";
        }
      else if (modestr == "zoom out")
        {
          val = modestr = "zoom";
          direction = "out";
        }

      if (__mouse_mode__.set (val, true))
        {
          std::string mode = __mouse_mode__.current_value ();

          octave_scalar_map pm = get___pan_mode__ ().scalar_map_value ();
          pm.setfield ("Enable", mode == "pan" ? "on" : "off");
          set___pan_mode__ (pm);

          octave_scalar_map rm = get___rotate_mode__ ().scalar_map_value ();
          rm.setfield ("Enable", mode == "rotate" ? "on" : "off");
          set___rotate_mode__ (rm);

          octave_scalar_map zm = get___zoom_mode__ ().scalar_map_value ();
          zm.setfield ("Enable", mode == "zoom" ? "on" : "off");
          zm.setfield ("Direction", direction);
          set___zoom_mode__ (zm);

          mark_modified ();
        }
      else if (modestr == "zoom")
        {
          octave_scalar_map zm = get___zoom_mode__ ().scalar_map_value ();
          std::string curr_direction
            = zm.getfield ("Direction").string_value ();

          if (direction != curr_direction)
            {
              zm.setfield ("Direction", direction);
              set___zoom_mode__ (zm);

              mark_modified ();
            }
        }
    }
}

void
figure::properties::update_handlevisibility (void)
{
  if (! is_handle_visible ())
    {
      gh_manager& gh_mgr
        = octave::__get_gh_manager__ ("figure::properties::update_handlevisibility");

      octave_value cf = gh_mgr.get_object (0).get ("currentfigure");

      if (! cf.isempty () && cf.double_value () == __myhandle__)
        {
          octave::autolock guard (gh_mgr.graphics_lock ());

          octave_value kids =  gh_mgr.get_object (0).get ("children");

          if (kids.isempty ())
            gh_mgr.get_object (0).set ("currentfigure", Matrix ());
          else
            {
              NDArray kidsarray = kids.array_value ();
              gh_mgr.get_object (0).set ("currentfigure", kidsarray(0));
            }
        }
    }

  base_properties::update_handlevisibility ();
}

static void
update_text_pos (graphics_handle h)
{
  gh_manager& gh_mgr = octave::__get_gh_manager__ ("update_text_pos");

  graphics_object go = gh_mgr.get_object (h);

  if (go.isa ("text"))
    {
      text::properties& tp
        = dynamic_cast<text::properties&> (go.get_properties ());
      tp.update_font ();
      tp.update_text_extent ();
    }
  else if (go.isa ("figure") || go.isa ("uipanel") || go.isa ("axes")
           || go.isa ("hggroup"))
    {
      Matrix ch = go.get_properties ().get_all_children ();
      for (octave_idx_type ii = 0; ii < ch.numel (); ii++)
        update_text_pos (graphics_handle (ch(ii)));

      if (go.isa ("axes"))
        {
          axes::properties& ap
            = dynamic_cast<axes::properties&> (go.get_properties ());
          ap.update_font ();
          ap.sync_positions ();
        }
    }
}

void
figure::properties::update___device_pixel_ratio__ (void)
{
  update_text_pos (get___myhandle__ ());
}

// ---------------------------------------------------------------------

void
property_list::set (const caseless_str& name, const octave_value& val)
{
  size_t offset = 0;

  size_t len = name.length ();

  if (len > 4)
    {
      caseless_str pfx = name.substr (0, 4);

      if (pfx.compare ("axes") || pfx.compare ("line")
          || pfx.compare ("text"))
        offset = 4;
      else if (len > 5)
        {
          pfx = name.substr (0, 5);

          if (pfx.compare ("image") || pfx.compare ("patch"))
            offset = 5;
          else if (len > 6)
            {
              pfx = name.substr (0, 6);

              if (pfx.compare ("figure") || pfx.compare ("uimenu"))
                offset = 6;
              else if (len > 7)
                {
                  pfx = name.substr (0, 7);

                  if (pfx.compare ("surface") || pfx.compare ("scatter")
                      || pfx.compare ("hggroup")|| pfx.compare ("uipanel")
                      || pfx.compare ("uitable"))
                    offset = 7;
                  else if (len > 9)
                    {
                      pfx = name.substr (0, 9);

                      if (pfx.compare ("uicontrol")
                          || pfx.compare ("uitoolbar"))
                        offset = 9;
                      else if (len > 10)
                        {
                          pfx = name.substr (0, 10);

                          if (pfx.compare ("uipushtool"))
                            offset = 10;
                          else if (len > 12)
                            {
                              pfx = name.substr (0, 12);

                              if (pfx.compare ("uitoogletool"))
                                offset = 12;
                              else if (len > 13)
                                {
                                  pfx = name.substr (0, 13);

                                  if (pfx.compare ("uicontextmenu")
                                      || pfx.compare ("uibuttongroup"))
                                    offset = 13;
                                }
                            }
                        }
                    }
                }
            }
        }

      if (offset > 0)
        {
          // FIXME: should we validate property names and values here?

          std::string pname = name.substr (offset);

          std::transform (pfx.begin (), pfx.end (), pfx.begin (), tolower);
          std::transform (pname.begin (), pname.end (), pname.begin (),
                          tolower);

          bool has_property = false;
          if (pfx == "axes")
            has_property = axes::properties::has_core_property (pname);
          else if (pfx == "figure")
            has_property = figure::properties::has_core_property (pname);
          else if (pfx == "line")
            has_property = line::properties::has_core_property (pname);
          else if (pfx == "text")
            has_property = text::properties::has_core_property (pname);
          else if (pfx == "image")
            has_property = image::properties::has_core_property (pname);
          else if (pfx == "patch")
            has_property = patch::properties::has_core_property (pname);
          else if (pfx == "scatter")
            has_property = scatter::properties::has_core_property (pname);
          else if (pfx == "surface")
            has_property = surface::properties::has_core_property (pname);
          else if (pfx == "hggroup")
            has_property = hggroup::properties::has_core_property (pname);
          else if (pfx == "uimenu")
            has_property = uimenu::properties::has_core_property (pname);
          else if (pfx == "uicontrol")
            has_property = uicontrol::properties::has_core_property (pname);
          else if (pfx == "uibuttongroup")
            has_property = uibuttongroup::properties::has_core_property (pname);
          else if (pfx == "uipanel")
            has_property = uipanel::properties::has_core_property (pname);
          else if (pfx == "uicontextmenu")
            has_property = uicontextmenu::properties::has_core_property (pname);
          else if (pfx == "uitable")
            has_property = uitable::properties::has_core_property (pname);
          else if (pfx == "uitoolbar")
            has_property = uitoolbar::properties::has_core_property (pname);
          else if (pfx == "uipushtool")
            has_property = uipushtool::properties::has_core_property (pname);

          if (! has_property)
            error ("invalid %s property '%s'", pfx.c_str (), pname.c_str ());

          bool remove = false;
          if (val.is_string ())
            {
              std::string sval = val.string_value ();

              remove = (sval == "remove");
            }

          pval_map_type& pval_map = plist_map[pfx];

          if (remove)
            {
              auto p = pval_map.find (pname);

              if (p != pval_map.end ())
                pval_map.erase (p);
            }
          else
            pval_map[pname] = val;
        }
    }

  if (offset == 0)
    error ("invalid default property specification");
}

octave_value
property_list::lookup (const caseless_str& name) const
{
  octave_value retval;

  size_t offset = 0;

  size_t len = name.length ();

  if (len > 4)
    {
      caseless_str pfx = name.substr (0, 4);

      if (pfx.compare ("axes") || pfx.compare ("line")
          || pfx.compare ("text"))
        offset = 4;
      else if (len > 5)
        {
          pfx = name.substr (0, 5);

          if (pfx.compare ("image") || pfx.compare ("patch"))
            offset = 5;
          else if (len > 6)
            {
              pfx = name.substr (0, 6);

              if (pfx.compare ("figure") || pfx.compare ("uimenu"))
                offset = 6;
              else if (len > 7)
                {
                  pfx = name.substr (0, 7);

                  if (pfx.compare ("surface") || pfx.compare ("scatter")
                      || pfx.compare ("hggroup") || pfx.compare ("uipanel")
                      || pfx.compare ("uitable"))
                    offset = 7;
                  else if (len > 9)
                    {
                      pfx = name.substr (0, 9);

                      if (pfx.compare ("uicontrol")
                          || pfx.compare ("uitoolbar"))
                        offset = 9;
                      else if (len > 10)
                        {
                          pfx = name.substr (0, 10);

                          if (pfx.compare ("uipushtool"))
                            offset = 10;
                          else if (len > 12)
                            {
                              pfx = name.substr (0, 12);

                              if (pfx.compare ("uitoggletool"))
                                offset = 12;
                              else if (len > 13)
                                {
                                  pfx = name.substr (0, 13);

                                  if (pfx.compare ("uicontextmenu")
                                      || pfx.compare ("uibuttongroup"))
                                    offset = 13;
                                }
                            }
                        }
                    }
                }
            }
        }

      if (offset > 0)
        {
          std::string pname = name.substr (offset);

          std::transform (pfx.begin (), pfx.end (), pfx.begin (), tolower);
          std::transform (pname.begin (), pname.end (), pname.begin (),
                          tolower);

          plist_map_const_iterator p = find (pfx);

          if (p != end ())
            {
              const pval_map_type& pval_map = p->second;

              pval_map_const_iterator q = pval_map.find (pname);

              if (q != pval_map.end ())
                retval = q->second;
            }
        }
    }

  return retval;
}

octave_scalar_map
property_list::as_struct (const std::string& prefix_arg) const
{
  octave_scalar_map m;

  for (auto p = begin (); p != end (); p++)
    {
      std::string prefix = prefix_arg + p->first;

      for (const auto& prop_val : p->second)
        m.assign (prefix + prop_val.first, prop_val.second);
    }

  return m;
}

// Set properties given as a cs-list of name, value pairs.

void
graphics_object::set (const octave_value_list& args)
{
  int nargin = args.length ();

  if (nargin == 0)
    error ("graphics_object::set: Nothing to set");

  for (int i = 0; i < nargin; )
    {
      if (args(i).isstruct () )
        {
          set (args(i).map_value ());
          i++;
        }
      else if (i < nargin - 1)
        {
          caseless_str pname = args(i).xstring_value ("set: argument %d must be a property name", i);
          octave_value val = args(i+1);
          set_value_or_default (pname, val);
          i += 2;
        }
      else
        error ("set: invalid number of arguments");
    }
}

/*
## test set with name, value pairs
%!test
%! hf = figure ("visible", "off");
%! h = plot (1:10, 10:-1:1);
%! set (h, "linewidth", 10, "marker", "x");
%! lw = get (h, "linewidth");
%! mk = get (h, "marker");
%! close (hf);
%! assert (lw, 10);
%! assert (mk, "x");
*/

// Set properties given in two cell arrays containing names and values.
void
graphics_object::set (const Array<std::string>& pnames,
                      const Cell& values, octave_idx_type row)
{
  if (pnames.numel () != values.columns ())
    error ("set: number of names must match number of value columns "
           "(%" OCTAVE_IDX_TYPE_FORMAT " != %" OCTAVE_IDX_TYPE_FORMAT ")",
           pnames.numel (), values.columns ());

  octave_idx_type k = pnames.columns ();

  for (octave_idx_type column = 0; column < k; column++)
    {
      caseless_str pname = pnames(column);
      octave_value val = values(row, column);

      set_value_or_default (pname, val);
    }
}

/*
## test set with cell array arguments
%!test
%! hf = figure ("visible", "off");
%! h = plot (1:10, 10:-1:1);
%! set (h, {"linewidth", "marker"}, {10, "x"});
%! lw = get (h, "linewidth");
%! mk = get (h, "marker");
%! close (hf);
%! assert (lw, 10);
%! assert (mk, "x");

## test set with multiple handles and cell array arguments
%!test
%! hf = figure ("visible", "off");
%! unwind_protect
%!   h = plot (1:10, 10:-1:1, 1:10, 1:10);
%!   set (h, {"linewidth", "marker"}, {10, "x"; 5, "o"});
%!   assert (get (h, "linewidth"), {10; 5});
%!   assert (get (h, "marker"), {"x"; "o"});
%!   set (h, {"linewidth", "marker"}, {10, "x"});
%!   assert (get (h, "linewidth"), {10; 10});
%!   assert (get (h, "marker"), {"x"; "x"});
%! unwind_protect_cleanup
%!   close (hf);
%! end_unwind_protect;

%!error <set: number of graphics handles must match number of value rows>
%! hf = figure ("visible", "off");
%! unwind_protect
%!   h = plot (1:10, 10:-1:1, 1:10, 1:10);
%!   set (h, {"linewidth", "marker"}, {10, "x"; 5, "o"; 7, "."});
%! unwind_protect_cleanup
%!   close (hf);
%! end_unwind_protect

%!error <set: number of names must match number of value columns>
%! hf = figure ("visible", "off");
%! unwind_protect
%!   h = plot (1:10, 10:-1:1, 1:10, 1:10);
%!   set (h, {"linewidth"}, {10, "x"; 5, "o"});
%! unwind_protect_cleanup
%!   close (hf);
%! end_unwind_protect
*/

// Set properties given in a struct array
void
graphics_object::set (const octave_map& m)
{
  for (octave_idx_type p = 0; p < m.nfields (); p++)
    {
      // FIXME: Would it be better to extract all the keys at once rather than
      //        repeatedly call keys() inside a for loop?
      caseless_str pname = m.keys ()[p];

      octave_value val = octave_value (m.contents (pname).elem (m.numel () - 1));

      set_value_or_default (pname, val);
    }
}

/*
## test set ticklabels for compatibility
%!test
%! hf = figure ("visible", "off");
%! set (gca (), "xticklabel", [0, 0.2, 0.4, 0.6, 0.8, 1]);
%! xticklabel = get (gca (), "xticklabel");
%! close (hf);
%! assert (class (xticklabel), "char");
%! assert (size (xticklabel), [6, 3]);

%!test
%! hf = figure ("visible", "off");
%! set (gca (), "xticklabel", "0|0.2|0.4|0.6|0.8|1");
%! xticklabel = get (gca (), "xticklabel");
%! close (hf);
%! assert (class (xticklabel), "char");
%! assert (size (xticklabel), [6, 3]);

%!test
%! hf = figure ("visible", "off");
%! set (gca (), "xticklabel", ["0 "; "0.2"; "0.4"; "0.6"; "0.8"; "1 "]);
%! xticklabel = get (gca (), "xticklabel");
%! close (hf);
%! assert (class (xticklabel), "char");
%! assert (size (xticklabel), [6, 3]);

%!test
%! hf = figure ("visible", "off");
%! set (gca (), "xticklabel", {"0", "0.2", "0.4", "0.6", "0.8", "1"});
%! xticklabel = get (gca (), "xticklabel");
%! close (hf);
%! assert (class (xticklabel), "cell");
%! assert (size (xticklabel), [6, 1]);
*/

/*
## test set with struct arguments
%!test
%! hf = figure ("visible", "off");
%! unwind_protect
%!   h = plot (1:10, 10:-1:1);
%!   set (h, struct ("linewidth", 10, "marker", "x"));
%!   assert (get (h, "linewidth"), 10);
%!   assert (get (h, "marker"), "x");
%!   h = plot (1:10, 10:-1:1, 1:10, 1:10);
%!   set (h, struct ("linewidth", {5, 10}));
%!   assert (get (h, "linewidth"), {10; 10});
%! unwind_protect_cleanup
%!   close (hf);
%! end_unwind_protect

## test ordering
%!test
%! markchanged = @(h, foobar, name) set (h, "userdata", [get(h,"userdata"); {name}]);
%! hf = figure ("visible", "off");
%! unwind_protect
%!   h = line ();
%!   set (h, "userdata", {});
%!   addlistener (h, "color", {markchanged, "color"});
%!   addlistener (h, "linewidth", {markchanged, "linewidth"});
%!   ## "linewidth" first
%!   props.linewidth = 2;
%!   props.color = "r";
%!   set (h, props);
%!   assert (get (h, "userdata"), fieldnames (props));
%!   clear props;
%!   clf ();
%!   h = line ();
%!   set (h, "userdata", {});
%!   addlistener (h, "color", {markchanged, "color"});
%!   addlistener (h, "linewidth", {markchanged, "linewidth"});
%!   ## "color" first
%!   props.color = "r";
%!   props.linewidth = 2;
%!   set (h, props);
%!   assert (get (h, "userdata"), fieldnames (props));
%! unwind_protect_cleanup
%!   close (hf);
%! end_unwind_protect
*/

// Set a property to a value or to its (factory) default value.

void
graphics_object::set_value_or_default (const caseless_str& pname,
                                       const octave_value& val)
{
  if (val.is_string () && val.rows () == 1)
    {
      std::string sval = val.string_value ();

      octave_value default_val;

      if (sval == "default")
        {
          default_val = get_default (pname);

          rep->set (pname, default_val);
        }
      else if (sval == "factory")
        {
          default_val = get_factory_default (pname);

          rep->set (pname, default_val);
        }
      else
        {
          // Matlab specifically uses "\default" to escape string setting
          if (sval == R"(\default)")
            rep->set (pname, "default");
          else if (sval == R"(\factory)")
            rep->set (pname, "factory");
          else
            rep->set (pname, val);
        }
    }
  else
    rep->set (pname, val);
}

/*
## test setting of default values
%!test
%! old_lw = get (0, "defaultlinelinewidth");
%! unwind_protect
%!   hf = figure ("visible", "off");
%!   h = plot (1:10, 10:-1:1);
%!   set (0, "defaultlinelinewidth", 20);
%!   set (h, "linewidth", "default");
%!   assert (get (h, "linewidth"), 20);
%!   set (h, "linewidth", "factory");
%!   assert (get (h, "linewidth"), 0.5);
%! unwind_protect_cleanup
%!   close (hf);
%!   set (0, "defaultlinelinewidth", old_lw);
%! end_unwind_protect
*/

static double
make_handle_fraction (void)
{
  static double maxrand = RAND_MAX + 2.0;

  return (rand () + 1.0) / maxrand;
}

graphics_handle
gh_manager::get_handle (bool integer_figure_handle)
{
  graphics_handle retval;

  if (integer_figure_handle)
    {
      // Figure handles are positive integers corresponding
      // to the figure number.

      // We always want the lowest unused figure number.

      retval = 1;

      while (m_handle_map.find (retval) != m_handle_map.end ())
        retval++;
    }
  else
    {
      // Other graphics handles are negative integers plus some random
      // fractional part.  To avoid running out of integers, we recycle the
      // integer part but tack on a new random part each time.

      auto p = m_handle_free_list.begin ();

      if (p != m_handle_free_list.end ())
        {
          retval = *p;
          m_handle_free_list.erase (p);
        }
      else
        {
          retval = graphics_handle (m_next_handle);

          m_next_handle = std::ceil (m_next_handle) - 1.0 - make_handle_fraction ();
        }
    }

  return retval;
}

static bool
isfigure (double val)
{
  gh_manager& gh_mgr = octave::__get_gh_manager__ ("isfigure");

  graphics_object go = gh_mgr.get_object (val);

  return go && go.isa ("figure");
}

void
gh_manager::free (const graphics_handle& h, bool from_root)
{
  if (h.ok ())
    {
      if (h.value () == 0)
        error ("graphics_handle::free: can't delete root object");

      auto p = m_handle_map.find (h);

      if (p == m_handle_map.end ())
        error ("graphics_handle::free: invalid object %g", h.value ());

      base_properties& bp = p->second.get_properties ();

      if (! p->second.valid_object () || bp.is_beingdeleted ())
        return;

      graphics_handle parent_h = p->second.get_parent ();
      graphics_object parent_go = nullptr;
      if (! from_root || isfigure (h.value ()))
        parent_go = get_object (parent_h);

      bp.set_beingdeleted (true);

      // delete listeners before invalidating object
      p->second.remove_all_listeners ();

      bp.delete_children (true, from_root);

      // NOTE: Call the delete function while the object's state is still valid.
      octave_value val = bp.get_deletefcn ();

      bp.execute_deletefcn ();

      // Notify graphics toolkit.
      p->second.finalize ();


      // NOTE: Call remove_child before erasing the go from the map if not
      // removing from groot.
      // A callback function might have already deleted the parent
      if ((! from_root || isfigure (h.value ())) && parent_go.valid_object ()
          && h.ok ())
        parent_go.remove_child (h);

      // Note: this will be valid only for first explicitly deleted
      // object.  All its children will then have an
      // unknown graphics toolkit.

      // Graphics handles for non-figure objects are negative
      // integers plus some random fractional part.  To avoid
      // running out of integers, we recycle the integer part
      // but tack on a new random part each time.

      m_handle_map.erase (p);

      if (h.value () < 0)
        m_handle_free_list.insert
          (std::ceil (h.value ()) - make_handle_fraction ());
    }
}

void
gh_manager::renumber_figure (const graphics_handle& old_gh,
                             const graphics_handle& new_gh)
{
  auto p = m_handle_map.find (old_gh);

  if (p == m_handle_map.end ())
    error ("graphics_handle::free: invalid object %g", old_gh.value ());

  graphics_object go = p->second;

  m_handle_map.erase (p);

  m_handle_map[new_gh] = go;

  if (old_gh.value () < 0)
    m_handle_free_list.insert (std::ceil (old_gh.value ())
                               - make_handle_fraction ());

  for (auto& hfig : m_figure_list)
    {
      if (hfig == old_gh)
        {
          hfig = new_gh;
          break;
        }
    }
}

static void
xset (const graphics_handle& h, const caseless_str& pname,
      const octave_value& val)
{
  gh_manager& gh_mgr = octave::__get_gh_manager__ ("xset");

  graphics_object go = gh_mgr.get_object (h);

  go.set (pname, val);
}

static void
xset (const graphics_handle& h, const octave_value_list& args)
{
  if (args.length () > 0)
    {
      gh_manager& gh_mgr = octave::__get_gh_manager__ ("xset");

      graphics_object go = gh_mgr.get_object (h);

      go.set (args);
    }
}

static octave_value
xget (const graphics_handle& h, const caseless_str& pname)
{
  gh_manager& gh_mgr = octave::__get_gh_manager__ ("xget");

  graphics_object go = gh_mgr.get_object (h);

  return go.get (pname);
}

static graphics_handle
reparent (const octave_value& ov, const std::string& who,
          const std::string& pname, const graphics_handle& new_parent,
          bool adopt = true)
{
  double hv = ov.xdouble_value ("%s: %s must be a graphics handle",
                                who.c_str (), pname.c_str ());

  gh_manager& gh_mgr = octave::__get_gh_manager__ ("reparent");

  graphics_handle h = gh_mgr.lookup (hv);

  if (! h.ok ())
    error ("%s: invalid graphics handle (= %g) for %s",
           who.c_str (), hv, pname.c_str ());

  graphics_object go = gh_mgr.get_object (h);

  graphics_handle parent_h = go.get_parent ();

  graphics_object parent_go = gh_mgr.get_object (parent_h);

  parent_go.remove_child (h);

  if (adopt)
    go.set ("parent", new_parent.value ());
  else
    go.reparent (new_parent);

  return h;
}

// This function is NOT equivalent to the scripting language function gcf.
graphics_handle
gcf (void)
{
  octave_value val = xget (0, "currentfigure");

  return val.isempty () ? octave::numeric_limits<double>::NaN ()
                        : val.double_value ();
}

// This function is NOT equivalent to the scripting language function gca.
graphics_handle
gca (void)
{
  octave_value val = xget (gcf (), "currentaxes");

  return val.isempty () ? octave::numeric_limits<double>::NaN ()
                        : val.double_value ();
}

static void
delete_graphics_object (const graphics_handle& h, bool from_root = false)
{
  if (h.ok ())
    {
      gh_manager& gh_mgr
        = octave::__get_gh_manager__ ("delete_graphics_object");

      graphics_object go = gh_mgr.get_object (h);

      // Don't do recursive deleting, due to callbacks
      if (! go.get_properties ().is_beingdeleted ())
        {
          // NOTE: Freeing the handle also calls any deletefcn.  It also calls
          //       the parent's delete_child function.

          gh_mgr.free (h, from_root || go.isa ("figure"));

          Vdrawnow_requested = true;
        }
    }
}

static void
delete_graphics_object (double val, bool from_root = false)
{
  gh_manager& gh_mgr = octave::__get_gh_manager__ ("delete_graphics_object");

  delete_graphics_object (gh_mgr.lookup (val), from_root || isfigure (val));
}

// Flag to stop redraws due to callbacks while deletion is in progress.
static bool delete_executing = false;

static void
delete_graphics_objects (const NDArray vals, bool from_root = false)
{
  // Prevent redraw of partially deleted objects.
  octave::unwind_protect_var<bool> restore_var (delete_executing, true);

  for (octave_idx_type i = 0; i < vals.numel (); i++)
    delete_graphics_object (vals.elem (i), from_root);
}

static void
close_figure (const graphics_handle& h)
{
  octave_value closerequestfcn = xget (h, "closerequestfcn");

  gh_manager& gh_mgr = octave::__get_gh_manager__ ("close_figure");

  gh_mgr.execute_callback (h, closerequestfcn);
}

static void
force_close_figure (const graphics_handle& h)
{
  // Remove the deletefcn and closerequestfcn callbacks
  // and delete the object directly.

  xset (h, "deletefcn", Matrix ());
  xset (h, "closerequestfcn", Matrix ());

  delete_graphics_object (h, true);
}

void
gh_manager::close_all_figures (void)
{
  // FIXME: should we process or discard pending events?

  m_event_queue.clear ();

  // Don't use m_figure_list_iterator because we'll be removing elements
  // from the list elsewhere.

  Matrix hlist = figure_handle_list (true);

  for (octave_idx_type i = 0; i < hlist.numel (); i++)
    {
      graphics_handle h = lookup (hlist(i));

      if (h.ok ())
        close_figure (h);
    }

  // They should all be closed now.  If not, force them to close.

  hlist = figure_handle_list (true);

  for (octave_idx_type i = 0; i < hlist.numel (); i++)
    {
      graphics_handle h = lookup (hlist(i));

      if (h.ok ())
        force_close_figure (h);
    }

  // None left now, right?

  hlist = figure_handle_list (true);

  if (hlist.numel () != 0)
    warning ("gh_manager::close_all_figures: some graphics elements failed to close");

  // Clear all callback objects from our list.

  m_callback_objects.clear ();
}

static void
adopt (const graphics_handle& parent_h, const graphics_handle& h)
{
  gh_manager& gh_mgr = octave::__get_gh_manager__ ("adopt");

  graphics_object parent_go = gh_mgr.get_object (parent_h);

  parent_go.adopt (h);
}

static bool
ishghandle (const graphics_handle& h)
{
  return h.ok ();
}

static bool
ishghandle (double val)
{
  gh_manager& gh_mgr = octave::__get_gh_manager__ ("ishghandle");

  graphics_handle h = gh_mgr.lookup (val);

  return h.ok ();
}

static octave_value
ishghandle (const octave_value& val)
{
  octave_value retval = false;

  if (val.is_real_scalar () && ishghandle (val.double_value ()))
    retval = true;
  else if (val.isnumeric () && val.isreal ())
    {
      const NDArray handles = val.array_value ();

      boolNDArray result (handles.dims ());

      for (octave_idx_type i = 0; i < handles.numel (); i++)
        result.xelem (i) = ishghandle (handles(i));

      retval = result;
    }

  return retval;
}

static void
xcreatefcn (const graphics_handle& h)
{
  gh_manager& gh_mgr = octave::__get_gh_manager__ ("xcreatefcn");

  graphics_object go = gh_mgr.get_object (h);

  go.get_properties ().execute_createfcn  ();
}

static void
xinitialize (const graphics_handle& h)
{
  gh_manager& gh_mgr = octave::__get_gh_manager__ ("xinitialize");

  graphics_object go = gh_mgr.get_object (h);

  if (go)
    go.initialize ();
}

// ---------------------------------------------------------------------

static int
toggle_warn (std::string id, bool on, int state = -1)
{
  if (! on)
    {
      state = warning_enabled (id);
      disable_warning (id);
    }
  else
    {
      if (state == 1)
        set_warning_state (id, "on");
      else if (state == 2)
        set_warning_state (id, "error");
    }
  return state;
}

static void
xreset_default_properties (graphics_handle h,
                           property_list::pval_map_type factory_pval)
{
  gh_manager& gh_mgr
    = octave::__get_gh_manager__ ("xreset_default_properties");

  graphics_object go = gh_mgr.get_object (h);

  // Replace factory defaults by user defined ones
  std::string go_name = go.get_properties ().graphics_object_name ();
  property_list::pval_map_type pval;
  go.build_user_defaults_map (pval, go_name);

  for (const auto& p : pval)
    factory_pval[p.first] = p.second;

  // Save warning state of "Octave:deprecated-property"
  int state = toggle_warn ("Octave:deprecated-property", false);

  // Reset defaults
  for (const auto& p : factory_pval)
    {
      std::string pname = p.first;

      // Don't reset internal properties and handle_properties
      if (! go.has_readonly_property (pname)
          && pname.find ("__") != 0 && pname.find ("current") != 0
          && pname != "uicontextmenu" && pname != "parent")
        {
          // Store *mode prop/val in order to set them last
          if (pname.find ("mode") == (pname.length () - 4))
            pval[pname] = p.second;
          else
            go.set (pname, p.second);
        }
    }

  // set *mode properties
  for (const auto& p : pval)
    go.set (p.first, p.second);

  toggle_warn ("Octave:deprecated-property", true, state);
}

// ---------------------------------------------------------------------

void
base_properties::set_from_list (base_graphics_object& bgo,
                                property_list& defaults)
{
  std::string go_name = graphics_object_name ();

  property_list::plist_map_const_iterator plist = defaults.find (go_name);

  if (plist != defaults.end ())
    {
      const property_list::pval_map_type pval_map = plist->second;

      for (const auto& prop_val : pval_map)
        {
          std::string pname = prop_val.first;

          try
            {
              bgo.set (pname, prop_val.second);
            }
          catch (octave::execution_exception& e)
            {
              error (e, "error setting default property %s", pname.c_str ());
            }
        }
    }
}

/*
## test defaults are set in the order they were stored
%!test
%! set (0, "defaultfigureunits", "normalized");
%! set(0, "defaultfigureposition", [0.7 0 0.3 0.3]);
%! hf = figure ("visible", "off");
%! tol = 20 * eps;
%! unwind_protect
%!   assert (get (hf, "position"), [0.7 0 0.3 0.3], tol);
%! unwind_protect_cleanup
%!   close (hf);
%!   set (0, "defaultfigureunits", "remove");
%!   set (0, "defaultfigureposition", "remove");
%! end_unwind_protect
*/

octave_value
base_properties::get_dynamic (const caseless_str& pname) const
{
  std::map<caseless_str, property, cmp_caseless_str>::const_iterator it
    = all_props.find (pname);

  if (it == all_props.end ())
    error (R"(get: unknown property "%s")", pname.c_str ());

  return it->second.get ();
}

octave_value
base_properties::get_dynamic (bool all) const
{
  octave_scalar_map m;

  for (std::map<caseless_str, property, cmp_caseless_str>::const_iterator
       it = all_props.begin (); it != all_props.end (); ++it)
    if (all || ! it->second.is_hidden ())
      m.assign (it->second.get_name (), it->second.get ());

  return m;
}

std::set<std::string>
base_properties::dynamic_property_names (void) const
{
  return dynamic_properties;
}

bool
base_properties::has_dynamic_property (const std::string& pname) const
{
  const std::set<std::string>& dynprops = dynamic_property_names ();

  if (dynprops.find (pname) != dynprops.end ())
    return true;
  else
    return all_props.find (pname) != all_props.end ();
}

void
base_properties::set_dynamic (const caseless_str& pname,
                              const octave_value& val)
{
  auto it = all_props.find (pname);

  if (it == all_props.end ())
    error (R"(set: unknown property "%s")", pname.c_str ());

  it->second.set (val);

  dynamic_properties.insert (pname);

  mark_modified ();
}

property
base_properties::get_property_dynamic (const caseless_str& pname) const
{
  std::map<caseless_str, property, cmp_caseless_str>::const_iterator it
    = all_props.find (pname);

  if (it == all_props.end ())
    error (R"(get_property: unknown property "%s")", pname.c_str ());

  return it->second;
}

void
base_properties::set_parent (const octave_value& val)
{
  double hp = val.xdouble_value ("set: parent must be a graphics handle");
  if (hp == __myhandle__)
    error ("set: can not set object parent to be object itself");

  gh_manager& gh_mgr
    = octave::__get_gh_manager__ ("base_properties::set_parent");

  graphics_handle new_parent = gh_mgr.lookup (hp);
  if (! new_parent.ok ())
    error ("set: invalid graphics handle (= %g) for parent", hp);

  // Remove child from current parent
  graphics_object old_parent_go;
  old_parent_go = gh_mgr.get_object (get_parent ());

  if (old_parent_go.get_handle () != hp)
    old_parent_go.remove_child (__myhandle__);
  else
    return;  // Do nothing more

  // Check new parent's parent is not this child to avoid recursion
  graphics_object new_parent_go;
  new_parent_go = gh_mgr.get_object (new_parent);
  if (new_parent_go.get_parent () == __myhandle__)
    {
      // new parent's parent gets child's original parent
      new_parent_go.get_properties ().set_parent (get_parent ().as_octave_value ());
    }

  // Set parent property to new_parent and do adoption
  parent = new_parent.as_octave_value ();
  ::adopt (parent.handle_value (), __myhandle__);
}

/*
%!test
%! hf = figure ("visible", "off");
%! unwind_protect
%!   hax = gca ();
%!   set (hax, "parent", gcf ());
%!   assert (gca (), hax);
%! unwind_protect_cleanup
%!   close (hf);
%! end_unwind_protect
*/

void
base_properties::mark_modified (void)
{
  // Mark existing object as modified
  __modified__ = "on";

  // Attempt to mark parent object as modified if it exists

  gh_manager& gh_mgr
    = octave::__get_gh_manager__ ("base_properties::mark_modified");

  graphics_object parent_go = gh_mgr.get_object (get_parent ());

  if (parent_go)
    parent_go.mark_modified ();
}

void
base_properties::override_defaults (base_graphics_object& obj)
{
  gh_manager& gh_mgr
    = octave::__get_gh_manager__ ("base_properties::override_defaults");

  graphics_object parent_go = gh_mgr.get_object (get_parent ());

  if (parent_go)
    parent_go.override_defaults (obj);
}

void
base_properties::update_axis_limits (const std::string& axis_type) const
{
  gh_manager& gh_mgr
    = octave::__get_gh_manager__ ("base_properties::update_axis_limits");

  graphics_object go = gh_mgr.get_object (__myhandle__);

  if (go)
    go.update_axis_limits (axis_type);
}

void
base_properties::update_axis_limits (const std::string& axis_type,
                                     const graphics_handle& h) const
{
  gh_manager& gh_mgr
    = octave::__get_gh_manager__ ("base_properties::update_axis_limits");

  graphics_object go = gh_mgr.get_object (__myhandle__);

  if (go)
    go.update_axis_limits (axis_type, h);
}

void
base_properties::update_contextmenu (void) const
{
  if (contextmenu.get ().isempty ())
    return;

  gh_manager& gh_mgr
    = octave::__get_gh_manager__ ("base_properties::update_contextmenu");

  graphics_object go = gh_mgr.get_object (contextmenu.get ());

  if (go && go.isa ("uicontextmenu"))
    {
      uicontextmenu::properties& props
        = reinterpret_cast<uicontextmenu::properties&> (go.get_properties ());
      props.add_dependent_obj (__myhandle__);
    }
}

bool
base_properties::is_handle_visible (void) const
{
  return (handlevisibility.is ("on")
          || (! executing_callbacks.empty () && ! handlevisibility.is ("off")));
}

octave::graphics_toolkit
base_properties::get_toolkit (void) const
{
  gh_manager& gh_mgr
    = octave::__get_gh_manager__ ("base_properties::get_toolkit");

  graphics_object go = gh_mgr.get_object (get_parent ());

  if (go)
    return go.get_toolkit ();
  else
    return octave::graphics_toolkit ();
}

void
base_properties::update_boundingbox (void)
{
  Matrix kids = get_children ();

  gh_manager& gh_mgr
    = octave::__get_gh_manager__ ("base_properties::update_boundingbox");

  for (int i = 0; i < kids.numel (); i++)
    {
      graphics_object go = gh_mgr.get_object (kids(i));

      if (go.valid_object ())
        go.get_properties ().update_boundingbox ();
    }
}

void
base_properties::update_autopos (const std::string& elem_type)
{
  gh_manager& gh_mgr
    = octave::__get_gh_manager__ ("base_properties::update_autopos");

  graphics_object parent_go = gh_mgr.get_object (get_parent ());

  if (parent_go.valid_object ())
    parent_go.get_properties ().update_autopos (elem_type);
}

void
base_properties::update_handlevisibility (void)
{
  if (is_handle_visible ())
    return;

  // This object should not be the figure "currentobject"

  gh_manager& gh_mgr
    = octave::__get_gh_manager__ ("base_properties::update_handlevisibility");

  graphics_object go (gh_mgr.get_object (get___myhandle__ ()));

  graphics_object fig (go.get_ancestor ("figure"));

  if (fig.valid_object ())
    {
      octave_value co = fig.get ("currentobject");
      if (! co.isempty () && co.double_value () == __myhandle__)
        {
          octave::autolock guard (gh_mgr.graphics_lock ());

          auto& fig_props = dynamic_cast<figure::properties&> (fig.get_properties ());
          fig_props.set_currentobject (Matrix ());
        }
    }
}

/*
## test current figure and current axes have visible handles
%!test
%! hf1 = figure ("visible", "off");
%! hf2 = figure ("visible", "off");
%! hax1 = axes ();
%! hax2 = axes ();
%! unwind_protect
%!   assert (get (0, "currentfigure"), hf2);
%!   assert (get (hf2, "currentaxes"), hax2);
%!   set (hf2, "handlevisibility", "off");
%!   assert (get (0, "currentfigure"), hf1);
%!   set (hax2, "handlevisibility", "off");
%!   assert (get (hf2, "currentaxes"), hax1);
%!   assert (get (hf2, "currentobject"), []);
%! unwind_protect_cleanup
%!   close ([hf1, hf2]);
%! end_unwind_protect;
*/

/*
## test current callback object have visible handle
%!test
%! hf = figure ("handlevisibility", "off", "visible", "off");
%! hax = axes ("parent", hf, "handlevisibility", "off");
%! unwind_protect
%!   fcn = @(h, ~) setappdata (h, "testdata", gcbo ());
%!   addlistener (hf, "color", fcn);
%!   addlistener (hax, "color", fcn);
%!   set (hf, "color", "b");
%!   set (hax, "color", "b");
%!   assert (getappdata (hf, "testdata"), hf)
%!   assert (getappdata (hax, "testdata"), hax)
%! unwind_protect_cleanup
%!   close (hf);
%! end_unwind_protect;
*/

void
base_properties::add_listener (const caseless_str& pname,
                               const octave_value& val,
                               listener_mode mode)
{
  property p = get_property (pname);

  if (p.ok ())
    p.add_listener (val, mode);
}

void
base_properties::delete_listener (const caseless_str& pname,
                                  const octave_value& val,
                                  listener_mode mode)
{
  property p = get_property (pname);

  if (p.ok ())
    p.delete_listener (val, mode);
}

void
base_properties::get_children_of_type (const caseless_str& chtype,
                                       bool get_invisible,
                                       bool traverse,
                                       std::list<graphics_object> &children_list) const
{
  gh_manager& gh_mgr
    = octave::__get_gh_manager__ ("base_properties::get_children_of_type");

  Matrix ch = get_children ();

  for (octave_idx_type i = 0; i < ch.numel (); i++)
    {
      graphics_handle hkid = gh_mgr.lookup (ch(i));

      if (hkid.ok ())
        {
          graphics_object go = gh_mgr.get_object (hkid);
          if ( get_invisible || go.get_properties ().is_visible () )
            {
              if (go.isa (chtype))
                children_list.push_back (go);
              else if (traverse && go.isa ("hggroup"))
                go.get_properties ().get_children_of_type (chtype,
                                                           get_invisible,
                                                           traverse,
                                                           children_list);
            }
        }
    }
}

// ---------------------------------------------------------------------

void
base_graphics_object::update_axis_limits (const std::string& axis_type)
{
  if (! valid_object ())
    error ("base_graphics_object::update_axis_limits: invalid graphics object");

  gh_manager& gh_mgr
    = octave::__get_gh_manager__ ("base_graphics_object::update_axis_limits");

  graphics_object parent_go = gh_mgr.get_object (get_parent ());

  if (parent_go)
    parent_go.update_axis_limits (axis_type);
}

void
base_graphics_object::update_axis_limits (const std::string& axis_type,
                                          const graphics_handle& h)
{
  if (! valid_object ())
    error ("base_graphics_object::update_axis_limits: invalid graphics object");

  gh_manager& gh_mgr
    = octave::__get_gh_manager__ ("base_graphics_object::update_axis_limits");

  graphics_object parent_go = gh_mgr.get_object (get_parent ());

  if (parent_go)
    parent_go.update_axis_limits (axis_type, h);
}

void
base_graphics_object::remove_all_listeners (void)
{
  int state = toggle_warn ("Octave:deprecated-property", false);
  octave_map m = get (true).map_value ();
  toggle_warn ("Octave:deprecated-property", true, state);

  for (const auto& pm : m)
    {
      // FIXME: there has to be a better way.  I think we want to
      // ask whether it is OK to delete the listener for the given
      // property.  How can we know in advance that it will be OK?

      octave::unwind_protect frame;

      interpreter_try (frame);

      try
        {
          property p = get_properties ().get_property (pm.first);

          if (p.ok ())
            p.delete_listener ();
        }
      catch (const octave::execution_exception&)
        {
          octave::interpreter& interp
            = octave::__get_interpreter__ ("remove_all_listeners");

          interp.recover_from_exception ();
        }
    }
}

void
base_graphics_object::build_user_defaults_map (property_list::pval_map_type& def, const std::string go_name) const
{
  property_list local_defaults = get_defaults_list ();
  const auto it = local_defaults.find (go_name);

  if (it != local_defaults.end ())
    {
      property_list::pval_map_type pval_lst = it->second;
      for (const auto& prop_val : pval_lst)
        {
          std::string pname = prop_val.first;
          if (def.find (pname) == def.end ())
            def[pname] = prop_val.second;
        }
    }

  gh_manager& gh_mgr
    = octave::__get_gh_manager__ ("base_graphics_object::build_user_defaults_map");

  graphics_object parent_go = gh_mgr.get_object (get_parent ());

  if (parent_go)
    parent_go.build_user_defaults_map (def, go_name);
}

void
base_graphics_object::reset_default_properties (void)
{
  if (valid_object ())
    {
      gh_manager& gh_mgr
        = octave::__get_gh_manager__ ("base_graphics_object::reset_default_properties");

      property_list::pval_map_type factory_pval
        = gh_mgr.get_object (0).get_factory_defaults_list ().find (type ())->second;

      remove_all_listeners ();
      xreset_default_properties (get_handle (), factory_pval);
    }
}

std::string
base_graphics_object::values_as_string (void)
{
  if (! valid_object ())
    error ("base_graphics_object::values_as_string: invalid graphics object");

  std::string retval;
  octave_map m = get ().map_value ();

  gh_manager& gh_mgr
    = octave::__get_gh_manager__ ("base_graphics_object::values_as_string");

  graphics_object go = gh_mgr.get_object (get_handle ());

  for (const auto& pm : m)
    {
      const auto& pname = pm.first;
      if (pname != "children" && ! go.has_readonly_property (pname))
        {
          property p = get_properties ().get_property (pname);

          if (p.ok () && ! p.is_hidden ())
            {
              retval += "\n\t" + std::string (pname) + ":  ";
              if (p.is_radio ())
                retval += p.values_as_string ();
            }
        }
    }

  if (! retval.empty ())
    retval += '\n';

  return retval;
}

std::string
base_graphics_object::value_as_string (const std::string& prop)
{
  std::string retval;

  if (! valid_object ())
    error ("base_graphics_object::value_as_string: invalid graphics object");

  gh_manager& gh_mgr
    = octave::__get_gh_manager__ ("base_graphics_object::value_as_string");

  graphics_object go = gh_mgr.get_object (get_handle ());

  if (prop != "children" && ! go.has_readonly_property (prop))
    {
      property p = get_properties ().get_property (prop);

      if (p.ok () && ! p.is_hidden ())
        {
          if (p.is_radio ())
            retval += p.values_as_string ();
        }
    }

  if (! retval.empty ())
    retval += '\n';

  return retval;
}

octave_scalar_map
base_graphics_object::values_as_struct (void)
{
  octave_scalar_map retval;

  if (! valid_object ())
    error ("base_graphics_object::values_as_struct: invalid graphics object");

  octave_scalar_map m = get ().scalar_map_value ();

  gh_manager& gh_mgr
    = octave::__get_gh_manager__ ("base_graphics_object::values_as_struct");

  graphics_object go = gh_mgr.get_object (get_handle ());

  for (const auto& pm : m)
    {
      const auto& pname = pm.first;
      if (pname != "children" && ! go.has_readonly_property (pname))
        {
          property p = get_properties ().get_property (pname);

          if (p.ok () && ! p.is_hidden ())
            {
              if (p.is_radio ())
                retval.assign (p.get_name (), p.values_as_cell ());
              else
                retval.assign (p.get_name (), Cell ());
            }
        }
    }

  return retval;
}

/*
%!test
%! hfig = figure ("visible", "off");
%! unwind_protect
%!   hax = axes ();
%!   ret = set (hax, "tightinset");
%!   assert (isempty (ret));
%!   ret = set (hax, "type");
%!   assert (isempty (ret));
%!   ret = set (hfig, "tag");
%!   assert (isempty (ret));
%!   ret = set (0, "commandwindowsize");
%!   assert (isempty (ret));
%!   ret = set (0);
%!   assert (! isfield (ret, "commandwindowsize"));
%! unwind_protect_cleanup
%!   close (hfig);
%! end_unwind_protect
*/

graphics_object
graphics_object::get_ancestor (const std::string& obj_type) const
{
  if (valid_object ())
    {
      if (isa (obj_type))
        return *this;
      else
        {
          gh_manager& gh_mgr
            = octave::__get_gh_manager__ ("graphics_object::get_ancestor");

          return gh_mgr.get_object (get_parent ()).get_ancestor (obj_type);
        }
    }
  else
    return graphics_object ();
}

// ---------------------------------------------------------------------

#include "graphics-props.cc"

// ---------------------------------------------------------------------

void
root_figure::properties::set_callbackobject (const octave_value& v)
{
  graphics_handle val (v);

  if (octave::math::isnan (val.value ()))
    callbackobject = graphics_handle ();
  else if (ishghandle (val))
    callbackobject = val;
  else
    err_set_invalid ("callbackobject");
}

void
root_figure::properties::set_currentfigure (const octave_value& v)
{
  graphics_handle val (v);

  if (octave::math::isnan (val.value ()) || ishghandle (val))
    {
      currentfigure = val;

      if (val.ok ())
        {
          gh_manager& gh_mgr
            = octave::__get_gh_manager__ ("root_figure::properties::set_currentfigure");

          gh_mgr.push_figure (val);
        }
    }
  else
    err_set_invalid ("currentfigure");
}

void
figure::properties::set_integerhandle (const octave_value& val)
{
  if (integerhandle.set (val, true))
    {
      bool int_fig_handle = integerhandle.is_on ();

      gh_manager& gh_mgr
        = octave::__get_gh_manager__ ("figure::properties::set_integerhandle");

      graphics_object this_go = gh_mgr.get_object (__myhandle__);

      graphics_handle old_myhandle = __myhandle__;

      __myhandle__ = gh_mgr.get_handle (int_fig_handle);

      gh_mgr.renumber_figure (old_myhandle, __myhandle__);

      graphics_object parent_go = gh_mgr.get_object (get_parent ());

      base_properties& props = parent_go.get_properties ();

      props.renumber_child (old_myhandle, __myhandle__);

      Matrix kids = get_children ();

      for (octave_idx_type i = 0; i < kids.numel (); i++)
        {
          graphics_object kid = gh_mgr.get_object (kids(i));

          kid.get_properties ().renumber_parent (__myhandle__);
        }

      graphics_handle cf = gh_mgr.current_figure ();

      if (__myhandle__ == cf)
        xset (0, "currentfigure", __myhandle__.value ());

      this_go.update (integerhandle.get_id ());

      mark_modified ();
    }
}

// FIXME: This should update monitorpositions and pointerlocation, but as these
// properties aren't yet used, it doesn't matter that they aren't set either.
void
root_figure::properties::update_units (void)
{
  std::string xunits = get_units ();

  Matrix scrn_sz = default_screensize ();

  double dpi = get_screenpixelsperinch ();

  if (xunits == "pixels")
    {
      // Most common case (default).
      // Don't need to convert anything, but short-circuit if/else tree.
    }
  else if (xunits == "normalized")
    {
      scrn_sz = Matrix (1, 4, 1.0);
      scrn_sz(0) = 0;
      scrn_sz(1) = 0;
    }
  else if (xunits == "inches")
    {
      scrn_sz(0) = 0;
      scrn_sz(1) = 0;
      scrn_sz(2) /= dpi;
      scrn_sz(3) /= dpi;
    }
  else if (xunits == "centimeters")
    {
      scrn_sz(0) = 0;
      scrn_sz(1) = 0;
      scrn_sz(2) *= 2.54 / dpi;
      scrn_sz(3) *= 2.54 / dpi;
    }
  else if (xunits == "points")
    {
      scrn_sz(0) = 0;
      scrn_sz(1) = 0;
      scrn_sz(2) *= 72 / dpi;
      scrn_sz(3) *= 72 / dpi;
    }
  else if (xunits == "characters")
    {
      scrn_sz(0) = 0;
      scrn_sz(1) = 0;
      // FIXME: this assumes the system font is Helvetica 10pt
      //        (for which "x" requires 6x12 pixels at 74.951 pixels/inch)
      scrn_sz(2) *= 74.951 / 12.0 / dpi;
      scrn_sz(3) *= 74.951 / 12.0 / dpi;
    }

  set_screensize (scrn_sz);
}

Matrix
root_figure::properties::get_boundingbox (bool, const Matrix&) const
{
  Matrix screen_size = screen_size_pixels ();
  Matrix pos = Matrix (1, 4, 0.0);

  pos(2) = screen_size(0);
  pos(3) = screen_size(1);

  return pos;
}

/*
%!test
%! old_units = get (0, "units");
%! unwind_protect
%!   set (0, "units", "pixels");
%!   sz = get (0, "screensize") - [1, 1, 0, 0];
%!   dpi = get (0, "screenpixelsperinch");
%!   set (0, "units", "inches");
%!   assert (get (0, "screensize"), sz / dpi, 0.5 / dpi);
%!   set (0, "units", "centimeters");
%!   assert (get (0, "screensize"), sz / dpi * 2.54, 0.5 / dpi * 2.54);
%!   set (0, "units", "points");
%!   assert (get (0, "screensize"), sz / dpi * 72, 0.5 / dpi * 72);
%!   set (0, "units", "normalized");
%!   assert (get (0, "screensize"), [0.0, 0.0, 1.0, 1.0]);
%!   set (0, "units", "pixels");
%!   assert (get (0, "screensize"), sz + [1, 1, 0, 0]);
%!   set (0, "units", "characters");
%!   assert (get (0, "screensize"), sz / dpi * (74.951 / 12.0), 0.5 / dpi * (74.951 / 12.0));
%! unwind_protect_cleanup
%!   set (0, "units", old_units);
%! end_unwind_protect
*/

void
root_figure::properties::remove_child (const graphics_handle& h, bool)
{
  gh_manager& gh_mgr
    = octave::__get_gh_manager__ ("root_figure::properties::remove_child");

  gh_mgr.pop_figure (h);

  graphics_handle cf = gh_mgr.current_figure ();

  xset (0, "currentfigure", cf.value ());

  base_properties::remove_child (h, true);
}

void
root_figure::reset_default_properties (void)
{
  // empty list of local defaults
  default_properties = property_list ();

  remove_all_listeners ();
  xreset_default_properties (get_handle (),
                             xproperties.factory_defaults ());
}

// ---------------------------------------------------------------------

void
figure::properties::set_currentaxes (const octave_value& val)
{
  graphics_handle hax (val);

  if (octave::math::isnan (hax.value ()) || ishghandle (hax))
    currentaxes = hax;
  else
    err_set_invalid ("currentaxes");
}

void
figure::properties::remove_child (const graphics_handle& h, bool from_root)
{
  base_properties::remove_child (h, from_root);

  if (h == currentaxes.handle_value ())
    {
      graphics_handle new_currentaxes;

      Matrix kids = get_children ();

      gh_manager& gh_mgr
        = octave::__get_gh_manager__ ("root_figure::properties::remove_child");

      for (octave_idx_type i = 0; i < kids.numel (); i++)
        {
          graphics_handle kid = kids(i);

          graphics_object go = gh_mgr.get_object (kid);

          if (go.isa ("axes"))
            {
              new_currentaxes = kid;
              break;
            }
        }

      currentaxes = new_currentaxes;
    }
}

octave_value
figure::properties::get_number (void) const
{
  if (integerhandle.is_on ())
    return __myhandle__.value ();
  else
    return Matrix ();
}

octave::graphics_toolkit
figure::properties::get_toolkit (void) const
{
  return toolkit;
}

void
figure::properties::set___graphics_toolkit__ (const octave_value& val)
{
  if (! val.is_string ())
    error ("set___graphics_toolkit__: toolkit must be a string");

  std::string nm = val.string_value ();

  octave::gtk_manager& gtk_mgr
    = octave::__get_gtk_manager__ ("figure::properties::set___graphics_toolkit__");

  octave::graphics_toolkit b = gtk_mgr.find_toolkit (nm);

  if (b.get_name () != nm)
    error ("set___graphics_toolkit__: invalid graphics toolkit");

  if (nm != get___graphics_toolkit__ ())
    {
      set_toolkit (b);
      mark_modified ();
    }
}

void
figure::properties::adopt (const graphics_handle& h)
{
  base_properties::adopt (h);

  if (! get_currentaxes ().ok ())
    {
      gh_manager& gh_mgr
        = octave::__get_gh_manager__ ("figure::properties::adopt");

      graphics_object go = gh_mgr.get_object (h);

      if (go.type () == "axes")
        set_currentaxes (h.as_octave_value ());
    }
}

/*
%!test
%! hf1 = figure ("visible", "off");
%! ax1 = subplot (1,2,1);
%! ax2 = subplot (1,2,2);
%! hf2 = figure ("visible", "off");
%! unwind_protect
%!   set (ax2, "parent", hf2);
%!   assert (get (hf2, "currentaxes"), ax2);
%!   assert (get (hf1, "currentaxes"), ax1);
%!   set (ax1, "parent", hf2);
%!   assert (get (hf2, "currentaxes"), ax2);
%! unwind_protect_cleanup
%!   close (hf1);
%!   close (hf2);
%! end_unwind_protect
*/

void
figure::properties::set_visible (const octave_value& val)
{
  std::string sval = val.string_value ();

  if (sval == "on")
    xset (0, "currentfigure", __myhandle__.value ());

  visible = val;
}

Matrix
figure::properties::get_boundingbox (bool internal, const Matrix&) const
{
  Matrix screen_size = screen_size_pixels ();
  Matrix pos = (internal ?
                get_position ().matrix_value () :
                get_outerposition ().matrix_value ());

  pos = convert_position (pos, get_units (), "pixels", screen_size);

  pos(0)--;
  pos(1)--;
  pos(1) = screen_size(1) - pos(1) - pos(3);

  return pos;
}

Matrix
figure::properties::bbox2position (const Matrix& bb) const
{
  Matrix screen_size = screen_size_pixels ();
  Matrix pos = bb;

  pos(1) = screen_size(1) - pos(1) - pos(3);
  pos(1)++;
  pos(0)++;
  pos = convert_position (pos, "pixels", get_units (), screen_size);
  return pos;
}

void
figure::properties::set_boundingbox (const Matrix& bb, bool internal,
                                     bool do_notify_toolkit)
{
  Matrix screen_size = screen_size_pixels ();
  Matrix pos = bbox2position (bb);

  if (internal)
    set_position (pos, do_notify_toolkit);
  else
    set_outerposition (pos, do_notify_toolkit);
}

Matrix
figure::properties::map_from_boundingbox (double x, double y) const
{
  Matrix bb = get_boundingbox (true);
  Matrix pos (1, 2, 0.0);

  pos(0) = x;
  pos(1) = y;

  pos(1) = bb(3) - pos(1);
  pos(0)++;
  pos = convert_position (pos, "pixels", get_units (),
                          bb.extract_n (0, 2, 1, 2));

  return pos;
}

Matrix
figure::properties::map_to_boundingbox (double x, double y) const
{
  Matrix bb = get_boundingbox (true);
  Matrix pos (1, 2, 0.0);

  pos(0) = x;
  pos(1) = y;

  pos = convert_position (pos, get_units (), "pixels",
                          bb.extract_n (0, 2, 1, 2));
  pos(0)--;
  pos(1) = bb(3) - pos(1);

  return pos;
}

void
figure::properties::set_position (const octave_value& v,
                                  bool do_notify_toolkit)
{
  Matrix old_bb, new_bb;
  bool modified = false;

  old_bb = get_boundingbox (true);
  modified = position.set (v, false, do_notify_toolkit);
  new_bb = get_boundingbox (true);

  if (old_bb != new_bb)
    {
      if (old_bb(2) != new_bb(2) || old_bb(3) != new_bb(3))
        {
          gh_manager& gh_mgr
            = octave::__get_gh_manager__ ("figure::properties::set_position");

          if (! get_resizefcn ().isempty ())
            gh_mgr.post_callback (__myhandle__, "resizefcn");

          if (! get_sizechangedfcn ().isempty ())
            gh_mgr.post_callback (__myhandle__, "sizechangedfcn");

          update_boundingbox ();
        }
    }

  if (modified)
    {
      position.run_listeners (GCB_POSTSET);
      mark_modified ();
    }

  if (paperpositionmode.is ("auto"))
    paperposition.set (get_auto_paperposition ());
}

void
figure::properties::set_outerposition (const octave_value& v,
                                       bool do_notify_toolkit)
{
  if (outerposition.set (v, true, do_notify_toolkit))
    mark_modified ();
}

void
figure::properties::set_paperunits (const octave_value& val)
{
  caseless_str punits = val.string_value ();
  caseless_str ptype = get_papertype ();

  if (punits.compare ("normalized") && ptype.compare ("<custom>"))
    error ("set: can't set paperunits to normalized when papertype is custom");

  caseless_str old_paperunits = get_paperunits ();
  if (paperunits.set (val, true))
    {
      update_paperunits (old_paperunits);
      mark_modified ();
    }
}

void
figure::properties::set_papertype (const octave_value& val)
{
  caseless_str ptype = val.string_value ();
  caseless_str punits = get_paperunits ();

  if (punits.compare ("normalized") && ptype.compare ("<custom>"))
    error ("set: can't set paperunits to normalized when papertype is custom");

  if (papertype.set (val, true))
    {
      update_papertype ();
      mark_modified ();
    }
}

static Matrix
papersize_from_type (const caseless_str punits, const caseless_str ptype)
{
  Matrix retval (1, 2, 1.0);

  if (! punits.compare ("normalized"))
    {
      double in2units;
      double mm2units;

      if (punits.compare ("inches"))
        {
          in2units = 1.0;
          mm2units = 1 / 25.4;
        }
      else if (punits.compare ("centimeters"))
        {
          in2units = 2.54;
          mm2units = 1 / 10.0;
        }
      else // points
        {
          in2units = 72.0;
          mm2units = 72.0 / 25.4;
        }

      if (ptype.compare ("usletter"))
        {
          retval(0) = 8.5 * in2units;
          retval(1) = 11.0 * in2units;
        }
      else if (ptype.compare ("uslegal"))
        {
          retval(0) = 8.5 * in2units;
          retval(1) = 14.0 * in2units;
        }
      else if (ptype.compare ("tabloid"))
        {
          retval(0) = 11.0 * in2units;
          retval(1) = 17.0 * in2units;
        }
      else if (ptype.compare ("a0"))
        {
          retval(0) = 841.0 * mm2units;
          retval(1) = 1189.0 * mm2units;
        }
      else if (ptype.compare ("a1"))
        {
          retval(0) = 594.0 * mm2units;
          retval(1) = 841.0 * mm2units;
        }
      else if (ptype.compare ("a2"))
        {
          retval(0) = 420.0 * mm2units;
          retval(1) = 594.0 * mm2units;
        }
      else if (ptype.compare ("a3"))
        {
          retval(0) = 297.0 * mm2units;
          retval(1) = 420.0 * mm2units;
        }
      else if (ptype.compare ("a4"))
        {
          retval(0) = 210.0 * mm2units;
          retval(1) = 297.0 * mm2units;
        }
      else if (ptype.compare ("a5"))
        {
          retval(0) = 148.0 * mm2units;
          retval(1) = 210.0 * mm2units;
        }
      else if (ptype.compare ("b0"))
        {
          retval(0) = 1029.0 * mm2units;
          retval(1) = 1456.0 * mm2units;
        }
      else if (ptype.compare ("b1"))
        {
          retval(0) = 728.0 * mm2units;
          retval(1) = 1028.0 * mm2units;
        }
      else if (ptype.compare ("b2"))
        {
          retval(0) = 514.0 * mm2units;
          retval(1) = 728.0 * mm2units;
        }
      else if (ptype.compare ("b3"))
        {
          retval(0) = 364.0 * mm2units;
          retval(1) = 514.0 * mm2units;
        }
      else if (ptype.compare ("b4"))
        {
          retval(0) = 257.0 * mm2units;
          retval(1) = 364.0 * mm2units;
        }
      else if (ptype.compare ("b5"))
        {
          retval(0) = 182.0 * mm2units;
          retval(1) = 257.0 * mm2units;
        }
      else if (ptype.compare ("arch-a"))
        {
          retval(0) = 9.0 * in2units;
          retval(1) = 12.0 * in2units;
        }
      else if (ptype.compare ("arch-b"))
        {
          retval(0) = 12.0 * in2units;
          retval(1) = 18.0 * in2units;
        }
      else if (ptype.compare ("arch-c"))
        {
          retval(0) = 18.0 * in2units;
          retval(1) = 24.0 * in2units;
        }
      else if (ptype.compare ("arch-d"))
        {
          retval(0) = 24.0 * in2units;
          retval(1) = 36.0 * in2units;
        }
      else if (ptype.compare ("arch-e"))
        {
          retval(0) = 36.0 * in2units;
          retval(1) = 48.0 * in2units;
        }
      else if (ptype.compare ("a"))
        {
          retval(0) = 8.5 * in2units;
          retval(1) = 11.0 * in2units;
        }
      else if (ptype.compare ("b"))
        {
          retval(0) = 11.0 * in2units;
          retval(1) = 17.0 * in2units;
        }
      else if (ptype.compare ("c"))
        {
          retval(0) = 17.0 * in2units;
          retval(1) = 22.0 * in2units;
        }
      else if (ptype.compare ("d"))
        {
          retval(0) = 22.0 * in2units;
          retval(1) = 34.0 * in2units;
        }
      else if (ptype.compare ("e"))
        {
          retval(0) = 34.0 * in2units;
          retval(1) = 43.0 * in2units;
        }
    }

  return retval;
}

Matrix
figure::properties::get_auto_paperposition (void)
{
  Matrix pos = get_position ().matrix_value ();
  Matrix sz;

  caseless_str funits = get_units ();
  caseless_str punits = get_paperunits ();

  // Convert position from figure units to paperunits
  if (funits == "normalized" || punits == "normalized")
    {
      sz = screen_size_pixels ();
      pos = convert_position (pos, funits, "inches", sz);

      if (punits == "normalized")
        sz = papersize_from_type ("points", get_papertype ());

      pos = convert_position (pos, "inches", punits, sz);
    }
  else
    pos = convert_position (pos, funits, punits, sz);

  // Center the figure on the page
  sz = get_papersize ().matrix_value ();

  pos(0) = sz(0)/2 - pos(2)/2;
  pos(1) = sz(1)/2 - pos(3)/2;

  return pos;
}

/*
%!test
%! hf = figure ("visible", "off", "paperpositionmode", "auto");
%! in_pos = [0 0 4 5];
%! tol = 20 * eps ();
%! unwind_protect
%!   ## paperpositionmode "auto" converts figure size to paper units
%!   set (hf, "units", "inches");
%!   set (hf, "position", in_pos);
%!   set (hf, "paperunits", "centimeters");
%!   psz = get (hf, "papersize");
%!   fsz = in_pos(3:4) * 2.54;
%!   pos = [(psz/2 .- fsz/2) fsz];
%!   set (hf, "paperpositionmode", "auto");
%!   assert (get (hf, "paperposition"), pos, tol);
%! unwind_protect_cleanup
%!   close (hf);
%! end_unwind_protect

%!test
%! hf = figure ("visible", "off", "paperpositionmode", "auto");
%! in_pos = [0 0 4 5];
%! tol = 20 * eps ();
%! unwind_protect
%!   ## likewise with normalized units
%!   set (hf, "units", "inches");
%!   set (hf, "position", in_pos);
%!   psz = get (hf, "papersize");
%!   set (hf, "paperunits", "normalized");
%!   fsz = in_pos(3:4) ./ psz;
%!   pos = [([0.5 0.5] .- fsz/2) fsz];
%!   assert (get (hf, "paperposition"), pos, tol);
%! unwind_protect_cleanup
%!   close (hf);
%! end_unwind_protect

%!test
%! hf = figure ("visible", "off", "paperpositionmode", "auto");
%! in_pos = [0 0 4 5];
%! tol = 20 * eps ();
%! unwind_protect
%!   ## changing papertype updates paperposition
%!   set (hf, "units", "inches");
%!   set (hf, "position", in_pos);
%!   set  (hf, "papertype", "a4");
%!   psz = get (hf, "papersize");
%!   fsz = in_pos(3:4);
%!   pos = [(psz/2 .- fsz/2) fsz];
%!   assert (get (hf, "paperposition"), pos, tol);
%! unwind_protect_cleanup
%!   close (hf);
%! end_unwind_protect

%!test
%! hf = figure ("visible", "off", "paperpositionmode", "auto");
%! in_pos = [0 0 4 5];
%! tol = 20 * eps ();
%! unwind_protect
%!   ## lanscape updates paperposition
%!   set (hf, "units", "inches");
%!   set (hf, "position", in_pos);
%!   set (hf, "paperorientation", "landscape");
%!   psz = get (hf, "papersize");
%!   fsz = in_pos(3:4);
%!   pos = [(psz/2 .- fsz/2) fsz];
%!   assert (get (hf, "paperposition"), pos, tol);
%! unwind_protect_cleanup
%!   close (hf);
%! end_unwind_protect

%!test
%! hf = figure ("visible", "off", "paperpositionmode", "auto");
%! in_pos = [0 0 4 5];
%! unwind_protect
%!   ## back to manual mode
%!   set (hf, "paperposition", in_pos * 1.1);
%!   assert (get (hf, "paperpositionmode"), "manual");
%!   assert (get (hf, "paperposition"), in_pos * 1.1);
%! unwind_protect_cleanup
%!   close (hf);
%! end_unwind_protect
*/

void
figure::properties::update_paperunits (const caseless_str& old_paperunits)
{
  Matrix pos = get_paperposition ().matrix_value ();
  Matrix sz = get_papersize ().matrix_value ();

  pos(0) /= sz(0);
  pos(1) /= sz(1);
  pos(2) /= sz(0);
  pos(3) /= sz(1);

  std::string porient = get_paperorientation ();
  caseless_str punits = get_paperunits ();
  caseless_str ptype = get_papertype ();

  if (ptype.compare ("<custom>"))
    {
      if (old_paperunits.compare ("centimeters"))
        {
          sz(0) /= 2.54;
          sz(1) /= 2.54;
        }
      else if (old_paperunits.compare ("points"))
        {
          sz(0) /= 72.0;
          sz(1) /= 72.0;
        }

      if (punits.compare ("centimeters"))
        {
          sz(0) *= 2.54;
          sz(1) *= 2.54;
        }
      else if (punits.compare ("points"))
        {
          sz(0) *= 72.0;
          sz(1) *= 72.0;
        }
    }
  else
    {
      sz = papersize_from_type (punits, ptype);
      if (porient == "landscape")
        std::swap (sz(0), sz(1));
    }

  pos(0) *= sz(0);
  pos(1) *= sz(1);
  pos(2) *= sz(0);
  pos(3) *= sz(1);

  papersize.set (octave_value (sz));
  paperposition.set (octave_value (pos));
}

void
figure::properties::update_papertype (void)
{
  std::string typ = get_papertype ();
  if (typ != "<custom>")
    {
      Matrix sz = papersize_from_type (get_paperunits (), typ);
      if (get_paperorientation () == "landscape")
        std::swap (sz(0), sz(1));
      // Call papersize.set rather than set_papersize to avoid loops
      // between update_papersize and update_papertype.
      papersize.set (octave_value (sz));
    }

  if (paperpositionmode.is ("auto"))
    paperposition.set (get_auto_paperposition ());
}

void
figure::properties::update_papersize (void)
{
  Matrix sz = get_papersize ().matrix_value ();
  if (sz(0) > sz(1))
    {
      std::swap (sz(0), sz(1));
      papersize.set (octave_value (sz));
      paperorientation.set (octave_value ("landscape"));
    }
  else
    {
      paperorientation.set ("portrait");
    }

  std::string punits = get_paperunits ();
  if (punits == "centimeters")
    {
      sz(0) /= 2.54;
      sz(1) /= 2.54;
    }
  else if (punits == "points")
    {
      sz(0) /= 72.0;
      sz(1) /= 72.0;
    }
  if (punits == "normalized")
    {
      if (get_papertype () == "<custom>")
        error ("set: can't set the papertype to <custom> when the paperunits is normalized");
    }
  else
    {
      // FIXME: The papersizes info is also in papersize_from_type().
      //        Both should be rewritten to avoid the duplication.
      //        Don't Repeat Yourself (DRY) principle.
      std::string ptype = "<custom>";
      const double mm2in = 1.0 / 25.4;
      const double tol = 0.01;

      if (std::abs (sz(0) - 8.5) + std::abs (sz(1) - 11.0) < tol)
        ptype = "usletter";
      else if (std::abs (sz(0) - 8.5) + std::abs (sz(1) - 14.0) < tol)
        ptype = "uslegal";
      else if (std::abs (sz(0) - 11.0) + std::abs (sz(1) - 17.0) < tol)
        ptype = "tabloid";
      else if (std::abs (sz(0) - 841.0 * mm2in)
               + std::abs (sz(1) - 1198.0 * mm2in) < tol)
        ptype = "a0";
      else if (std::abs (sz(0) - 594.0 * mm2in)
               + std::abs (sz(1) - 841.0 * mm2in) < tol)
        ptype = "a1";
      else if (std::abs (sz(0) - 420.0 * mm2in)
               + std::abs (sz(1) - 594.0 * mm2in) < tol)
        ptype = "a2";
      else if (std::abs (sz(0) - 297.0 * mm2in)
               + std::abs (sz(1) - 420.0 * mm2in) < tol)
        ptype = "a3";
      else if (std::abs (sz(0) - 210.0 * mm2in)
               + std::abs (sz(1) - 297.0 * mm2in) < tol)
        ptype = "a4";
      else if (std::abs (sz(0) - 148.0 * mm2in)
               + std::abs (sz(1) - 210.0 * mm2in) < tol)
        ptype = "a5";
      else if (std::abs (sz(0) - 1029.0 * mm2in)
               + std::abs (sz(1) - 1456.0 * mm2in) < tol)
        ptype = "b0";
      else if (std::abs (sz(0) - 728.0 * mm2in)
               + std::abs (sz(1) - 1028.0 * mm2in) < tol)
        ptype = "b1";
      else if (std::abs (sz(0) - 514.0 * mm2in)
               + std::abs (sz(1) - 728.0 * mm2in) < tol)
        ptype = "b2";
      else if (std::abs (sz(0) - 364.0 * mm2in)
               + std::abs (sz(1) - 514.0 * mm2in) < tol)
        ptype = "b3";
      else if (std::abs (sz(0) - 257.0 * mm2in)
               + std::abs (sz(1) - 364.0 * mm2in) < tol)
        ptype = "b4";
      else if (std::abs (sz(0) - 182.0 * mm2in)
               + std::abs (sz(1) - 257.0 * mm2in) < tol)
        ptype = "b5";
      else if (std::abs (sz(0) - 9.0)
               + std::abs (sz(1) - 12.0) < tol)
        ptype = "arch-a";
      else if (std::abs (sz(0) - 12.0)
               + std::abs (sz(1) - 18.0) < tol)
        ptype = "arch-b";
      else if (std::abs (sz(0) - 18.0)
               + std::abs (sz(1) - 24.0) < tol)
        ptype = "arch-c";
      else if (std::abs (sz(0) - 24.0)
               + std::abs (sz(1) - 36.0) < tol)
        ptype = "arch-d";
      else if (std::abs (sz(0) - 36.0)
               + std::abs (sz(1) - 48.0) < tol)
        ptype = "arch-e";
      else if (std::abs (sz(0) - 8.5)
               + std::abs (sz(1) - 11.0) < tol)
        ptype = "a";
      else if (std::abs (sz(0) - 11.0)
               + std::abs (sz(1) - 17.0) < tol)
        ptype = "b";
      else if (std::abs (sz(0) - 17.0)
               + std::abs (sz(1) - 22.0) < tol)
        ptype = "c";
      else if (std::abs (sz(0) - 22.0)
               + std::abs (sz(1) - 34.0) < tol)
        ptype = "d";
      else if (std::abs (sz(0) - 34.0)
               + std::abs (sz(1) - 43.0) < tol)
        ptype = "e";
      // Call papertype.set rather than set_papertype to avoid loops between
      // update_papersize and update_papertype
      papertype.set (ptype);
    }
  if (punits == "centimeters")
    {
      sz(0) *= 2.54;
      sz(1) *= 2.54;
    }
  else if (punits == "points")
    {
      sz(0) *= 72.0;
      sz(1) *= 72.0;
    }
  if (get_paperorientation () == "landscape")
    {
      std::swap (sz(0), sz(1));
      papersize.set (octave_value (sz));
    }

  if (paperpositionmode.is ("auto"))
    paperposition.set (get_auto_paperposition ());
}

/*
%!test
%! hf = figure ("visible", "off");
%! unwind_protect
%!   set (hf, "paperunits", "inches");
%!   set (hf, "papersize", [5, 4]);
%!   set (hf, "paperunits", "points");
%!   assert (get (hf, "papersize"), [5, 4] * 72, 1);
%!   papersize = get (hf, "papersize");
%!   set (hf, "papersize", papersize + 1);
%!   set (hf, "papersize", papersize);
%!   assert (get (hf, "papersize"), [5, 4] * 72, 1);
%! unwind_protect_cleanup
%!   close (hf);
%! end_unwind_protect

%!test
%! hf = figure ("visible", "off");
%! unwind_protect
%!   set (hf, "paperunits", "inches");
%!   set (hf, "papersize", [5, 4]);
%!   set (hf, "paperunits", "centimeters");
%!   assert (get (hf, "papersize"), [5, 4] * 2.54, 2.54/72);
%!   papersize = get (hf, "papersize");
%!   set (hf, "papersize", papersize + 1);
%!   set (hf, "papersize", papersize);
%!   assert (get (hf, "papersize"), [5, 4] * 2.54, 2.54/72);
%! unwind_protect_cleanup
%!   close (hf);
%! end_unwind_protect
*/

void
figure::properties::update_paperorientation (void)
{
  std::string porient = get_paperorientation ();
  Matrix sz = get_papersize ().matrix_value ();
  if ((sz(0) > sz(1) && porient == "portrait")
      || (sz(0) < sz(1) && porient == "landscape"))
    {
      std::swap (sz(0), sz(1));
      // Call papertype.set rather than set_papertype to avoid loops
      // between update_papersize and update_papertype
      papersize.set (octave_value (sz));
    }

  if (paperpositionmode.is ("auto"))
    paperposition.set (get_auto_paperposition ());
}

/*
%!test
%! hf = figure ("visible", "off");
%! unwind_protect
%!   tol = 100 * eps ();
%!   ## UPPER case and MiXed case is part of test and should not be changed.
%!   set (hf, "paperorientation", "PORTRAIT");
%!   set (hf, "paperunits", "inches");
%!   set (hf, "papertype", "USletter");
%!   assert (get (hf, "papersize"), [8.5, 11.0], tol);
%!   set (hf, "paperorientation", "Landscape");
%!   assert (get (hf, "papersize"), [11.0, 8.5], tol);
%!   set (hf, "paperunits", "centimeters");
%!   assert (get (hf, "papersize"), [11.0, 8.5] * 2.54, tol);
%!   set (hf, "papertype", "a4");
%!   assert (get (hf, "papersize"), [29.7, 21.0], tol);
%!   set (hf, "paperunits", "inches", "papersize", [8.5, 11.0]);
%!   assert (get (hf, "papertype"), "usletter");
%!   assert (get (hf, "paperorientation"), "portrait");
%!   set (hf, "papersize", [11.0, 8.5]);
%!   assert (get (hf, "papertype"), "usletter");
%!   assert (get (hf, "paperorientation"), "landscape");
%! unwind_protect_cleanup
%!   close (hf);
%! end_unwind_protect
*/

void
figure::properties::set_units (const octave_value& val)
{
  caseless_str old_units = get_units ();

  if (units.set (val, true))
    {
      update_units (old_units);
      mark_modified ();
    }
}

void
figure::properties::update_units (const caseless_str& old_units)
{
  position.set (convert_position (get_position ().matrix_value (), old_units,
                                  get_units (), screen_size_pixels ()), false);
}

/*
%!test
%! hf = figure ("visible", "off");
%! old_units = get (0, "units");
%! unwind_protect
%!   set (0, "units", "pixels");
%!   rsz = get (0, "screensize");
%!   set (gcf (), "units", "pixels");
%!   fsz = get (gcf (), "position");
%!   set (gcf (), "units", "normalized");
%!   pos = get (gcf (), "position");
%!   assert (pos, (fsz - [1, 1, 0, 0]) ./ rsz([3, 4, 3, 4]));
%! unwind_protect_cleanup
%!   close (hf);
%!   set (0, "units", old_units);
%! end_unwind_protect
*/

std::string
figure::properties::get_title (void) const
{
  std::string title;
  if (! get_number ().isempty () && is_numbertitle ())
    {
      std::ostringstream os;
      std::string nm = get_name ();

      os << "Figure " << __myhandle__.value ();
      if (! nm.empty ())
        os << ": " << get_name ();

      title = os.str ();
    }
  else
    title = get_name ();

  // Qt will use QCoreApplication name (set in main-window.cc)
  // if the name is empty, so force blank.
  if (title.empty ())
    title = " ";

  return title;
}

octave_value
figure::get_default (const caseless_str& name) const
{
  octave_value retval = default_properties.lookup (name);

  if (retval.is_undefined ())
    {
      graphics_handle parent_h = get_parent ();

      gh_manager& gh_mgr = octave::__get_gh_manager__ ("figure::get_default");

      graphics_object parent_go = gh_mgr.get_object (parent_h);

      retval = parent_go.get_default (name);
    }

  return retval;
}

void
figure::reset_default_properties (void)
{
  // empty list of local defaults
  default_properties = property_list ();
  property_list::pval_map_type plist = xproperties.factory_defaults ();

  plist.erase ("units");
  plist.erase ("position");
  plist.erase ("outerposition");
  plist.erase ("paperunits");
  plist.erase ("paperposition");
  plist.erase ("windowstyle");

  remove_all_listeners ();
  xreset_default_properties (get_handle (), plist);
}

// ---------------------------------------------------------------------

void
axes::properties::init (void)
{
  position.add_constraint (dim_vector (1, 4));
  outerposition.add_constraint (dim_vector (1, 4));
  tightinset.add_constraint (dim_vector (1, 4));
  looseinset.add_constraint (dim_vector (1, 4));
  colororder.add_constraint (dim_vector (-1, 3));
  dataaspectratio.add_constraint (3);
  dataaspectratio.add_constraint ("min", 0, false);
  dataaspectratio.add_constraint (FINITE);
  plotboxaspectratio.add_constraint (3);
  plotboxaspectratio.add_constraint ("min", 0, false);
  plotboxaspectratio.add_constraint (FINITE);
  // FIXME: Should these use dimension vectors?  Currently can set 'xlim' to
  // any matrix size, but only first two elements are used.
  alim.add_constraint (2);
  alim.add_constraint (NOT_NAN);
  clim.add_constraint (2);
  clim.add_constraint (NOT_NAN);
  xlim.add_constraint (2);
  xlim.add_constraint (NOT_NAN);
  ylim.add_constraint (2);
  ylim.add_constraint (NOT_NAN);
  zlim.add_constraint (2);
  zlim.add_constraint (NOT_NAN);
  xtick.add_constraint (dim_vector (1, -1));
  xtick.add_constraint (FINITE);
  ytick.add_constraint (dim_vector (1, -1));
  ytick.add_constraint (FINITE);
  ztick.add_constraint (dim_vector (1, -1));
  ztick.add_constraint (FINITE);
  ticklength.add_constraint (dim_vector (1, 2));
  Matrix vw (1, 2, 0);
  vw(1) = 90;
  view = vw;
  view.add_constraint (dim_vector (1, 2));
  cameraposition.add_constraint (3);
  cameraposition.add_constraint (FINITE);
  cameratarget.add_constraint (3);
  cameratarget.add_constraint (FINITE);
  Matrix upv (1, 3, 0.0);
  upv(2) = 1.0;
  cameraupvector = upv;
  cameraupvector.add_constraint (3);
  cameraupvector.add_constraint (FINITE);
  cameraviewangle.add_constraint (FINITE);
  currentpoint.add_constraint (dim_vector (2, 3));

  // Range constraints for double properties
  fontsize.add_constraint ("min", 0.0, false);
  gridalpha.add_constraint ("min", 0.0, true);
  gridalpha.add_constraint ("max", 1.0, true);
  labelfontsizemultiplier.add_constraint ("min", 0.0, false);
  linewidth.add_constraint ("min", 0.0, false);
  minorgridalpha.add_constraint ("min", 0.0, true);
  minorgridalpha.add_constraint ("max", 1.0, true);
  titlefontsizemultiplier.add_constraint ("min", 0.0, false);

  // No constraints for hidden transform properties
  update_font ();

  x_zlim.resize (1, 2);

  sx = "linear";
  sy = "linear";
  sz = "linear";

  calc_ticklabels (xtick, xticklabel, xscale.is ("log"),
                   xaxislocation_is ("origin"),
                   yscale.is ("log") ? 2 : (yaxislocation_is ("origin") ? 0 :
                   (yaxislocation_is ("left") ? -1 : 1)), xlim);
  calc_ticklabels (ytick, yticklabel, yscale.is ("log"),
                   yaxislocation_is ("origin"),
                   xscale.is ("log") ? 2 : (xaxislocation_is ("origin") ? 0 :
                   (xaxislocation_is ("bottom") ? -1 : 1)), ylim);
  calc_ticklabels (ztick, zticklabel, zscale.is ("log"), false, 2, zlim);

  xset (xlabel.handle_value (), "handlevisibility", "off");
  xset (ylabel.handle_value (), "handlevisibility", "off");
  xset (zlabel.handle_value (), "handlevisibility", "off");
  xset (title.handle_value (), "handlevisibility", "off");

  xset (xlabel.handle_value (), "horizontalalignment", "center");
  xset (xlabel.handle_value (), "horizontalalignmentmode", "auto");
  xset (ylabel.handle_value (), "horizontalalignment", "center");
  xset (ylabel.handle_value (), "horizontalalignmentmode", "auto");
  xset (zlabel.handle_value (), "horizontalalignment", "right");
  xset (zlabel.handle_value (), "horizontalalignmentmode", "auto");
  xset (title.handle_value (), "horizontalalignment", "center");
  xset (title.handle_value (), "horizontalalignmentmode", "auto");

  xset (xlabel.handle_value (), "verticalalignment", "top");
  xset (xlabel.handle_value (), "verticalalignmentmode", "auto");
  xset (ylabel.handle_value (), "verticalalignment", "bottom");
  xset (ylabel.handle_value (), "verticalalignmentmode", "auto");
  xset (title.handle_value (), "verticalalignment", "bottom");
  xset (title.handle_value (), "verticalalignmentmode", "auto");

  xset (ylabel.handle_value (), "rotation", 90.0);
  xset (ylabel.handle_value (), "rotationmode", "auto");

  xset (zlabel.handle_value (), "visible", "off");

  xset (xlabel.handle_value (), "clipping", "off");
  xset (ylabel.handle_value (), "clipping", "off");
  xset (zlabel.handle_value (), "clipping", "off");
  xset (title.handle_value (), "clipping", "off");

  xset (xlabel.handle_value (), "__autopos_tag__", "xlabel");
  xset (ylabel.handle_value (), "__autopos_tag__", "ylabel");
  xset (zlabel.handle_value (), "__autopos_tag__", "zlabel");
  xset (title.handle_value (), "__autopos_tag__", "title");

  double fs = labelfontsizemultiplier.double_value () *
              fontsize.double_value ();
  xset (xlabel.handle_value (), "fontsize", octave_value (fs));
  xset (ylabel.handle_value (), "fontsize", octave_value (fs));
  xset (zlabel.handle_value (), "fontsize", octave_value (fs));
  fs = titlefontsizemultiplier.double_value () * fontsize.double_value ();
  xset (title.handle_value (), "fontsize", octave_value (fs));
  xset (title.handle_value (), "fontweight", titlefontweight.get ());

  adopt (xlabel.handle_value ());
  adopt (ylabel.handle_value ());
  adopt (zlabel.handle_value ());
  adopt (title.handle_value ());

  Matrix tlooseinset = default_axes_position ();
  tlooseinset(2) = 1-tlooseinset(0)-tlooseinset(2);
  tlooseinset(3) = 1-tlooseinset(1)-tlooseinset(3);
  looseinset = tlooseinset;
}

/*
## Test validation of axes double properties range
%!test
%! hf = figure ("visible", "off");
%! unwind_protect
%!   hax = axes ("parent", hf);
%!   try
%!     set (hax, "linewidth", -1);
%!   catch
%!     err = lasterr ();
%!   end_try_catch
%!   assert (err, 'set: "linewidth" must be greater than 0');
%!   try
%!     set (hax, "minorgridalpha", 1.5);
%!   catch
%!     err = lasterr ();
%!   end_try_catch
%!   assert (err, 'set: "minorgridalpha" must be less than or equal to 1');
%! unwind_protect_cleanup
%!   delete (hf);
%! end_unwind_protect
*/

Matrix
axes::properties::calc_tightbox (const Matrix& init_pos)
{
  Matrix pos = init_pos;

  gh_manager& gh_mgr
    = octave::__get_gh_manager__ ("axes::properties::calc_tightbox");

  graphics_object go = gh_mgr.get_object (get_parent ());

  Matrix parent_bb = go.get_properties ().get_boundingbox (true);

  // FIXME: The layout should be clean at this stage and we should not have to
  //        update ticks and labels positions here again.  See bug #48718.
  update_ticklength ();

  Matrix ext = get_extent (true, true);
  ext(1) = parent_bb(3) - ext(1) - ext(3);
  ext(0)++;
  ext(1)++;
  ext = convert_position (ext, "pixels", get_units (),
                          parent_bb.extract_n (0, 2, 1, 2));
  if (ext(0) < pos(0))
    {
      pos(2) += pos(0)-ext(0);
      pos(0) = ext(0);
    }
  if (ext(0)+ext(2) > pos(0)+pos(2))
    pos(2) = ext(0)+ext(2)-pos(0);

  if (ext(1) < pos(1))
    {
      pos(3) += pos(1)-ext(1);
      pos(1) = ext(1);
    }
  if (ext(1)+ext(3) > pos(1)+pos(3))
    pos(3) = ext(1)+ext(3)-pos(1);

  return pos;
}

void
axes::properties::sync_positions (void)
{
  // First part is equivalent to 'update_tightinset ()'
  if (positionconstraint.is ("innerposition"))
    update_position ();
  else
    update_outerposition ();
  caseless_str old_units = get_units ();
  set_units ("normalized");
  Matrix pos = position.get ().matrix_value ();
  Matrix outpos = outerposition.get ().matrix_value ();
  Matrix tightpos = calc_tightbox (pos);
  Matrix tinset (1, 4, 1.0);
  tinset(0) = pos(0)-tightpos(0);
  tinset(1) = pos(1)-tightpos(1);
  tinset(2) = tightpos(0)+tightpos(2)-pos(0)-pos(2);
  tinset(3) = tightpos(1)+tightpos(3)-pos(1)-pos(3);
  tightinset = tinset;
  set_units (old_units);
  update_transform ();
  if (positionconstraint.is ("innerposition"))
    update_position ();
  else
    update_outerposition ();
}

/*
%!testif HAVE_OPENGL, HAVE_QT; have_window_system () && any (strcmp ("qt", available_graphics_toolkits ()))
%! hf = figure ("visible", "off");
%! graphics_toolkit (hf, "qt");
%! unwind_protect
%!   subplot (2,1,1); plot (rand (10,1)); subplot (2,1,2); plot (rand (10,1));
%!   hax = findall (gcf (), "type", "axes");
%!   positions = cell2mat (get (hax, "position"));
%!   outerpositions = cell2mat (get (hax, "outerposition"));
%!   looseinsets = cell2mat (get (hax, "looseinset"));
%!   tightinsets = cell2mat (get (hax, "tightinset"));
%!   subplot (2,1,1); plot (rand (10,1)); subplot (2,1,2); plot (rand (10,1));
%!   hax = findall (gcf (), "type", "axes");
%!   assert (cell2mat (get (hax, "position")), positions, 1e-4);
%!   assert (cell2mat (get (hax, "outerposition")), outerpositions, 1e-4);
%!   assert (cell2mat (get (hax, "looseinset")), looseinsets, 1e-4);
%!   assert (cell2mat (get (hax, "tightinset")), tightinsets, 1e-4);
%! unwind_protect_cleanup
%!   close (hf);
%! end_unwind_protect

%!testif HAVE_OPENGL, HAVE_QT; have_window_system () && any (strcmp ("qt", available_graphics_toolkits ()))
%! hf = figure ("visible", "off");
%! graphics_toolkit (hf, "qt");
%! fpos = get (hf, "position");
%! unwind_protect
%!   plot (rand (3));
%!   position = get (gca, "position");
%!   outerposition = get (gca, "outerposition");
%!   looseinset = get (gca, "looseinset");
%!   tightinset = get (gca, "tightinset");
%!   set (hf, "position", [fpos(1:2), 2*fpos(3:4)]);
%!   set (hf, "position", fpos);
%!   assert (get (gca, "outerposition"), outerposition, 0.001);
%!   assert (get (gca, "position"), position, 0.001);
%!   assert (get (gca, "looseinset"), looseinset, 0.001);
%!   assert (get (gca, "tightinset"), tightinset, 0.001);
%! unwind_protect_cleanup
%!   close (hf);
%! end_unwind_protect

%!testif HAVE_OPENGL, HAVE_QT; have_window_system () && any (strcmp ("qt", available_graphics_toolkits ()))
%! hf = figure ("visible", "off");
%! graphics_toolkit (hf, "qt");
%! fpos = get (hf, "position");
%! set (gca, "positionconstraint", "innerposition");
%! unwind_protect
%!   plot (rand (3));
%!   position = get (gca, "position");
%!   outerposition = get (gca, "outerposition");
%!   looseinset = get (gca, "looseinset");
%!   tightinset = get (gca, "tightinset");
%!   set (hf, "position", [fpos(1:2), 2*fpos(3:4)]);
%!   set (hf, "position", fpos);
%!   assert (get (gca, "position"), position, 0.001);
%!   assert (get (gca, "outerposition"), outerposition, 0.001);
%!   assert (get (gca, "looseinset"), looseinset, 0.001);
%!   assert (get (gca, "tightinset"), tightinset, 0.001);
%! unwind_protect_cleanup
%!   close (hf);
%! end_unwind_protect
*/

void
axes::properties::set_text_child (handle_property& hp,
                                  const std::string& who,
                                  const octave_value& v)
{
  if (v.is_string ())
    {
      xset (hp.handle_value (), "string", v);
      return;
    }

  graphics_handle val;

  gh_manager& gh_mgr
    = octave::__get_gh_manager__ ("axes::properties::set_text_child");

  graphics_object go = gh_mgr.get_object (gh_mgr.lookup (v));

  if (go.isa ("text"))
    val = ::reparent (v, "set", who, __myhandle__, false);
  else
    {
      std::string cname = v.class_name ();

      error ("set: expecting text graphics object or character string for %s property, found %s",
             who.c_str (), cname.c_str ());
    }

  xset (val, "handlevisibility", "off");

  gh_mgr.free (hp.handle_value ());

  hp = val;

  adopt (hp.handle_value ());
}

void
axes::properties::set_xlabel (const octave_value& v)
{
  set_text_child (xlabel, "xlabel", v);
  xset (xlabel.handle_value (), "positionmode", "auto");
  xset (xlabel.handle_value (), "rotationmode", "auto");
  xset (xlabel.handle_value (), "horizontalalignmentmode", "auto");
  xset (xlabel.handle_value (), "verticalalignmentmode", "auto");
  xset (xlabel.handle_value (), "clipping", "off");
  xset (xlabel.handle_value (), "color", get_xcolor ());
  xset (xlabel.handle_value (), "__autopos_tag__", "xlabel");
  update_xlabel_position ();
}

void
axes::properties::set_ylabel (const octave_value& v)
{
  set_text_child (ylabel, "ylabel", v);
  xset (ylabel.handle_value (), "positionmode", "auto");
  xset (ylabel.handle_value (), "rotationmode", "auto");
  xset (ylabel.handle_value (), "horizontalalignmentmode", "auto");
  xset (ylabel.handle_value (), "verticalalignmentmode", "auto");
  xset (ylabel.handle_value (), "clipping", "off");
  xset (ylabel.handle_value (), "color", get_ycolor ());
  xset (ylabel.handle_value (), "__autopos_tag__", "ylabel");
  update_ylabel_position ();
}

void
axes::properties::set_zlabel (const octave_value& v)
{
  set_text_child (zlabel, "zlabel", v);
  xset (zlabel.handle_value (), "positionmode", "auto");
  xset (zlabel.handle_value (), "rotationmode", "auto");
  xset (zlabel.handle_value (), "horizontalalignmentmode", "auto");
  xset (zlabel.handle_value (), "verticalalignmentmode", "auto");
  xset (zlabel.handle_value (), "clipping", "off");
  xset (zlabel.handle_value (), "color", get_zcolor ());
  xset (zlabel.handle_value (), "__autopos_tag__", "zlabel");
  update_zlabel_position ();
}

void
axes::properties::set_title (const octave_value& v)
{
  set_text_child (title, "title", v);
  xset (title.handle_value (), "positionmode", "auto");
  xset (title.handle_value (), "horizontalalignment", "center");
  xset (title.handle_value (), "horizontalalignmentmode", "auto");
  xset (title.handle_value (), "verticalalignment", "bottom");
  xset (title.handle_value (), "verticalalignmentmode", "auto");
  xset (title.handle_value (), "clipping", "off");
  xset (title.handle_value (), "__autopos_tag__", "title");
  update_title_position ();
}

void
axes::properties::set_defaults (base_graphics_object& bgo,
                                const std::string& mode)
{
  // FIXME: Should this have all properties in it?
  // Including ones we do don't implement?

  // FIXME: This function is probably never called without mode == "reset"
  //        Check that this is the case with an assert statement (1/6/2017).
  //        If there are reports of problems then figure out what code is
  //        calling it with the mode set to something else.
  assert (mode == "reset");

  Matrix tlim (1, 2, 0.0);
  tlim(1) = 1;
  alim = tlim;
  xlim = tlim;
  ylim = tlim;
  zlim = tlim;

  alimmode = "auto";
  climmode = "auto";
  xlimmode = "auto";
  ylimmode = "auto";
  zlimmode = "auto";

  ambientlightcolor = Matrix (1, 3, 1.0);

  box = "off";
  boxstyle = "back";

  // Note: camera properties (not mode) will be set in update_transform
  camerapositionmode = "auto";
  cameratargetmode = "auto";
  cameraupvectormode = "auto";
  cameraviewanglemode = "auto";

  Matrix cl (1, 2, 0.0);
  cl(1) = 1;
  clim = cl;

  clippingstyle = "3dbox";

  color = color_values ("white");
  colororder = default_colororder ();
  colororderindex = 1.0;

  // Note: dataspectratio (not mode) will be set through update_aspectratios
  dataaspectratiomode = "auto";

  fontangle = "normal";
  fontname = OCTAVE_DEFAULT_FONTNAME;
  fontsize = 10;
  fontunits = "points";
  fontsmoothing = "on";
  fontweight = "normal";

  gridalpha = 0.15;
  gridalphamode = "auto";
  gridcolor = color_values (0.15, 0.15, 0.15);
  gridcolormode = "auto";
  gridlinestyle = "-";

  labelfontsizemultiplier = 1.1;

  layer = "bottom";

  linestyleorder = "-";
  linestyleorderindex = 1.0;

  linewidth = 0.5;

  minorgridalpha = 0.25;
  minorgridalphamode = "auto";
  minorgridcolor = color_values (0.1, 0.1, 0.1);
  minorgridcolormode = "auto";
  minorgridlinestyle = ":";

  nextplot = "replace";

  // Note: plotboxaspectratio will be set through update_aspectratios
  plotboxaspectratiomode = "auto";
  projection = "orthographic";

  sortmethod = "depth";

  tickdir = "in";
  tickdirmode = "auto";
  ticklabelinterpreter = "tex";
  ticklength = default_axes_ticklength ();

  tightinset = Matrix (1, 4, 0.0);

  titlefontsizemultiplier = 1.1;
  titlefontweight = "bold";

  Matrix tview (1, 2, 0.0);
  tview(1) = 90;
  view = tview;

  xaxislocation = "bottom";

  xcolor = color_values (0.15, 0.15, 0.15);
  xcolormode = "auto";
  xdir = "normal";
  xgrid = "off";
  xminorgrid = "off";
  xminortick = "off";
  xscale = "linear";
  xtick = Matrix ();
  xticklabel = "";
  xticklabelmode = "auto";
  xticklabelrotation = 0.0;
  xtickmode = "auto";

  yaxislocation = "left";

  ycolor = color_values (0.15, 0.15, 0.15);
  ycolormode = "auto";
  ydir = "normal";
  ygrid = "off";
  yminorgrid = "off";
  yminortick = "off";
  yscale = "linear";
  ytick = Matrix ();
  yticklabel = "";
  yticklabelmode = "auto";
  yticklabelrotation = 0.0;
  ytickmode = "auto";

  zcolor = color_values (0.15, 0.15, 0.15);
  zcolormode = "auto";
  zdir = "normal";
  zgrid = "off";
  zminorgrid = "off";
  zminortick = "off";
  zscale = "linear";
  ztick = Matrix ();
  zticklabel = "";
  zticklabelmode = "auto";
  zticklabelrotation = 0.0;
  ztickmode = "auto";

  sx = "linear";
  sy = "linear";
  sz = "linear";

  visible = "on";

  gh_manager& gh_mgr
    = octave::__get_gh_manager__ ("axes::properties::set_defaults");

  graphics_object go = gh_mgr.get_object (xlabel.handle_value ());
  go.reset_default_properties ();
  go = gh_mgr.get_object (ylabel.handle_value ());
  go.reset_default_properties ();
  go = gh_mgr.get_object (zlabel.handle_value ());
  go.reset_default_properties ();
  go = gh_mgr.get_object (title.handle_value ());
  go.reset_default_properties ();

  xset (xlabel.handle_value (), "handlevisibility", "off");
  xset (ylabel.handle_value (), "handlevisibility", "off");
  xset (zlabel.handle_value (), "handlevisibility", "off");
  xset (title.handle_value (), "handlevisibility", "off");

  xset (xlabel.handle_value (), "horizontalalignment", "center");
  xset (xlabel.handle_value (), "horizontalalignmentmode", "auto");
  xset (ylabel.handle_value (), "horizontalalignment", "center");
  xset (ylabel.handle_value (), "horizontalalignmentmode", "auto");
  xset (zlabel.handle_value (), "horizontalalignment", "right");
  xset (zlabel.handle_value (), "horizontalalignmentmode", "auto");
  xset (title.handle_value (), "horizontalalignment", "center");
  xset (title.handle_value (), "horizontalalignmentmode", "auto");

  xset (xlabel.handle_value (), "verticalalignment", "top");
  xset (xlabel.handle_value (), "verticalalignmentmode", "auto");
  xset (ylabel.handle_value (), "verticalalignment", "bottom");
  xset (ylabel.handle_value (), "verticalalignmentmode", "auto");
  xset (title.handle_value (), "verticalalignment", "bottom");
  xset (title.handle_value (), "verticalalignmentmode", "auto");

  xset (ylabel.handle_value (), "rotation", 90.0);
  xset (ylabel.handle_value (), "rotationmode", "auto");

  xset (zlabel.handle_value (), "visible", "off");

  xset (xlabel.handle_value (), "clipping", "off");
  xset (ylabel.handle_value (), "clipping", "off");
  xset (zlabel.handle_value (), "clipping", "off");
  xset (title.handle_value (), "clipping", "off");

  xset (xlabel.handle_value (), "__autopos_tag__", "xlabel");
  xset (ylabel.handle_value (), "__autopos_tag__", "ylabel");
  xset (zlabel.handle_value (), "__autopos_tag__", "zlabel");
  xset (title.handle_value (), "__autopos_tag__", "title");

  double fs;
  fs = labelfontsizemultiplier.double_value () * fontsize.double_value ();
  xset (xlabel.handle_value (), "fontsize", octave_value (fs));
  xset (ylabel.handle_value (), "fontsize", octave_value (fs));
  xset (zlabel.handle_value (), "fontsize", octave_value (fs));
  fs = titlefontsizemultiplier.double_value () * fontsize.double_value ();
  xset (title.handle_value (), "fontsize", octave_value (fs));
  xset (title.handle_value (), "fontweight", titlefontweight.get ());

  update_transform ();
  sync_positions ();
  override_defaults (bgo);
}

octave_value
axes::properties::get_colormap (void) const
{
  if (__colormap__.get ().isempty ())
    {
      gh_manager& gh_mgr
        = octave::__get_gh_manager__ ("axes::properties::get_colormap");

      graphics_object go (gh_mgr.get_object (get___myhandle__ ()));
      graphics_object go_f (go.get_ancestor ("figure"));
      figure::properties& figure_props
        = reinterpret_cast<figure::properties&> (go_f.get_properties ());
      return figure_props.get_colormap ();
    }

  return get___colormap__ ();
}

void
axes::properties::delete_text_child (handle_property& hp, bool from_root)
{
  graphics_handle h = hp.handle_value ();

  gh_manager& gh_mgr
    = octave::__get_gh_manager__ ("axes::properties::delete_text_child");

  if (h.ok ())
    {
      graphics_object go = gh_mgr.get_object (h);

      if (go.valid_object ())
        gh_mgr.free (h, from_root);
    }

  // FIXME: is it necessary to check whether the axes object is
  // being deleted now?  I think this function is only called when an
  // individual child object is delete and not when the parent axes
  // object is deleted.

  if (! is_beingdeleted ())
    {
      hp = gh_mgr.make_graphics_handle ("text", __myhandle__, false, false);

      xset (hp.handle_value (), "handlevisibility", "off");

      adopt (hp.handle_value ());
    }
}

void
axes::properties::remove_child (const graphics_handle& h, bool from_root)
{
  gh_manager& gh_mgr
    = octave::__get_gh_manager__ ("axes::properties::remove_child");

  graphics_object go = gh_mgr.get_object (h);

  if (xlabel.handle_value ().ok () && h == xlabel.handle_value ())
    {
      delete_text_child (xlabel, from_root);
      update_xlabel_position ();
    }
  else if (ylabel.handle_value ().ok () && h == ylabel.handle_value ())
    {
      delete_text_child (ylabel, from_root);
      update_ylabel_position ();
    }
  else if (zlabel.handle_value ().ok () && h == zlabel.handle_value ())
    {
      delete_text_child (zlabel, from_root);
      update_zlabel_position ();
    }
  else if (title.handle_value ().ok () && h == title.handle_value ())
    {
      delete_text_child (title, from_root);
      update_title_position ();
    }
  else if (get_num_lights () > 0 && go.isa ("light")
           && go.get_properties ().is_visible ())
    decrease_num_lights ();

  if (go.valid_object ())
    base_properties::remove_child (h, from_root);

}

void
axes::properties::adopt (const graphics_handle& h)
{
  gh_manager& gh_mgr = octave::__get_gh_manager__ ("axes::properties::adopt");

  graphics_object go (gh_mgr.get_object (h));

  if (go.isa ("light") && go.get_properties ().is_visible ())
    increase_num_lights ();

  base_properties::adopt (h);

  // FIXME: For performance reasons, we would like to call
  //          update_axis_limits ("xlim", h);
  //        which updates the limits based ONLY on the new data from h.
  //        But this isn't working properly at the moment, so we
  //        call the other form which invokes a full tree traversal of all
  //        of the axes children.
  if (xlimmode_is ("auto"))
    update_axis_limits ("xlim");

  if (ylimmode_is ("auto"))
    update_axis_limits ("ylim");

  if (zlimmode_is ("auto"))
    update_axis_limits ("zlim");

  if (climmode_is ("auto"))
    update_axis_limits ("clim");

  if (climmode_is ("auto"))
    update_axis_limits ("alim");
}

inline Matrix
xform_matrix (void)
{
  Matrix m (4, 4, 0.0);

  for (int i = 0; i < 4; i++)
    m(i,i) = 1;

  return m;
}

inline ColumnVector
xform_vector (void)
{
  ColumnVector v (4, 0.0);

  v(3) = 1;

  return v;
}

inline ColumnVector
xform_vector (double x, double y, double z)
{
  ColumnVector v (4, 1.0);

  v(0) = x;
  v(1) = y;
  v(2) = z;

  return v;
}

inline ColumnVector
transform (const Matrix& m, double x, double y, double z)
{
  return (m * xform_vector (x, y, z));
}

inline Matrix
xform_scale (double x, double y, double z)
{
  Matrix m (4, 4, 0.0);

  m(0,0) = x;
  m(1,1) = y;
  m(2,2) = z;
  m(3,3) = 1;

  return m;
}

inline Matrix
xform_translate (double x, double y, double z)
{
  Matrix m = xform_matrix ();

  m(0,3) = x;
  m(1,3) = y;
  m(2,3) = z;
  m(3,3) = 1;

  return m;
}

inline void
scale (Matrix& m, double x, double y, double z)
{
  m = m * xform_scale (x, y, z);
}

inline void
translate (Matrix& m, double x, double y, double z)
{
  m = m * xform_translate (x, y, z);
}

inline void
xform (ColumnVector& v, const Matrix& m)
{
  v = m * v;
}

inline void
scale (ColumnVector& v, double x, double y, double z)
{
  v(0) *= x;
  v(1) *= y;
  v(2) *= z;
}

inline void
translate (ColumnVector& v, double x, double y, double z)
{
  v(0) += x;
  v(1) += y;
  v(2) += z;
}

inline void
normalize (ColumnVector& v)
{
  double fact = 1.0 / sqrt (v(0)*v(0)+v(1)*v(1)+v(2)*v(2));
  scale (v, fact, fact, fact);
}

inline double
dot (const ColumnVector& v1, const ColumnVector& v2)
{
  return (v1(0)*v2(0)+v1(1)*v2(1)+v1(2)*v2(2));
}

inline double
norm (const ColumnVector& v)
{
  return sqrt (dot (v, v));
}

inline ColumnVector
cross (const ColumnVector& v1, const ColumnVector& v2)
{
  ColumnVector r = xform_vector ();

  r(0) = v1(1)*v2(2) - v1(2)*v2(1);
  r(1) = v1(2)*v2(0) - v1(0)*v2(2);
  r(2) = v1(0)*v2(1) - v1(1)*v2(0);

  return r;
}

inline Matrix
unit_cube (void)
{
  static double data[32] =
  {
    0,0,0,1,
    1,0,0,1,
    0,1,0,1,
    0,0,1,1,
    1,1,0,1,
    1,0,1,1,
    0,1,1,1,
    1,1,1,1
  };
  Matrix m (4, 8);

  memcpy (m.fortran_vec (), data, sizeof (double)*32);

  return m;
}

inline ColumnVector
cam2xform (const Array<double>& m)
{
  ColumnVector retval (4, 1.0);

  memcpy (retval.fortran_vec (), m.fortran_vec (), sizeof (double)*3);

  return retval;
}

inline RowVector
xform2cam (const ColumnVector& v)
{
  return v.extract_n (0, 3).transpose ();
}

void
axes::properties::update_camera (void)
{
  double xd = (xdir_is ("normal") ? 1 : -1);
  double yd = (ydir_is ("normal") ? 1 : -1);
  double zd = (zdir_is ("normal") ? 1 : -1);

  Matrix xlimits = sx.scale (get_xlim ().matrix_value ());
  Matrix ylimits = sy.scale (get_ylim ().matrix_value ());
  Matrix zlimits = sz.scale (get_zlim ().matrix_value ());

  double xo = xlimits(xd > 0 ? 0 : 1);
  double yo = ylimits(yd > 0 ? 0 : 1);
  double zo = zlimits(zd > 0 ? 0 : 1);

  Matrix pb = get_plotboxaspectratio ().matrix_value ();

  bool autocam = (camerapositionmode_is ("auto")
                  && cameratargetmode_is ("auto")
                  && cameraupvectormode_is ("auto")
                  && cameraviewanglemode_is ("auto"));
  bool dowarp = (autocam && dataaspectratiomode_is ("auto")
                 && plotboxaspectratiomode_is ("auto"));

  ColumnVector c_eye (xform_vector ());
  ColumnVector c_center (xform_vector ());
  ColumnVector c_upv (xform_vector ());

  if (cameratargetmode_is ("auto"))
    {
      c_center(0) = (xlimits(0) + xlimits(1)) / 2;
      c_center(1) = (ylimits(0) + ylimits(1)) / 2;
      c_center(2) = (zlimits(0) + zlimits(1)) / 2;

      cameratarget = xform2cam (c_center);
    }
  else
    c_center = cam2xform (get_cameratarget ().matrix_value ());

  if (camerapositionmode_is ("auto"))
    {
      Matrix tview = get_view ().matrix_value ();
      double az = tview(0);
      double el = tview(1);
      double d = 5 * sqrt (pb(0)*pb(0) + pb(1)*pb(1) + pb(2)*pb(2));

      if (el == 90 || el == -90)
        c_eye(2) = d*octave::math::signum (el);
      else
        {
          az *= M_PI/180.0;
          el *= M_PI/180.0;
          c_eye(0) = d * cos (el) * sin (az);
          c_eye(1) = -d* cos (el) * cos (az);
          c_eye(2) = d * sin (el);
        }
      c_eye(0) = c_eye(0)*(xlimits(1)-xlimits(0))/(xd*pb(0))+c_center(0);
      c_eye(1) = c_eye(1)*(ylimits(1)-ylimits(0))/(yd*pb(1))+c_center(1);
      c_eye(2) = c_eye(2)*(zlimits(1)-zlimits(0))/(zd*pb(2))+c_center(2);

      cameraposition = xform2cam (c_eye);
    }
  else
    c_eye = cam2xform (get_cameraposition ().matrix_value ());

  if (cameraupvectormode_is ("auto"))
    {
      Matrix tview = get_view ().matrix_value ();
      double az = tview(0);
      double el = tview(1);

      if (el == 90 || el == -90)
        {
          c_upv(0) = -octave::math::signum (el)
                     * sin (az*M_PI/180.0)*(xlimits(1)-xlimits(0))/pb(0);
          c_upv(1) = octave::math::signum (el)
                     * cos (az*M_PI/180.0)*(ylimits(1)-ylimits(0))/pb(1);
        }
      else
        c_upv(2) = 1;

      cameraupvector = xform2cam (c_upv);
    }
  else
    c_upv = cam2xform (get_cameraupvector ().matrix_value ());

  Matrix x_view = xform_matrix ();
  Matrix x_projection = xform_matrix ();
  Matrix x_viewport = xform_matrix ();
  Matrix x_normrender;
  Matrix x_pre = xform_matrix ();

  x_render = xform_matrix ();
  x_render_inv = xform_matrix ();

  scale (x_pre, pb(0), pb(1), pb(2));
  translate (x_pre, -0.5, -0.5, -0.5);
  scale (x_pre, xd/(xlimits(1)-xlimits(0)), yd/(ylimits(1)-ylimits(0)),
         zd/(zlimits(1)-zlimits(0)));
  translate (x_pre, -xo, -yo, -zo);

  xform (c_eye, x_pre);
  xform (c_center, x_pre);
  scale (c_upv, pb(0)/(xlimits(1)-xlimits(0)), pb(1)/(ylimits(1)-ylimits(0)),
         pb(2)/(zlimits(1)-zlimits(0)));
  translate (c_center, -c_eye(0), -c_eye(1), -c_eye(2));

  ColumnVector F (c_center), f (F), UP (c_upv);
  normalize (f);
  normalize (UP);

  if (std::abs (dot (f, UP)) > 1e-15)
    {
      double fa = 1 / sqrt (1 - f(2)*f(2));
      scale (UP, fa, fa, fa);
    }

  ColumnVector s = cross (f, UP);
  ColumnVector u = cross (s, f);

  scale (x_view, 1, 1, -1);
  Matrix l = xform_matrix ();
  l(0,0) = s(0); l(0,1) = s(1); l(0,2) = s(2);
  l(1,0) = u(0); l(1,1) = u(1); l(1,2) = u(2);
  l(2,0) = -f(0); l(2,1) = -f(1); l(2,2) = -f(2);
  x_view = x_view * l;
  translate (x_view, -c_eye(0), -c_eye(1), -c_eye(2));
  scale (x_view, pb(0), pb(1), pb(2));
  translate (x_view, -0.5, -0.5, -0.5);

  Matrix x_cube = x_view * unit_cube ();
  ColumnVector cmin = x_cube.row_min ();
  ColumnVector cmax = x_cube.row_max ();
  double xM = cmax(0) - cmin(0);
  double yM = cmax(1) - cmin(1);

  Matrix bb = get_boundingbox (true);

  double v_angle;

  if (cameraviewanglemode_is ("auto"))
    {
      double af;

      // FIXME: was this really needed?  When compared to Matlab, it
      // does not seem to be required.  Need investigation with concrete
      // graphics toolkit to see results visually.
      if (false && dowarp)
        af = (1.0 / (xM > yM ? xM : yM));
      else
        {
          if ((bb(2)/bb(3)) > (xM/yM))
            af = 1.0 / yM;
          else
            af = 1.0 / xM;
        }
      v_angle = 2 * (180.0 / M_PI) * atan (1 / (2 * af * norm (F)));

      cameraviewangle = v_angle;
    }
  else
    v_angle = get_cameraviewangle ();

  double pf = 1 / (2 * tan ((v_angle / 2) * M_PI / 180.0) * norm (F));
  scale (x_projection, pf, pf, 1);

  if (dowarp)
    {
      xM *= pf;
      yM *= pf;
      translate (x_viewport, bb(0)+bb(2)/2, bb(1)+bb(3)/2, 0);
      scale (x_viewport, bb(2)/xM, -bb(3)/yM, 1);
    }
  else
    {
      double pix = 1;
      if (autocam)
        {
          if ((bb(2)/bb(3)) > (xM/yM))
            pix = bb(3);
          else
            pix = bb(2);
        }
      else
        pix = (bb(2) < bb(3) ? bb(2) : bb(3));
      translate (x_viewport, bb(0)+bb(2)/2, bb(1)+bb(3)/2, 0);
      scale (x_viewport, pix, -pix, 1);
    }

  x_normrender = x_viewport * x_projection * x_view;

  x_cube = x_normrender * unit_cube ();
  cmin = x_cube.row_min ();
  cmax = x_cube.row_max ();
  x_zlim.resize (1, 2);
  x_zlim(0) = cmin(2);
  x_zlim(1) = cmax(2);

  x_render = x_normrender;
  scale (x_render, xd/(xlimits(1)-xlimits(0)), yd/(ylimits(1)-ylimits(0)),
         zd/(zlimits(1)-zlimits(0)));
  translate (x_render, -xo, -yo, -zo);

  x_render_inv = x_render.inverse ();

  // Note: these matrices are a slight modified version of the regular matrices,
  // more suited for OpenGL rendering (x_gl_mat1 => light => x_gl_mat2)
  x_gl_mat1 = x_view;
  scale (x_gl_mat1, xd/(xlimits(1)-xlimits(0)), yd/(ylimits(1)-ylimits(0)),
         zd/(zlimits(1)-zlimits(0)));
  translate (x_gl_mat1, -xo, -yo, -zo);
  x_gl_mat2 = x_viewport * x_projection;
}

static bool updating_axes_layout = false;

void
axes::properties::update_axes_layout (void)
{
  if (updating_axes_layout)
    return;

  graphics_xform xform = get_transform ();

  double xd = (xdir_is ("normal") ? 1 : -1);
  double yd = (ydir_is ("normal") ? 1 : -1);
  double zd = (zdir_is ("normal") ? 1 : -1);

  const Matrix xlims = xform.xscale (get_xlim ().matrix_value ());
  const Matrix ylims = xform.yscale (get_ylim ().matrix_value ());
  const Matrix zlims = xform.zscale (get_zlim ().matrix_value ());

  double x_min, x_max, y_min, y_max, z_min, z_max;
  x_min = xlims(0), x_max = xlims(1);
  y_min = ylims(0), y_max = ylims(1);
  z_min = zlims(0), z_max = zlims(1);

  ColumnVector p1, p2, dir (3);

  xstate = ystate = zstate = AXE_ANY_DIR;

  p1 = xform.transform (x_min, (y_min+y_max)/2, (z_min+z_max)/2, false);
  p2 = xform.transform (x_max, (y_min+y_max)/2, (z_min+z_max)/2, false);
  dir(0) = octave::math::round (p2(0) - p1(0));
  dir(1) = octave::math::round (p2(1) - p1(1));
  dir(2) = (p2(2) - p1(2));
  if (dir(0) == 0 && dir(1) == 0)
    xstate = AXE_DEPTH_DIR;
  else if (dir(2) == 0)
    {
      if (dir(0) == 0)
        xstate = AXE_VERT_DIR;
      else if (dir(1) == 0)
        xstate = AXE_HORZ_DIR;
    }

  if (dir(2) == 0)
    {
      if (dir(1) == 0)
        xPlane = (dir(0) > 0 ? x_max : x_min);
      else
        xPlane = (dir(1) < 0 ? x_max : x_min);
    }
  else
    xPlane = (dir(2) < 0 ? x_min : x_max);

  xPlaneN = (xPlane == x_min ? x_max : x_min);
  fx = (x_max - x_min) / sqrt (dir(0)*dir(0) + dir(1)*dir(1));

  p1 = xform.transform ((x_min + x_max)/2, y_min, (z_min + z_max)/2, false);
  p2 = xform.transform ((x_min + x_max)/2, y_max, (z_min + z_max)/2, false);
  dir(0) = octave::math::round (p2(0) - p1(0));
  dir(1) = octave::math::round (p2(1) - p1(1));
  dir(2) = (p2(2) - p1(2));
  if (dir(0) == 0 && dir(1) == 0)
    ystate = AXE_DEPTH_DIR;
  else if (dir(2) == 0)
    {
      if (dir(0) == 0)
        ystate = AXE_VERT_DIR;
      else if (dir(1) == 0)
        ystate = AXE_HORZ_DIR;
    }

  if (dir(2) == 0)
    {
      if (dir(1) == 0)
        yPlane = (dir(0) > 0 ? y_max : y_min);
      else
        yPlane = (dir(1) < 0 ? y_max : y_min);
    }
  else
    yPlane = (dir(2) < 0 ? y_min : y_max);

  yPlaneN = (yPlane == y_min ? y_max : y_min);
  fy = (y_max - y_min) / sqrt (dir(0)*dir(0) + dir(1)*dir(1));

  p1 = xform.transform ((x_min + x_max)/2, (y_min + y_max)/2, z_min, false);
  p2 = xform.transform ((x_min + x_max)/2, (y_min + y_max)/2, z_max, false);
  dir(0) = octave::math::round (p2(0) - p1(0));
  dir(1) = octave::math::round (p2(1) - p1(1));
  dir(2) = (p2(2) - p1(2));
  if (dir(0) == 0 && dir(1) == 0)
    zstate = AXE_DEPTH_DIR;
  else if (dir(2) == 0)
    {
      if (dir(0) == 0)
        zstate = AXE_VERT_DIR;
      else if (dir(1) == 0)
        zstate = AXE_HORZ_DIR;
    }

  if (dir(2) == 0)
    {
      if (dir(1) == 0)
        zPlane = (dir(0) > 0 ? z_min : z_max);
      else
        zPlane = (dir(1) < 0 ? z_min : z_max);
    }
  else
    zPlane = (dir(2) < 0 ? z_min : z_max);

  zPlaneN = (zPlane == z_min ? z_max : z_min);
  fz = (z_max - z_min) / sqrt (dir(0)*dir(0) + dir(1)*dir(1));

  octave::unwind_protect_var<bool> restore_var (updating_axes_layout, true);

  xySym = (xd*yd*(xPlane-xPlaneN)*(yPlane-yPlaneN) > 0);
  zSign = (zd*(zPlane-zPlaneN) <= 0);
  xyzSym = (zSign ? xySym : ! xySym);
  xpTick = (zSign ? xPlaneN : xPlane);
  ypTick = (zSign ? yPlaneN : yPlane);
  zpTick = (zSign ? zPlane : zPlaneN);
  xpTickN = (zSign ? xPlane : xPlaneN);
  ypTickN = (zSign ? yPlane : yPlaneN);
  zpTickN = (zSign ? zPlaneN : zPlane);

  // 2D mode
  x2Dtop = false;
  y2Dright = false;
  layer2Dtop = false;
  if (xstate == AXE_HORZ_DIR && ystate == AXE_VERT_DIR)
    {
      Matrix ylimits = get_ylim ().matrix_value ();
      if (xaxislocation_is ("top")
          || (yscale_is ("log") && xaxislocation_is ("origin")
              && (ylimits(1) < 0.)))
        {
          std::swap (yPlane, yPlaneN);
          x2Dtop = true;
        }
      ypTick = yPlaneN;
      ypTickN = yPlane;
      Matrix xlimits = get_xlim ().matrix_value ();
      if (yaxislocation_is ("right")
          || (xscale_is ("log") && yaxislocation_is ("origin")
              && (xlimits(1) < 0.)))
        {
          std::swap (xPlane, xPlaneN);
          y2Dright = true;
        }
      xpTick = xPlaneN;
      xpTickN = xPlane;
      if (layer_is ("top"))
        {
          zpTick = zPlaneN;
          layer2Dtop = true;
        }
      else
        zpTick = zPlane;
    }

  Matrix viewmat = get_view ().matrix_value ();
  nearhoriz = std::abs (viewmat(1)) <= 5;
  is2D = viewmat(1) == 90;

  update_ticklength ();
}

void
axes::properties::update_ticklength (void)
{
  bool mode2D = (((xstate > AXE_DEPTH_DIR ? 1 : 0) +
                  (ystate > AXE_DEPTH_DIR ? 1 : 0) +
                  (zstate > AXE_DEPTH_DIR ? 1 : 0)) == 2);

  if (tickdirmode_is ("auto"))
    tickdir.set (mode2D ? "in" : "out", true);

  double ticksign = (tickdir_is ("in") ? -1 : 1);

  Matrix bbox = get_boundingbox (true);
  Matrix ticklen = get_ticklength ().matrix_value ();
  ticklen(0) *= std::max (bbox(2), bbox(3));
  // FIXME: This algorithm is not Matlab-compatible.  See bug #55483.
  //        Scale the results of Octave's algorithm for better visuals.
  ticklen(1) *= (0.76 * std::max (bbox(2), bbox(3)));

  xticklen = ticksign * (mode2D ? ticklen(0) : ticklen(1));
  yticklen = ticksign * (mode2D ? ticklen(0) : ticklen(1));
  zticklen = ticksign * (mode2D ? ticklen(0) : ticklen(1));

  double offset = get___fontsize_points__ () / 2;

  xtickoffset = (mode2D ? std::max (0., xticklen) : std::abs (xticklen)) +
                (xstate == AXE_HORZ_DIR ? offset*1.5 : offset);
  ytickoffset = (mode2D ? std::max (0., yticklen) : std::abs (yticklen)) +
                (ystate == AXE_HORZ_DIR ? offset*1.5 : offset);
  ztickoffset = (mode2D ? std::max (0., zticklen) : std::abs (zticklen)) +
                (zstate == AXE_HORZ_DIR ? offset*1.5 : offset);

  update_xlabel_position ();
  update_ylabel_position ();
  update_zlabel_position ();
  update_title_position ();
}

/*
## FIXME: A demo can't be called in a C++ file.  This should be made a test
## or moved to a .m file where it can be called.
%!demo
%! clf;
%! subplot (2,1,1);
%!  plot (rand (3));
%!  xlabel xlabel;
%!  ylabel ylabel;
%!  title title;
%! subplot (2,1,2);
%!  plot (rand (3));
%!  set (gca, "ticklength", get (gca, "ticklength") * 2, "tickdir", "out");
%!  xlabel xlabel;
%!  ylabel ylabel;
%!  title title;
*/

static ColumnVector
convert_label_position (const ColumnVector& p,
                        const text::properties& props,
                        const graphics_xform& xform,
                        const Matrix& bbox)
{
  ColumnVector retval;

  std::string to_units = props.get_units ();

  if (to_units != "data")
    {
      ColumnVector v = xform.transform (p(0), p(1), p(2));

      retval.resize (3);

      retval(0) = v(0) - bbox(0) + 1;
      retval(1) = bbox(1) + bbox(3) - v(1) + 1;
      retval(2) = 0;

      retval = convert_position (retval, "pixels", to_units,
                                 bbox.extract_n (0, 2, 1, 2));
    }
  else
    retval = p;

  return retval;
}

static bool updating_xlabel_position = false;

void
axes::properties::update_xlabel_position (void)
{
  if (updating_xlabel_position)
    return;

  gh_manager& gh_mgr
    = octave::__get_gh_manager__ ("axes::properties::update_xlabel_position");

  graphics_object go = gh_mgr.get_object (get_xlabel ());

  if (! go.valid_object ())
    return;

  text::properties& xlabel_props
    = reinterpret_cast<text::properties&> (go.get_properties ());

  bool isempty = xlabel_props.get_string ().isempty ();

  octave::unwind_protect_var<bool>
    restore_var (updating_xlabel_position, true);

  if (! isempty)
    {
      if (xlabel_props.horizontalalignmentmode_is ("auto"))
        {
          xlabel_props.set_horizontalalignment
            (xstate > AXE_DEPTH_DIR ? "center" : (xyzSym ? "left" : "right"));

          xlabel_props.set_horizontalalignmentmode ("auto");
        }

      if (xlabel_props.verticalalignmentmode_is ("auto"))
        {
          xlabel_props.set_verticalalignment
            (xstate == AXE_VERT_DIR || x2Dtop ? "bottom" : "top");

          xlabel_props.set_verticalalignmentmode ("auto");
        }
    }

  if (xlabel_props.positionmode_is ("auto")
      || xlabel_props.rotationmode_is ("auto"))
    {
      graphics_xform xform = get_transform ();

      Matrix ext (1, 2, 0.0);
      ext = get_ticklabel_extents (get_xtick ().matrix_value (),
                                   get_xticklabel ().string_vector_value (),
                                   get_xlim ().matrix_value ());

      double margin = 5;
      double wmax = ext(0) + margin;
      double hmax = ext(1) + margin;
      double angle = 0.0;
      ColumnVector p
        = graphics_xform::xform_vector ((xpTickN + xpTick)/2, ypTick, zpTick);

      bool tick_along_z = nearhoriz || octave::math::isinf (fy);
      if (tick_along_z)
        p(2) += (octave::math::signum (zpTick - zpTickN) * fz * xtickoffset);
      else
        p(1) += (octave::math::signum (ypTick - ypTickN) * fy * xtickoffset);

      p = xform.transform (p(0), p(1), p(2), false);

      switch (xstate)
        {
        case AXE_ANY_DIR:
          p(0) += (xyzSym ? wmax : -wmax);
          p(1) += hmax;
          break;

        case AXE_VERT_DIR:
          p(0) -= wmax;
          angle = 90;
          break;

        case AXE_HORZ_DIR:
          p(1) += (x2Dtop ? -hmax : hmax);
          break;
        }

      if (xlabel_props.positionmode_is ("auto"))
        {
          p = xform.untransform (p(0), p(1), p(2), true);

          p = convert_label_position (p, xlabel_props, xform,
                                      get_extent (false));

          xlabel_props.set_position (p.extract_n (0, 3).transpose ());
          xlabel_props.set_positionmode ("auto");
        }

      if (! isempty && xlabel_props.rotationmode_is ("auto"))
        {
          xlabel_props.set_rotation (angle);
          xlabel_props.set_rotationmode ("auto");
        }
    }
}

static bool updating_ylabel_position = false;

void
axes::properties::update_ylabel_position (void)
{
  if (updating_ylabel_position)
    return;

  gh_manager& gh_mgr
    = octave::__get_gh_manager__ ("axes::properties::update_ylabel_position");

  graphics_object go = gh_mgr.get_object (get_ylabel ());

  if (! go.valid_object ())
    return;

  text::properties& ylabel_props
    = reinterpret_cast<text::properties&> (go.get_properties ());

  bool isempty = ylabel_props.get_string ().isempty ();

  octave::unwind_protect_var<bool>
    restore_var (updating_ylabel_position, true);

  if (! isempty)
    {
      if (ylabel_props.horizontalalignmentmode_is ("auto"))
        {
          ylabel_props.set_horizontalalignment
            (ystate > AXE_DEPTH_DIR ? "center" : (! xyzSym ? "left" : "right"));

          ylabel_props.set_horizontalalignmentmode ("auto");
        }

      if (ylabel_props.verticalalignmentmode_is ("auto"))
        {
          ylabel_props.set_verticalalignment
            (ystate == AXE_VERT_DIR && ! y2Dright ? "bottom" : "top");

          ylabel_props.set_verticalalignmentmode ("auto");
        }
    }

  if (ylabel_props.positionmode_is ("auto")
      || ylabel_props.rotationmode_is ("auto"))
    {
      graphics_xform xform = get_transform ();

      Matrix ext (1, 2, 0.0);

      ext = get_ticklabel_extents (get_ytick ().matrix_value (),
                                   get_yticklabel ().string_vector_value (),
                                   get_ylim ().matrix_value ());
      double margin = 5;
      double wmax = ext(0) + margin;
      double hmax = ext(1) + margin;
      double angle = 0.0;
      ColumnVector p
        = graphics_xform::xform_vector (xpTick, (ypTickN + ypTick)/2, zpTick);

      bool tick_along_z = nearhoriz || octave::math::isinf (fx);
      if (tick_along_z)
        p(2) += (octave::math::signum (zpTick - zpTickN) * fz * ytickoffset);
      else
        p(0) += (octave::math::signum (xpTick - xpTickN) * fx * ytickoffset);

      p = xform.transform (p(0), p(1), p(2), false);

      switch (ystate)
        {
        case AXE_ANY_DIR:
          p(0) += (! xyzSym ? wmax : -wmax);
          p(1) += hmax;
          break;

        case AXE_VERT_DIR:
          p(0) += (y2Dright ? wmax : -wmax);
          angle = 90;
          break;

        case AXE_HORZ_DIR:
          p(1) += hmax;
          break;
        }

      if (ylabel_props.positionmode_is ("auto"))
        {
          p = xform.untransform (p(0), p(1), p(2), true);

          p = convert_label_position (p, ylabel_props, xform,
                                      get_extent (false));

          ylabel_props.set_position (p.extract_n (0, 3).transpose ());
          ylabel_props.set_positionmode ("auto");
        }

      if (! isempty && ylabel_props.rotationmode_is ("auto"))
        {
          ylabel_props.set_rotation (angle);
          ylabel_props.set_rotationmode ("auto");
        }
    }
}

static bool updating_zlabel_position = false;

void
axes::properties::update_zlabel_position (void)
{
  if (updating_zlabel_position)
    return;

  gh_manager& gh_mgr
    = octave::__get_gh_manager__ ("axes::properties::update_zlabel_position");

  graphics_object go = gh_mgr.get_object (get_zlabel ());

  if (! go.valid_object ())
    return;

  text::properties& zlabel_props
    = reinterpret_cast<text::properties&> (go.get_properties ());

  bool camAuto = cameraupvectormode_is ("auto");
  bool isempty = zlabel_props.get_string ().isempty ();

  octave::unwind_protect_var<bool>
    restore_updating_zlabel_position (updating_zlabel_position, true);

  if (! isempty)
    {
      if (zlabel_props.horizontalalignmentmode_is ("auto"))
        {
          zlabel_props.set_horizontalalignment
            ((zstate > AXE_DEPTH_DIR || camAuto) ? "center" : "right");

          zlabel_props.set_horizontalalignmentmode ("auto");
        }

      if (zlabel_props.verticalalignmentmode_is ("auto"))
        {
          zlabel_props.set_verticalalignment
            (zstate == AXE_VERT_DIR
             ? "bottom" : ((zSign || camAuto) ? "bottom" : "top"));

          zlabel_props.set_verticalalignmentmode ("auto");
        }
    }

  if (zlabel_props.positionmode_is ("auto")
      || zlabel_props.rotationmode_is ("auto"))
    {
      graphics_xform xform = get_transform ();

      Matrix ext (1, 2, 0.0);
      ext = get_ticklabel_extents (get_ztick ().matrix_value (),
                                   get_zticklabel ().string_vector_value (),
                                   get_zlim ().matrix_value ());

      double margin = 5;
      double wmax = ext(0) + margin;
      double hmax = ext(1) + margin;
      double angle = 0.0;
      ColumnVector p;

      if (xySym)
        {
          p = graphics_xform::xform_vector (xPlaneN, yPlane,
                                            (zpTickN + zpTick)/2);
          if (octave::math::isinf (fy))
            p(0) += octave::math::signum (xPlaneN - xPlane) * fx * ztickoffset;
          else
            p(1) += octave::math::signum (yPlane - yPlaneN) * fy * ztickoffset;
        }
      else
        {
          p = graphics_xform::xform_vector (xPlane, yPlaneN,
                                            (zpTickN + zpTick)/2);
          if (octave::math::isinf (fx))
            p(1) += octave::math::signum (yPlaneN - yPlane) * fy * ztickoffset;
          else
            p(0) += octave::math::signum (xPlane - xPlaneN) * fx * ztickoffset;
        }

      p = xform.transform (p(0), p(1), p(2), false);

      switch (zstate)
        {
        case AXE_ANY_DIR:
          if (camAuto)
            {
              p(0) -= wmax;
              angle = 90;
            }

          // FIXME: what's the correct offset?
          //
          //   p[0] += (! xySym ? wmax : -wmax);
          //   p[1] += (zSign ? hmax : -hmax);

          break;

        case AXE_VERT_DIR:
          p(0) -= wmax;
          angle = 90;
          break;

        case AXE_HORZ_DIR:
          p(1) += hmax;
          break;
        }

      if (zlabel_props.positionmode_is ("auto"))
        {
          p = xform.untransform (p(0), p(1), p(2), true);

          p = convert_label_position (p, zlabel_props, xform,
                                      get_extent (false));

          zlabel_props.set_position (p.extract_n (0, 3).transpose ());
          zlabel_props.set_positionmode ("auto");
        }

      if (! isempty && zlabel_props.rotationmode_is ("auto"))
        {
          zlabel_props.set_rotation (angle);
          zlabel_props.set_rotationmode ("auto");
        }
    }
}

static bool updating_title_position = false;

void
axes::properties::update_title_position (void)
{
  if (updating_title_position)
    return;

  gh_manager& gh_mgr
    = octave::__get_gh_manager__ ("axes::properties::update_title_position");

  graphics_object go = gh_mgr.get_object (get_title ());

  if (! go.valid_object ())
    return;

  text::properties& title_props
    = reinterpret_cast<text::properties&> (go.get_properties ());

  octave::unwind_protect_var<bool> restore_var (updating_title_position, true);

  if (title_props.positionmode_is ("auto"))
    {
      graphics_xform xform = get_transform ();

      // FIXME: bbox should be stored in axes::properties
      Matrix bbox = get_extent (false);

      ColumnVector p
        = graphics_xform::xform_vector (bbox(0) + bbox(2)/2, bbox(1) - 10,
                                        (x_zlim(0) + x_zlim(1))/2);

      if (x2Dtop)
        {
          Matrix ext (1, 2, 0.0);
          ext = get_ticklabel_extents (get_xtick ().matrix_value (),
                                       get_xticklabel ().string_vector_value (),
                                       get_xlim ().matrix_value ());
          p(1) -= ext(1);
        }

      p = xform.untransform (p(0), p(1), p(2), true);

      p = convert_label_position (p, title_props, xform, bbox);

      title_props.set_position (p.extract_n (0, 3).transpose ());
      title_props.set_positionmode ("auto");
    }
}

void
axes::properties::update_autopos (const std::string& elem_type)
{
  if (elem_type == "xlabel")
    update_xlabel_position ();
  else if (elem_type == "ylabel")
    update_ylabel_position ();
  else if (elem_type == "zlabel")
    update_zlabel_position ();
  else if (elem_type == "title")
    update_title_position ();
  else if (elem_type == "sync")
    sync_positions ();
}

static void
normalized_aspectratios (Matrix& aspectratios, const Matrix& scalefactors,
                         double xlength, double ylength, double zlength)
{
  double xval = xlength / scalefactors(0);
  double yval = ylength / scalefactors(1);
  double zval = zlength / scalefactors(2);

  double minval = octave::math::min (octave::math::min (xval, yval), zval);

  aspectratios(0) = xval / minval;
  aspectratios(1) = yval / minval;
  aspectratios(2) = zval / minval;
}

static void
max_axes_scale (double& s, Matrix& limits, const Matrix& kids,
                double pbfactor, double dafactor, char limit_type, bool tight)
{
  if (tight)
    {
      double minval = octave::numeric_limits<double>::Inf ();
      double maxval = -octave::numeric_limits<double>::Inf ();
      double min_pos = octave::numeric_limits<double>::Inf ();
      double max_neg = -octave::numeric_limits<double>::Inf ();
      get_children_limits (minval, maxval, min_pos, max_neg, kids, limit_type);
      if (octave::math::isfinite (minval) && octave::math::isfinite (maxval))
        {
          limits(0) = minval;
          limits(1) = maxval;
          s = octave::math::max (s, (maxval - minval) / (pbfactor * dafactor));
        }
    }
  else
    s = octave::math::max (s, (limits(1) - limits(0)) / (pbfactor * dafactor));
}

static std::set<double> updating_aspectratios;

void
axes::properties::update_aspectratios (void)
{
  if (updating_aspectratios.find (get___myhandle__ ().value ())
      != updating_aspectratios.end ())
    return;

  Matrix xlimits = get_xlim ().matrix_value ();
  Matrix ylimits = get_ylim ().matrix_value ();
  Matrix zlimits = get_zlim ().matrix_value ();

  double dx = (xlimits(1) - xlimits(0));
  double dy = (ylimits(1) - ylimits(0));
  double dz = (zlimits(1) - zlimits(0));

  Matrix da = get_dataaspectratio ().matrix_value ();
  Matrix pba = get_plotboxaspectratio ().matrix_value ();

  if (dataaspectratiomode_is ("auto"))
    {
      if (plotboxaspectratiomode_is ("auto"))
        {
          pba = Matrix (1, 3, 1.0);
          plotboxaspectratio.set (pba, false);
        }

      normalized_aspectratios (da, pba, dx, dy, dz);
      dataaspectratio.set (da, false);
    }
  else if (plotboxaspectratiomode_is ("auto"))
    {
      normalized_aspectratios (pba, da, dx, dy, dz);
      plotboxaspectratio.set (pba, false);
    }
  else
    {
      double s = -octave::numeric_limits<double>::Inf ();
      bool modified_limits = false;
      Matrix kids;

      if (xlimmode_is ("auto") && ylimmode_is ("auto") && zlimmode_is ("auto"))
        {
          modified_limits = true;
          kids = get_children ();
          max_axes_scale (s, xlimits, kids, pba(0), da(0), 'x', true);
          max_axes_scale (s, ylimits, kids, pba(1), da(1), 'y', true);
          max_axes_scale (s, zlimits, kids, pba(2), da(2), 'z', true);
        }
      else if (xlimmode_is ("auto") && ylimmode_is ("auto"))
        {
          modified_limits = true;
          max_axes_scale (s, zlimits, kids, pba(2), da(2), 'z', false);
        }
      else if (ylimmode_is ("auto") && zlimmode_is ("auto"))
        {
          modified_limits = true;
          max_axes_scale (s, xlimits, kids, pba(0), da(0), 'x', false);
        }
      else if (zlimmode_is ("auto") && xlimmode_is ("auto"))
        {
          modified_limits = true;
          max_axes_scale (s, ylimits, kids, pba(1), da(1), 'y', false);
        }

      if (modified_limits)
        {
          octave::unwind_protect_var<std::set<double>>
            restore_var (updating_aspectratios);

          updating_aspectratios.insert (get___myhandle__ ().value ());

          dx = pba(0) * da(0);
          dy = pba(1) * da(1);
          dz = pba(2) * da(2);
          if (octave::math::isinf (s))
            s = 1 / octave::math::min (octave::math::min (dx, dy), dz);

          if (xlimmode_is ("auto"))
            {
              dx = s * dx;
              xlimits(0) = 0.5 * (xlimits(0) + xlimits(1) - dx);
              xlimits(1) = xlimits(0) + dx;
              set_xlim (xlimits);
              set_xlimmode ("auto");
            }

          if (ylimmode_is ("auto"))
            {
              dy = s * dy;
              ylimits(0) = 0.5 * (ylimits(0) + ylimits(1) - dy);
              ylimits(1) = ylimits(0) + dy;
              set_ylim (ylimits);
              set_ylimmode ("auto");
            }

          if (zlimmode_is ("auto"))
            {
              dz = s * dz;
              zlimits(0) = 0.5 * (zlimits(0) + zlimits(1) - dz);
              zlimits(1) = zlimits(0) + dz;
              set_zlim (zlimits);
              set_zlimmode ("auto");
            }
        }
      else
        {
          normalized_aspectratios (pba, da, dx, dy, dz);
          plotboxaspectratio.set (pba, false);
        }
    }
}

void
axes::properties::update_label_color (handle_property label,
                                      color_property col)
{
  gh_manager& gh_mgr
    = octave::__get_gh_manager__ ("axes::properties::update_label_color");

  gh_mgr.get_object (label.handle_value ()).set ("color", col.get ());
}

void
axes::properties::update_font (std::string prop)
{
  gh_manager& gh_mgr
    = octave::__get_gh_manager__ ("axes::properties::update_font");

  if (! prop.empty ())
    {
      octave_value val = get (prop);
      octave_value tval = val;
      if (prop == "fontsize")
        {
          tval = octave_value (val.double_value () *
                               get_titlefontsizemultiplier ());
          val  = octave_value (val.double_value () *
                               get_labelfontsizemultiplier ());
        }
      else if (prop == "fontweight")
        tval = get ("titlefontweight");

      gh_mgr.get_object (get_xlabel ()).set (prop, val);
      gh_mgr.get_object (get_ylabel ()).set (prop, val);
      gh_mgr.get_object (get_zlabel ()).set (prop, val);
      gh_mgr.get_object (get_title ()).set (prop, tval);
    }

  double dpr = device_pixel_ratio (get___myhandle__ ());

  octave::autolock guard (gh_mgr.graphics_lock ());

  txt_renderer.set_font (get ("fontname").string_value (),
                         get ("fontweight").string_value (),
                         get ("fontangle").string_value (),
                         get ("__fontsize_points__").double_value () * dpr);
}

// The INTERNAL flag defines whether position or outerposition is used.

Matrix
axes::properties::get_boundingbox (bool internal,
                                   const Matrix& parent_pix_size) const
{
  Matrix pos = (internal ? get_position ().matrix_value ()
                         : get_outerposition ().matrix_value ());
  Matrix parent_size (parent_pix_size);

  if (parent_size.isempty ())
    {
      gh_manager& gh_mgr
        = octave::__get_gh_manager__ ("axes::properties::get_boundingbox");

      graphics_object go = gh_mgr.get_object (get_parent ());

      if (go.valid_object ())
        parent_size
          = go.get_properties ().get_boundingbox (true).extract_n (0, 2, 1, 2);
      else
        parent_size = default_figure_position ();
    }

  pos = convert_position (pos, get_units (), "pixels", parent_size);

  pos(0)--;
  pos(1)--;
  pos(1) = parent_size(1) - pos(1) - pos(3);

  return pos;
}

Matrix
axes::properties::get_extent (bool with_text, bool only_text_height) const
{
  graphics_xform xform = get_transform ();

  Matrix ext (1, 4, 0.0);
  ext(0) = ext(1) = octave::numeric_limits<double>::Inf ();
  ext(2) = ext(3) = -octave::numeric_limits<double>::Inf ();
  for (int i = 0; i <= 1; i++)
    for (int j = 0; j <= 1; j++)
      for (int k = 0; k <= 1; k++)
        {
          ColumnVector p = xform.transform (i ? xPlaneN : xPlane,
                                            j ? yPlaneN : yPlane,
                                            k ? zPlaneN : zPlane, false);
          ext(0) = std::min (ext(0), p(0));
          ext(1) = std::min (ext(1), p(1));
          ext(2) = std::max (ext(2), p(0));
          ext(3) = std::max (ext(3), p(1));
        }

  if (with_text)
    {
      for (int i = 0; i < 4; i++)
        {
          graphics_handle htext;
          if (i == 0)
            htext = get_title ();
          else if (i == 1)
            htext = get_xlabel ();
          else if (i == 2)
            htext = get_ylabel ();
          else if (i == 3)
            htext = get_zlabel ();

          gh_manager& gh_mgr
            = octave::__get_gh_manager__ ("axes::properties::get_extent");

          text::properties& text_props
            = reinterpret_cast<text::properties&>
                (gh_mgr.get_object (htext).get_properties ());

          Matrix text_pos = text_props.get_data_position ();
          text_pos = xform.transform (text_pos(0), text_pos(1), text_pos(2));
          if (text_props.get_string ().isempty ())
            {
              ext(0) = std::min (ext(0), text_pos(0));
              ext(1) = std::min (ext(1), text_pos(1));
              ext(2) = std::max (ext(2), text_pos(0));
              ext(3) = std::max (ext(3), text_pos(1));
            }
          else
            {
              Matrix text_ext = text_props.get_extent_matrix ();

              // The text extent is returned in device pixels.  Unscale and
              // work with logical pixels
              double dpr = device_pixel_ratio (get___myhandle__ ());
              if (dpr != 1.0)
                for (int j = 0; j < 4; j++)
                  text_ext(j) /= dpr;

              bool ignore_horizontal = false;
              bool ignore_vertical = false;
              if (only_text_height)
                {
                  double text_rotation = text_props.get_rotation ();
                  if (text_rotation == 0. || text_rotation == 180.)
                    ignore_horizontal = true;
                  else if (text_rotation == 90. || text_rotation == 270.)
                    ignore_vertical = true;
                }

              if (! ignore_horizontal)
                {
                  ext(0) = std::min (ext(0), text_pos(0)+text_ext(0));
                  ext(2) = std::max (ext(2),
                                     text_pos(0)+text_ext(0)+text_ext(2));
                }

              if (! ignore_vertical)
                {
                  ext(1) = std::min (ext(1),
                                     text_pos(1)-text_ext(1)-text_ext(3));
                  ext(3) = std::max (ext(3), text_pos(1)-text_ext(1));
                }
            }
        }
    }

  ext(2) = ext(2) - ext(0);
  ext(3) = ext(3) - ext(1);

  return ext;
}

static octave_value
convert_ticklabel_string (const octave_value& val)
{
  octave_value retval = val;

  if (val.iscellstr ())
    {
      // Always return a column vector for Matlab compatibility
      if (val.columns () > 1)
        retval = val.reshape (dim_vector (val.numel (), 1));
    }
  else
    {
      string_vector sv;
      if (val.isnumeric ())
        {
          NDArray data = val.array_value ();
          std::ostringstream oss;
          oss.precision (5);
          for (octave_idx_type i = 0; i < val.numel (); i++)
            {
              oss.str ("");
              oss << data(i);
              sv.append (oss.str ());
            }
        }
      else if (val.is_string () && val.rows () == 1)
        {
          std::string valstr = val.string_value ();
          std::istringstream iss (valstr);
          std::string tmpstr;

          // Split string with delimiter '|'
          while (std::getline (iss, tmpstr, '|'))
            sv.append (tmpstr);

          // If string ends with '|' Matlab appends a null string
          if (*valstr.rbegin () == '|')
            sv.append (std::string (""));
        }
      else
        return retval;

      charMatrix chmat (sv, ' ');

      retval = octave_value (chmat);
    }

  return retval;
}

void
axes::properties::set_xticklabel (const octave_value& val)
{
  if (xticklabel.set (convert_ticklabel_string (val), false))
    {
      set_xticklabelmode ("manual");
      xticklabel.run_listeners (GCB_POSTSET);
      mark_modified ();
    }
  else
    set_xticklabelmode ("manual");

  sync_positions ();
}

void
axes::properties::set_yticklabel (const octave_value& val)
{
  if (yticklabel.set (convert_ticklabel_string (val), false))
    {
      set_yticklabelmode ("manual");
      yticklabel.run_listeners (GCB_POSTSET);
      mark_modified ();
    }
  else
    set_yticklabelmode ("manual");

  sync_positions ();
}

void
axes::properties::set_zticklabel (const octave_value& val)
{
  if (zticklabel.set (convert_ticklabel_string (val), false))
    {
      set_zticklabelmode ("manual");
      zticklabel.run_listeners (GCB_POSTSET);
      mark_modified ();
    }
  else
    set_zticklabelmode ("manual");

  sync_positions ();
}

// Almost identical to convert_ticklabel_string but it only accepts
// cellstr or string, not numeric input.
static octave_value
convert_linestyleorder_string (const octave_value& val)
{
  octave_value retval = val;

  if (val.iscellstr ())
    {
      // Always return a column vector for Matlab Compatibility
      if (val.columns () > 1)
        retval = val.reshape (dim_vector (val.numel (), 1));
    }
  else
    {
      string_vector sv;
      if (val.is_string () && val.rows () == 1)
        {
          std::string valstr = val.string_value ();
          std::istringstream iss (valstr);
          std::string tmpstr;

          // Split string with delimiter '|'
          while (std::getline (iss, tmpstr, '|'))
            sv.append (tmpstr);

          // If string ends with '|' Matlab appends a null string
          if (*valstr.rbegin () == '|')
            sv.append (std::string (""));
        }
      else
        return retval;

      charMatrix chmat (sv, ' ');

      retval = octave_value (chmat);
    }

  return retval;
}

void
axes::properties::set_linestyleorder (const octave_value& val)
{
  linestyleorder.set (convert_linestyleorder_string (val), false);
}

void
axes::properties::set_units (const octave_value& val)
{
  caseless_str old_units = get_units ();

  if (units.set (val, true))
    {
      update_units (old_units);
      mark_modified ();
    }
}

void
axes::properties::update_units (const caseless_str& old_units)
{
  gh_manager& gh_mgr
    = octave::__get_gh_manager__ ("axes::properties::update_units");

  graphics_object parent_go = gh_mgr.get_object (get_parent ());

  Matrix parent_bb
    = parent_go.get_properties ().get_boundingbox (true).extract_n (0, 2, 1, 2);

  caseless_str new_units = get_units ();
  position.set (octave_value (convert_position (get_position ().matrix_value (),
                                                old_units, new_units,
                                                parent_bb)),
                                                false);
  outerposition.set (octave_value (convert_position (get_outerposition ().matrix_value (),
                                                     old_units, new_units,
                                                     parent_bb)),
                                                     false);
  tightinset.set (octave_value (convert_position (get_tightinset ().matrix_value (),
                                                  old_units, new_units,
                                                  parent_bb)),
                                                  false);
  looseinset.set (octave_value (convert_position (get_looseinset ().matrix_value (),
                                                  old_units, new_units,
                                                  parent_bb)),
                                                  false);
}

void
axes::properties::set_fontunits (const octave_value& val)
{
  caseless_str old_fontunits = get_fontunits ();

  if (fontunits.set (val, true))
    {
      update_fontunits (old_fontunits);
      mark_modified ();
    }
}

void
axes::properties::update_fontunits (const caseless_str& old_units)
{
  caseless_str new_units = get_fontunits ();
  double parent_height = get_boundingbox (true).elem (3);
  double fontsz = get_fontsize ();

  fontsz = convert_font_size (fontsz, old_units, new_units, parent_height);

  set_fontsize (octave_value (fontsz));
}

double
axes::properties::get___fontsize_points__ (double box_pix_height) const
{
  double fontsz = get_fontsize ();
  double parent_height = box_pix_height;

  if (fontunits_is ("normalized") && parent_height <= 0)
    parent_height = get_boundingbox (true).elem (3);

  return convert_font_size (fontsz, get_fontunits (), "points", parent_height);
}

ColumnVector
graphics_xform::xform_vector (double x, double y, double z)
{
  return ::xform_vector (x, y, z);
}

Matrix
graphics_xform::xform_eye (void)
{
  return ::xform_matrix ();
}

ColumnVector
graphics_xform::transform (double x, double y, double z, bool use_scale) const
{
  if (use_scale)
    {
      x = sx.scale (x);
      y = sy.scale (y);
      z = sz.scale (z);
    }

  return ::transform (xform, x, y, z);
}

ColumnVector
graphics_xform::untransform (double x, double y, double z,
                             bool use_scale) const
{
  ColumnVector v = ::transform (xform_inv, x, y, z);

  if (use_scale)
    {
      v(0) = sx.unscale (v(0));
      v(1) = sy.unscale (v(1));
      v(2) = sz.unscale (v(2));
    }

  return v;
}

octave_value
axes::get_default (const caseless_str& pname) const
{
  octave_value retval = default_properties.lookup (pname);

  if (retval.is_undefined ())
    {
      graphics_handle parent_h = get_parent ();

      gh_manager& gh_mgr
        = octave::__get_gh_manager__ ("axes::properties::get_default");

      graphics_object parent_go = gh_mgr.get_object (parent_h);

      retval = parent_go.get_default (pname);
    }

  return retval;
}

// FIXME: remove.
// FIXME: maybe this should go into array_property class?
/*
static void
check_limit_vals (double& min_val, double& max_val,
                  double& min_pos, double& max_neg,
                  const array_property& data)
{
  double val = data.min_val ();
  if (octave::math::isfinite (val) && val < min_val)
    min_val = val;
  val = data.max_val ();
  if (octave::math::isfinite (val) && val > max_val)
    max_val = val;
  val = data.min_pos ();
  if (octave::math::isfinite (val) && val > 0 && val < min_pos)
    min_pos = val;
  val = data.max_neg ();
  if (octave::math::isfinite (val) && val < 0 && val > max_neg)
    max_neg = val;
}
*/

static void
check_limit_vals (double& min_val, double& max_val,
                  double& min_pos, double& max_neg,
                  const octave_value& data)
{
  Matrix m;

  if (data.is_matrix_type ())
    m = data.matrix_value ();

  if (m.numel () != 4)
    {
      m = Matrix (1, 4, 0.0);
      m(2) = octave::numeric_limits<double>::Inf ();
      m(3) = -octave::numeric_limits<double>::Inf ();
    }

  double val;

  val = m(0);
  if (octave::math::isfinite (val) && val < min_val)
    min_val = val;

  val = m(1);
  if (octave::math::isfinite (val) && val > max_val)
    max_val = val;

  val = m(2);
  if (octave::math::isfinite (val) && val > 0 && val < min_pos)
    min_pos = val;

  val = m(3);
  if (octave::math::isfinite (val) && val < 0 && val > max_neg)
    max_neg = val;
}

// magform(x) Returns (a, b),
// where x = a * 10^b, abs (a) >= 1., and b is integer.

static void
magform (double x, double& a, int& b)
{
  if (x == 0)
    {
      a = 0;
      b = 0;
    }
  else
    {
      b = static_cast<int> (std::floor (std::log10 (std::abs (x))));
      a = x / std::pow (10.0, b);
    }
}

void
axes::properties::update_outerposition (void)
{
  set_positionconstraint ("outerposition");
  caseless_str old_units = get_units ();
  set_units ("normalized");

  Matrix outerbox = outerposition.get ().matrix_value ();

  double outer_left = outerbox(0);
  double outer_bottom = outerbox(1);
  double outer_width = outerbox(2);
  double outer_height = outerbox(3);

  double outer_right = outer_width + outer_left;
  double outer_top = outer_height + outer_bottom;

  Matrix linset = looseinset.get ().matrix_value ();
  Matrix tinset = tightinset.get ().matrix_value ();

  double left_margin = std::max (linset(0), tinset(0));
  double bottom_margin = std::max (linset(1), tinset(1));
  double right_margin = std::max (linset(2), tinset(2));
  double top_margin = std::max (linset(3), tinset(3));

  double inner_left = outer_left;
  double inner_right = outer_right;

  if ((left_margin + right_margin) < outer_width)
    {
      inner_left += left_margin;
      inner_right -= right_margin;
    }

  double inner_bottom = outer_bottom;
  double inner_top = outer_top;

  if ((bottom_margin + top_margin) < outer_height)
    {
      inner_bottom += bottom_margin;
      inner_top -= top_margin;
    }

  double inner_width = inner_right - inner_left;
  double inner_height = inner_top - inner_bottom;

  Matrix innerbox (1, 4);

  innerbox(0) = inner_left;
  innerbox(1) = inner_bottom;
  innerbox(2) = inner_width;
  innerbox(3) = inner_height;

  position = innerbox;

  set_units (old_units);
  update_transform ();
}

void
axes::properties::update_position (void)
{
  set_positionconstraint ("innerposition");
  caseless_str old_units = get_units ();
  set_units ("normalized");

  Matrix innerbox = position.get ().matrix_value ();

  double inner_left = innerbox(0);
  double inner_bottom = innerbox(1);
  double inner_width = innerbox(2);
  double inner_height = innerbox(3);

  double inner_right = inner_width + inner_left;
  double inner_top = inner_height + inner_bottom;

  Matrix linset = looseinset.get ().matrix_value ();
  Matrix tinset = tightinset.get ().matrix_value ();

  double left_margin = std::max (linset(0), tinset(0));
  double bottom_margin = std::max (linset(1), tinset(1));
  double right_margin = std::max (linset(2), tinset(2));
  double top_margin = std::max (linset(3), tinset(3));

  // FIXME: do we need to place limits on any of these?

  double outer_left = inner_left - left_margin;
  double outer_bottom = inner_bottom - bottom_margin;
  double outer_right = inner_right + right_margin;
  double outer_top = inner_top + top_margin;

  double outer_width = outer_right - outer_left;
  double outer_height = outer_top - outer_bottom;

  Matrix outerbox (1, 4);

  outerbox(0) = outer_left;
  outerbox(1) = outer_bottom;
  outerbox(2) = outer_width;
  outerbox(3) = outer_height;

  outerposition = outerbox;

  set_units (old_units);
  update_transform ();
}

void
axes::properties::update_looseinset (void)
{
  caseless_str old_units = get_units ();
  set_units ("normalized");

  Matrix linset = looseinset.get ().matrix_value ();
  Matrix tinset = tightinset.get ().matrix_value ();

  double left_margin = std::max (linset(0), tinset(0));
  double bottom_margin = std::max (linset(1), tinset(1));
  double right_margin = std::max (linset(2), tinset(2));
  double top_margin = std::max (linset(3), tinset(3));

  if (positionconstraint.is ("innerposition"))
    {
      Matrix innerbox = position.get ().matrix_value ();

      double inner_left = innerbox(0);
      double inner_bottom = innerbox(1);
      double inner_width = innerbox(2);
      double inner_height = innerbox(3);

      double inner_right = inner_width + inner_left;
      double inner_top = inner_height + inner_bottom;

      // FIXME: do we need to place limits on any of these?

      double outer_left = inner_left - left_margin;
      double outer_bottom = inner_bottom - bottom_margin;
      double outer_right = inner_right + right_margin;
      double outer_top = inner_top + top_margin;

      double outer_width = outer_right - outer_left;
      double outer_height = outer_top - outer_bottom;

      Matrix outerbox (1, 4);

      outerbox(0) = outer_left;
      outerbox(1) = outer_bottom;
      outerbox(2) = outer_width;
      outerbox(3) = outer_height;

      outerposition = outerbox;
    }
  else
    {
      Matrix outerbox = outerposition.get ().matrix_value ();

      double outer_left = outerbox(0);
      double outer_bottom = outerbox(1);
      double outer_width = outerbox(2);
      double outer_height = outerbox(3);

      double outer_right = outer_width + outer_left;
      double outer_top = outer_height + outer_bottom;

      double inner_left = outer_left;
      double inner_right = outer_right;

      if ((left_margin + right_margin) < outer_width)
        {
          inner_left += left_margin;
          inner_right -= right_margin;
        }

      double inner_bottom = outer_bottom;
      double inner_top = outer_top;

      if ((bottom_margin + top_margin) < outer_height)
        {
          inner_bottom += bottom_margin;
          inner_top -= top_margin;
        }

      double inner_width = inner_right - inner_left;
      double inner_height = inner_top - inner_bottom;

      Matrix innerbox (1, 4);

      innerbox(0) = inner_left;
      innerbox(1) = inner_bottom;
      innerbox(2) = inner_width;
      innerbox(3) = inner_height;

      position = innerbox;
    }

  set_units (old_units);
  update_transform ();
}

// A translation from Tom Holoryd's python code at
// http://kurage.nimh.nih.gov/tomh/tics.py
// FIXME: add log ticks

double
axes::properties::calc_tick_sep (double lo, double hi)
{
  int ticint = 5;

  // Reference: Lewart, C. R., "Algorithms SCALE1, SCALE2, and SCALE3 for
  // Determination of Scales on Computer Generated Plots", Communications of
  // the ACM, 10 (1973), 639-640.
  // Also cited as ACM Algorithm 463.

  double a;
  int b, x;

  magform ((hi - lo) / ticint, a, b);

  static const double sqrt_2 = sqrt (2.0);
  static const double sqrt_10 = sqrt (10.0);
  static const double sqrt_50 = sqrt (50.0);

  if (a < sqrt_2)
    x = 1;
  else if (a < sqrt_10)
    x = 2;
  else if (a < sqrt_50)
    x = 5;
  else
    x = 10;

  return x * std::pow (10., b);
}

// Attempt to make "nice" limits from the actual max and min of the data.
// For log plots, we will also use the smallest strictly positive value.

Matrix
axes::properties::get_axis_limits (double xmin, double xmax,
                                   double min_pos, double max_neg,
                                   const bool logscale)
{
  Matrix retval;

  double min_val = xmin;
  double max_val = xmax;

  if (octave::math::isinf (min_val) && min_val > 0
      && octave::math::isinf (max_val) && max_val < 0)
    {
      retval = default_lim (logscale);
      return retval;
    }
  else if (! (octave::math::isinf (min_val) || octave::math::isinf (max_val)))
    {
      if (logscale)
        {
          if (octave::math::isinf (min_pos) && octave::math::isinf (max_neg))
            {
              // FIXME: max_neg is needed for "loglog ([0 -Inf])"
              //        This is the *only* place where max_neg is needed.
              //        Is there another way?
              retval = default_lim (logscale);
              return retval;
            }
          if (min_val <= 0)
            {
              if (max_val > 0)
                {
                  warning_with_id ("Octave:negative-data-log-axis",
                                   "axis: omitting non-positive data in log plot");
                  min_val = min_pos;
                }
              else if (max_val == 0)
                max_val = max_neg;
            }
          // FIXME: maybe this test should also be relative?
          if (std::abs (min_val - max_val)
              < sqrt (std::numeric_limits<double>::epsilon ()))
            {
              // Widen range when too small
              if (min_val >= 0)
                {
                  min_val *= 0.9;
                  max_val *= 1.1;
                }
              else
                {
                  min_val *= 1.1;
                  max_val *= 0.9;
                }
            }
          if (min_val > 0)
            {
              // Log plots with all positive data
              min_val = std::pow (10, std::floor (log10 (min_val)));
              max_val = std::pow (10, std::ceil (log10 (max_val)));
            }
          else
            {
              // Log plots with all negative data
              min_val = -std::pow (10, std::ceil (log10 (-min_val)));
              max_val = -std::pow (10, std::floor (log10 (-max_val)));
            }
        }
      else
        {
          if (min_val == 0 && max_val == 0)
            {
              min_val = -1;
              max_val = 1;
            }
          // FIXME: maybe this test should also be relative?
          else if (std::abs (min_val - max_val)
                   < sqrt (std::numeric_limits<double>::epsilon ()))
            {
              min_val -= 0.1 * std::abs (min_val);
              max_val += 0.1 * std::abs (max_val);
            }

          double tick_sep = calc_tick_sep (min_val, max_val);
          double min_tick = std::floor (min_val / tick_sep);
          double max_tick = std::ceil (max_val / tick_sep);
          // Prevent round-off from cropping ticks
          min_val = std::min (min_val, tick_sep * min_tick);
          max_val = std::max (max_val, tick_sep * max_tick);
        }
    }

  retval.resize (1, 2);

  retval(0) = min_val;
  retval(1) = max_val;

  return retval;
}

void
axes::properties::check_axis_limits (Matrix &limits, const Matrix kids,
                                     const bool logscale, char &update_type)
{
  double min_val = octave::numeric_limits<double>::Inf ();
  double max_val = -octave::numeric_limits<double>::Inf ();
  double min_pos = octave::numeric_limits<double>::Inf ();
  double max_neg = -octave::numeric_limits<double>::Inf ();
  double eps = std::numeric_limits<double>::epsilon ();
  bool do_update = false;
  bool have_children_limits = false;

  // check whether we need to get children limits
  if (! octave::math::isfinite (limits(0))
      || ! octave::math::isfinite (limits(1)))
    {
      get_children_limits (min_val, max_val, min_pos, max_neg, kids,
                           update_type);
      have_children_limits = true;
    }
  if (! octave::math::isfinite (limits(0)))
    {
      limits(0) = min_val;
      do_update = true;
    }
  if (! octave::math::isfinite (limits(1)))
    {
      limits(1) = max_val;
      do_update = true;
    }
  if (limits(0) == 0 && limits(1) == 0)
    {
      limits = default_lim (logscale);
      do_update = true;
    }
  // FIXME: maybe this test should also be relative?
  else if (! logscale && (std::abs (limits(0) - limits(1)) < sqrt (eps)))
    {
      limits(0) -= 0.1 * std::abs (limits(0));
      limits(1) += 0.1 * std::abs (limits(1));
      do_update = true;
    }
  else if (logscale
           && (std::abs (std::log10 (limits(0) / limits(1))) < sqrt (eps)))
    {
      limits(0) = (limits(0) < 0 ? 10.0 * limits(0) : 0.1 * limits(0));
      limits(1) = (limits(1) < 0 ? 0.1 * limits(1) : 10.0 * limits(1));
      do_update = true;
    }

  if (logscale && limits(0)*limits(1) <= 0)
    {
      if (! have_children_limits)
        get_children_limits (min_val, max_val, min_pos, max_neg, kids,
                             update_type);

      if (limits(1) > 0)
        {
          warning_with_id ("Octave:axis-non-positive-log-limits",
                           "Non-positive limit for logarithmic axis ignored\n");
          if (octave::math::isfinite (min_pos))
            limits(0) = min_pos;
          else
            limits(0) = 0.1 * limits(1);
        }
      else
        {
          warning_with_id ("Octave:axis-non-negative-log-limits",
                           "Non-negative limit for logarithmic axis ignored\n");
          if (octave::math::isfinite (max_neg))
            limits(1) = max_neg;
          else
            limits(1) = 0.1 * limits(0);
        }
      // FIXME: maybe this test should also be relative?
      if (std::abs (limits(0) - limits(1)) < sqrt (eps))
        {
          // Widen range when too small
          if (limits(0) > 0)
            {
              limits(0) *= 0.9;
              limits(1) *= 1.1;
            }
          else
            {
              limits(0) *= 1.1;
              limits(1) *= 0.9;
            }
        }
      do_update = true;
    }

  if (! do_update)
    update_type = 0;

}

/*
## Test validation of auto and manual axis limits
%!test
%! hf = figure ("visible", "off");
%! unwind_protect
%!   hax = axes ("parent", hf);
%!   plot (0, pi);
%!   assert (get (hax, "xlim"), [-1, 1]);
%!   assert (get (hax, "xlimmode"), "auto");
%!   assert (get (hax, "ylim"), [2.8, 3.5], 2*eps);
%!   assert (get (hax, "ylimmode"), "auto");
%!   set (hax, "xlim", [1, 1], "ylim", [0, 0]);
%!   assert (get (hax, "xlim"), [0.9, 1.1]);
%!   assert (get (hax, "xlimmode"), "manual");
%!   assert (get (hax, "ylim"), [0, 1]);
%!   assert (get (hax, "ylimmode"), "manual");
%!   set (hax, "xlim", [-Inf, Inf], "ylim", [-Inf, Inf]);
%!   ## Matlab does not update the properties
%!   assert (get (hax, "xlim"), [0, 1]);
%!   assert (get (hax, "ylim"), [0.9, 1.1]*pi, 2*eps);
%! unwind_protect_cleanup
%!   delete (hf);
%! end_unwind_protect

%!test
%! hf = figure ("visible", "off");
%! unwind_protect
%!   hax = axes ("parent", hf);
%!   plot ([0, exp(1)], [-pi, 3]);
%!   assert (get (hax, "xlim"), [0, 3]);
%!   assert (get (hax, "xlimmode"), "auto");
%!   assert (get (hax, "ylim"), [-4, 3]);
%!   assert (get (hax, "ylimmode"), "auto");
%!   set (hax, "xlim", [-Inf, Inf], "ylim", [-Inf, Inf]);
%!   ## Matlab does not update the properties but uses tight limits on screen
%!   assert (get (hax, "xlim"), [0, exp(1)]);
%!   assert (get (hax, "xlimmode"), "manual");
%!   assert (get (hax, "ylim"), [-pi, 3]);
%!   assert (get (hax, "ylimmode"), "manual");
%! unwind_protect_cleanup
%!   delete (hf);
%! end_unwind_protect

%!test
%! hf = figure ("visible", "off");
%! unwind_protect
%!   hax = axes ("parent", hf);
%!   loglog (0, pi);
%!   assert (get (hax, "xlim"), [0.1, 1.0]);
%!   assert (get (hax, "xlimmode"), "auto");
%!   assert (get (hax, "ylim"), [1, 10]);
%!   assert (get (hax, "ylimmode"), "auto");
%!   set (hax, "xlim", [1, 1], "ylim", [0, 0]);
%!   assert (get (hax, "xlim"), [0.1, 10]);
%!   assert (get (hax, "xlimmode"), "manual");
%!   assert (get (hax, "ylim"), [0.1, 1.0]);
%!   assert (get (hax, "ylimmode"), "manual");
%!   set (hax, "xlim", [-Inf, Inf], "ylim", [-Inf, Inf]);
%!   ## Matlab does not update the properties
%!   assert (get (hax, "xlim"), [0.1, 1.0]);
%!   assert (get (hax, "ylim"), [0.1, 10]*pi);
%! unwind_protect_cleanup
%!   delete (hf);
%! end_unwind_protect

%!test
%! hf = figure ("visible", "off");
%! unwind_protect
%!   hax = axes ("parent", hf);
%!   loglog ([0 -1], [0 1]);
%!   assert (get (hax, "xlim"), [-10, -0.1]);
%!   assert (get (hax, "xlimmode"), "auto");
%!   assert (get (hax, "ylim"), [0.1, 10]);
%!   assert (get (hax, "ylimmode"), "auto");
%!   set (hax, "xlim", [-Inf, Inf], "ylim", [-Inf, Inf]);
%!   ## Matlab does not update the properties
%!   assert (get (hax, "xlim"), [-1.1, -0.9]);
%!   assert (get (hax, "ylim"), [0.9, 1.1]);
%! unwind_protect_cleanup
%!   delete (hf);
%! end_unwind_protect

%!test
%! hf = figure ("visible", "off");
%! unwind_protect
%!   hax = axes ("parent", hf);
%!   loglog ([1 -1], [1 pi]);
%!   assert (get (hax, "xlim"), [0.1, 10]);
%!   assert (get (hax, "xlimmode"), "auto");
%!   assert (get (hax, "ylim"), [1, 10]);
%!   assert (get (hax, "ylimmode"), "auto");
%!   set (hax, "xlim", [-Inf, Inf], "ylim", [-Inf, Inf]);
%!   ## Matlab does not update the properties but uses tight limits on screen
%!   assert (get (hax, "xlim"), [0.9, 1.1]);
%!   assert (get (hax, "ylim"), [1, pi]);
%! unwind_protect_cleanup
%!   delete (hf);
%! end_unwind_protect
*/

void
axes::properties::calc_ticks_and_lims (array_property& lims,
                                       array_property& ticks,
                                       array_property& mticks,
                                       bool limmode_is_auto,
                                       bool tickmode_is_auto,
                                       bool is_logscale)
{
  if (lims.get ().isempty ())
    return;

  double lo = (lims.get ().matrix_value ())(0);
  double hi = (lims.get ().matrix_value ())(1);
  double lo_lim = lo;
  double hi_lim = hi;
  bool is_negative = lo < 0 && hi < 0;

  // FIXME: should this be checked for somewhere else? (i.e., set{x,y,z}lim)
  if (hi < lo)
    std::swap (hi, lo);

  if (is_logscale)
    {
      if (is_negative)
        {
          double tmp = hi;
          hi = std::log10 (-lo);
          lo = std::log10 (-tmp);
        }
      else
        {
          hi = std::log10 (hi);
          lo = std::log10 (lo);
        }
    }

  Matrix tmp_ticks;
  if (tickmode_is_auto)
    {
      double tick_sep;

      if (is_logscale)
        {
          if (! (octave::math::isinf (hi) || octave::math::isinf (lo)))
            tick_sep = 1;  // Tick is every order of magnitude (bug #39449)
          else
            tick_sep = 0;
        }
      else
        tick_sep = calc_tick_sep (lo, hi);

      double i1 = std::floor (lo / tick_sep);
      double i2 = std::ceil (hi / tick_sep);

      if (limmode_is_auto)
        {
          // Adjust limits to include min and max ticks
          Matrix tmp_lims (1,2);
          tmp_lims(0) = std::min (tick_sep * i1, lo);
          tmp_lims(1) = std::max (tick_sep * i2, hi);

          if (is_logscale)
            {
              tmp_lims(0) = std::pow (10., tmp_lims(0));
              tmp_lims(1) = std::pow (10., tmp_lims(1));
              if (tmp_lims(0) <= 0)
                tmp_lims(0) = std::pow (10., lo);
              if (is_negative)
                {
                  double tmp = tmp_lims(0);
                  tmp_lims(0) = -tmp_lims(1);
                  tmp_lims(1) = -tmp;
                }
            }
          lims = tmp_lims;
        }
      else
        {
          // adjust min and max ticks to be within limits
          if (i1*tick_sep < lo)
            i1++;
          if (i2*tick_sep > hi && i2 > i1)
            i2--;
        }

      tmp_ticks = Matrix (1, i2-i1+1);
      for (int i = 0; i <= static_cast<int> (i2-i1); i++)
        {
          tmp_ticks(i) = tick_sep * (i+i1);
          if (is_logscale)
            tmp_ticks(i) = std::pow (10., tmp_ticks(i));
        }
      if (is_logscale && is_negative)
        {
          Matrix rev_ticks (1, i2-i1+1);
          rev_ticks = -tmp_ticks;
          for (int i = 0; i <= static_cast<int> (i2-i1); i++)
            tmp_ticks(i) = rev_ticks(i2-i1-i);
        }

      ticks = tmp_ticks;
    }
  else
    tmp_ticks = ticks.get ().matrix_value ();

  octave_idx_type n_ticks = tmp_ticks.numel ();
  if (n_ticks < 2)
    return;

  // minor ticks between, above, and below min and max ticks
  int n = (is_logscale ? 8 : 4);
  double mult_below = (is_logscale ? tmp_ticks(1) / tmp_ticks(0) : 1);
  double mult_above = (is_logscale ? tmp_ticks(n_ticks-1) / tmp_ticks(n_ticks-2)
                                   : 1);

  double d_below = (tmp_ticks(1) - tmp_ticks(0)) / mult_below / (n+1);
  int n_below = static_cast<int> (std::floor ((tmp_ticks(0)-lo_lim) / d_below));
  if (n_below < 0)
    n_below = 0;
  int n_between = n * (n_ticks - 1);
  double d_above = (tmp_ticks(n_ticks-1) - tmp_ticks(n_ticks-2)) * mult_above
                   / (n+1);
  int n_above = static_cast<int> (std::floor ((hi_lim-tmp_ticks(n_ticks-1))
                                              / d_above));
  if (n_above < 0)
    n_above = 0;

  Matrix tmp_mticks (1, n_below + n_between + n_above);
  for (int i = 0; i < n_below; i++)
    tmp_mticks(i) = tmp_ticks(0) - (n_below-i) * d_below;
  for (int i = 0; i < n_ticks-1; i++)
    {
      double d = (tmp_ticks(i+1) - tmp_ticks(i)) / (n + 1);
      for (int j = 0; j < n; j++)
        tmp_mticks(n_below+n*i+j) = tmp_ticks(i) + d * (j+1);
    }
  for (int i = 0; i < n_above; i++)
    tmp_mticks(n_below+n_between+i) = tmp_ticks(n_ticks-1) + (i + 1) * d_above;

  mticks = tmp_mticks;
}

/*
%!test <*45356>
%! hf = figure ("visible", "off");
%! unwind_protect
%!   plot (1:10);
%!   xlim ([4.75, 8.5]);
%!   tics = get (gca, "xtick");
%!   assert (tics, [5 6 7 8]);
%! unwind_protect_cleanup
%!   close (hf);
%! end_unwind_protect
*/

void
axes::properties::calc_ticklabels (const array_property& ticks,
                                   any_property& labels, bool logscale,
                                   const bool is_origin,
                                   const int other_axislocation,
                                   const array_property& axis_lims)
{
  Matrix values = ticks.get ().matrix_value ();
  Matrix lims = axis_lims.get ().matrix_value ();
  Cell c (values.dims ());
  std::ostringstream os;

  // omit tick labels depending on location of other axis
  ColumnVector omit_ticks (3, octave::numeric_limits<double>::NaN ());
  if (get_is2D () && is_origin)
    {
      if (other_axislocation == 0)
        {
          omit_ticks(0) = octave::math::max (octave::math::min (0., lims(1)),
                                             lims(0));
        }
      else if (other_axislocation == 1)
        omit_ticks(0) = lims(1);
      else if (other_axislocation == -1)
        omit_ticks(0) = lims(0);
      if (is_box ())
        {
          omit_ticks(1) = lims(0);
          omit_ticks(2) = lims(1);
        }
    }

  if (logscale)
    {
      double significand;
      double exponent;
      double exp_max = 0.0;
      double exp_min = 0.0;

      for (int i = 0; i < values.numel (); i++)
        {
          double exp = std::log10 (values(i));
          exp_min = std::min (exp_min, exp);
          exp_max = std::max (exp_max, exp);
        }

      for (int i = 0; i < values.numel (); i++)
        {
          bool omit_tick = false;
          for (int i_omit = 0; i_omit < omit_ticks.numel (); i_omit++)
            if (values(i) == omit_ticks(i_omit))
              omit_tick = true;
          if (omit_tick)
            {
              c(i) = "";
              continue;
            }

          if (values(i) < 0.0)
            exponent = std::floor (std::log10 (-values(i)));
          else
            exponent = std::floor (std::log10 (values(i)));
          significand = values(i) * std::pow (10., -exponent);

          os.str ("");
          if ((std::abs (significand) - 1) >
              10*std::numeric_limits<double>::epsilon())
            os << significand << 'x';
          else if (significand < 0)
            os << '-';

          os << "10^{";

          if (exponent < 0.0)
            {
              os << '-';
              exponent = -exponent;
            }
          if (exponent < 10. && (exp_max > 9 || exp_min < -9))
            os << '0';
          os << exponent << '}';

          if (ticklabelinterpreter.is ("latex"))
            c(i) = "$" + os.str () + "$";
          else
            c(i) = os.str ();
        }
    }
  else
    {
      for (int i = 0; i < values.numel (); i++)
        {
          bool omit_tick = false;
          for (int i_omit = 0; i_omit < omit_ticks.numel (); i_omit++)
            if (values(i) == omit_ticks(i_omit))
              omit_tick = true;
          if (omit_tick)
            c(i) = "";
          else
            {
              os.str ("");
              os << values(i);
              c(i) = os.str ();
            }
        }
    }

  labels = c;
}

Matrix
axes::properties::get_ticklabel_extents (const Matrix& ticks,
                                         const string_vector& ticklabels,
                                         const Matrix& limits)
{
  Matrix ext (1, 2, 0.0);
  double wmax, hmax;
  double dpr = device_pixel_ratio (get___myhandle__ ());
  wmax = hmax = 0.0;
  int n = std::min (ticklabels.numel (), ticks.numel ());
  for (int i = 0; i < n; i++)
    {
      double val = ticks(i);
      if (limits(0) <= val && val <= limits(1))
        {
          std::string label (ticklabels(i));
          label.erase (0, label.find_first_not_of (' '));
          label = label.substr (0, label.find_last_not_of (' ')+1);

          if (txt_renderer.ok ())
            {
              gh_manager& gh_mgr
                = octave::__get_gh_manager__ ("axes::properties::get_ticklabel_extents");

              octave::autolock guard (gh_mgr.graphics_lock ());

              ext = txt_renderer.get_extent (label, 0.0,
                                             get_ticklabelinterpreter ());

              wmax = std::max (wmax, ext(0) / dpr);
              hmax = std::max (hmax, ext(1) / dpr);
            }
          else
            {
              // FIXME: find a better approximation
              double fsize = get ("fontsize").double_value ();
              int len = label.length ();

              wmax = std::max (wmax, 0.5*fsize*len);
              hmax = fsize;
            }
        }
    }

  ext(0) = wmax;
  ext(1) = hmax;
  return ext;
}

void
get_children_limits (double& min_val, double& max_val,
                     double& min_pos, double& max_neg,
                     const Matrix& kids, char limit_type)
{
  octave_idx_type n = kids.numel ();

  gh_manager& gh_mgr = octave::__get_gh_manager__ ("get_children_limits");

  switch (limit_type)
    {
    case 'x':
      for (octave_idx_type i = 0; i < n; i++)
        {
          graphics_object go = gh_mgr.get_object (kids(i));

          if (go.is_xliminclude ())
            {
              octave_value lim = go.get_xlim ();

              check_limit_vals (min_val, max_val, min_pos, max_neg, lim);
            }
        }
      break;

    case 'y':
      for (octave_idx_type i = 0; i < n; i++)
        {
          graphics_object go = gh_mgr.get_object (kids(i));

          if (go.is_yliminclude ())
            {
              octave_value lim = go.get_ylim ();

              check_limit_vals (min_val, max_val, min_pos, max_neg, lim);
            }
        }
      break;

    case 'z':
      for (octave_idx_type i = 0; i < n; i++)
        {
          graphics_object go = gh_mgr.get_object (kids(i));

          if (go.is_zliminclude ())
            {
              octave_value lim = go.get_zlim ();

              check_limit_vals (min_val, max_val, min_pos, max_neg, lim);
            }
        }
      break;

    case 'c':
      for (octave_idx_type i = 0; i < n; i++)
        {
          graphics_object go = gh_mgr.get_object (kids(i));

          if (go.is_climinclude ())
            {
              octave_value lim = go.get_clim ();

              check_limit_vals (min_val, max_val, min_pos, max_neg, lim);
            }
        }
      break;

    case 'a':
      for (octave_idx_type i = 0; i < n; i++)
        {
          graphics_object go = gh_mgr.get_object (kids(i));

          if (go.is_aliminclude ())
            {
              octave_value lim = go.get_alim ();

              check_limit_vals (min_val, max_val, min_pos, max_neg, lim);
            }
        }
      break;

    default:
      break;
    }
}

static std::set<double> updating_axis_limits;

void
axes::update_axis_limits (const std::string& axis_type,
                          const graphics_handle& h)
{
  if (updating_axis_limits.find (get_handle ().value ())
      != updating_axis_limits.end ())
    return;

  Matrix kids = Matrix (1, 1, h.value ());

  double min_val = octave::numeric_limits<double>::Inf ();
  double max_val = -octave::numeric_limits<double>::Inf ();
  double min_pos = octave::numeric_limits<double>::Inf ();
  double max_neg = -octave::numeric_limits<double>::Inf ();

  char update_type = 0;

  Matrix limits (1, 2);
  double val;

#define FIX_LIMITS                          \
  val = limits(0);                          \
  if (octave::math::isfinite (val))         \
    min_val = val;                          \
  val = limits(1);                          \
  if (octave::math::isfinite (val))         \
    max_val = val;

  if (axis_type == "xdata" || axis_type == "xscale"
      || axis_type == "xlimmode" || axis_type == "xliminclude"
      || axis_type == "xlim")
    {
      limits = xproperties.get_xlim ().matrix_value ();
      FIX_LIMITS;

      update_type = 'x';
      if (xproperties.xlimmode_is ("auto"))
        {
          get_children_limits (min_val, max_val, min_pos, max_neg, kids, 'x');

          limits = xproperties.get_axis_limits (min_val, max_val,
                                                min_pos, max_neg,
                                                xproperties.xscale_is ("log"));
        }
      else
        xproperties.check_axis_limits (limits, kids,
                                       xproperties.xscale_is ("log"),
                                       update_type);
    }
  else if (axis_type == "ydata" || axis_type == "yscale"
           || axis_type == "ylimmode" || axis_type == "yliminclude"
           || axis_type == "ylim")
    {
      limits = xproperties.get_ylim ().matrix_value ();
      FIX_LIMITS;

      update_type = 'y';
      if (xproperties.ylimmode_is ("auto"))
        {
          get_children_limits (min_val, max_val, min_pos, max_neg, kids, 'y');

          limits = xproperties.get_axis_limits (min_val, max_val,
                                                min_pos, max_neg,
                                                xproperties.yscale_is ("log"));
        }
      else
        xproperties.check_axis_limits (limits, kids,
                                       xproperties.yscale_is ("log"),
                                       update_type);
    }
  else if (axis_type == "zdata" || axis_type == "zscale"
           || axis_type == "zlimmode" || axis_type == "zliminclude"
           || axis_type == "zlim")
    {
      limits = xproperties.get_zlim ().matrix_value ();
      FIX_LIMITS;

      update_type = 'z';
      if (xproperties.zlimmode_is ("auto"))
        {
          get_children_limits (min_val, max_val, min_pos, max_neg, kids, 'z');

          xproperties.set_has3Dkids ((max_val - min_val) >
                                      std::numeric_limits<double>::epsilon ());

          limits = xproperties.get_axis_limits (min_val, max_val,
                                                min_pos, max_neg,
                                                xproperties.zscale_is ("log"));
        }
      else
        {
          // FIXME: get_children_limits is only needed here in order to know
          // if there are 3D children.  Is there a way to avoid this call?
          get_children_limits (min_val, max_val, min_pos, max_neg, kids, 'z');

          xproperties.set_has3Dkids ((max_val - min_val) >
                                      std::numeric_limits<double>::epsilon ());

          xproperties.check_axis_limits (limits, kids,
                                         xproperties.zscale_is ("log"),
                                         update_type);
        }
    }
  else if (axis_type == "cdata" || axis_type == "climmode"
           || axis_type == "cdatamapping" || axis_type == "climinclude"
           || axis_type == "clim")
    {
      if (xproperties.climmode_is ("auto"))
        {
          limits = xproperties.get_clim ().matrix_value ();
          FIX_LIMITS;

          get_children_limits (min_val, max_val, min_pos, max_neg, kids, 'c');

          if (min_val > max_val)
            {
              min_val = min_pos = 0;
              max_val = 1;
            }
          else if (min_val == max_val)
            {
              max_val = min_val + 1;
              min_val -= 1;
            }

          limits(0) = min_val;
          limits(1) = max_val;

          update_type = 'c';
        }
    }
  else if (axis_type == "alphadata" || axis_type == "alimmode"
           || axis_type == "alphadatamapping" || axis_type == "aliminclude"
           || axis_type == "alim")
    {
      if (xproperties.alimmode_is ("auto"))
        {
          limits = xproperties.get_alim ().matrix_value ();
          FIX_LIMITS;

          get_children_limits (min_val, max_val, min_pos, max_neg, kids, 'a');

          if (min_val > max_val)
            {
              min_val = min_pos = 0;
              max_val = 1;
            }
          else if (min_val == max_val)
            max_val = min_val + 1;

          limits(0) = min_val;
          limits(1) = max_val;

          update_type = 'a';
        }
    }

#undef FIX_LIMITS

  octave::unwind_protect_var<std::set<double>>
    restore_var (updating_axis_limits);

  updating_axis_limits.insert (get_handle ().value ());
  bool is_auto;

  switch (update_type)
    {
    case 'x':
      is_auto = xproperties.xlimmode_is ("auto");
      xproperties.set_xlim (limits);
      if (is_auto)
        xproperties.set_xlimmode ("auto");
      xproperties.update_xlim ();
      break;

    case 'y':
      is_auto = xproperties.ylimmode_is ("auto");
      xproperties.set_ylim (limits);
      if (is_auto)
        xproperties.set_ylimmode ("auto");
      xproperties.update_ylim ();
      break;

    case 'z':
      is_auto = xproperties.zlimmode_is ("auto");
      xproperties.set_zlim (limits);
      if (is_auto)
        xproperties.set_zlimmode ("auto");
      xproperties.update_zlim ();
      break;

    case 'c':
      xproperties.set_clim (limits);
      xproperties.set_climmode ("auto");
      break;

    case 'a':
      xproperties.set_alim (limits);
      xproperties.set_alimmode ("auto");
      break;

    default:
      break;
    }

  xproperties.update_transform ();
}

// FIXME: This function is called repeatedly while the axes are being set up.
// There is probably some way to make this more efficient.

void
axes::update_axis_limits (const std::string& axis_type)
{
  if ((updating_axis_limits.find (get_handle ().value ())
       != updating_axis_limits.end ())
      || (updating_aspectratios.find (get_handle ().value ())
          != updating_aspectratios.end ()))
    return;

  Matrix kids = xproperties.get_children ();

  double min_val = octave::numeric_limits<double>::Inf ();
  double max_val = -octave::numeric_limits<double>::Inf ();
  double min_pos = octave::numeric_limits<double>::Inf ();
  double max_neg = -octave::numeric_limits<double>::Inf ();

  char update_type = 0;

  Matrix limits;

  if (axis_type == "xdata" || axis_type == "xscale"
      || axis_type == "xlimmode" || axis_type == "xliminclude"
      || axis_type == "xlim")
    {
      update_type = 'x';
      if (xproperties.xlimmode_is ("auto"))
        {
          get_children_limits (min_val, max_val, min_pos, max_neg, kids, 'x');

          limits = xproperties.get_axis_limits (min_val, max_val,
                                                min_pos, max_neg,
                                                xproperties.xscale_is ("log"));
        }
      else
        {
          limits = xproperties.get_xlim ().matrix_value ();
          xproperties.check_axis_limits (limits, kids,
                                         xproperties.xscale_is ("log"),
                                         update_type);
        }
    }
  else if (axis_type == "ydata" || axis_type == "yscale"
           || axis_type == "ylimmode" || axis_type == "yliminclude"
           || axis_type == "ylim")
    {
      update_type = 'y';
      if (xproperties.ylimmode_is ("auto"))
        {
          get_children_limits (min_val, max_val, min_pos, max_neg, kids, 'y');

          limits = xproperties.get_axis_limits (min_val, max_val,
                                                min_pos, max_neg,
                                                xproperties.yscale_is ("log"));
        }
      else
        {
          limits = xproperties.get_ylim ().matrix_value ();
          xproperties.check_axis_limits (limits, kids,
                                         xproperties.yscale_is ("log"),
                                         update_type);
        }
    }
  else if (axis_type == "zdata" || axis_type == "zscale"
           || axis_type == "zlimmode" || axis_type == "zliminclude"
           || axis_type == "zlim")
    {
      update_type = 'z';
      if (xproperties.zlimmode_is ("auto"))
        {
          get_children_limits (min_val, max_val, min_pos, max_neg, kids, 'z');

          xproperties.set_has3Dkids ((max_val - min_val) >
                                     std::numeric_limits<double>::epsilon ());

          // FIXME: How to correctly handle (positive or negative) log scale?
          if ((! octave::math::isfinite (min_val)
               || ! octave::math::isfinite (max_val))
              && ! xproperties.zscale_is ("log"))
            min_val = max_val = 0.;

          limits = xproperties.get_axis_limits (min_val, max_val,
                                                min_pos, max_neg,
                                                xproperties.zscale_is ("log"));
        }
      else
        {
          // FIXME: get_children_limits is only needed here in order to know
          // if there are 3D children.  Is there a way to avoid this call?
          get_children_limits (min_val, max_val, min_pos, max_neg, kids, 'z');

          xproperties.set_has3Dkids ((max_val - min_val) >
                                     std::numeric_limits<double>::epsilon ());

          limits = xproperties.get_zlim ().matrix_value ();
          xproperties.check_axis_limits (limits, kids,
                                         xproperties.zscale_is ("log"),
                                         update_type);
        }
    }
  else if (axis_type == "cdata" || axis_type == "climmode"
           || axis_type == "cdatamapping" || axis_type == "climinclude"
           || axis_type == "clim")
    {
      if (xproperties.climmode_is ("auto"))
        {
          get_children_limits (min_val, max_val, min_pos, max_neg, kids, 'c');

          if (min_val > max_val)
            {
              min_val = min_pos = 0;
              max_val = 1;
            }
          else if (min_val == max_val)
            {
              max_val = min_val + 1;
              min_val -= 1;
            }

          limits.resize (1, 2);

          limits(0) = min_val;
          limits(1) = max_val;

          update_type = 'c';
        }

    }
  else if (axis_type == "alphadata" || axis_type == "alimmode"
           || axis_type == "alphadatamapping" || axis_type == "aliminclude"
           || axis_type == "alim")
    {
      if (xproperties.alimmode_is ("auto"))
        {
          get_children_limits (min_val, max_val, min_pos, max_neg, kids, 'a');

          if (min_val > max_val)
            {
              min_val = min_pos = 0;
              max_val = 1;
            }
          else if (min_val == max_val)
            max_val = min_val + 1;

          limits.resize (1, 2);

          limits(0) = min_val;
          limits(1) = max_val;

          update_type = 'a';
        }

    }

  octave::unwind_protect_var<std::set<double>>
    restore_var (updating_axis_limits);

  updating_axis_limits.insert (get_handle ().value ());
  bool is_auto;

  switch (update_type)
    {
    case 'x':
      is_auto = xproperties.xlimmode_is ("auto");
      xproperties.set_xlim (limits);
      if (is_auto)
        xproperties.set_xlimmode ("auto");
      xproperties.update_xlim ();
      break;

    case 'y':
      is_auto = xproperties.ylimmode_is ("auto");
      xproperties.set_ylim (limits);
      if (is_auto)
        xproperties.set_ylimmode ("auto");
      xproperties.update_ylim ();
      break;

    case 'z':
      is_auto = xproperties.zlimmode_is ("auto");
      xproperties.set_zlim (limits);
      if (is_auto)
        xproperties.set_zlimmode ("auto");
      xproperties.update_zlim ();
      break;

    case 'c':
      xproperties.set_clim (limits);
      xproperties.set_climmode ("auto");
      break;

    case 'a':
      xproperties.set_alim (limits);
      xproperties.set_alimmode ("auto");
      break;

    default:
      break;
    }

  xproperties.update_transform ();
}

inline
double force_in_range (double x, double lower, double upper)
{
  if (x < lower)
    return lower;
  else if (x > upper)
    return upper;
  else
    return x;
}

static Matrix
do_zoom (double val, double factor, const Matrix& lims, bool is_logscale)
{
  Matrix new_lims = lims;

  double lo = lims(0);
  double hi = lims(1);

  bool is_negative = lo < 0 && hi < 0;

  if (is_logscale)
    {
      if (is_negative)
        {
          double tmp = hi;
          hi = std::log10 (-lo);
          lo = std::log10 (-tmp);
          val = std::log10 (-val);
        }
      else
        {
          hi = std::log10 (hi);
          lo = std::log10 (lo);
          val = std::log10 (val);
        }
    }

  // Perform the zooming
  lo = val + (lo - val) / factor;
  hi = val + (hi - val) / factor;

  if (is_logscale)
    {
      if (is_negative)
        {
          double tmp = -std::pow (10.0, hi);
          hi = -std::pow (10.0, lo);
          lo = tmp;
        }
      else
        {
          lo = std::pow (10.0, lo);
          hi = std::pow (10.0, hi);
        }
    }

  new_lims(0) = lo;
  new_lims(1) = hi;

  return new_lims;
}

void
axes::properties::zoom_about_point (const std::string& mode,
                                    double x, double y, double factor,
                                    bool push_to_zoom_stack)
{
  // FIXME: Do we need error checking here?
  Matrix xlims = get_xlim ().matrix_value ();
  Matrix ylims = get_ylim ().matrix_value ();

  // Get children axes limits
  Matrix kids = get_children ();
  double minx = octave::numeric_limits<double>::Inf ();
  double maxx = -octave::numeric_limits<double>::Inf ();
  double min_pos_x = octave::numeric_limits<double>::Inf ();
  double max_neg_x = -octave::numeric_limits<double>::Inf ();
  get_children_limits (minx, maxx, min_pos_x, max_neg_x, kids, 'x');

  double miny = octave::numeric_limits<double>::Inf ();
  double maxy = -octave::numeric_limits<double>::Inf ();
  double min_pos_y = octave::numeric_limits<double>::Inf ();
  double max_neg_y = -octave::numeric_limits<double>::Inf ();
  get_children_limits (miny, maxy, min_pos_y, max_neg_y, kids, 'y');

  xlims = do_zoom (x, factor, xlims, xscale_is ("log"));
  ylims = do_zoom (y, factor, ylims, yscale_is ("log"));

  zoom (mode, xlims, ylims, push_to_zoom_stack);
}

void
axes::properties::zoom (const std::string& mode, double factor,
                        bool push_to_zoom_stack)
{
  // FIXME: Do we need error checking here?
  Matrix xlims = get_xlim ().matrix_value ();
  Matrix ylims = get_ylim ().matrix_value ();

  double x = (xlims(0) + xlims(1)) / 2;
  double y = (ylims(0) + ylims(1)) / 2;

  zoom_about_point (mode, x, y, factor, push_to_zoom_stack);
}

void
axes::properties::push_zoom_stack (void)
{
  if (zoom_stack.empty ())
    {
      zoom_stack.push_front (xlimmode.get ());
      zoom_stack.push_front (xlim.get ());
      zoom_stack.push_front (ylimmode.get ());
      zoom_stack.push_front (ylim.get ());
      zoom_stack.push_front (zlimmode.get ());
      zoom_stack.push_front (zlim.get ());
      zoom_stack.push_front (view.get ());
    }
}

void
axes::properties::zoom (const std::string& mode,
                        const Matrix& xl, const Matrix& yl,
                        bool push_to_zoom_stack)
{
  if (xl(0) == xl(1) || yl(0) == yl(1))
    {
      warning ("invalid zoom region");
      return;
    }

  if (push_to_zoom_stack)
    push_zoom_stack ();

  if (mode == "horizontal" || mode == "both")
    {
      xlim = xl;
      xlimmode = "manual";
    }

  if (mode == "vertical" || mode == "both")
    {
      ylim = yl;
      ylimmode = "manual";
    }

  update_transform ();

  if (mode == "horizontal" || mode == "both")
    update_xlim ();

  if (mode == "vertical" || mode == "both")
    update_ylim ();
}

static Matrix
do_translate (double x0, double x1, const Matrix& lims, bool is_logscale)
{
  Matrix new_lims = lims;

  double lo = lims(0);
  double hi = lims(1);

  bool is_negative = lo < 0 && hi < 0;

  double delta;

  if (is_logscale)
    {
      if (is_negative)
        {
          double tmp = hi;
          hi = std::log10 (-lo);
          lo = std::log10 (-tmp);
          x0 = -x0;
          x1 = -x1;
        }
      else
        {
          hi = std::log10 (hi);
          lo = std::log10 (lo);
        }

      delta = std::log10 (x0) - std::log10 (x1);
    }
  else
    {
      delta = x0 - x1;
    }

  // Perform the translation
  lo += delta;
  hi += delta;

  if (is_logscale)
    {
      if (is_negative)
        {
          double tmp = -std::pow (10.0, hi);
          hi = -std::pow (10.0, lo);
          lo = tmp;
        }
      else
        {
          lo = std::pow (10.0, lo);
          hi = std::pow (10.0, hi);
        }
    }

  new_lims(0) = lo;
  new_lims(1) = hi;

  return new_lims;
}

void
axes::properties::translate_view (const std::string& mode,
                                  double x0, double x1, double y0, double y1,
                                  bool push_to_zoom_stack)
{
  // FIXME: Do we need error checking here?
  Matrix xlims = get_xlim ().matrix_value ();
  Matrix ylims = get_ylim ().matrix_value ();

  // Get children axes limits
  Matrix kids = get_children ();
  double minx = octave::numeric_limits<double>::Inf ();
  double maxx = -octave::numeric_limits<double>::Inf ();
  double min_pos_x = octave::numeric_limits<double>::Inf ();
  double max_neg_x = -octave::numeric_limits<double>::Inf ();
  get_children_limits (minx, maxx, min_pos_x, max_neg_x, kids, 'x');

  double miny = octave::numeric_limits<double>::Inf ();
  double maxy = -octave::numeric_limits<double>::Inf ();
  double min_pos_y = octave::numeric_limits<double>::Inf ();
  double max_neg_y = -octave::numeric_limits<double>::Inf ();
  get_children_limits (miny, maxy, min_pos_y, max_neg_y, kids, 'y');

  xlims = do_translate (x0, x1, xlims, xscale_is ("log"));
  ylims = do_translate (y0, y1, ylims, yscale_is ("log"));

  zoom (mode, xlims, ylims, push_to_zoom_stack);
}

void
axes::properties::pan (const std::string& mode, double factor,
                       bool push_to_zoom_stack)
{
  // FIXME: Do we need error checking here?
  Matrix xlims = get_xlim ().matrix_value ();
  Matrix ylims = get_ylim ().matrix_value ();

  double x0 = (xlims(0) + xlims(1)) / 2;
  double y0 = (ylims(0) + ylims(1)) / 2;

  double x1 = x0 + (xlims(1) - xlims(0)) * factor;
  double y1 = y0 + (ylims(1) - ylims(0)) * factor;

  translate_view (mode, x0, x1, y0, y1, push_to_zoom_stack);
}

void
axes::properties::rotate3d (double x0, double x1, double y0, double y1,
                            bool push_to_zoom_stack)
{
  if (push_to_zoom_stack)
    push_zoom_stack ();

  Matrix bb = get_boundingbox (true);
  Matrix new_view = get_view ().matrix_value ();

  // Compute new view angles
  new_view(0) += ((x0 - x1) * (180.0 / bb(2)));
  new_view(1) += ((y1 - y0) * (180.0 / bb(3)));

  // Clipping
  new_view(1) = std::min (new_view(1), 90.0);
  new_view(1) = std::max (new_view(1), -90.0);
  if (new_view(0) > 180.0)
    new_view(0) -= 360.0;
  else if (new_view(0) < -180.0)
    new_view(0) += 360.0;

  // Snapping
  double snapmargin = 1.0;
  for (int a = -90; a <= 90; a += 90)
    {
      if ((a - snapmargin) < new_view(1) && new_view(1) < (a + snapmargin))
        {
          new_view(1) = a;
          break;
        }
    }

  for (int a = -180; a <= 180; a += 180)
    if ((a - snapmargin) < new_view(0) && new_view(0) < (a + snapmargin))
      {
        if (a == 180)
          new_view(0) = -180;
        else
          new_view(0) = a;
        break;
      }

  // Update axes properties
  set_view (new_view);
}

void
axes::properties::rotate_view (double delta_el, double delta_az,
                               bool push_to_zoom_stack)
{
  if (push_to_zoom_stack)
    push_zoom_stack ();

  Matrix v = get_view ().matrix_value ();

  v(1) += delta_el;

  if (v(1) > 90)
    v(1) = 90;
  if (v(1) < -90)
    v(1) = -90;

  v(0) = fmod (v(0) - delta_az + 720,360);

  set_view (v);

  update_transform ();
}

void
axes::properties::unzoom (void)
{
  if (zoom_stack.size () >= 7)
    {
      view = zoom_stack.front ();
      zoom_stack.pop_front ();

      zlim = zoom_stack.front ();
      zoom_stack.pop_front ();

      zlimmode = zoom_stack.front ();
      zoom_stack.pop_front ();

      ylim = zoom_stack.front ();
      zoom_stack.pop_front ();

      ylimmode = zoom_stack.front ();
      zoom_stack.pop_front ();

      xlim = zoom_stack.front ();
      zoom_stack.pop_front ();

      xlimmode = zoom_stack.front ();
      zoom_stack.pop_front ();

      update_transform ();

      update_xlim ();
      update_ylim ();
      update_zlim ();

      update_view ();
    }
}

void
axes::properties::update_handlevisibility (void)
{
  if (! is_handle_visible ())
    {
      gh_manager& gh_mgr
        = octave::__get_gh_manager__ ("axes::properties::update_handlevisibility");

      graphics_object go (gh_mgr.get_object (get___myhandle__ ()));

      graphics_object fig (go.get_ancestor ("figure"));
      octave_value ca = fig.get ("currentaxes");
      if (! ca.isempty () && ca.double_value () == __myhandle__)
        {
          octave::autolock guard (gh_mgr.graphics_lock ());

          octave_value kids =  fig.get ("children");
          if (kids.isempty ())
            fig.set ("currentaxes", Matrix ());
          else
            {
              NDArray kidsarray = kids.array_value ();
              fig.set ("currentaxes", kidsarray(0));
            }
        }
    }

  base_properties::update_handlevisibility ();
}

void
figure::properties::init_toolkit (void)
{
  octave::gtk_manager& gtk_mgr
    = octave::__get_gtk_manager__ ("figure::properties::init_toolkit");

  toolkit = gtk_mgr.get_toolkit ();
}

void
axes::properties::clear_zoom_stack (bool do_unzoom)
{
  size_t items_to_leave_on_stack = (do_unzoom ? 7 : 0);

  while (zoom_stack.size () > items_to_leave_on_stack)
    zoom_stack.pop_front ();

  if (do_unzoom)
    unzoom ();
}

void
axes::properties::trigger_normals_calc (void)
{
  // Find all patch (and surface) objects within axes
  std::list<graphics_object> children_list;
  std::list<graphics_object>::iterator children_list_iter;
  get_children_of_type ("patch", false, true, children_list);
  get_children_of_type ("surface", false, true, children_list);

  // trigger normals calculation for these objects
  for (children_list_iter = children_list.begin ();
       children_list_iter != children_list.end (); children_list_iter++)
    {
      graphics_object kid = *children_list_iter;
      if (kid.isa ("patch"))
        {
          patch::properties& patch_props
            = dynamic_cast<patch::properties&> (kid.get_properties ());
          patch_props.update_normals (false);
        }
      else
        {
          surface::properties& surface_props
            = dynamic_cast<surface::properties&> (kid.get_properties ());
          surface_props.update_normals (false);
        }
    }
}

void
axes::reset_default_properties (void)
{
  // empty list of local defaults
  default_properties = property_list ();

  // Save warning state of "Octave:deprecated-property"
  int state = toggle_warn ("Octave:deprecated-property", false);

  // reset factory defaults
  remove_all_listeners ();
  set_defaults ("reset");

  toggle_warn ("Octave:deprecated-property", true, state);
}

void
axes::initialize (const graphics_object& go)
{
  base_graphics_object::initialize (go);

  xinitialize (xproperties.get_title ());
  xinitialize (xproperties.get_xlabel ());
  xinitialize (xproperties.get_ylabel ());
  xinitialize (xproperties.get_zlabel ());

  xproperties.sync_positions ();
}

// ---------------------------------------------------------------------

Matrix
line::properties::compute_xlim (void) const
{
  Matrix m (1, 4);

  m(0) = xdata.min_val ();
  m(1) = xdata.max_val ();
  m(2) = xdata.min_pos ();
  m(3) = xdata.max_neg ();

  return m;
}

Matrix
line::properties::compute_ylim (void) const
{
  Matrix m (1, 4);

  m(0) = ydata.min_val ();
  m(1) = ydata.max_val ();
  m(2) = ydata.min_pos ();
  m(3) = ydata.max_neg ();

  return m;
}

// ---------------------------------------------------------------------

Matrix
text::properties::get_data_position (void) const
{
  Matrix pos = get_position ().matrix_value ();

  if (! units_is ("data"))
    pos = convert_text_position (pos, *this, get_units (), "data");

  return pos;
}

Matrix
text::properties::get_extent_matrix (void) const
{
  // FIXME: Should this function also add the (x,y) base position?
  return extent.get ().matrix_value ();
}

octave_value
text::properties::get_extent (void) const
{
  // FIXME: This doesn't work right for 3D plots.
  // (It doesn't in Matlab either, at least not in version 6.5.)
  Matrix m = extent.get ().matrix_value ();
  Matrix pos = get_position ().matrix_value ();
  Matrix p = convert_text_position (pos, *this, get_units (), "pixels");

  m(0) += p(0);
  m(1) += p(1);

  Matrix bbox = convert_text_position (m, *this, "pixels", get_units ());

  double dpr = device_pixel_ratio (get___myhandle__ ());

  for (octave_idx_type ii = 0; ii < bbox.numel (); ii++)
    bbox(ii) = bbox(ii) / dpr;

  return bbox;
}

void
text::properties::set_fontunits (const octave_value& val)
{
  caseless_str old_fontunits = get_fontunits ();

  if (fontunits.set (val, true))
    {
      update_fontunits (old_fontunits);
      mark_modified ();
    }
}

void
text::properties::update_fontunits (const caseless_str& old_units)
{
  caseless_str new_units = get_fontunits ();
  double parent_height = 0;
  double fontsz = get_fontsize ();

  if (new_units == "normalized" || old_units == "normalized")
    {
      gh_manager& gh_mgr
        = octave::__get_gh_manager__ ("text::properties::update_fontunits");

      graphics_object go (gh_mgr.get_object (get___myhandle__ ()));

      graphics_object ax (go.get_ancestor ("axes"));

      parent_height = ax.get_properties ().get_boundingbox (true).elem (3);
    }

  fontsz = convert_font_size (fontsz, old_units, new_units, parent_height);

  set_fontsize (octave_value (fontsz));
}

void
text::properties::update_font (void)
{
  double dpr = device_pixel_ratio (get___myhandle__ ());

  gh_manager& gh_mgr
    = octave::__get_gh_manager__ ("text::properties::update_font");

  octave::autolock guard (gh_mgr.graphics_lock ());

  txt_renderer.set_font (get ("fontname").string_value (),
                         get ("fontweight").string_value (),
                         get ("fontangle").string_value (),
                         get ("__fontsize_points__").double_value () * dpr);

  txt_renderer.set_anti_aliasing (is_fontsmoothing ());

  Matrix c = get_color_rgb ();
  if (! c.isempty ())
    txt_renderer.set_color (c);

}

void
text::properties::update_text_extent (void)
{
  int halign = 0;
  int valign = 0;

  if (horizontalalignment_is ("center"))
    halign = 1;
  else if (horizontalalignment_is ("right"))
    halign = 2;

  if (verticalalignment_is ("middle"))
    valign = 1;
  else if (verticalalignment_is ("top"))
    valign = 2;
  else if (verticalalignment_is ("baseline"))
    valign = 3;
  else if (verticalalignment_is ("cap"))
    valign = 4;

  Matrix bbox;

  // FIXME: string should be parsed only when modified, for efficiency

  octave_value string_prop = get_string ();

  string_vector sv = string_prop.string_vector_value ();

  gh_manager& gh_mgr
    = octave::__get_gh_manager__ ("text::properties::update_text_extent");

  octave::autolock guard (gh_mgr.graphics_lock ());

  txt_renderer.text_to_pixels (sv.join ("\n"), pixels, bbox,
                               halign, valign, get_rotation (),
                               get_interpreter ());
  // The bbox is relative to the text's position.  We'll leave it that
  // way, because get_position does not return valid results when the
  // text is first constructed.  Conversion to proper coordinates is
  // performed in get_extent.
  set_extent (bbox);

  if (__autopos_tag___is ("xlabel") || __autopos_tag___is ("ylabel")
      || __autopos_tag___is ("zlabel") || __autopos_tag___is ("title"))
    update_autopos ("sync");
}

void
text::properties::request_autopos (void)
{
  if (__autopos_tag___is ("xlabel") || __autopos_tag___is ("ylabel")
      || __autopos_tag___is ("zlabel") || __autopos_tag___is ("title"))
    update_autopos (get___autopos_tag__ ());
}

void
text::properties::update_units (void)
{
  if (! units_is ("data"))
    {
      set_xliminclude ("off");
      set_yliminclude ("off");
      set_zliminclude ("off");
    }

  Matrix pos = get_position ().matrix_value ();

  pos = convert_text_position (pos, *this, cached_units, get_units ());

  // FIXME: if the current axes view is 2D, then one should probably drop
  // the z-component of "pos" and leave "zliminclude" to "off".

  bool autopos = positionmode_is ("auto");

  set_position (pos);

  if (autopos)
    set_positionmode ("auto");

  if (units_is ("data"))
    {
      set_xliminclude ("on");
      set_yliminclude ("on");
      // FIXME: see above
      set_zliminclude ("off");
    }

  cached_units = get_units ();
}

double
text::properties::get___fontsize_points__ (double box_pix_height) const
{
  double fontsz = get_fontsize ();
  double parent_height = box_pix_height;

  gh_manager& gh_mgr
    = octave::__get_gh_manager__ ("text::properties::get___fontsize_points__");

  graphics_object go (gh_mgr.get_object (get___myhandle__ ()));

  if (fontunits_is ("normalized") && parent_height <= 0)
    {
      graphics_object ax (go.get_ancestor ("axes"));

      parent_height = ax.get_properties ().get_boundingbox (true).elem (3);
    }

  return convert_font_size (fontsz, get_fontunits (), "points", parent_height);
}

// ---------------------------------------------------------------------

octave_value
image::properties::get_color_data (void) const
{
  return convert_cdata (*this, get_cdata (), cdatamapping_is ("scaled"), 3);
}

// ---------------------------------------------------------------------

void
light::initialize (const graphics_object& go)
{
  base_graphics_object::initialize (go);

  // trigger normals calculation for the respective children of this axes object
  axes::properties& parent_axes_prop
    = dynamic_cast<axes::properties&> (go.get_ancestor ("axes").get_properties ());
  parent_axes_prop.trigger_normals_calc ();
}

void
light::properties::update_visible (void)
{
  gh_manager& gh_mgr
    = octave::__get_gh_manager__ ("light::properties::update_visible");

  graphics_object go = gh_mgr.get_object (get___myhandle__ ());

  axes::properties& ax_props = dynamic_cast<axes::properties&>
    (go.get_ancestor ("axes").get_properties ());
  if (is_visible ())
    ax_props.increase_num_lights ();
  else
    ax_props.decrease_num_lights ();
}

// ---------------------------------------------------------------------

bool
patch::properties::get_do_lighting (void) const
{
  gh_manager& gh_mgr
    = octave::__get_gh_manager__ ("patch::properties::get_do_lighting");

  graphics_object go = gh_mgr.get_object (get___myhandle__ ());

  axes::properties& ax_props = dynamic_cast<axes::properties&>
    (go.get_ancestor ("axes").get_properties ());

  return (ax_props.get_num_lights () > 0);
}

octave_value
patch::properties::get_color_data (void) const
{
  octave_value fvc = get_facevertexcdata ();
  if (fvc.is_undefined () || fvc.isempty ())
    return Matrix ();
  else
    return convert_cdata (*this, fvc, cdatamapping_is ("scaled"), 2);
}

static bool updating_patch_data = false;

void
patch::properties::update_fvc (void)
{
  if (updating_patch_data)
    return;

  Matrix xd = get_xdata ().matrix_value ();
  Matrix yd = get_ydata ().matrix_value ();
  Matrix zd = get_zdata ().matrix_value ();
  NDArray cd = get_cdata ().array_value ();

  bad_data_msg = "";
  if (xd.dims () != yd.dims ()
      || (xd.dims () != zd.dims () && ! zd.isempty ()))
    {
      bad_data_msg = "x/y/zdata must have the same dimensions";
      return;
    }

  // Faces and Vertices
  dim_vector dv;
  bool is3D = false;
  octave_idx_type nr = xd.rows ();
  octave_idx_type nc = xd.columns ();
  if (nr == 1 && nc > 1)
    {
      nr = nc;
      nc = 1;
      xd = xd.as_column ();
      yd = yd.as_column ();
      zd = zd.as_column ();
    }

  dv(0) = nr * nc;
  if (zd.isempty ())
    dv(1) = 2;
  else
    {
      dv(1) = 3;
      is3D = true;
    }

  Matrix vert (dv);
  Matrix idx (nc, nr);

  octave_idx_type kk = 0;
  for (octave_idx_type jj = 0; jj < nc; jj++)
    {
      for (octave_idx_type ii = 0; ii < nr; ii++)
        {
          vert(kk,0) = xd(ii,jj);
          vert(kk,1) = yd(ii,jj);
          if (is3D)
            vert(kk,2) = zd(ii,jj);

          idx(jj,ii) = static_cast<double> (kk+1);

          kk++;
        }
    }

  // facevertexcdata
  Matrix fvc;
  if (cd.ndims () == 3)
    {
      dv(0) = cd.rows () * cd.columns ();
      dv(1) = cd.dims ()(2);
      fvc = cd.reshape (dv);
    }
  else
    fvc = cd.as_column ();

  // FIXME: shouldn't we update facevertexalphadata here ?

  octave::unwind_protect_var<bool> restore_var (updating_patch_data, true);

  faces.set (idx);
  vertices.set (vert);
  facevertexcdata.set (fvc);
}

// core coplanar tester
bool is_coplanar (const Matrix &cov)
{
  // Accuracy note: this test will also accept single precision input (although
  // stored in double precision).  This is because the error threshold is
  // sqrt(tol) = 1.5e-7.
  double tol = 100 * std::numeric_limits<double>::epsilon ();
  EIG eig (cov, false, false, true);
  ColumnVector ev = real (eig.eigenvalues ());
  return ev.min () <= tol * ev.max ();
}

std::vector<octave_idx_type>
coplanar_partition (const Matrix &vert, const Matrix &idx,
                    octave_idx_type nc, octave_idx_type jj)
{
  std::vector<octave_idx_type> coplanar_ends;

  Matrix plane_pivot = Matrix (1, 3, 0.0);
  for (octave_idx_type i = 0; i < 3; i++)
    plane_pivot(0,i) = vert(idx(0,jj)-1,i);

  Matrix fc = Matrix (0, 3, 0.0);  // face corner vertex coordinates
  Matrix fa = Matrix (1, 3, 0.0);  // for append face corner
  Matrix coor_cov = Matrix (3, 3, 0.0);

  if (nc >= 5)
    {
      // Coplanar test that involves all points.
      // For nc == 4, this initial test is not beneficial at all.
      // If the probability of coplanar input is more than half, for
      // the best average performance, we should use nc >= 5.
      // Higher threshold is meaningful only when input is known to be
      // non-coplanar and nc is small.

      fc.resize (nc - 1, 3);
      for (octave_idx_type j = 1; j < nc; j++)
        for (octave_idx_type i = 0; i < 3; i++)
          fc(j-1,i) = vert(idx(j,jj)-1,i) - plane_pivot(i);

      coor_cov = fc.transpose () * fc;
      if (is_coplanar (coor_cov))
        {
          coplanar_ends.push_back (nc - 1);
          return coplanar_ends;
        }
    }

  fc.resize (3, 3);
  octave_idx_type i_start = 1;
  octave_idx_type i_end = 2;

  // Split the polygon into coplanar segments.
  // The first point is common corner of all planes.
  while (i_start < nc - 1)
    {
      i_end = i_start + 2;
      if (i_end > nc - 1)
        {
          coplanar_ends.push_back (nc - 1);
          break;
        }

      // Algorithm: Start from 3 points, keep adding points until the point set
      // is no more in a plane.  Record the coplanar point set, then advance
      // i_start.

      // Prepare 1+3 points for coplanar test.
      // The first point is implicitly included.
      for (octave_idx_type j = 0; j < 3; j++)
        for (octave_idx_type i = 0; i < 3; i++)
          fc(j,i) = vert(idx(j+i_start,jj)-1,i) - plane_pivot(i);

      // covariance matrix between coordinates of vertices
      coor_cov = fc.transpose () * fc;

      while (true)
        {
          // coplanar test
          if (! is_coplanar (coor_cov))
            break;

          i_end++;
          if (i_end > nc - 1)
            break;

          // add a point to plane
          for (octave_idx_type i = 0; i < 3; i++)
            fa(0,i) = vert(idx(i_end,jj)-1,i) - plane_pivot(i);
          coor_cov += fa.transpose () * fa;
        }

      i_start = i_end - 1;
      coplanar_ends.push_back (i_start);
    }
  return coplanar_ends;
}

void
patch::properties::update_data (void)
{
  if (updating_patch_data)
    return;

  Matrix idx = get_faces ().matrix_value ().transpose ();
  Matrix vert = get_vertices ().matrix_value ();
  NDArray fvc = get_facevertexcdata ().array_value ();

  octave_idx_type nfaces = idx.columns ();
  octave_idx_type nvert = vert.rows ();

  // Check all vertices in faces are defined
  bad_data_msg = "";
  if (static_cast<double> (nvert) < idx.row_max ().max ())
    {
      bad_data_msg = R"(some vertices in "faces" property are undefined)";
      return;
    }

  // Replace NaNs
  if (idx.any_element_is_inf_or_nan ())
    {
      for (octave_idx_type jj = 0; jj < idx.columns (); jj++)
        {
          double valid_vert = idx(0,jj);
          bool turn_valid = false;
          for (octave_idx_type ii = 0; ii < idx.rows (); ii++)
            {
              if (octave::math::isnan (idx(ii,jj)) || turn_valid)
                {
                  idx(ii,jj) = valid_vert;
                  turn_valid = true;
                }
              else
                valid_vert = idx(ii,jj);
            }
        }
    }

  // check coplanarity for 3D-faces with more than 3 corners
  int fcmax = idx.rows ();
  if (fcmax > 3 && vert.columns () > 2
      && ! (facecolor_is ("none") && edgecolor_is ("none")))
    {
      coplanar_last_idx.resize (idx.columns ());
      for (octave_idx_type jj = 0; jj < idx.columns (); jj++)
        {
          if (octave::math::isnan (idx(3,jj)))
            continue;

          // find first element that is NaN to get number of corners
          octave_idx_type nc = 3;
          while (nc < fcmax && ! octave::math::isnan (idx(nc,jj)))
            nc++;

          // If any of the corners is NaN or Inf, skip coplanar test.
          // FIXME: Add support for non-coplanar faces with unclosed contour.
          bool is_unclosed = false;
          for (octave_idx_type j = 0; j < nc; j++)
            {
              const octave_idx_type k = idx(j, jj) - 1;
              if (! (octave::math::isfinite (vert(k, 0))
                  && octave::math::isfinite (vert(k, 1))
                  && octave::math::isfinite (vert(k, 2))))
                {
                  is_unclosed = true;
                  break;
                }
            }
          if (is_unclosed)
            continue;

          coplanar_last_idx[jj] = coplanar_partition (vert, idx, nc, jj);
        }
    }
  else
    coplanar_last_idx.resize (0);

  // Build cdata
  dim_vector dv = dim_vector::alloc (3);
  NDArray cd;
  bool pervertex = false;

  if (fvc.rows () == nfaces || fvc.rows () == 1)
    {
      dv(0) = 1;
      dv(1) = fvc.rows ();
      dv(2) = fvc.columns ();
      cd = fvc.reshape (dv);
    }
  else
    {
      if (! fvc.isempty ())
        {
          dv(0) = idx.rows ();
          dv(1) = nfaces;
          dv(2) = fvc.columns ();
          cd.resize (dv);
          pervertex = true;
        }
    }

  // Build x,y,zdata and eventually per vertex cdata
  Matrix xd (idx.dims ());
  Matrix yd (idx.dims ());
  Matrix zd;
  bool has_zd = false;
  if (vert.columns () > 2)
    {
      zd = Matrix (idx.dims ());
      has_zd = true;
    }

  for (octave_idx_type jj = 0; jj < nfaces; jj++)
    {
      for (octave_idx_type ii = 0; ii < idx.rows (); ii++)
        {
          octave_idx_type row = static_cast<octave_idx_type> (idx(ii,jj)-1);
          xd(ii,jj) = vert(row,0);
          yd(ii,jj) = vert(row,1);

          if (has_zd)
            zd(ii,jj) = vert(row,2);

          if (pervertex)
            for (int kk = 0; kk < fvc.columns (); kk++)
              cd(ii,jj,kk) = fvc(row,kk);
        }
    }

  // Update normals
  update_normals (true);

  octave::unwind_protect_var<bool> restore_var (updating_patch_data, true);

  set_xdata (xd);
  set_ydata (yd);
  set_zdata (zd);
  set_cdata (cd);
}

inline void
cross_product (double x1, double y1, double z1,
               double x2, double y2, double z2,
               double& x, double& y, double& z)
{
  x += (y1 * z2 - z1 * y2);
  y += (z1 * x2 - x1 * z2);
  z += (x1 * y2 - y1 * x2);
}

void
patch::properties::calc_face_normals (Matrix& fn)
{
  Matrix v = get_vertices ().matrix_value ();
  Matrix f = get_faces ().matrix_value ();

  bool is_3D = (v.columns () == 3);   // 2D or 3D patches
  octave_idx_type num_f = f.rows ();  // number of faces
  octave_idx_type max_nc = f.columns ();  // max. number of polygon corners

  // In which cases can we skip updating the normals?
  if (max_nc < 3)
    {
      fn = Matrix ();
      return;
    }

  // Calculate normals for all faces
  octave_idx_type i1, i2, i3;
  octave_idx_type j1, j2;
  for (octave_idx_type i = 0; i < num_f; i++)
    {
      bool is_coplanar = true;
      if (coplanar_last_idx.size () > 0 && coplanar_last_idx[i].size () > 1)
        is_coplanar = false;

      // get number of corners
      octave_idx_type nc = 3;
      if (max_nc > 3)
        {
          while (nc < max_nc && ! octave::math::isnan (f(i,nc)))
            nc++;
        }

      RowVector fnc (3, 0.0);
      double& nx = fnc(0);
      double& ny = fnc(1);
      double& nz = fnc(2);

      if (is_coplanar)
        {
          // fast way for coplanar polygons
          i1 = f(i,0) - 1; i2 = f(i,1) - 1; i3 = f(i,nc-1) - 1;

          if (is_3D)
            cross_product
              (v(i3,0) - v(i1,0), v(i3,1) - v(i1,1), v(i3,2) - v(i1,2),
               v(i2,0) - v(i1,0), v(i2,1) - v(i1,1), v(i2,2) - v(i1,2),
               nx, ny, nz);
          else
            {
              nz = (v(i2,0) - v(i1,0)) * (v(i3,1) - v(i1,1)) -
                   (v(i2,1) - v(i1,1)) * (v(i3,0) - v(i1,0));
              // 2-d vertices always point towards +z
              nz = (nz < 0) ? -nz : nz;
            }
        }
      else
        {
          // more general for non-planar polygons

          // calculate face normal with Newell's method
          // https://www.khronos.org/opengl/wiki/Calculating_a_Surface_Normal#Newell.27s_Method

          j1 = nc - 1; j2 = 0;
          i1 = f(i,j1) - 1; i2 = f(i,j2) - 1;

          nx = (v(i2,1) - v(i1,1)) * (v(i1,2) + v(i2,2));
          ny = (v(i2,2) - v(i1,2)) * (v(i1,0) + v(i2,0));
          nz = (v(i2,0) - v(i1,0)) * (v(i1,1) + v(i2,1));

          for (octave_idx_type j = 1; j < nc; j++)
            {
              j1 = j-1; j2 = j;
              i1 = f(i,j1) - 1; i2 = f(i,j2) - 1;

              nx += (v(i2,1) - v(i1,1)) * (v(i1,2) + v(i2,2));
              ny += (v(i2,2) - v(i1,2)) * (v(i1,0) + v(i2,0));
              nz += (v(i2,0) - v(i1,0)) * (v(i1,1) + v(i2,1));
            }
        }

      // normalize normal vector
      double n_len = sqrt (nx*nx+ny*ny+nz*nz);

      // assign normal to current face
      if ( n_len < std::numeric_limits<double>::epsilon () )
        for (octave_idx_type j = 0; j < 3; j++)
          fn(i,j) = 0.0;
      else
        for (octave_idx_type j = 0; j < 3; j++)
          fn(i,j) = fnc(j) / n_len;
    }
}

void
patch::properties::update_face_normals (bool reset, bool force)
{
  if (updating_patch_data || ! facenormalsmode_is ("auto"))
    return;

  if (force || ((facelighting_is ("flat") || edgelighting_is ("flat"))
                && get_do_lighting ()))
    {
      Matrix f = get_faces ().matrix_value ();

      octave_idx_type num_f = f.rows ();  // number of faces
      Matrix fn (num_f, 3, 0.0);

      calc_face_normals (fn);
      facenormals = fn;
    }
  else if (reset)
    facenormals = Matrix ();
}

void
patch::properties::update_vertex_normals (bool reset, bool force)
{
  if (updating_patch_data || ! vertexnormalsmode_is ("auto"))
    return;

  if (force || ((facelighting_is ("gouraud") || facelighting_is ("phong")
                 || edgelighting_is ("gouraud") || edgelighting_is ("phong"))
                && get_do_lighting ()))
    {
      Matrix v = get_vertices ().matrix_value ();
      Matrix f = get_faces ().matrix_value ();

      octave_idx_type num_v = v.rows ();      // number of vertices
      octave_idx_type num_f = f.rows ();      // number of faces
      octave_idx_type max_nc = f.columns ();  // max. number of polygon corners

      // In which cases can we skip updating the normals?
      if (max_nc < 3)
        return;

      // First step: Calculate the normals for all faces
      Matrix fn = get_facenormals ().matrix_value ();
      if ( fn.isempty () )
        {
          // calculate facenormals here
          fn = Matrix (num_f, 3, 0.0);
          calc_face_normals (fn);
        }

      // Second step: assign normals to the respective vertices

      // The following code collects the face normals for all faces adjacent to
      // each vertex.  For this, a std::vector of length NUM_V (which might be
      // very large) is used so that memory is allocated from the heap rather
      // than the stack.  Each element of this vector corresponds to one vertex
      // of the patch.  The element itself is a variable length std::vector.
      // This second vector contains the face normals (of type RowVector) of
      // the adjacent faces.
      std::vector<std::vector<RowVector>> vec_vn (num_v);
      for (octave_idx_type i = 0; i < num_f; i++)
        {
          // get number of corners
          octave_idx_type nc = 3;
          if (max_nc > 3)
            {
              while (nc < max_nc && ! octave::math::isnan (f(i,nc)))
                nc++;
            }

          for (octave_idx_type j = 0; j < nc; j++)
            vec_vn[static_cast<octave_idx_type> (f(i,j) - 1)].push_back (fn.row (i));
        }

      // Third step: Calculate the normal for the vertices taking the average
      // of the normals determined from all adjacent faces
      Matrix vn (num_v, 3, 0.0);
      for (octave_idx_type i = 0; i < num_v; i++)
        {
          std::vector<RowVector>::iterator it = vec_vn[i].begin ();

          // The normal of unused vertices is NaN.
          RowVector vn0 (3, octave_NaN);

          if (it != vec_vn[i].end ())
            {
              // FIXME: Currently, the first vector also determines the
              // direction of the normal.  How to determine the inner and outer
              // faces of all parts of the patch and point the normals outwards?
              // (Necessary for correct lighting with "backfacelighting" set to
              // "lit" or "unlit".)  Matlab does not seem to do it correctly
              // either.  So should we bother?

              vn0 = *it;

              for (++it; it != vec_vn[i].end (); ++it)
                {
                  RowVector vn1 = *it;
                  // Use sign of dot product to point vectors in a similar
                  // direction before taking the average.
                  double dir = (vn0(0)*vn1(0) + vn0(1)*vn1(1) + vn0(2)*vn1(2) < 0) ? -1 : 1;
                  for (octave_idx_type j = 0; j < 3; j++)
                    vn0(j) += dir * vn1(j);
                }

              // normalize normal vector
              double n_len = sqrt (vn0(0)*vn0(0)+vn0(1)*vn0(1)+vn0(2)*vn0(2));

              // save normal in matrix
              for (octave_idx_type j = 0; j < 3; j++)
                vn(i,j) = vn0(j)/n_len;
            }
        }

      vertexnormals = vn;
    }
  else if (reset)
    vertexnormals = Matrix ();
}

void
patch::initialize (const graphics_object& go)
{
  base_graphics_object::initialize (go);

  // calculate normals for default data
  // This is done because the normals for the default data do not match
  // get(0, "DefaultPatchVertexNormals") in Matlab.
  xproperties.update_normals (true);
}


void
patch::reset_default_properties (void)
{
  // empty list of local defaults
  default_properties = property_list ();
  xreset_default_properties (get_handle (), xproperties.factory_defaults ());

  // calculate normals for default data
  // This is done because the normals for the default data do not match
  // get(0, "DefaultPatchVertexNormals") in Matlab.
  xproperties.update_normals (true);
}

// ---------------------------------------------------------------------

octave_value
scatter::properties::get_color_data (void) const
{
  octave_value c = get_cdata ();
  if (c.is_undefined () || c.isempty ())
    return Matrix ();
  else
    return convert_cdata (*this, c, c.columns () == 1, 2);
}

void
scatter::properties::update_data (void)
{
  Matrix xd = get_xdata ().matrix_value ();
  Matrix yd = get_ydata ().matrix_value ();
  Matrix zd = get_zdata ().matrix_value ();
  Matrix cd = get_cdata ().matrix_value ();
  Matrix sd = get_sizedata ().matrix_value ();

  bad_data_msg = "";
  if (xd.dims () != yd.dims ()
      || (xd.dims () != zd.dims () && ! zd.isempty ()))
    {
      bad_data_msg = "x/y/zdata must have the same dimensions";
      return;
    }

  octave_idx_type x_rows = xd.rows ();
  octave_idx_type c_cols = cd.columns ();
  octave_idx_type c_rows = cd.rows ();

  if (! cd.isempty () && (c_rows != 1 || c_cols != 3)
      && (c_rows != x_rows || (c_cols != 1 && c_cols != 3)))
    {
      bad_data_msg = "cdata must be an rgb triplet or have the same number of "
                     "rows as X and one or three columns";
      return;
    }

  octave_idx_type s_rows = sd.rows ();
  if (s_rows != 1 && s_rows != x_rows)
    {
      bad_data_msg = "sizedata must be a scalar or a vector with the same "
                     "dimensions as X";
      return;
    }
}

static bool updating_scatter_cdata = false;

void
scatter::properties::update_color (void)
{
  if (updating_scatter_cdata)
    return;

  Matrix series_idx = get_seriesindex ().matrix_value ();
  if (series_idx.isempty ())
    return;

  gh_manager& gh_mgr
    = octave::__get_gh_manager__ ("scatter::properties::update_color");

  graphics_object go = gh_mgr.get_object (get___myhandle__ ());

  axes::properties& parent_axes_prop
    = dynamic_cast<axes::properties&>
        (go.get_ancestor ("axes").get_properties ());

  Matrix color_order = parent_axes_prop.get_colororder ().matrix_value ();
  octave_idx_type s = (static_cast<octave_idx_type> (series_idx(0)) - 1)
                      % color_order.rows ();

  Matrix color = Matrix (1, 3, 0.);
  color(0) = color_order(s,0);
  color(1) = color_order(s,1);
  color(2) = color_order(s,2);

  octave::unwind_protect_var<bool> restore_var (updating_scatter_cdata, true);

  set_cdata (color);
  set_cdatamode ("auto");
}

void
scatter::initialize (const graphics_object& go)
{
  base_graphics_object::initialize (go);

  Matrix series_idx = xproperties.get_seriesindex ().matrix_value ();
  if (series_idx.isempty ())
    {
      // Increment series index counter in parent axes
      axes::properties& parent_axes_prop
        = dynamic_cast<axes::properties&>
            (go.get_ancestor ("axes").get_properties ());

      if (! parent_axes_prop.nextplot_is ("add"))
        parent_axes_prop.set_nextseriesindex (1);

      series_idx.resize (1, 1);
      series_idx(0) = parent_axes_prop.get_nextseriesindex ();
      xproperties.set_seriesindex (series_idx);

      parent_axes_prop.set_nextseriesindex
        (parent_axes_prop.get_nextseriesindex () + 1);
    }

  if (xproperties.cdatamode_is ("auto"))
    xproperties.update_color ();
}

// ---------------------------------------------------------------------

octave_value
surface::properties::get_color_data (void) const
{
  return convert_cdata (*this, get_cdata (), cdatamapping_is ("scaled"), 3);
}

bool
surface::properties::get_do_lighting (void) const
{
  gh_manager& gh_mgr
    = octave::__get_gh_manager__ ("surface::properties::get_do_lighting");

  graphics_object go = gh_mgr.get_object (get___myhandle__ ());

  axes::properties& ax_prop = dynamic_cast<axes::properties&>
    (go.get_ancestor ("axes").get_properties ());

  return (ax_prop.get_num_lights () > 0);
}

void
surface::properties::update_face_normals (bool reset, bool force)
{
  if (! facenormalsmode_is ("auto"))
    return;

  if (force || ((facelighting_is ("flat") || edgelighting_is ("flat"))
                && get_do_lighting ()))
    {
      Matrix x = get_xdata ().matrix_value ();
      Matrix y = get_ydata ().matrix_value ();
      Matrix z = get_zdata ().matrix_value ();

      int p = z.columns ();
      int q = z.rows ();

      // FIXME: There might be a cleaner way to do this.  When data is changed
      // the update_xdata, update_ydata, update_zdata routines are called in a
      // serial fashion.  Until the final call to update_zdata the matrices
      // will be of mismatched dimensions which can cause an out-of-bound
      // indexing in the code below.  This one-liner prevents calculating
      // normals until dimensions match.
      if (x.columns () != p || y.rows () != q)
        return;

      bool x_mat = (x.rows () == q);
      bool y_mat = (y.columns () == p);

      NDArray n (dim_vector (q-1, p-1, 3), 1);

      int i1, i2, j1, j2;
      i1 = i2 = 0;
      j1 = j2 = 0;
      double x0, x1, x2, x3, y0, y1, y2, y3, z0, z1, z2, z3;
      double x1m0, x2m1, x3m2, x0m3, y1m0, y2m1, y3m2, y0m3;
      double x1p0, x2p1, x3p2, x0p3, y1p0, y2p1, y3p2, y0p3;
      x3m2 = y0m3 = -1;
      x2m1 = x0m3 = y1m0 = y3m2 = 0;
      x1m0 = y2m1 = 1;
      x0p3 = y1p0 = 0;
      x1p0 = x3p2 = y2p1 = y0p3 = 1;
      x2p1 = y3p2 = 2;

      for (int i = 0; i < p-1; i++)
        {
          i1 = i;
          i2 = i + 1;

          for (int j = 0; j < q-1; j++)
            {
              j1 = j;
              j2 = j + 1;

              if (x_mat || y_mat)
                {
                  x0 = x(x_mat?j1:0,y_mat?i1:0);
                  x1 = x(x_mat?j1:0,y_mat?i2:0);
                  x2 = x(x_mat?j2:0,y_mat?i2:0);
                  x3 = x(x_mat?j2:0,y_mat?i1:0);
                  x1m0 = x1 - x0;
                  x2m1 = x2 - x1;
                  x3m2 = x3 - x2;
                  x0m3 = x0 - x3;
                  x1p0 = x1 + x0;
                  x2p1 = x2 + x1;
                  x3p2 = x3 + x2;
                  x0p3 = x0 + x3;
                  y0 = y(x_mat?j1:0,y_mat?i1:0);
                  y1 = y(x_mat?j1:0,y_mat?i2:0);
                  y2 = y(x_mat?j2:0,y_mat?i2:0);
                  y3 = y(x_mat?j2:0,y_mat?i1:0);
                  y1m0 = y1 - y0;
                  y2m1 = y2 - y1;
                  y3m2 = y3 - y2;
                  y0m3 = y0 - y3;
                  y1p0 = y1 + y0;
                  y2p1 = y2 + y1;
                  y3p2 = y3 + y2;
                  y0p3 = y0 + y3;
                }

              double& nx = n(j,i,0);
              double& ny = n(j,i,1);
              double& nz = n(j,i,2);

              z0 = z(j1,i1);
              z1 = z(j1,i2);
              z2 = z(j2,i2);
              z3 = z(j2,i1);

              // calculate face normal with Newell's method
              // https://www.khronos.org/opengl/wiki/Calculating_a_Surface_Normal#Newell.27s_Method

              nx = y1m0 * (z1 + z0) + y2m1 * (z2 + z1)
                   + y3m2 * (z3 + z2) + y0m3 * (z0 + z3);
              ny = (z1 - z0) * x1p0 + (z2 - z1) * x2p1
                   + (z3 - z2) * x3p2 + (z0 - z3) * x0p3;
              nz = x1m0 * y1p0 + x2m1 * y2p1 + x3m2 * y3p2 + x0m3 * y0p3;

              double d = std::max (std::max (fabs (nx), fabs (ny)), fabs (nz));

              nx /= d;
              ny /= d;
              nz /= d;
            }
        }
      facenormals = n;
    }
  else if (reset)
    facenormals = Matrix ();
}

void
surface::properties::update_vertex_normals (bool reset, bool force)
{
  if (! vertexnormalsmode_is ("auto"))
    return;

  if (force || ((facelighting_is ("gouraud") || facelighting_is ("phong")
                 || edgelighting_is ("gouraud") || edgelighting_is ("phong"))
                && get_do_lighting ()))
    {
      Matrix x = get_xdata ().matrix_value ();
      Matrix y = get_ydata ().matrix_value ();
      Matrix z = get_zdata ().matrix_value ();

      int p = z.columns ();
      int q = z.rows ();

      // FIXME: There might be a cleaner way to do this.  When data is changed
      // the update_xdata, update_ydata, update_zdata routines are called in a
      // serial fashion.  Until the final call to update_zdata the matrices
      // will be of mismatched dimensions which can cause an out-of-bound
      // indexing in the code below.  This one-liner prevents calculating
      // normals until dimensions match.
      if (x.columns () != p || y.rows () != q)
        return;

      NDArray n (dim_vector (q, p, 3), 0.0);

      bool x_mat = (x.rows () == q);
      bool y_mat = (y.columns () == p);

      int i1, i2, i3, j1, j2, j3;
      i1 = i2 = i3 = 0;
      j1 = j2 = j3 = 0;

      for (int i = 0; i < p; i++)
        {
          if (y_mat)
            {
              i1 = i - 1;
              i2 = i;
              i3 = i + 1;
            }

          for (int j = 0; j < q; j++)
            {
              if (x_mat)
                {
                  j1 = j - 1;
                  j2 = j;
                  j3 = j + 1;
                }

              double& nx = n(j, i, 0);
              double& ny = n(j, i, 1);
              double& nz = n(j, i, 2);

              if ((j > 0) && (i > 0))
                // upper left quadrangle
                cross_product
                  (x(j1,i-1)-x(j2,i), y(j-1,i1)-y(j,i2), z(j-1,i-1)-z(j,i),
                   x(j2,i-1)-x(j1,i), y(j,i1)-y(j-1,i2), z(j,i-1)-z(j-1,i),
                   nx, ny, nz);

              if ((j > 0) && (i < (p -1)))
                // upper right quadrangle
                cross_product
                  (x(j1,i+1)-x(j2,i), y(j-1,i3)-y(j,i2), z(j-1,i+1)-z(j,i),
                   x(j1,i)-x(j2,i+1), y(j-1,i2)-y(j,i3), z(j-1,i)-z(j,i+1),
                   nx, ny, nz);

              if ((j < (q - 1)) && (i > 0))
                // lower left quadrangle
                cross_product
                  (x(j2,i-1)-x(j3,i), y(j,i1)-y(j+1,i2), z(j,i-1)-z(j+1,i),
                   x(j3,i-1)-x(j2,i), y(j+1,i1)-y(j,i2), z(j+1,i-1)-z(j,i),
                   nx, ny, nz);

              if ((j < (q - 1)) && (i < (p -1)))
                // lower right quadrangle
                cross_product
                  (x(j3,i)-x(j2,i+1), y(j+1,i2)-y(j,i3), z(j+1,i)-z(j,i+1),
                   x(j3,i+1)-x(j2,i), y(j+1,i3)-y(j,i2), z(j+1,i+1)-z(j,i),
                   nx, ny, nz);

              double d = -std::max (std::max (fabs (nx), fabs (ny)), fabs (nz));

              nx /= d;
              ny /= d;
              nz /= d;
            }
        }
      vertexnormals = n;
    }
  else if (reset)
    vertexnormals = Matrix ();
}

DEFMETHOD (__update_normals__, interp, args, ,
           doc: /* -*- texinfo -*-
@deftypefn {} {} __update_normals__ (@var{h})
Update FaceNormals and VertexNormals of the patch or surface referred to by
@var{h}.

@end deftypefn */)
{
  gh_manager& gh_mgr = interp.get_gh_manager ();

  octave::autolock guard (gh_mgr.graphics_lock ());

  if (args.length () != 1)
    print_usage ();

  octave_value val = args(0);

  graphics_object go = gh_mgr.get_object (val);

  if (go.isa ("surface"))
    {
      surface::properties& props
        = dynamic_cast <surface::properties&> (go.get_properties ());
      props.update_normals (false, true);
    }
  else if (go.isa ("patch"))
    {
      patch::properties& props
        = dynamic_cast <patch::properties&> (go.get_properties ());
      props.update_normals (false, true);
    }
  else
    error ("__update_normals__: "
           "H must be a handle to a valid surface or patch object.");

  return ovl ();
}

/*
%!test
%! hf = figure ("visible", "off");
%! unwind_protect
%!   Z = peaks ();
%!   hs = surf (Z, "facelighting", "none");
%!   assert (isempty (get (hs, "vertexnormals")));
%!   assert (isempty (get (hs, "facenormals")));
%!   __update_normals__ (hs);
%!   assert (! isempty (get (hs, "vertexnormals")));
%!   assert (! isempty (get (hs, "facenormals")));
%! unwind_protect_cleanup
%!   close (hf);
%! end_unwind_protect

%!test
%! hf = figure ("visible", "off");
%! unwind_protect
%!   hp = patch ("facelighting", "none");
%!   assert (isempty (get (hp, "vertexnormals")));
%!   assert (isempty (get (hp, "facenormals")));
%!   __update_normals__ (hp);
%!   assert (! isempty (get (hp, "vertexnormals")));
%!   assert (! isempty (get (hp, "facenormals")));
%! unwind_protect_cleanup
%!   close (hf);
%! end_unwind_protect
*/

// ---------------------------------------------------------------------

void
hggroup::properties::remove_child (const graphics_handle& h, bool from_root)
{
  gh_manager& gh_mgr
    = octave::__get_gh_manager__ ("hggroup::properties::remove_child");

  graphics_object go = gh_mgr.get_object (h);

  if (! from_root && go.isa ("light") && go.get_properties ().is_visible ())
    {
      axes::properties& ax_props
        = dynamic_cast<axes::properties&> (go.get_ancestor ("axes").get_properties ());
      ax_props.decrease_num_lights ();
    }
  base_properties::remove_child (h, from_root);
  update_limits ();
}

void
hggroup::properties::adopt (const graphics_handle& h)
{
  gh_manager& gh_mgr
    = octave::__get_gh_manager__ ("hggroup::properties::adopt");

  graphics_object go = gh_mgr.get_object (h);

  if (go.isa ("light") && go.get_properties ().is_visible ())
    {
      axes::properties& ax_props
        = dynamic_cast<axes::properties&> (go.get_ancestor ("axes").get_properties ());
      ax_props.increase_num_lights ();
    }
  base_properties::adopt (h);
  update_limits (h);
}

void
hggroup::properties::update_limits (void) const
{
  gh_manager& gh_mgr
    = octave::__get_gh_manager__ ("hggroup::properties::update_limits");

  graphics_object go = gh_mgr.get_object (__myhandle__);

  if (go)
    {
      go.update_axis_limits ("xlim");
      go.update_axis_limits ("ylim");
      go.update_axis_limits ("zlim");
      go.update_axis_limits ("clim");
      go.update_axis_limits ("alim");
    }
}

void
hggroup::properties::update_limits (const graphics_handle& h) const
{
  gh_manager& gh_mgr
    = octave::__get_gh_manager__ ("hggroup::properties::update_limits");

  graphics_object go = gh_mgr.get_object (__myhandle__);

  if (go)
    {
      go.update_axis_limits ("xlim", h);
      go.update_axis_limits ("ylim", h);
      go.update_axis_limits ("zlim", h);
      go.update_axis_limits ("clim", h);
      go.update_axis_limits ("alim", h);
    }
}

static bool updating_hggroup_limits = false;

void
hggroup::update_axis_limits (const std::string& axis_type,
                             const graphics_handle& h)
{
  if (updating_hggroup_limits)
    return;

  Matrix kids = Matrix (1, 1, h.value ());

  double min_val = octave::numeric_limits<double>::Inf ();
  double max_val = -octave::numeric_limits<double>::Inf ();
  double min_pos = octave::numeric_limits<double>::Inf ();
  double max_neg = -octave::numeric_limits<double>::Inf ();

  Matrix limits;
  double val;

  char update_type = 0;

  if (axis_type == "xlim" || axis_type == "xliminclude")
    {
      limits = xproperties.get_xlim ().matrix_value ();
      update_type = 'x';
    }
  else if (axis_type == "ylim" || axis_type == "yliminclude")
    {
      limits = xproperties.get_ylim ().matrix_value ();
      update_type = 'y';
    }
  else if (axis_type == "zlim" || axis_type == "zliminclude")
    {
      limits = xproperties.get_zlim ().matrix_value ();
      update_type = 'z';
    }
  else if (axis_type == "clim" || axis_type == "climinclude")
    {
      limits = xproperties.get_clim ().matrix_value ();
      update_type = 'c';
    }
  else if (axis_type == "alim" || axis_type == "aliminclude")
    {
      limits = xproperties.get_alim ().matrix_value ();
      update_type = 'a';
    }

  if (limits.numel () == 4)
    {
      val = limits(0);
      if (octave::math::isfinite (val))
        min_val = val;
      val = limits(1);
      if (octave::math::isfinite (val))
        max_val = val;
      val = limits(2);
      if (octave::math::isfinite (val))
        min_pos = val;
      val = limits(3);
      if (octave::math::isfinite (val))
        max_neg = val;
    }
  else
    {
      limits.resize (1, 4);
      limits(0) = min_val;
      limits(1) = max_val;
      limits(2) = min_pos;
      limits(3) = max_neg;
    }

  get_children_limits (min_val, max_val, min_pos, max_neg, kids, update_type);

  octave::unwind_protect_var<bool> restore_var (updating_hggroup_limits, true);

  if (limits(0) != min_val || limits(1) != max_val
      || limits(2) != min_pos || limits(3) != max_neg)
    {
      limits(0) = min_val;
      limits(1) = max_val;
      limits(2) = min_pos;
      limits(3) = max_neg;

      switch (update_type)
        {
        case 'x':
          xproperties.set_xlim (limits);
          break;

        case 'y':
          xproperties.set_ylim (limits);
          break;

        case 'z':
          xproperties.set_zlim (limits);
          break;

        case 'c':
          xproperties.set_clim (limits);
          break;

        case 'a':
          xproperties.set_alim (limits);
          break;

        default:
          break;
        }

      graphics_handle hg = xproperties.get___myhandle__ ();
      base_graphics_object::update_axis_limits (axis_type, hg);
    }
}

void
hggroup::update_axis_limits (const std::string& axis_type)
{
  if (updating_hggroup_limits)
    return;

  Matrix kids = xproperties.get_children ();

  double min_val = octave::numeric_limits<double>::Inf ();
  double max_val = -octave::numeric_limits<double>::Inf ();
  double min_pos = octave::numeric_limits<double>::Inf ();
  double max_neg = -octave::numeric_limits<double>::Inf ();

  char update_type = 0;

  if (axis_type == "xlim" || axis_type == "xliminclude")
    {
      get_children_limits (min_val, max_val, min_pos, max_neg, kids, 'x');

      update_type = 'x';
    }
  else if (axis_type == "ylim" || axis_type == "yliminclude")
    {
      get_children_limits (min_val, max_val, min_pos, max_neg, kids, 'y');

      update_type = 'y';
    }
  else if (axis_type == "zlim" || axis_type == "zliminclude")
    {
      get_children_limits (min_val, max_val, min_pos, max_neg, kids, 'z');

      update_type = 'z';
    }
  else if (axis_type == "clim" || axis_type == "climinclude")
    {
      get_children_limits (min_val, max_val, min_pos, max_neg, kids, 'c');

      update_type = 'c';
    }
  else if (axis_type == "alim" || axis_type == "aliminclude")
    {
      get_children_limits (min_val, max_val, min_pos, max_neg, kids, 'a');

      update_type = 'a';
    }

  octave::unwind_protect_var<bool> restore_var (updating_hggroup_limits, true);

  Matrix limits (1, 4);

  limits(0) = min_val;
  limits(1) = max_val;
  limits(2) = min_pos;
  limits(3) = max_neg;

  switch (update_type)
    {
    case 'x':
      xproperties.set_xlim (limits);
      break;

    case 'y':
      xproperties.set_ylim (limits);
      break;

    case 'z':
      xproperties.set_zlim (limits);
      break;

    case 'c':
      xproperties.set_clim (limits);
      break;

    case 'a':
      xproperties.set_alim (limits);
      break;

    default:
      break;
    }

  base_graphics_object::update_axis_limits (axis_type);
}

// ---------------------------------------------------------------------

void
uicontextmenu::properties::update_beingdeleted (void)
{
  // Clear the uicontextmenu property of dependent objects
  if (beingdeleted.is ("on"))
    {
      gh_manager& gh_mgr
        = octave::__get_gh_manager__ ("uicontextmenu::properties::update_beingdeleted");

      std::list<graphics_handle> lst = get_dependent_obj_list ();

      for (auto& hobj : lst)
        {
          graphics_object go = gh_mgr.get_object (hobj);

<<<<<<< HEAD
      if (go.valid_object ()
          && go.get ("contextmenu") == xproperties.get___myhandle__ ())
        go.set ("contextmenu", Matrix ());
=======
          if (go.valid_object ()
              && go.get ("uicontextmenu") == get___myhandle__ ())
            go.set ("uicontextmenu", Matrix ());
        }
>>>>>>> 30674e34
    }
}

/*
## Test deletion/reset of uicontextmenu
%!test
%! hf = figure ("visible", "off");
%! hax = axes ("parent", hf);
%! unwind_protect
%!   hctx1 = uicontextmenu ("parent", hf);
%!   hctx2 = uicontextmenu ("parent", hf);
%!   set (hf, "uicontextmenu", hctx2);
%!   set (hax, "uicontextmenu", hctx2);
%!   assert (get (hf, "uicontextmenu"), hctx2);
%!   assert (get (hax, "uicontextmenu"), hctx2);
%!   assert (get (hf, "children"), [hctx2; hctx1; hax]);
%!   delete (hctx2);
%!   assert (get (hf, "uicontextmenu"), []);
%!   assert (get (hax, "uicontextmenu"), []);
%!   assert (get (hf, "children"), [hctx1; hax]);
%!   set (hf, "uicontextmenu", hctx1);
%!   assert (get (hf, "uicontextmenu"), hctx1);
%!   set (hf, "uicontextmenu", []);
%!   assert (get (hf, "uicontextmenu"), []);
%!   assert (get (hf, "children"), [hctx1; hax]);
%! unwind_protect_cleanup
%!   close (hf);
%! end_unwind_protect;
*/

// ---------------------------------------------------------------------

octave_value
uicontrol::properties::get_extent (void) const
{
  Matrix m = extent.get ().matrix_value ();

  gh_manager& gh_mgr
    = octave::__get_gh_manager__ ("uicontrol::properties::get_extent");

  graphics_object parent_go = gh_mgr.get_object (get_parent ());

  Matrix parent_bbox = parent_go.get_properties ().get_boundingbox (true);
  Matrix parent_size = parent_bbox.extract_n (0, 2, 1, 2);

  return convert_position (m, "pixels", get_units (), parent_size);
}

void
uicontrol::properties::update_text_extent (void)
{
  // FIXME: support multiline text

  gh_manager& gh_mgr
    = octave::__get_gh_manager__ ("uicontrol::properties::update_text_extent");

  graphics_object go = gh_mgr.get_object (get___myhandle__ ());

  set_extent (go.get_toolkit ().get_text_extent (go));
}

void
uicontrol::properties::update_units (void)
{
  Matrix pos = get_position ().matrix_value ();

  gh_manager& gh_mgr
    = octave::__get_gh_manager__ ("uicontrol::properties::update_units");

  graphics_object parent_go = gh_mgr.get_object (get_parent ());

  Matrix parent_bbox = parent_go.get_properties ().get_boundingbox (true);
  Matrix parent_size = parent_bbox.extract_n (0, 2, 1, 2);

  pos = convert_position (pos, cached_units, get_units (), parent_size);
  set_position (pos);

  cached_units = get_units ();
}

void
uicontrol::properties::set_style (const octave_value& st)
{
  gh_manager& gh_mgr
    = octave::__get_gh_manager__ ("uicontrol::properties::set_style");

  graphics_object go_parent = gh_mgr.get_object (get_parent ());
  if (go_parent.valid_object () && go_parent.isa ("uibuttongroup"))
    {
      bool was_button = style_is ("radiobutton") || style_is ("togglebutton");
      style = st;
      bool now_button = style_is ("radiobutton") || style_is ("togglebutton");
      uibuttongroup::properties& props =
        dynamic_cast<uibuttongroup::properties&> (go_parent.get_properties ());
      // update selectedobject
      if (! was_button && now_button && ! props.get_selectedobject ().ok ())
        {
          props.set_selectedobject (get___myhandle__ ().value ());
          value.set (octave_value (1));
        }
      else if (was_button && ! now_button
               && (props.get_selectedobject ().value ()
                   == get___myhandle__ ().value ()))
        props.set_selectedobject (Matrix ());
    }

  // Don't notify the style change until the "value" property is fixed
  bool modified = style.set (st, true, false);

  // Override "value" property for listbox and popupmenu.
  if (modified)
    {
      if (style_is ("listbox") || style_is ("popupmenu"))
        {
          Matrix v = value.get ().matrix_value ();
          if (v.numel () == 1 && v(0) == 0)
            value.set (octave_value (1), true, false);
        }

      // Notify toolkit

      graphics_object go = gh_mgr.get_object (get___myhandle__ ());

      if (go)
        go.update (style.get_id ());
    }
}

Matrix
uicontrol::properties::get_boundingbox (bool,
                                        const Matrix& parent_pix_size) const
{
  Matrix pos = get_position ().matrix_value ();
  Matrix parent_size (parent_pix_size);

  if (parent_size.isempty ())
    {
      gh_manager& gh_mgr
        = octave::__get_gh_manager__ ("uicontrol::properties::get_boundingbox");

      graphics_object go = gh_mgr.get_object (get_parent ());

      if (go.valid_object ())
        parent_size = go.get_properties ().get_boundingbox (true).extract_n (0, 2, 1, 2);
      else
        parent_size = default_figure_position ();
    }

  pos = convert_position (pos, get_units (), "pixels", parent_size);

  pos(0)--;
  pos(1)--;
  pos(1) = parent_size(1) - pos(1) - pos(3);

  return pos;
}

void
uicontrol::properties::set_fontunits (const octave_value& val)
{
  caseless_str old_fontunits = get_fontunits ();

  if (fontunits.set (val, true))
    {
      update_fontunits (old_fontunits);
      mark_modified ();
    }
}

void
uicontrol::properties::update_fontunits (const caseless_str& old_units)
{
  caseless_str new_units = get_fontunits ();
  double parent_height = get_boundingbox (false).elem (3);
  double fontsz = get_fontsize ();

  fontsz = convert_font_size (fontsz, old_units, new_units, parent_height);

  fontsize.set (octave_value (fontsz), true);
}

double
uicontrol::properties::get___fontsize_points__ (double box_pix_height) const
{
  double fontsz = get_fontsize ();
  double parent_height = box_pix_height;

  if (fontunits_is ("normalized") && parent_height <= 0)
    parent_height = get_boundingbox (false).elem (3);

  return convert_font_size (fontsz, get_fontunits (), "points", parent_height);
}

// ---------------------------------------------------------------------

Matrix
uibuttongroup::properties::get_boundingbox (bool internal,
                                            const Matrix& parent_pix_size) const
{
  Matrix pos = get_position ().matrix_value ();
  Matrix parent_size (parent_pix_size);

  if (parent_size.isempty ())
    {
      gh_manager& gh_mgr
        = octave::__get_gh_manager__ ("uibuttongroup::properties::get_boundingbox");

      graphics_object go = gh_mgr.get_object (get_parent ());

      parent_size = go.get_properties ().get_boundingbox (true).extract_n (0, 2, 1, 2);
    }

  pos = convert_position (pos, get_units (), "pixels", parent_size);

  pos(0)--;
  pos(1)--;
  pos(1) = parent_size(1) - pos(1) - pos(3);

  if (internal)
    {
      double outer_height = pos(3);

      pos(0) = pos(1) = 0;

      if (! bordertype_is ("none"))
        {
          double bw = get_borderwidth ();
          double mul = 1.0;

          if (bordertype_is ("etchedin") || bordertype_is ("etchedout"))
            mul = 2.0;

          pos(0) += mul * bw;
          pos(1) += mul * bw;
          pos(2) -= 2 * mul * bw;
          pos(3) -= 2 * mul * bw;
        }

      if (! get_title ().empty ())
        {
          double fontsz = get_fontsize ();

          if (! fontunits_is ("pixels"))
            {
              double res = xget (0, "screenpixelsperinch").double_value ();

              if (fontunits_is ("points"))
                fontsz *= (res / 72.0);
              else if (fontunits_is ("inches"))
                fontsz *= res;
              else if (fontunits_is ("centimeters"))
                fontsz *= (res / 2.54);
              else if (fontunits_is ("normalized"))
                fontsz *= outer_height;
            }

          if (titleposition_is ("lefttop") || titleposition_is ("centertop")
              || titleposition_is ("righttop"))
            pos(1) += (fontsz / 2);
          pos(3) -= (fontsz / 2);
        }
    }

  return pos;
}

void
uibuttongroup::properties::set_position (const octave_value& v)
{
  Matrix old_bb, new_bb;
  bool modified = false;

  old_bb = get_boundingbox (true);
  modified = position.set (v, false);
  new_bb = get_boundingbox (true);

  if (old_bb != new_bb)
    {
      if (old_bb(2) != new_bb(2) || old_bb(3) != new_bb(3))
        {
          gh_manager& gh_mgr
            = octave::__get_gh_manager__ ("uibuttongroup::properties::set_position");

          if (! get_resizefcn ().isempty ())
            gh_mgr.post_callback (__myhandle__, "resizefcn");

          if (! get_sizechangedfcn ().isempty ())
            gh_mgr.post_callback (__myhandle__, "sizechangedfcn");

          update_boundingbox ();
        }
    }

  if (modified)
    {
      position.run_listeners (GCB_POSTSET);
      mark_modified ();
    }
}

void
uibuttongroup::properties::set_units (const octave_value& val)
{
  caseless_str old_units = get_units ();

  if (units.set (val, true))
    {
      update_units (old_units);
      mark_modified ();
    }
}

void
uibuttongroup::properties::update_units (const caseless_str& old_units)
{
  Matrix pos = get_position ().matrix_value ();

  gh_manager& gh_mgr
    = octave::__get_gh_manager__ ("uibuttongroup::properties::update_units");

  graphics_object parent_go = gh_mgr.get_object (get_parent ());

  Matrix parent_bbox = parent_go.get_properties ().get_boundingbox (true);
  Matrix parent_size = parent_bbox.extract_n (0, 2, 1, 2);

  pos = convert_position (pos, old_units, get_units (), parent_size);
  set_position (pos);
}

void
uibuttongroup::properties::set_fontunits (const octave_value& val)
{
  caseless_str old_fontunits = get_fontunits ();

  if (fontunits.set (val, true))
    {
      update_fontunits (old_fontunits);
      mark_modified ();
    }
}

void
uibuttongroup::properties::update_fontunits (const caseless_str& old_units)
{
  caseless_str new_units = get_fontunits ();
  double parent_height = get_boundingbox (false).elem (3);
  double fontsz = get_fontsize ();

  fontsz = convert_font_size (fontsz, old_units, new_units, parent_height);

  set_fontsize (octave_value (fontsz));
}

double
uibuttongroup::properties::get___fontsize_points__ (double box_pix_height) const
{
  double fontsz = get_fontsize ();
  double parent_height = box_pix_height;

  if (fontunits_is ("normalized") && parent_height <= 0)
    parent_height = get_boundingbox (false).elem (3);

  return convert_font_size (fontsz, get_fontunits (), "points", parent_height);
}

void
uibuttongroup::properties::set_selectedobject (const octave_value& v)
{
  graphics_handle current_selectedobject = get_selectedobject();
  selectedobject = current_selectedobject;
  if (v.isempty ())
    {
      if (current_selectedobject.ok ())
        {
          selectedobject = graphics_handle ();
          mark_modified ();
        }
      return;
    }

  graphics_handle val (v);
  if (val.ok ())
    {
      gh_manager& gh_mgr
        = octave::__get_gh_manager__ ("uibuttongroup::properties::set_selectedobject");

      graphics_object go (gh_mgr.get_object (val));

      base_properties& gop = go.get_properties ();

      if (go.valid_object ()
          && gop.get_parent () == get___myhandle__ ()
          && go.isa ("uicontrol"))
        {
          uicontrol::properties& cop
            = dynamic_cast<uicontrol::properties&> (go.get_properties ());
          const caseless_str& style = cop.get_style ();
          if (style.compare ("radiobutton") || style.compare ("togglebutton"))
            {
              selectedobject = val;
              mark_modified ();
              return;
            }
        }
    }
  err_set_invalid ("selectedobject");
}

void
uibuttongroup::properties::remove_child (const graphics_handle& h,
                                         bool from_root)
{
  graphics_handle current_selected = get_selectedobject ();
  if (h.value () == current_selected.value ())
    set_selectedobject (Matrix ());

  base_properties::remove_child (h, from_root);
}

void
uibuttongroup::properties::adopt (const graphics_handle& h)
{
  base_properties::adopt (h);

  graphics_handle current_selected = get_selectedobject ();
  bool has_selected = current_selected.ok ();

  gh_manager& gh_mgr
    = octave::__get_gh_manager__ ("uibuttongroup::properties::adopt");

  graphics_object go = gh_mgr.get_object (h);

  if (! has_selected && go.valid_object () && go.isa ("uicontrol"))
    {
      const uicontrol::properties& props =
        dynamic_cast<const uicontrol::properties&> (go.get_properties ());
      if (props.style_is ("radiobutton") || props.style_is ("togglebutton"))
        set_selectedobject (h.value ());
    }
}

// ---------------------------------------------------------------------

Matrix
uipanel::properties::get_boundingbox (bool internal,
                                      const Matrix& parent_pix_size) const
{
  Matrix pos = get_position ().matrix_value ();
  Matrix parent_size (parent_pix_size);

  if (parent_size.isempty ())
    {
      gh_manager& gh_mgr
        = octave::__get_gh_manager__ ("uipanel::properties::get_boundingbox");

      graphics_object go = gh_mgr.get_object (get_parent ());

      parent_size = go.get_properties ().get_boundingbox (true).extract_n (0, 2, 1, 2);
    }

  pos = convert_position (pos, get_units (), "pixels", parent_size);

  pos(0)--;
  pos(1)--;
  pos(1) = parent_size(1) - pos(1) - pos(3);

  if (internal)
    {
      double outer_height = pos(3);

      pos(0) = pos(1) = 0;

      if (! bordertype_is ("none"))
        {
          double bw = get_borderwidth ();
          double mul = 1.0;

          if (bordertype_is ("etchedin") || bordertype_is ("etchedout"))
            mul = 2.0;

          pos(0) += mul * bw;
          pos(1) += mul * bw;
          pos(2) -= 2 * mul * bw;
          pos(3) -= 2 * mul * bw;
        }

      if (! get_title ().empty ())
        {
          double fontsz = get_fontsize ();

          if (! fontunits_is ("pixels"))
            {
              double res = xget (0, "screenpixelsperinch").double_value ();

              if (fontunits_is ("points"))
                fontsz *= (res / 72.0);
              else if (fontunits_is ("inches"))
                fontsz *= res;
              else if (fontunits_is ("centimeters"))
                fontsz *= (res / 2.54);
              else if (fontunits_is ("normalized"))
                fontsz *= outer_height;
            }

          if (titleposition_is ("lefttop") || titleposition_is ("centertop")
              || titleposition_is ("righttop"))
            pos(1) += (fontsz / 2);
          pos(3) -= (fontsz / 2);
        }
    }

  return pos;
}

void
uipanel::properties::set_position (const octave_value& v)
{
  Matrix old_bb, new_bb;
  bool modified = false;

  old_bb = get_boundingbox (true);
  modified = position.set (v, false);
  new_bb = get_boundingbox (true);

  if (old_bb != new_bb)
    {
      if (old_bb(2) != new_bb(2) || old_bb(3) != new_bb(3))
        {
          gh_manager& gh_mgr
            = octave::__get_gh_manager__ ("uipanel::properties::set_position");

          if (! get_resizefcn ().isempty ())
            gh_mgr.post_callback (__myhandle__, "resizefcn");

          if (! get_sizechangedfcn ().isempty ())
            gh_mgr.post_callback (__myhandle__, "sizechangedfcn");

          update_boundingbox ();
        }
    }

  if (modified)
    {
      position.run_listeners (GCB_POSTSET);
      mark_modified ();
    }
}


void
uipanel::properties::set_units (const octave_value& val)
{
  caseless_str old_units = get_units ();

  if (units.set (val, true))
    {
      update_units (old_units);
      mark_modified ();
    }
}

void
uipanel::properties::update_units (const caseless_str& old_units)
{
  Matrix pos = get_position ().matrix_value ();

  gh_manager& gh_mgr
    = octave::__get_gh_manager__ ("uipanel::properties::update_units");

  graphics_object parent_go = gh_mgr.get_object (get_parent ());

  Matrix parent_bbox = parent_go.get_properties ().get_boundingbox (true);
  Matrix parent_size = parent_bbox.extract_n (0, 2, 1, 2);

  pos = convert_position (pos, old_units, get_units (), parent_size);
  set_position (pos);
}

void
uipanel::properties::set_fontunits (const octave_value& val)
{
  caseless_str old_fontunits = get_fontunits ();

  if (fontunits.set (val, true))
    {
      update_fontunits (old_fontunits);
      mark_modified ();
    }
}

void
uipanel::properties::update_fontunits (const caseless_str& old_units)
{
  caseless_str new_units = get_fontunits ();
  double parent_height = get_boundingbox (false).elem (3);
  double fontsz = get_fontsize ();

  fontsz = convert_font_size (fontsz, old_units, new_units, parent_height);

  set_fontsize (octave_value (fontsz));
}

double
uipanel::properties::get___fontsize_points__ (double box_pix_height) const
{
  double fontsz = get_fontsize ();
  double parent_height = box_pix_height;

  if (fontunits_is ("normalized") && parent_height <= 0)
    parent_height = get_boundingbox (false).elem (3);

  return convert_font_size (fontsz, get_fontunits (), "points", parent_height);
}

// ---------------------------------------------------------------------

Matrix
uitable::properties::get_boundingbox (bool,
                                      const Matrix& parent_pix_size) const
{
  Matrix pos = get_position ().matrix_value ();
  Matrix parent_size (parent_pix_size);

  if (parent_size.isempty ())
    {
      gh_manager& gh_mgr
        = octave::__get_gh_manager__ ("uitable::properties::get_boundingbox");

      graphics_object go = gh_mgr.get_object (get_parent ());

      parent_size = go.get_properties ().get_boundingbox (true).extract_n (0, 2, 1, 2);
    }

  pos = convert_position (pos, get_units (), "pixels", parent_size);

  pos(0)--;
  pos(1)--;
  pos(1) = parent_size(1) - pos(1) - pos(3);

  return pos;
}

void
uitable::properties::set_columnformat (const octave_value& val)
{
  /* Matlab only allows certain values for ColumnFormat. Here we only check the
   * structure of the argument.  Values will be checked in Table.cc */

  if (val.iscellstr ())
    {
      if (columnformat.set (val, true))
        mark_modified ();
    }
  else if (val.iscell ())
    {
      Cell cell_value = val.cell_value ();

      for (int i = 0; i < cell_value.numel (); i++)
        {
          octave_value v = cell_value(i);
          if (v.iscell ())
            {
              /* We are in a pop-up menu selection.
               * Matlab only allows non-empty strings here. */
              Cell popup = v.cell_value ();
              for (int j = 0; j < popup.numel (); j++)
                {
                  octave_value p = popup(j);
                  if (! p.is_string () || p.isempty ())
                    error ("set: pop-up menu definitions must be non-empty strings");
                }
            }
          else if (! (v.is_string () || v.isempty ()))
            {
              error ("set: columnformat definintions must be a cellstr of "
                     "either 'char', 'short [e|g|eng]?', 'long [e|g|eng]?', "
                     "'numeric', 'bank', '+', 'rat', 'logical', "
                     "or a cellstr of non-empty pop-up menu definitions.");
            }
        }

      if (columnformat.set (val, true))
        mark_modified ();
    }
  else if (val.isempty ())
    {
      if (columnformat.set (Cell (), true))
        mark_modified ();
    }
  else
    {
      error ("set: expecting cell of strings");
    }
}

void
uitable::properties::set_columnwidth (const octave_value& val)
{
  bool error_exists = false;

  if (val.is_string () && val.string_value (false) == "auto")
    error_exists = false;
  else if (val.iscell ())
    {
      Cell cell_value = val.cell_value ();
      for (int i = 0; i < cell_value.numel (); i++)
        {
          octave_value v = cell_value(i);
          if (v.is_string ())
            {
              if (v.string_value (false) != "auto")
                error_exists = true;
            }
          else if (v.iscell ())
            {
              error_exists = true;
            }
          else if (! v.is_scalar_type ())
            {
              error_exists = true;
            }
        }
    }
  else
    error_exists = true;

  if (error_exists)
    error ("set: expecting either 'auto' or a cell of pixel values or auto");
  else
    {
      if (columnwidth.set (val, true))
        mark_modified ();
    }
}

void
uitable::properties::set_units (const octave_value& val)
{
  caseless_str old_units = get_units ();

  if (units.set (val, true))
    {
      update_units (old_units);
      mark_modified ();
    }
}

void
uitable::properties::update_units (const caseless_str& old_units)
{
  Matrix pos = get_position ().matrix_value ();

  gh_manager& gh_mgr
    = octave::__get_gh_manager__ ("uitable::properties::update_units");

  graphics_object parent_go = gh_mgr.get_object (get_parent ());

  Matrix parent_bbox = parent_go.get_properties ().get_boundingbox (true);
  Matrix parent_size = parent_bbox.extract_n (0, 2, 1, 2);

  pos = convert_position (pos, old_units, get_units (), parent_size);
  set_position (pos);
}

void
uitable::properties::set_fontunits (const octave_value& val)
{
  caseless_str old_fontunits = get_fontunits ();

  if (fontunits.set (val, true))
    {
      update_fontunits (old_fontunits);
      mark_modified ();
    }
}

void
uitable::properties::update_fontunits (const caseless_str& old_units)
{
  caseless_str new_units = get_fontunits ();
  double parent_height = get_boundingbox (false).elem (3);
  double fontsz = get_fontsize ();

  fontsz = convert_font_size (fontsz, old_units, new_units, parent_height);

  set_fontsize (octave_value (fontsz));
}

double
uitable::properties::get___fontsize_points__ (double box_pix_height) const
{
  double fontsz = get_fontsize ();
  double parent_height = box_pix_height;

  if (fontunits_is ("normalized") && parent_height <= 0)
    parent_height = get_boundingbox (false).elem (3);

  return convert_font_size (fontsz, get_fontunits (), "points", parent_height);
}

double
uitable::properties::get_fontsize_pixels (double box_pix_height) const
{
  double fontsz = get_fontsize ();
  double parent_height = box_pix_height;

  if (fontunits_is ("normalized") && parent_height <= 0)
    parent_height = get_boundingbox (false).elem (3);

  return convert_font_size (fontsz, get_fontunits (), "pixels", parent_height);
}

Matrix
uitable::properties::get_backgroundcolor_rgb (void)
{
  Matrix bg = backgroundcolor.get ().matrix_value ();
  return bg.row (0);
}

Matrix
uitable::properties::get_alternatebackgroundcolor_rgb (void)
{
  int i = 0;
  Matrix bg = backgroundcolor.get ().matrix_value ();
  if (bg.rows () > 1)
    i = 1;

  return bg.row (i);
}

Matrix
uitable::properties::get_extent_matrix (void) const
{
  return extent.get ().matrix_value ();
}

octave_value
uitable::properties::get_extent (void) const
{
  // FIXME: Is it really acceptable to just let the toolkit update the extent?
  Matrix m = extent.get ().matrix_value ();

  gh_manager& gh_mgr
    = octave::__get_gh_manager__ ("uitable::properties::get_extent");

  graphics_object parent_go = gh_mgr.get_object (get_parent ());

  if (parent_go)
    {
      Matrix parent_bbox = parent_go.get_properties ().get_boundingbox (true);
      Matrix parent_size = parent_bbox.extract_n (0, 2, 1, 2);

      return convert_position (m, "pixels", get_units (), parent_size);
    }

  return m;
}

// ---------------------------------------------------------------------

octave_value
uitoolbar::get_default (const caseless_str& pname) const
{
  octave_value retval = default_properties.lookup (pname);

  if (retval.is_undefined ())
    {
      graphics_handle parent_h = get_parent ();

      gh_manager& gh_mgr
        = octave::__get_gh_manager__ ("uitoolbar::get_default");

      graphics_object parent_go = gh_mgr.get_object (parent_h);

      retval = parent_go.get_default (pname);
    }

  return retval;
}

void
uitoolbar::reset_default_properties (void)
{
  // empty list of local defaults
  default_properties = property_list ();

  remove_all_listeners ();
  xreset_default_properties (get_handle (), xproperties.factory_defaults ());
}

// ---------------------------------------------------------------------

octave_value
base_graphics_object::get_default (const caseless_str& pname) const
{
  graphics_handle parent_h = get_parent ();

  gh_manager& gh_mgr
    = octave::__get_gh_manager__ ("base_graphics_object::get_default");

  graphics_object parent_go = gh_mgr.get_object (parent_h);

  return parent_go.get_default (type () + pname);
}

octave_value
base_graphics_object::get_factory_default (const caseless_str& name) const
{
  gh_manager& gh_mgr
    = octave::__get_gh_manager__ ("base_graphics_object::get_factory_default");

  graphics_object parent_go = gh_mgr.get_object (0);

  return parent_go.get_factory_default (type () + name);
}

// We use a random value for the handle to avoid issues with plots and
// scalar values for the first argument.
gh_manager::gh_manager (octave::interpreter& interp)
  : m_interpreter (interp), m_handle_map (), m_handle_free_list (),
    m_next_handle (-1.0 - (rand () + 1.0) / (RAND_MAX + 2.0)),
    m_figure_list (), m_graphics_lock (),  m_event_queue (),
    m_callback_objects (), m_event_processing (0)
{
  m_handle_map[0] = graphics_object (new root_figure ());

  octave::gtk_manager& gtk_mgr = octave::__get_gtk_manager__ ("gh_manager");

  // Make sure the default graphics toolkit is registered.
  gtk_mgr.default_toolkit ();
}

graphics_handle
gh_manager::make_graphics_handle (const std::string& go_name,
                                  const graphics_handle& p,
                                  bool integer_figure_handle,
                                  bool call_createfcn, bool notify_toolkit)
{
  graphics_handle h = get_handle (integer_figure_handle);

  base_graphics_object *bgo = make_graphics_object_from_type (go_name, h, p);

  if (! bgo)
    error ("gh_manager::make_graphics_handle: invalid object type '%s'",
           go_name.c_str ());

  graphics_object go (bgo);

  m_handle_map[h] = go;

  // Overriding defaults will work now because the handle is valid
  // and we can find parent objects (not just handles).
  go.override_defaults ();

  if (go_name == "axes")
    {
      // Handle defaults for labels since overriding defaults for
      // them can't work before the axes object is fully
      // constructed.

      axes::properties& props
        = dynamic_cast<axes::properties&> (go.get_properties ());

      graphics_object tgo;

      tgo = get_object (props.get_xlabel ());
      tgo.override_defaults ();

      tgo = get_object (props.get_ylabel ());
      tgo.override_defaults ();

      tgo = get_object (props.get_zlabel ());
      tgo.override_defaults ();

      tgo = get_object (props.get_title ());
      tgo.override_defaults ();
    }

  if (call_createfcn)
    bgo->get_properties ().execute_createfcn ();

  // Notify graphics toolkit.
  if (notify_toolkit)
    go.initialize ();

  return h;
}

graphics_handle
gh_manager::make_figure_handle (double val, bool notify_toolkit)
{
  graphics_handle h = val;

  base_graphics_object *bgo = new figure (h, 0);
  graphics_object go (bgo);

  m_handle_map[h] = go;

  // Notify graphics toolkit.
  if (notify_toolkit)
    go.initialize ();

  go.override_defaults ();

  return h;
}

void
gh_manager::push_figure (const graphics_handle& h)
{
  pop_figure (h);

  m_figure_list.push_front (h);
}

void
gh_manager::pop_figure (const graphics_handle& h)
{
  for (auto it = m_figure_list.begin (); it != m_figure_list.end (); it++)
    {
      if (*it == h)
        {
          m_figure_list.erase (it);
          break;
        }
    }
}

class
callback_event : public base_graphics_event
{
public:
  callback_event (const graphics_handle& h, const std::string& name,
                  const octave_value& data = Matrix (),
                  int busyaction = base_graphics_event::QUEUE)
    : base_graphics_event (busyaction), handle (h), callback_name (name),
      callback (), callback_data (data) { }

  callback_event (const graphics_handle& h, const octave_value& cb,
                  const octave_value& data = Matrix (),
                  int busyaction = base_graphics_event::QUEUE)
    : base_graphics_event (busyaction), handle (h), callback_name (),
      callback (cb), callback_data (data) { }

  void execute (void)
  {
    gh_manager& gh_mgr
      = octave::__get_gh_manager__ ("callback_event::execute");

    if (callback.is_defined ())
      gh_mgr.execute_callback (handle, callback, callback_data);
    else
      gh_mgr.execute_callback (handle, callback_name, callback_data);
  }

private:
  callback_event (void)
    : base_graphics_event (), handle (), callback_name (), callback_data ()
  { }

private:
  graphics_handle handle;
  std::string callback_name;
  octave_value callback;
  octave_value callback_data;
};

class
mcode_event : public base_graphics_event
{
public:
  mcode_event (const graphics_handle& h, const std::string& cmd,
               int busyaction = base_graphics_event::QUEUE)
    : base_graphics_event (busyaction), handle (h), mcode (cmd)
  { }

  void execute (void)
  {
    if (! mcode.empty ())
      {
        gh_manager& gh_mgr
          = octave::__get_gh_manager__ ("mcode_event::execute");

        graphics_object go = gh_mgr.get_object (handle);

        if (go.valid_object ())
          {
            octave_value cb (mcode);
            gh_mgr.execute_callback (handle, cb);
          }
      }
  }

private:
  mcode_event (void)
    : base_graphics_event (), handle (), mcode ()
  { }

private:
  graphics_handle handle;
  std::string mcode;
};

class
function_event : public base_graphics_event
{
public:

  // function_event objects must be created with at least a function.

  function_event (void) = delete;

  function_event (graphics_event::event_fcn fcn, void *data = nullptr)
    : base_graphics_event (), function (fcn), function_data (data)
  { }

  // No copying!

  function_event (const function_event&) = delete;

  function_event & operator = (const function_event&) = delete;

  void execute (void)
  {
    function (function_data);
  }

private:

  graphics_event::event_fcn function;

  void *function_data;
};

class
set_event : public base_graphics_event
{
public:
  set_event (const graphics_handle& h, const std::string& name,
             const octave_value& value, bool do_notify_toolkit = true,
             bool redraw_figure = false)
    : base_graphics_event (), handle (h), property_name (name),
      property_value (value), notify_toolkit (do_notify_toolkit),
      m_redraw_figure (redraw_figure)
  { }

  void execute (void)
  {
    gh_manager& gh_mgr = octave::__get_gh_manager__ ("set_event::execute");

    octave::autolock guard (gh_mgr.graphics_lock ());

    graphics_object go = gh_mgr.get_object (handle);

    if (go)
      {
        property p = go.get_properties ().get_property (property_name);

        if (p.ok ())
          {
            // FIXME: figure position and outerposition properties set_xxx have
            // a signature that allows passing the notify_toolkit argument.
            // Should we change all set_xxx signatures and allow
            // base_properties::set to accept this also? This would allow for
            // the use of high level set_xxx instead of directly changing the
            // property value.
            if (go.isa ("figure") && property_name == "position")
              {
                figure::properties& fprops
                  = dynamic_cast<figure::properties&> (go.get_properties ());
                fprops.set_position (property_value, notify_toolkit);
              }
            else if (go.isa ("figure") && property_name == "outerposition")
              {
                figure::properties& fprops
                  = dynamic_cast<figure::properties&> (go.get_properties ());
                fprops.set_outerposition (property_value, notify_toolkit);
              }
            else
              p.set (property_value, true, notify_toolkit);

            if (m_redraw_figure)
              {
                if (! go.isa ("figure"))
                  go = go.get_ancestor ("figure");

                if (go.valid_object ())
                  {
                    figure::properties& fprops
                      = dynamic_cast<figure::properties&> (go.get_properties ());
                    fprops.get_toolkit ().redraw_figure (go);
                  }
              }
          }
      }
  }

private:
  set_event (void)
    : base_graphics_event (), handle (), property_name (), property_value ()
  { }

private:
  graphics_handle handle;
  std::string property_name;
  octave_value property_value;
  bool notify_toolkit;
  bool m_redraw_figure;
};

graphics_event
graphics_event::create_callback_event (const graphics_handle& h,
                                       const std::string& name,
                                       const octave_value& data,
                                       int busyaction)
{
  return graphics_event (new callback_event (h, name, data, busyaction));
}

graphics_event
graphics_event::create_callback_event (const graphics_handle& h,
                                       const octave_value& cb,
                                       const octave_value& data,
                                       int busyaction)
{
  return graphics_event (new callback_event (h, cb, data, busyaction));
}

graphics_event
graphics_event::create_mcode_event (const graphics_handle& h,
                                    const std::string& cmd,
                                    int busyaction)
{
  return graphics_event (new mcode_event (h, cmd, busyaction));
}

graphics_event
graphics_event::create_function_event (graphics_event::event_fcn fcn,
                                       void *data)
{
  return graphics_event (new function_event (fcn, data));
}

graphics_event
graphics_event::create_set_event (const graphics_handle& h,
                                  const std::string& name,
                                  const octave_value& data,
                                  bool notify_toolkit, bool redraw_figure)
{
  return graphics_event (new set_event (h, name, data, notify_toolkit,
                                        redraw_figure));
}

static void
xset_gcbo (const graphics_handle& h)
{
  gh_manager& gh_mgr = octave::__get_gh_manager__ ("xset_gcbo");

  graphics_object go = gh_mgr.get_object (0);

  root_figure::properties& props
    = dynamic_cast<root_figure::properties&> (go.get_properties ());

  props.set_callbackobject (h.as_octave_value ());
}

void
gh_manager::restore_gcbo (void)
{
  octave::autolock guard (m_graphics_lock);

  m_callback_objects.pop_front ();

  xset_gcbo (m_callback_objects.empty ()
             ? graphics_handle () : m_callback_objects.front ().get_handle ());
}

void
gh_manager::execute_listener (const graphics_handle& h, const octave_value& l)
{
  if (octave::thread::is_thread ())
    execute_callback (h, l, octave_value ());
  else
    {
      octave::autolock guard (m_graphics_lock);

      post_event (graphics_event::create_callback_event (h, l));
    }
}

void
gh_manager::execute_callback (const graphics_handle& h,
                              const octave_value& cb_arg,
                              const octave_value& data)
{
  if (cb_arg.is_defined () && ! cb_arg.isempty ())
    {
      octave_value_list args;
      octave_value ov_fcn;
      octave_function *fcn = nullptr;

      args(0) = h.as_octave_value ();
      if (data.is_defined ())
        args(1) = data;
      else
        args(1) = Matrix ();

      octave::unwind_protect_safe frame;

      frame.add_method (this, &gh_manager::restore_gcbo);

      graphics_object go (get_object (h));
      if (go)
        {
          // FIXME: Is the lock necessary when we're only calling a
          //        const "get" method?
          octave::autolock guard (m_graphics_lock);
          m_callback_objects.push_front (go);
          xset_gcbo (h);
        }

      // Copy CB because "function_value" method is non-const.
      octave_value cb = cb_arg;

      if (cb.is_function ())
        fcn = cb.function_value ();
      else if (cb.is_function_handle ())
        ov_fcn = cb;
      else if (cb.is_string ())
        {
          int status;
          std::string s = cb.string_value ();

          try
            {
              m_interpreter.eval_string (s, false, status, 0);
            }
          catch (octave::execution_exception& e)
            {
              m_interpreter.handle_exception (e);
            }
        }
      else if (cb.iscell () && cb.length () > 0
               && (cb.rows () == 1 || cb.columns () == 1)
               && (cb.cell_value ()(0).is_function ()
                   || cb.cell_value ()(0).is_function_handle ()))
        {
          Cell c = cb.cell_value ();

          ov_fcn = c(0);

          for (int i = 1; i < c.numel () ; i++)
            args(1+i) = c(i);
        }
      else
        {
          std::string nm = cb.class_name ();
          error ("trying to execute non-executable object (class = %s)",
                 nm.c_str ());
        }

      if (fcn || ov_fcn.is_defined ())
        try
          {
            if (ov_fcn.is_defined ())
              octave::feval (ov_fcn, args);
            else
              octave::feval (fcn, args);
          }
        catch (octave::execution_exception& e)
          {
            m_interpreter.handle_exception (e);
          }

      // Redraw after interacting with a user-interface (ui*) object.
      if (Vdrawnow_requested)
        {
          if (go)
            {
              std::string go_name
                = go.get_properties ().graphics_object_name ();

              if (go_name.length () > 1
                  && go_name[0] == 'u' && go_name[1] == 'i')
                {
                  Fdrawnow (m_interpreter);
                  Vdrawnow_requested = false;
                }
            }
        }
    }
}

static int
process_graphics_events (void)
{
  gh_manager& gh_mgr = octave::__get_gh_manager__ ("process_graphics_events");

  return gh_mgr.process_events ();
}

void
gh_manager::post_event (const graphics_event& e)
{
  m_event_queue.push_back (e);

  octave::command_editor::add_event_hook (process_graphics_events);
}

void
gh_manager::post_callback (const graphics_handle& h, const std::string& name,
                           const octave_value& data)
{
  octave::autolock guard (m_graphics_lock);

  graphics_object go = get_object (h);

  if (go.valid_object ())
    {
      caseless_str cname (name);
      int busyaction = base_graphics_event::QUEUE;

      if (cname == "deletefcn" || cname == "createfcn"
          || cname == "closerequestfcn"
          || ((go.isa ("figure") || go.isa ("uipanel")
               || go.isa ("uibuttongroup"))
              && (cname == "resizefcn" || cname == "sizechangedfcn")))
        busyaction = base_graphics_event::INTERRUPT;
      else if (go.get_properties ().get_busyaction () == "cancel")
        busyaction = base_graphics_event::CANCEL;

      // The "closerequestfcn" callback must be executed once the figure has
      // been made current.  Let "close" do the job.
      if (cname == "closerequestfcn")
        {
          std::string cmd ("close (gcbf ());");
          post_event (graphics_event::create_mcode_event (h, cmd, busyaction));
        }
      else
        post_event (graphics_event::create_callback_event (h, name, data,
                                                           busyaction));
    }
}

void
gh_manager::post_function (graphics_event::event_fcn fcn, void *fcn_data)
{
  octave::autolock guard (m_graphics_lock);

  post_event (graphics_event::create_function_event (fcn, fcn_data));
}

void
gh_manager::post_set (const graphics_handle& h, const std::string& name,
                      const octave_value& value, bool notify_toolkit,
                      bool redraw_figure)
{
  octave::autolock guard (m_graphics_lock);

  post_event (graphics_event::create_set_event (h, name, value, notify_toolkit,
                                                redraw_figure));
}

int
gh_manager::process_events (bool force)
{
  graphics_event e;
  bool old_Vdrawnow_requested = Vdrawnow_requested;
  bool events_executed = false;

  do
    {
      e = graphics_event ();

      {
        octave::autolock guard (m_graphics_lock);

        if (! m_event_queue.empty ())
          {
            if (m_callback_objects.empty () || force)
              {
                e = m_event_queue.front ();

                m_event_queue.pop_front ();
              }
            else
              {
                const graphics_object& go = m_callback_objects.front ();

                if (go.get_properties ().is_interruptible ())
                  {
                    e = m_event_queue.front ();

                    m_event_queue.pop_front ();
                  }
                else
                  {
                    std::list<graphics_event>::iterator p = m_event_queue.begin ();

                    while (p != m_event_queue.end ())
                      if (p->get_busyaction () == base_graphics_event::CANCEL)
                        {
                          p = m_event_queue.erase (p);
                        }
                      else if (p->get_busyaction ()
                               == base_graphics_event::INTERRUPT)
                        {
                          e = (*p);
                          m_event_queue.erase (p);
                          break;
                        }
                      else
                        p++;
                  }
              }
          }
      }

      if (e.ok ())
        {
          e.execute ();
          events_executed = true;
        }
    }
  while (e.ok ());

  {
    octave::autolock guard (m_graphics_lock);

    if (m_event_queue.empty () && m_event_processing == 0)
      octave::command_editor::remove_event_hook (process_graphics_events);
  }

  if (events_executed)
    octave::flush_stdout ();

  if (Vdrawnow_requested && ! old_Vdrawnow_requested)
    {
      Fdrawnow (m_interpreter);

      Vdrawnow_requested = false;
    }

  return 0;
}


/*
## Test interruptible/busyaction properties
%!function cb (h, ~)
%! setappdata (gcbf (), "cb_exec", [getappdata(gcbf (), "cb_exec") h]);
%! drawnow ();
%! setappdata (gcbf (), "cb_exec", [getappdata(gcbf (), "cb_exec") h]);
%!endfunction
%!
%!testif HAVE_OPENGL, HAVE_QT; have_window_system () && any (strcmp ("qt", available_graphics_toolkits ()))
%! hf = figure ("visible", "off", "resizefcn", @cb);
%! graphics_toolkit (hf, "qt");
%! unwind_protect
%!   ## Default
%!   hui1 = uicontrol ("parent", hf, "interruptible", "on", "callback", @cb);
%!   hui2 = uicontrol ("parent", hf, "busyaction", "queue", "callback", @cb);
%!   hui3 = uicontrol ("parent", hf, "busyaction", "queue", "callback", @cb);
%!   __go_post_callback__ (hui1, "callback");
%!   __go_post_callback__ (hui2, "callback");
%!   __go_post_callback__ (hui3, "callback");
%!
%!   assert (getappdata (hf, "cb_exec"), []);
%!   drawnow ();
%!   assert (getappdata (hf, "cb_exec"), [hui1 hui2 hui3 hui3 hui2 hui1]);
%!
%!   ## Interruptible off
%!   setappdata (hf, "cb_exec", []);
%!   set (hui1, "interruptible", "off");
%!   __go_post_callback__ (hui1, "callback");
%!   __go_post_callback__ (hui2, "callback");
%!   __go_post_callback__ (hui3, "callback");
%!   drawnow ();
%!   assert (getappdata (hf, "cb_exec"), [hui1 hui1 hui2 hui3 hui3 hui2]);
%!
%!   ## "resizefcn" callback interrupts regardless of interruptible property
%!   setappdata (hf, "cb_exec", []);
%!   __go_post_callback__ (hui1, "callback");
%!   __go_post_callback__ (hf, "resizefcn");
%!   drawnow ();
%!   assert (getappdata (hf, "cb_exec"), [hui1 hf hf hui1]);
%!
%!   ## test "busyaction" "cancel"
%!   setappdata (hf, "cb_exec", []);
%!   set (hui2, "busyaction", "cancel");
%!   __go_post_callback__ (hui1, "callback");
%!   __go_post_callback__ (hui2, "callback");
%!   __go_post_callback__ (hui3, "callback");
%!   __go_post_callback__ (hf, "resizefcn");
%!   drawnow ();
%!   assert (getappdata (hf, "cb_exec"), [hui1 hf hui3 hui3 hf hui1]);
%! unwind_protect_cleanup
%!   close (hf)
%! end_unwind_protect
*/

void
gh_manager::enable_event_processing (bool enable)
{
  octave::autolock guard (m_graphics_lock);

  if (enable)
    {
      m_event_processing++;

      octave::command_editor::add_event_hook (process_graphics_events);
    }
  else
    {
      m_event_processing--;

      if (m_event_queue.empty () && m_event_processing == 0)
        octave::command_editor::remove_event_hook (process_graphics_events);
    }
}

property_list::plist_map_type
root_figure::init_factory_properties (void)
{
  property_list::plist_map_type plist_map;

  plist_map["figure"] = figure::properties::factory_defaults ();
  plist_map["axes"] = axes::properties::factory_defaults ();
  plist_map["line"] = line::properties::factory_defaults ();
  plist_map["text"] = text::properties::factory_defaults ();
  plist_map["image"] = image::properties::factory_defaults ();
  plist_map["patch"] = patch::properties::factory_defaults ();
  plist_map["scatter"] = scatter::properties::factory_defaults ();
  plist_map["surface"] = surface::properties::factory_defaults ();
  plist_map["light"] = light::properties::factory_defaults ();
  plist_map["hggroup"] = hggroup::properties::factory_defaults ();
  plist_map["uimenu"] = uimenu::properties::factory_defaults ();
  plist_map["uicontrol"] = uicontrol::properties::factory_defaults ();
  plist_map["uibuttongroup"] = uibuttongroup::properties::factory_defaults ();
  plist_map["uipanel"] = uipanel::properties::factory_defaults ();
  plist_map["uicontextmenu"] = uicontextmenu::properties::factory_defaults ();
  plist_map["uitoolbar"] = uitoolbar::properties::factory_defaults ();
  plist_map["uipushtool"] = uipushtool::properties::factory_defaults ();
  plist_map["uitoggletool"] = uitoggletool::properties::factory_defaults ();

  return plist_map;
}

// ---------------------------------------------------------------------

DEFMETHOD (ishghandle, interp, args, ,
           doc: /* -*- texinfo -*-
@deftypefn {} {} ishghandle (@var{h})
Return true if @var{h} is a graphics handle and false otherwise.

@var{h} may also be a matrix of handles in which case a logical array is
returned that is true where the elements of @var{h} are graphics handles and
false where they are not.
@seealso{isgraphics, isaxes, isfigure, ishandle}
@end deftypefn */)
{
  gh_manager& gh_mgr = interp.get_gh_manager ();

  octave::autolock guard (gh_mgr.graphics_lock ());

  if (args.length () != 1)
    print_usage ();

  return ovl (ishghandle (args(0)));
}

/*
%!test
%! hf = figure ("visible", "off");
%! unwind_protect
%!   assert (ishghandle (hf));
%!   assert (! ishghandle (-hf));
%!   ax = gca ();
%!   l = line ();
%!   assert (ishghandle (ax));
%!   assert (! ishghandle (-ax));
%!   assert (ishghandle ([l, -1, ax, hf]), logical ([1, 0, 1, 1]));
%!   assert (ishghandle ([l, -1, ax, hf]'), logical ([1, 0, 1, 1]'));
%! unwind_protect_cleanup
%!   close (hf);
%! end_unwind_protect

%!assert (ishghandle ([-1 0]), [false true])
*/

static bool
is_handle_visible (const graphics_handle& h)
{
  gh_manager& gh_mgr = octave::__get_gh_manager__ ("is_handle_visible");

  return h.ok () && gh_mgr.is_handle_visible (h);
}

static bool
is_handle_visible (double val)
{
  gh_manager& gh_mgr = octave::__get_gh_manager__ ("is_handle_visible");

  return is_handle_visible (gh_mgr.lookup (val));
}

static octave_value
is_handle_visible (const octave_value& val)
{
  octave_value retval = false;

  if (val.is_real_scalar () && is_handle_visible (val.double_value ()))
    retval = true;
  else if (val.isnumeric () && val.isreal ())
    {
      const NDArray handles = val.array_value ();

      boolNDArray result (handles.dims ());

      for (octave_idx_type i = 0; i < handles.numel (); i++)
        result.xelem (i) = is_handle_visible (handles(i));

      retval = result;
    }

  return retval;
}

DEFUN (__is_handle_visible__, args, ,
       doc: /* -*- texinfo -*-
@deftypefn {} {} __is_handle_visible__ (@var{h})
Undocumented internal function.
@end deftypefn */)
{
  if (args.length () != 1)
    print_usage ();

  return ovl (is_handle_visible (args(0)));
}

DEFMETHOD (reset, interp, args, ,
           doc: /* -*- texinfo -*-
@deftypefn {} {} reset (@var{h})
Reset the properties of the graphic object @var{h} to their default values.

For figures, the properties @qcode{"position"}, @qcode{"units"},
@qcode{"windowstyle"}, and @qcode{"paperunits"} are not affected.
For axes, the properties @qcode{"position"} and @qcode{"units"} are
not affected.

The input @var{h} may also be a vector of graphic handles in which case
each individual object will be reset.
@seealso{cla, clf, newplot}
@end deftypefn */)
{
  if (args.length () != 1)
    print_usage ();

  // get vector of graphics handles
  ColumnVector hcv = args(0).xvector_value ("reset: H must be a graphics handle");

  gh_manager& gh_mgr = interp.get_gh_manager ();

  // loop over graphics objects
  for (octave_idx_type n = 0; n < hcv.numel (); n++)
    gh_mgr.get_object (hcv(n)).reset_default_properties ();

  Vdrawnow_requested = true;

  return ovl ();
}

/*

%!test  # line object
%! hf = figure ("visible", "off");
%! unwind_protect
%!   tol = 20 * eps;
%!   hax = axes ("defaultlinelinewidth", 3);
%!
%!   hli = line (1:10, 1:10, 1:10, "marker", "o",
%!               "markerfacecolor", "b", "linestyle", ":");
%!
%!   reset (hli);
%!   assert (get (hli, "marker"), get (0, "defaultlinemarker"));
%!   assert (get (hli, "markerfacecolor"),
%!           get (0, "defaultlinemarkerfacecolor"));
%!   assert (get (hli, "linestyle"), get (0, "defaultlinelinestyle"));
%!   assert (get (hli, "linewidth"), 3, tol);  # parent axes defaults
%!
%! unwind_protect_cleanup
%!   close (hf);
%! end_unwind_protect

%!test  # patch object
%! hf = figure ("visible", "off");
%! unwind_protect
%!   tol = 20 * eps;
%!   t1 = (1/16:1/8:1)' * 2*pi;
%!   t2 = ((1/16:1/16:1)' + 1/32) * 2*pi;
%!   x1 = sin (t1) - 0.8;
%!   y1 = cos (t1);
%!   x2 = sin (t2) + 0.8;
%!   y2 = cos (t2);
%!   vert = [x1, y1; x2, y2];
%!   fac = [1:8,NaN(1,8);9:24];
%!   hpa = patch ("Faces",fac, "Vertices",vert, "FaceColor","r");
%!
%!   reset (hpa);
%!   assert (get (hpa, "faces"), get (0, "defaultpatchfaces"), tol);
%!   assert (get (hpa, "vertices"), get (0, "defaultpatchvertices"), tol);
%!   assert (get (hpa, "facevertexcdata"),
%!           get (0, "defaultpatchfacevertexcdata"), tol);
%! unwind_protect_cleanup
%!   close (hf);
%! end_unwind_protect

%!test  # surface object
%! hf = figure ("visible", "off");
%! unwind_protect
%!   tol = 20 * eps;
%!   hsu = surface (peaks, "edgecolor", "none");
%!
%!   reset (hsu);
%!   assert (get (hsu, "xdata"), get (0, "defaultsurfacexdata"), tol);
%!   assert (get (hsu, "ydata"), get (0, "defaultsurfaceydata"), tol);
%!   assert (get (hsu, "zdata"), get (0, "defaultsurfacezdata"), tol);
%!   assert (get (hsu, "edgecolor"), get (0, "defaultsurfaceedgecolor"), tol);
%! unwind_protect_cleanup
%!   close (hf);
%! end_unwind_protect

%!test  # image object
%! hf = figure ("visible", "off");
%! unwind_protect
%!   tol = 20 * eps;
%!   him = image (rand (10,10), "cdatamapping", "scaled");
%!
%!   reset (him);
%!   assert (get (him, "cdata"), get (0, "defaultimagecdata"), tol);
%!   assert (get (him, "cdatamapping"),
%!           get (0, "defaultimagecdatamapping"), tol);
%! unwind_protect_cleanup
%!   close (hf);
%! end_unwind_protect

%!test  # text object
%! hf = figure ("visible", "off");
%! unwind_protect
%!   tol = 20 * eps;
%!   hte = text (5, 5, "Hi!", "fontsize", 20 ,"color", "r");
%!
%!   reset (hte);
%!   assert (get (hte, "position"), get (0, "defaulttextposition"), tol);
%!   assert (get (hte, "fontsize"), get (0, "defaulttextfontsize"), tol);
%!   assert (get (hte, "color"), get (0, "defaulttextcolor"), tol);
%! unwind_protect_cleanup
%!   close (hf);
%! end_unwind_protect

%!test  # axes object
%! hf = figure ("visible", "off");
%! unwind_protect
%!   tol = 20 * eps;
%!   pos = get (0, "defaultaxesposition") * .5;
%!   hax = axes ("linewidth", 2, "position", pos);
%!   title ("Reset me, please!");
%!
%!   reset (hax);
%!   assert (get (hax, "linewidth"), get (0, "defaultaxeslinewidth"), tol);
%!   assert (get (hax, "position"), pos, tol);  # axes position is unchanged
%!   assert (get (hax, "default"), struct ());  # no more axes' defaults
%!   assert (get (get (hax, "title"), "string"), "");
%! unwind_protect_cleanup
%!   close (hf);
%! end_unwind_protect

%!test  # root object
%! set (0, "defaultfigurevisible", "off");
%! hf = figure ("visible", "off", "paperunits", "centimeters",
%!              "papertype", "a4");
%! unwind_protect
%!   reset (hf);
%!   assert (get (hf, "papertype"), get (0, "defaultfigurepapertype"));
%!   assert (get (hf, "paperunits"), "centimeters");  # paperunits is unchanged
%!   assert (get (hf, "visible"), get (0, "defaultfigurevisible"));
%! unwind_protect_cleanup
%!   close (hf);
%!   set (0, "defaultfigurevisible", "remove");
%! end_unwind_protect

*/

DEFMETHOD (set, interp, args, nargout,
           doc: /* -*- texinfo -*-
@deftypefn  {} {} set (@var{h}, @var{property}, @var{value}, @dots{})
@deftypefnx {} {} set (@var{h}, @var{properties}, @var{values})
@deftypefnx {} {} set (@var{h}, @var{pv})
@deftypefnx {} {@var{value_list} =} set (@var{h}, @var{property})
@deftypefnx {} {@var{all_value_list} =} set (@var{h})
Set named property values for the graphics handle (or vector of graphics
handles) @var{h}.

There are three ways to give the property names and values:

@itemize
@item as a comma separated list of @var{property}, @var{value} pairs

Here, each @var{property} is a string containing the property name, each
@var{value} is a value of the appropriate type for the property.

@item as a cell array of strings @var{properties} containing property names
and a cell array @var{values} containing property values.

In this case, the number of columns of @var{values} must match the number of
elements in @var{properties}.  The first column of @var{values} contains
values for the first entry in @var{properties}, etc.  The number of rows of
@var{values} must be 1 or match the number of elements of @var{h}.  In the
first case, each handle in @var{h} will be assigned the same values.  In the
latter case, the first handle in @var{h} will be assigned the values from
the first row of @var{values} and so on.

@item as a structure array @var{pv}

Here, the field names of @var{pv} represent the property names, and the
field values give the property values.  In contrast to the previous case,
all elements of @var{pv} will be set in all handles in @var{h} independent
of the dimensions of @var{pv}.
@end itemize

@code{set} is also used to query the list of values a named property will
take.  @code{@var{clist} = set (@var{h}, "property")} will return the list
of possible values for @qcode{"property"} in the cell list @var{clist}.
If no output variable is used then the list is formatted and printed to the
screen.

If no property is specified (@code{@var{slist} = set (@var{h})}) then a
structure @var{slist} is returned where the fieldnames are the properties of
the object @var{h} and the fields are the list of possible values for each
property.  If no output variable is used then the list is formatted and
printed to the screen.

For example,

@example
@group
hf = figure ();
set (hf, "paperorientation")
@result{}  [ landscape | @{portrait@} ]
@end group
@end example

@noindent
shows the paperorientation property can take two values with the default
being @qcode{"portrait"}.
@seealso{get}
@end deftypefn */)
{
  gh_manager& gh_mgr = interp.get_gh_manager ();

  octave::autolock guard (gh_mgr.graphics_lock ());

  int nargin = args.length ();

  if (nargin == 0)
    print_usage ();

  octave_value retval;

  // get vector of graphics handles
  ColumnVector hcv = args(0).xvector_value ("set: H must be a graphics handle");

  bool request_drawnow = false;

  // loop over graphics objects
  for (octave_idx_type n = 0; n < hcv.numel (); n++)
    {
      graphics_object go = gh_mgr.get_object (hcv(n));

      if (! go)
        error ("set: invalid handle (= %g)", hcv(n));

      if (nargin == 3 && args(1).iscellstr () && args(2).iscell ())
        {
          if (args(2).cell_value ().rows () == 1)
            go.set (args(1).cellstr_value (), args(2).cell_value (), 0);
          else if (hcv.numel () == args(2).cell_value ().rows ())
            go.set (args(1).cellstr_value (), args(2).cell_value (), n);
          else
            error ("set: number of graphics handles must match number of "
                   "value rows (%" OCTAVE_IDX_TYPE_FORMAT " != "
                   "%" OCTAVE_IDX_TYPE_FORMAT ")",
                   hcv.numel (), args(2).cell_value ().rows ());
        }
      else if (nargin == 2 && args(1).isstruct ())
        go.set (args(1).map_value ());
      else if (nargin == 2 && args(1).is_string ())
        {
          std::string property = args(1).string_value ();
          std::transform (property.begin (), property.end (),
                          property.begin (), tolower);

          octave_map pmap = go.values_as_struct ();

          if (go.has_readonly_property (property))
            if (nargout != 0)
              retval = Matrix ();
            else
              octave_stdout << "set: " << property
                            <<" is read-only" << std::endl;
          else if (pmap.isfield (property))
            {
              if (nargout != 0)
                retval = pmap.getfield (property)(0);
              else
                {
                  std::string s = go.value_as_string (property);

                  octave_stdout << s;
                }
            }
          else
            error ("set: unknown property");
        }
      else if (nargin == 1)
        {
          if (nargout != 0)
            retval = go.values_as_struct ();
          else
            {
              std::string s = go.values_as_string ();

              octave_stdout << s;
            }
        }
      else
        {
          go.set (args.splice (0, 1));
        }

      request_drawnow = true;
    }

  if (request_drawnow)
    Vdrawnow_requested = true;

  return retval;
}

static std::string
get_graphics_object_type (double val)
{
  std::string retval;

  gh_manager& gh_mgr = octave::__get_gh_manager__ ("get_graphics_object_type");

  graphics_object go = gh_mgr.get_object (val);

  if (! go)
    error ("get: invalid handle (= %g)", val);

  return go.type ();
}

DEFMETHOD (get, interp, args, ,
           doc: /* -*- texinfo -*-
@deftypefn  {} {@var{val} =} get (@var{h})
@deftypefnx {} {@var{val} =} get (@var{h}, @var{p})
Return the value of the named property @var{p} from the graphics handle
@var{h}.

If @var{p} is omitted, return the complete property list for @var{h}.

If @var{h} is a vector, return a cell array including the property values or
lists respectively.
@seealso{set}
@end deftypefn */)
{
  gh_manager& gh_mgr = interp.get_gh_manager ();

  octave::autolock guard (gh_mgr.graphics_lock ());

  int nargin = args.length ();

  if (nargin < 1 || nargin > 2)
    print_usage ();

  if (args(0).isempty ())
    return ovl (Matrix ());

  ColumnVector hcv = args(0).xvector_value ("get: H must be a graphics handle");

  octave_idx_type hcv_len = hcv.numel ();

  if (nargin == 1 && hcv_len > 1)
    {
      std::string typ0 = get_graphics_object_type (hcv(0));

      for (octave_idx_type n = 1; n < hcv_len; n++)
        {
          std::string typ = get_graphics_object_type (hcv(n));

          if (typ != typ0)
            error ("get: vector of handles must all have the same type");
        }
    }

  octave_value retval;
  Cell vals;
  bool use_cell_format = false;

  if (nargin > 1 && args(1).iscellstr ())
    {
      Array<std::string> plist = args(1).cellstr_value ();

      octave_idx_type plen = plist.numel ();

      use_cell_format = true;

      vals.resize (dim_vector (hcv_len, plen));

      for (octave_idx_type n = 0; n < hcv_len; n++)
        {
          graphics_object go = gh_mgr.get_object (hcv(n));

          if (! go)
            error ("get: invalid handle (= %g)", hcv(n));

          for (octave_idx_type m = 0; m < plen; m++)
            {
              caseless_str property = plist(m);

              vals(n, m) = go.get (property);
            }
        }
    }
  else
    {
      caseless_str property;

      if (nargin > 1)
        property = args(1).xstring_value ("get: second argument must be property name or cell array of property names");

      vals.resize (dim_vector (hcv_len, 1));

      for (octave_idx_type n = 0; n < hcv_len; n++)
        {
          graphics_object go = gh_mgr.get_object (hcv(n));

          if (! go)
            error ("get: invalid handle (= %g)", hcv(n));

          if (nargin == 1)
            vals(n) = go.get ();
          else
            vals(n) = go.get (property);
        }
    }

  if (use_cell_format)
    retval = vals;
  else
    {
      octave_idx_type vals_len = vals.numel ();

      if (vals_len == 0)
        retval = Matrix ();
      else if (vals_len == 1)
        retval = vals(0);
      else if (vals_len > 1 && nargin == 1)
        {
          OCTAVE_LOCAL_BUFFER (octave_scalar_map, tmp, vals_len);

          for (octave_idx_type n = 0; n < vals_len; n++)
            tmp[n] = vals(n).scalar_map_value ();

          retval = octave_map::cat (0, vals_len, tmp);
        }
      else
        retval = vals;
    }

  return retval;
}

/*
%!assert (get (findobj (0, "Tag", "nonexistenttag"), "nonexistentproperty"), [])
*/

// Return all properties from the graphics handle @var{h}.
// If @var{h} is a vector, return a cell array including the
// property values or lists respectively.

DEFMETHOD (__get__, interp, args, ,
           doc: /* -*- texinfo -*-
@deftypefn {} {} __get__ (@var{h})
Undocumented internal function.
@end deftypefn */)
{
  gh_manager& gh_mgr = interp.get_gh_manager ();

  octave::autolock guard (gh_mgr.graphics_lock ());

  if (args.length () != 1)
    print_usage ();

  ColumnVector hcv = args(0).xvector_value ("get: H must be a graphics handle");

  octave_idx_type hcv_len = hcv.numel ();

  Cell vals (dim_vector (hcv_len, 1));

//  vals.resize (dim_vector (hcv_len, 1));

  for (octave_idx_type n = 0; n < hcv_len; n++)
    {
      graphics_object go = gh_mgr.get_object (hcv(n));

      if (! go)
        error ("get: invalid handle (= %g)", hcv(n));

      // Disable "Octave:deprecated-property" warnings
      int state = toggle_warn ("Octave:deprecated-property", false);

      vals(n) = go.get (true);

      toggle_warn ("Octave:deprecated-property", true, state);
    }

  octave_idx_type vals_len = vals.numel ();

  if (vals_len > 1)
    return ovl (vals);
  else if (vals_len == 1)
    return ovl (vals(0));
  else
    return ovl ();
}

static octave_value
make_graphics_object (const std::string& go_name,
                      bool integer_figure_handle,
                      const octave_value_list& args)
{
  octave_value retval;

  double val = octave::numeric_limits<double>::NaN ();

  octave_value_list xargs = args.splice (0, 1);

  caseless_str p ("parent");

  // Remove all "parent" property overrides of the first argument to function
  // and accept only the last one (bug #55322).
  for (int i = 0; i < xargs.length (); i += 2)
    {
      if (xargs(i).is_string () && p.compare (xargs(i).string_value ()))
        {
          if (i >= (xargs.length () - 1))
            error ("__go_%s__: missing value for parent property",
                   go_name.c_str ());

          val = xargs(i+1).double_value ();

          xargs = xargs.splice (i, 2);
          i -= 2;
        }
    }

  if (octave::math::isnan (val))
    val = args(0).xdouble_value ("__go_%s__: invalid parent", go_name.c_str ());

  gh_manager& gh_mgr = octave::__get_gh_manager__ ("make_graphics_object");

  graphics_handle parent = gh_mgr.lookup (val);

  if (! parent.ok ())
    error ("__go_%s__: invalid parent", go_name.c_str ());

  graphics_handle h;

  try
    {
      h = gh_mgr.make_graphics_handle (go_name, parent,
                                       integer_figure_handle, false, false);
    }
  catch (octave::execution_exception& e)
    {
      error (e, "__go_%s__: unable to create graphics handle",
             go_name.c_str ());
    }

  try
    {
      xset (h, xargs);
    }
  catch (octave::execution_exception& e)
    {
      delete_graphics_object (h);
      error (e, "__go_%s__: unable to create graphics handle",
             go_name.c_str ());
    }

  adopt (parent, h);

  xcreatefcn (h);
  xinitialize (h);

  retval = h.value ();

  Vdrawnow_requested = true;

  return retval;
}

DEFMETHOD (__go_figure__, interp, args, ,
           doc: /* -*- texinfo -*-
@deftypefn {} {} __go_figure__ (@var{fignum})
Undocumented internal function.
@end deftypefn */)
{
  gh_manager& gh_mgr = interp.get_gh_manager ();

  octave::autolock guard (gh_mgr.graphics_lock ());

  if (args.length () == 0)
    print_usage ();

  double val = args(0).xdouble_value ("__go_figure__: figure number must be a double value");

  octave_value retval;

  if (isfigure (val))
    {
      graphics_handle h = gh_mgr.lookup (val);

      xset (h, args.splice (0, 1));

      retval = h.value ();
    }
  else
    {
      bool int_fig_handle = true;

      octave_value_list xargs = args.splice (0, 1);

      graphics_handle h = octave::numeric_limits<double>::NaN ();

      if (octave::math::isnan (val))
        {
          caseless_str pname ("integerhandle");

          for (int i = 0; i < xargs.length (); i++)
            {
              if (xargs(i).is_string ()
                  && pname.compare (xargs(i).string_value ()))
                {
                  if (i < (xargs.length () - 1))
                    {
                      std::string pval = xargs(i+1).string_value ();

                      caseless_str on ("on");
                      int_fig_handle = on.compare (pval);
                      xargs = xargs.splice (i, 2);

                      break;
                    }
                }
            }

          h = gh_mgr.make_graphics_handle ("figure", 0, int_fig_handle,
                                           false, false);

          if (! int_fig_handle)
            {
              // We need to initialize the integerhandle property
              // without calling the set_integerhandle method,
              // because doing that will generate a new handle value...
              graphics_object go = gh_mgr.get_object (h);
              go.get_properties ().init_integerhandle ("off");
            }
        }
      else if (val > 0 && octave::math::x_nint (val) == val)
        h = gh_mgr.make_figure_handle (val, false);

      if (! h.ok ())
        error ("__go_figure__: failed to create figure handle");

      try
        {
          xset (h, xargs);
        }
      catch (octave::execution_exception& e)
        {
          delete_graphics_object (h);
          error (e, "__go_figure__: unable to create figure handle");
        }

      adopt (0, h);

      gh_mgr.push_figure (h);

      xcreatefcn (h);
      xinitialize (h);

      retval = h.value ();
    }

  return retval;
}

#define GO_BODY(TYPE)                                                   \
  gh_manager& gh_mgr = interp.get_gh_manager ();                        \
                                                                        \
  octave::autolock guard (gh_mgr.graphics_lock ());                     \
                                                                        \
  if (args.length () == 0)                                              \
    print_usage ();                                                     \
                                                                        \
  return octave_value (make_graphics_object (#TYPE, false, args));      \

int
calc_dimensions (const graphics_object& go)
{
  int nd = 2;

  if (go.isa ("surface"))
    nd = 3;
  else if ((go.isa ("line") || go.isa ("patch") || go.isa ("scatter"))
           && ! go.get ("zdata").isempty ())
    nd = 3;
  else
    {
      Matrix kids = go.get_properties ().get_children ();

      gh_manager& gh_mgr = octave::__get_gh_manager__ ("calc_dimensions");

      for (octave_idx_type i = 0; i < kids.numel (); i++)
        {
          graphics_handle hkid = gh_mgr.lookup (kids(i));

          if (hkid.ok ())
            {
              const graphics_object& kid = gh_mgr.get_object (hkid);

              if (kid.valid_object ())
                nd = calc_dimensions (kid);

              if (nd == 3)
                break;
            }
        }
    }

  return nd;
}

DEFMETHOD (__calc_dimensions__, interp, args, ,
           doc: /* -*- texinfo -*-
@deftypefn {} {} __calc_dimensions__ (@var{axes})
Internal function.

Determine the number of dimensions in a graphics object, either 2 or 3.
@end deftypefn */)
{
  gh_manager& gh_mgr = interp.get_gh_manager ();

  octave::autolock guard (gh_mgr.graphics_lock ());

  if (args.length () != 1)
    print_usage ();

  double h = args(0).xdouble_value ("__calc_dimensions__: first argument must be a graphics handle");

  return ovl (calc_dimensions (gh_mgr.get_object (h)));
}

DEFMETHOD (__go_axes__, interp, args, ,
           doc: /* -*- texinfo -*-
@deftypefn {} {} __go_axes__ (@var{parent})
Undocumented internal function.
@end deftypefn */)
{
  GO_BODY (axes);
}

DEFMETHOD (__go_line__, interp, args, ,
           doc: /* -*- texinfo -*-
@deftypefn {} {} __go_line__ (@var{parent})
Undocumented internal function.
@end deftypefn */)
{
  GO_BODY (line);
}

DEFMETHOD (__go_text__, interp, args, ,
           doc: /* -*- texinfo -*-
@deftypefn {} {} __go_text__ (@var{parent})
Undocumented internal function.
@end deftypefn */)
{
  GO_BODY (text);
}

DEFMETHOD (__go_image__, interp, args, ,
           doc: /* -*- texinfo -*-
@deftypefn {} {} __go_image__ (@var{parent})
Undocumented internal function.
@end deftypefn */)
{
  GO_BODY (image);
}

DEFMETHOD (__go_surface__, interp, args, ,
           doc: /* -*- texinfo -*-
@deftypefn {} {} __go_surface__ (@var{parent})
Undocumented internal function.
@end deftypefn */)
{
  GO_BODY (surface);
}

DEFMETHOD (__go_patch__, interp, args, ,
           doc: /* -*- texinfo -*-
@deftypefn {} {} __go_patch__ (@var{parent})
Undocumented internal function.
@end deftypefn */)
{
  GO_BODY (patch);
}

DEFMETHOD (__go_scatter__, interp, args, ,
           doc: /* -*- texinfo -*-
@deftypefn {} {} __go_scatter__ (@var{parent})
Undocumented internal function.
@end deftypefn */)
{
  GO_BODY (scatter);
}

DEFMETHOD (__go_light__, interp, args, ,
           doc: /* -*- texinfo -*-
@deftypefn {} {} __go_light__ (@var{parent})
Undocumented internal function.
@end deftypefn */)
{
  GO_BODY (light);
}

DEFMETHOD (__go_hggroup__, interp, args, ,
           doc: /* -*- texinfo -*-
@deftypefn {} {} __go_hggroup__ (@var{parent})
Undocumented internal function.
@end deftypefn */)
{
  GO_BODY (hggroup);
}

DEFMETHOD (__go_uimenu__, interp, args, ,
           doc: /* -*- texinfo -*-
@deftypefn {} {} __go_uimenu__ (@var{parent})
Undocumented internal function.
@end deftypefn */)
{
  GO_BODY (uimenu);
}

DEFMETHOD (__go_uicontrol__, interp, args, ,
           doc: /* -*- texinfo -*-
@deftypefn {} {} __go_uicontrol__ (@var{parent})
Undocumented internal function.
@end deftypefn */)
{
  GO_BODY (uicontrol);
}

DEFMETHOD (__go_uibuttongroup__, interp, args, ,
           doc: /* -*- texinfo -*-
@deftypefn {} {} __go_uibuttongroup__ (@var{parent})
Undocumented internal function.
@end deftypefn */)
{
  GO_BODY (uibuttongroup);
}

DEFMETHOD (__go_uipanel__, interp, args, ,
           doc: /* -*- texinfo -*-
@deftypefn {} {} __go_uipanel__ (@var{parent})
Undocumented internal function.
@end deftypefn */)
{
  GO_BODY (uipanel);
}

DEFMETHOD (__go_uicontextmenu__, interp, args, ,
           doc: /* -*- texinfo -*-
@deftypefn {} {} __go_uicontextmenu__ (@var{parent})
Undocumented internal function.
@end deftypefn */)
{
  GO_BODY (uicontextmenu);
}

DEFMETHOD (__go_uitable__, interp, args, ,
           doc: /* -*- texinfo -*-
@deftypefn {} {} __go_uitable__ (@var{parent})
Undocumented internal function.
@end deftypefn */)
{
  GO_BODY (uitable);
}

DEFMETHOD (__go_uitoolbar__, interp, args, ,
           doc: /* -*- texinfo -*-
@deftypefn {} {} __go_uitoolbar__ (@var{parent})
Undocumented internal function.
@end deftypefn */)
{
  GO_BODY (uitoolbar);
}

DEFMETHOD (__go_uipushtool__, interp, args, ,
           doc: /* -*- texinfo -*-
@deftypefn {} {} __go_uipushtool__ (@var{parent})
Undocumented internal function.
@end deftypefn */)
{
  GO_BODY (uipushtool);
}

DEFMETHOD (__go_uitoggletool__, interp, args, ,
           doc: /* -*- texinfo -*-
@deftypefn {} {} __go_uitoggletool__ (@var{parent})
Undocumented internal function.
@end deftypefn */)
{
  GO_BODY (uitoggletool);
}

DEFMETHOD (__go_delete__, interp, args, ,
           doc: /* -*- texinfo -*-
@deftypefn {} {} __go_delete__ (@var{h})
Undocumented internal function.
@end deftypefn */)
{
  gh_manager& gh_mgr = interp.get_gh_manager ();

  octave::autolock guard (gh_mgr.graphics_lock ());

  if (args.length () != 1)
    print_usage ();

  graphics_handle h = octave::numeric_limits<double>::NaN ();

  const NDArray vals = args(0).xarray_value ("delete: invalid graphics object");

  // Check all the handles to delete are valid first,
  // as callbacks might delete one of the handles we later want to delete.
  for (octave_idx_type i = 0; i < vals.numel (); i++)
    {
      h = gh_mgr.lookup (vals(i));

      if (! h.ok ())
        error ("delete: invalid graphics object (= %g)", vals(i));
    }

  delete_graphics_objects (vals);

  return ovl ();
}

DEFMETHOD (__go_handles__, interp, args, ,
           doc: /* -*- texinfo -*-
@deftypefn {} {} __go_handles__ (@var{show_hidden})
Undocumented internal function.
@end deftypefn */)
{
  gh_manager& gh_mgr = interp.get_gh_manager ();

  octave::autolock guard (gh_mgr.graphics_lock ());

  bool show_hidden = false;

  if (args.length () > 0)
    show_hidden = args(0).bool_value ();

  return ovl (gh_mgr.handle_list (show_hidden));
}

DEFMETHOD (__go_figure_handles__, interp, args, ,
           doc: /* -*- texinfo -*-
@deftypefn {} {} __go_figure_handles__ (@var{show_hidden})
Undocumented internal function.
@end deftypefn */)
{
  gh_manager& gh_mgr = interp.get_gh_manager ();

  octave::autolock guard (gh_mgr.graphics_lock ());

  bool show_hidden = false;

  if (args.length () > 0)
    show_hidden = args(0).bool_value ();

  return ovl (gh_mgr.figure_handle_list (show_hidden));
}

DEFMETHOD (__go_execute_callback__, interp, args, ,
           doc: /* -*- texinfo -*-
@deftypefn  {} {} __go_execute_callback__ (@var{h}, @var{name})
@deftypefnx {} {} __go_execute_callback__ (@var{h}, @var{name}, @var{param})
Undocumented internal function.
@end deftypefn */)
{
  int nargin = args.length ();

  if (nargin < 2 || nargin > 3)
    print_usage ();

  const NDArray vals = args(0).xarray_value ("__go_execute_callback__: invalid graphics object");

  std::string name = args(1).xstring_value ("__go_execute_callback__: invalid callback name");

  gh_manager& gh_mgr = interp.get_gh_manager ();

  for (octave_idx_type i = 0; i < vals.numel (); i++)
    {
      double val = vals(i);

      graphics_handle h = gh_mgr.lookup (val);

      if (! h.ok ())
        error ("__go_execute_callback__: invalid graphics object (= %g)", val);

      if (nargin == 2)
        gh_mgr.execute_callback (h, name);
      else
        gh_mgr.execute_callback (h, name, args(2));
    }

  return ovl ();
}

DEFMETHOD (__go_post_callback__, interp, args, ,
           doc: /* -*- texinfo -*-
@deftypefn  {} {} __go_post_callback__ (@var{h}, @var{name})
@deftypefnx {} {} __go_post_callback__ (@var{h}, @var{name}, @var{param})
Undocumented internal function.
@end deftypefn */)
{
  int nargin = args.length ();

  if (nargin < 2 || nargin > 3)
    print_usage ();

  const NDArray vals = args(0).xarray_value ("__go_post_callback__: invalid graphics object");

  std::string name = args(1).xstring_value ("__go_post_callback__: invalid callback name");

  gh_manager& gh_mgr = interp.get_gh_manager ();

  for (octave_idx_type i = 0; i < vals.numel (); i++)
    {
      double val = vals(i);

      graphics_handle h = gh_mgr.lookup (val);

      if (! h.ok ())
        error ("__go_execute_callback__: invalid graphics object (= %g)", val);

      if (nargin == 2)
        gh_mgr.post_callback (h, name);
      else
        gh_mgr.post_callback (h, name, args(2));
    }

  return ovl ();
}

DEFMETHOD (__image_pixel_size__, interp, args, ,
           doc: /* -*- texinfo -*-
@deftypefn {} {@var{sz} =} __image_pixel_size__ (@var{h})
Internal function: returns the pixel size of the image in normalized units.
@end deftypefn */)
{
  if (args.length () != 1)
    print_usage ();

  gh_manager& gh_mgr = interp.get_gh_manager ();

  double h = args(0).xdouble_value ("__image_pixel_size__: argument is not a handle");

  graphics_object go = gh_mgr.get_object (h);

  if (! go || ! go.isa ("image"))
    error ("__image_pixel_size__: object is not an image");

  image::properties& ip
    = dynamic_cast<image::properties&> (go.get_properties ());

  Matrix dp = Matrix (1, 2);
  dp(0) = ip.pixel_xsize ();
  dp(1) = ip.pixel_ysize ();
  return ovl (dp);
}

DEFMETHOD (available_graphics_toolkits, interp, , ,
           doc: /* -*- texinfo -*-
@deftypefn {} {} available_graphics_toolkits ()
Return a cell array of registered graphics toolkits.
@seealso{graphics_toolkit, register_graphics_toolkit}
@end deftypefn */)
{
  gh_manager& gh_mgr = interp.get_gh_manager ();

  octave::autolock guard (gh_mgr.graphics_lock ());

  octave::gtk_manager& gtk_mgr = interp.get_gtk_manager ();

  return ovl (gtk_mgr.available_toolkits_list ());
}

DEFMETHOD (register_graphics_toolkit, interp, args, ,
           doc: /* -*- texinfo -*-
@deftypefn {} {} register_graphics_toolkit (@var{toolkit})
List @var{toolkit} as an available graphics toolkit.
@seealso{available_graphics_toolkits}
@end deftypefn */)
{
  gh_manager& gh_mgr = interp.get_gh_manager ();

  octave::autolock guard (gh_mgr.graphics_lock ());

  if (args.length () != 1)
    print_usage ();

  std::string name = args(0).xstring_value ("register_graphics_toolkit: TOOLKIT must be a string");

  octave::gtk_manager& gtk_mgr = interp.get_gtk_manager ();

  gtk_mgr.register_toolkit (name);

  return ovl ();
}

DEFMETHOD (loaded_graphics_toolkits, interp, , ,
           doc: /* -*- texinfo -*-
@deftypefn {} {} loaded_graphics_toolkits ()
Return a cell array of the currently loaded graphics toolkits.
@seealso{available_graphics_toolkits}
@end deftypefn */)
{
  gh_manager& gh_mgr = interp.get_gh_manager ();

  octave::autolock guard (gh_mgr.graphics_lock ());

  octave::gtk_manager& gtk_mgr = interp.get_gtk_manager ();

  return ovl (gtk_mgr.loaded_toolkits_list ());
}

DEFMETHOD (__show_figure__, interp, args, ,
           doc: /* -*- texinfo -*-
@deftypefn {} {} __show_figure__ (@var{n})
Undocumented internal function.
@end deftypefn */)
{
  if (args.length () != 1)
    print_usage ();

  gh_manager& gh_mgr = interp.get_gh_manager ();

  double h = args(0).xdouble_value ("__show_figure__: invalid handle H");

  graphics_handle gh = gh_mgr.lookup (h);

  if (! gh.ok ())
    error ("__show_figure__: invalid graphics object (= %g)", h);

  graphics_object go = gh_mgr.get_object (gh);

  figure::properties& fprops
    = dynamic_cast<figure::properties&> (go.get_properties ());

  fprops.get_toolkit ().show_figure (go);

  return ovl ();
}

DEFMETHOD (drawnow, interp, args, ,
           doc: /* -*- texinfo -*-
@deftypefn  {} {} drawnow ()
@deftypefnx {} {} drawnow ("expose")
@deftypefnx {} {} drawnow (@var{term}, @var{file}, @var{debug_file})
Update figure windows and their children.

The event queue is flushed and any callbacks generated are executed.

With the optional argument @qcode{"expose"}, only graphic objects are
updated and no other events or callbacks are processed.

The third calling form of @code{drawnow} is for debugging and is
undocumented.
@seealso{refresh}
@end deftypefn */)
{
  if (args.length () > 3)
    print_usage ();

  octave::unwind_protect_var<bool> restore_var (Vdrawnow_requested, false);

  // Redraw unless we are in the middle of a deletion.

  if (! delete_executing)
    {
      gh_manager& gh_mgr = interp.get_gh_manager ();

      octave::autolock guard (gh_mgr.graphics_lock ());

      if (args.length () <= 1)
        {
          // First process events so that the redraw happens when all
          // objects are in their definite state.
          bool do_events = true;

          if (args.length () == 1)
            {
              caseless_str val (args(0).xstring_value ("drawnow: first argument must be a string"));

              if (val.compare ("expose"))
                do_events = false;
              else
                error ("drawnow: invalid argument, 'expose' is only valid option");
            }

          if (do_events)
            {
              gh_mgr.unlock ();

              gh_mgr.process_events ();

              gh_mgr.lock ();
            }

          Matrix hlist = gh_mgr.figure_handle_list (true);

          // Redraw modified figures
          for (int i = 0; i < hlist.numel (); i++)
            {
              graphics_handle h = gh_mgr.lookup (hlist(i));

              if (h.ok () && h != 0)
                {
                  graphics_object go = gh_mgr.get_object (h);
                  figure::properties& fprops
                    = dynamic_cast<figure::properties&> (go.get_properties ());

                  if (fprops.is_modified ())
                    {
                      if (fprops.is_visible ())
                        {
                          gh_mgr.unlock ();

                          fprops.get_toolkit ().redraw_figure (go);

                          gh_mgr.lock ();
                        }

                      fprops.set_modified (false);
                    }
                }

            }
        }
      else if (args.length () >= 2 && args.length () <= 3)
        {
          std::string term, file, debug_file;

          term = args(0).xstring_value ("drawnow: TERM must be a string");

          file = args(1).xstring_value ("drawnow: FILE must be a string");

          if (file.empty ())
            error ("drawnow: empty output ''");
          else if (file.length () == 1 && file[0] == '|')
            error ("drawnow: empty pipe '|'");
          else if (file[0] != '|')
            {
              size_t pos = file.find_last_of (octave::sys::file_ops::dir_sep_chars ());

              if (pos != std::string::npos)
                {
                  std::string dirname = file.substr (0, pos+1);

                  octave::sys::file_stat fs (dirname);

                  if (! fs || ! fs.is_dir ())
                    error ("drawnow: nonexistent directory '%s'",
                           dirname.c_str ());

                }
            }

          debug_file = (args.length () > 2 ? args(2).xstring_value ("drawnow: DEBUG_FILE must be a string") : "");

          graphics_handle h = gcf ();

          if (! h.ok ())
            error ("drawnow: nothing to draw");

          graphics_object go = gh_mgr.get_object (h);

          gh_mgr.unlock ();

          go.get_toolkit ().print_figure (go, term, file, debug_file);

          gh_mgr.lock ();
        }
    }

  return ovl ();
}

DEFMETHOD (addlistener, interp, args, ,
           doc: /* -*- texinfo -*-
@deftypefn {} {} addlistener (@var{h}, @var{prop}, @var{fcn})
Register @var{fcn} as listener for the property @var{prop} of the graphics
object @var{h}.

Property listeners are executed (in order of registration) when the property
is set.  The new value is already available when the listeners are executed.

@var{prop} must be a string naming a valid property in @var{h}.

@var{fcn} can be a function handle, a string or a cell array whose first
element is a function handle.  If @var{fcn} is a function handle, the
corresponding function should accept at least 2 arguments, that will be
set to the object handle and the empty matrix respectively.  If @var{fcn}
is a string, it must be any valid octave expression.  If @var{fcn} is a cell
array, the first element must be a function handle with the same signature
as described above.  The next elements of the cell array are passed
as additional arguments to the function.

Example:

@example
@group
function my_listener (h, dummy, p1)
  fprintf ("my_listener called with p1=%s\n", p1);
endfunction

addlistener (gcf, "position", @{@@my_listener, "my string"@})
@end group
@end example

@seealso{dellistener, addproperty, hggroup}
@end deftypefn */)
{
  gh_manager& gh_mgr = interp.get_gh_manager ();

  octave::autolock guard (gh_mgr.graphics_lock ());

  int nargin = args.length ();

  if (nargin < 3 || nargin > 4)
    print_usage ();

  double h = args(0).xdouble_value ("addlistener: invalid handle H");

  std::string pname = args(1).xstring_value ("addlistener: PROP must be a string");

  graphics_handle gh = gh_mgr.lookup (h);

  if (! gh.ok ())
    error ("addlistener: invalid graphics object (= %g)", h);

  graphics_object go = gh_mgr.get_object (gh);

  go.add_property_listener (pname, args(2), GCB_POSTSET);

  if (args.length () == 4)
    {
      caseless_str persistent = args(3).string_value ();
      if (persistent.compare ("persistent"))
        go.add_property_listener (pname, args(2), GCB_PERSISTENT);
    }

  return ovl ();
}

DEFMETHOD (dellistener, interp, args, ,
           doc: /* -*- texinfo -*-
@deftypefn {} {} dellistener (@var{h}, @var{prop}, @var{fcn})
Remove the registration of @var{fcn} as a listener for the property
@var{prop} of the graphics object @var{h}.

The function @var{fcn} must be the same variable (not just the same value),
as was passed to the original call to @code{addlistener}.

If @var{fcn} is not defined then all listener functions of @var{prop}
are removed.

Example:

@example
@group
function my_listener (h, dummy, p1)
  fprintf ("my_listener called with p1=%s\n", p1);
endfunction

c = @{@@my_listener, "my string"@};
addlistener (gcf, "position", c);
dellistener (gcf, "position", c);
@end group
@end example

@seealso{addlistener}
@end deftypefn */)
{
  gh_manager& gh_mgr = interp.get_gh_manager ();

  octave::autolock guard (gh_mgr.graphics_lock ());

  if (args.length () < 2 || args.length () > 3)
    print_usage ();

  double h = args(0).xdouble_value ("dellistener: invalid handle");

  std::string pname = args(1).xstring_value ("dellistener: PROP must be a string");

  graphics_handle gh = gh_mgr.lookup (h);

  if (! gh.ok ())
    error ("dellistener: invalid graphics object (= %g)", h);

  graphics_object go = gh_mgr.get_object (gh);

  if (args.length () == 2)
    go.delete_property_listener (pname, octave_value (), GCB_POSTSET);
  else
    {
      if (args(2).is_string ()
          && args(2).string_value () == "persistent")
        {
          go.delete_property_listener (pname, octave_value (),
                                       GCB_PERSISTENT);
          go.delete_property_listener (pname, octave_value (),
                                       GCB_POSTSET);
        }
      else
        go.delete_property_listener (pname, args(2), GCB_POSTSET);
    }

  return ovl ();
}

DEFMETHOD (addproperty, interp, args, ,
           doc: /* -*- texinfo -*-
@deftypefn  {} {} addproperty (@var{name}, @var{h}, @var{type})
@deftypefnx {} {} addproperty (@var{name}, @var{h}, @var{type}, @var{arg}, @dots{})
Create a new property named @var{name} in graphics object @var{h}.

@var{type} determines the type of the property to create.  @var{args}
usually contains the default value of the property, but additional
arguments might be given, depending on the type of the property.

The supported property types are:

@table @code
@item string
A string property.  @var{arg} contains the default string value.

@item any
An @nospell{un-typed} property.  This kind of property can hold any octave
value.  @var{args} contains the default value.

@item radio
A string property with a limited set of accepted values.  The first
argument must be a string with all accepted values separated by
a vertical bar ('|').  The default value can be marked by enclosing
it with a '@{' '@}' pair.  The default value may also be given as
an optional second string argument.

@item boolean
A boolean property.  This property type is equivalent to a radio
property with "on|off" as accepted values.  @var{arg} contains
the default property value.

@item double
A scalar double property.  @var{arg} contains the default value.

@item handle
A handle property.  This kind of property holds the handle of a
graphics object.  @var{arg} contains the default handle value.
When no default value is given, the property is initialized to
the empty matrix.

@item data
A data (matrix) property.  @var{arg} contains the default data
value.  When no default value is given, the data is initialized to
the empty matrix.

@item color
A color property.  @var{arg} contains the default color value.
When no default color is given, the property is set to black.
An optional second string argument may be given to specify an
additional set of accepted string values (like a radio property).
@end table

@var{type} may also be the concatenation of a core object type and
a valid property name for that object type.  The property created
then has the same characteristics as the referenced property (type,
possible values, hidden state@dots{}).  This allows one to clone an
existing property into the graphics object @var{h}.

Examples:

@example
@group
addproperty ("my_property", gcf, "string", "a string value");
addproperty ("my_radio", gcf, "radio", "val_1|val_2|@{val_3@}");
addproperty ("my_style", gcf, "linelinestyle", "--");
@end group
@end example

@seealso{addlistener, hggroup}
@end deftypefn */)
{
  gh_manager& gh_mgr = interp.get_gh_manager ();

  octave::autolock guard (gh_mgr.graphics_lock ());

  if (args.length () < 3)
    print_usage ();

  std::string name = args(0).xstring_value ("addproperty: NAME must be a string");

  double h = args(1).xdouble_value ("addproperty: invalid handle H");

  graphics_handle gh = gh_mgr.lookup (h);

  if (! gh.ok ())
    error ("addproperty: invalid graphics object (= %g)", h);

  graphics_object go = gh_mgr.get_object (gh);

  std::string type = args(2).xstring_value ("addproperty: TYPE must be a string");

  if (go.get_properties ().has_property (name))
    error ("addproperty: a '%s' property already exists in the graphics object",
           name.c_str ());

  property p = property::create (name, gh, type, args.splice (0, 3));

  go.get_properties ().insert_property (name, p);

  return ovl ();
}

octave_value
get_property_from_handle (double handle, const std::string& property,
                          const std::string& func)
{
  gh_manager& gh_mgr = octave::__get_gh_manager__ ("get_property_from_handle");

  octave::autolock guard (gh_mgr.graphics_lock ());

  graphics_object go = gh_mgr.get_object (handle);

  if (! go)
    error ("%s: invalid handle (= %g)", func.c_str (), handle);

  return go.get (caseless_str (property));
}

bool
set_property_in_handle (double handle, const std::string& property,
                        const octave_value& arg, const std::string& func)
{
  gh_manager& gh_mgr = octave::__get_gh_manager__ ("set_property_in_handle");

  octave::autolock guard (gh_mgr.graphics_lock ());

  graphics_object go = gh_mgr.get_object (handle);

  if (! go)
    error ("%s: invalid handle (= %g)", func.c_str (), handle);

  go.set (caseless_str (property), arg);

  return true;
}

static bool
compare_property_values (const octave_value& ov1, const octave_value& ov2)
{
  octave_value_list args(2);

  args(0) = ov1;
  args(1) = ov2;

  octave_value_list result = octave::feval ("isequal", args, 1);

  if (result.length () > 0)
    return result(0).bool_value ();

  return false;
}

static std::map<uint32_t, bool> waitfor_results;

static void
cleanup_waitfor_id (uint32_t id)
{
  waitfor_results.erase (id);
}

static void
do_cleanup_waitfor_listener (const octave_value& listener,
                             listener_mode mode = GCB_POSTSET)
{
  Cell c = listener.cell_value ();

  if (c.numel () >= 4)
    {
      double h = c(2).double_value ();

      caseless_str pname = c(3).string_value ();

      gh_manager& gh_mgr
        = octave::__get_gh_manager__ ("do_cleanup_waitfor_listener");

      octave::autolock guard (gh_mgr.graphics_lock ());

      graphics_handle gh = gh_mgr.lookup (h);

      if (gh.ok ())
        {
          graphics_object go = gh_mgr.get_object (gh);

          if (go.get_properties ().has_property (pname))
            {
              go.get_properties ().delete_listener (pname, listener, mode);

              if (mode == GCB_POSTSET)
                go.get_properties ().delete_listener (pname, listener,
                                                      GCB_PERSISTENT);
            }
        }
    }
}

static void
cleanup_waitfor_postset_listener (const octave_value& listener)
{ do_cleanup_waitfor_listener (listener, GCB_POSTSET); }

static void
cleanup_waitfor_predelete_listener (const octave_value& listener)
{ do_cleanup_waitfor_listener (listener, GCB_PREDELETE); }

DECLARE_STATIC_FUNX (waitfor_listener, args, )
{
  if (args.length () > 3)
    {
      uint32_t id = args(2).uint32_scalar_value ().value ();

      if (args.length () > 5)
        {
          double h = args(0).double_value ();

          caseless_str pname = args(4).string_value ();

          gh_manager& gh_mgr = octave::__get_gh_manager__ ("waitfor_listener");

          octave::autolock guard (gh_mgr.graphics_lock ());

          graphics_handle gh = gh_mgr.lookup (h);

          if (gh.ok ())
            {
              graphics_object go = gh_mgr.get_object (gh);
              octave_value pvalue = go.get (pname);

              if (compare_property_values (pvalue, args(5)))
                waitfor_results[id] = true;
            }
        }
      else
        waitfor_results[id] = true;
    }

  return ovl ();
}

DECLARE_STATIC_FUNX (waitfor_del_listener, args, )
{
  if (args.length () > 2)
    {
      uint32_t id = args(2).uint32_scalar_value ().value ();

      waitfor_results[id] = true;
    }

  return ovl ();
}

DEFMETHOD (waitfor, interp, args, ,
           doc: /* -*- texinfo -*-
@deftypefn  {} {} waitfor (@var{h})
@deftypefnx {} {} waitfor (@var{h}, @var{prop})
@deftypefnx {} {} waitfor (@var{h}, @var{prop}, @var{value})
@deftypefnx {} {} waitfor (@dots{}, "timeout", @var{timeout})
Suspend the execution of the current program until a condition is
satisfied on the graphics handle @var{h}.

While the program is suspended graphics events are still processed normally,
allowing callbacks to modify the state of graphics objects.  This function
is reentrant and can be called from a callback, while another @code{waitfor}
call is pending at the top-level.

In the first form, program execution is suspended until the graphics object
@var{h} is destroyed.  If the graphics handle is invalid or if @var{h} is
the root graphics handle and no property @var{prop} was provided, the function
returns immediately.

In the second form, execution is suspended until the graphics object is
destroyed or the property named @var{prop} is modified.  If the graphics
handle is invalid or the property does not exist, the function returns
immediately.

In the third form, execution is suspended until the graphics object is
destroyed or the property named @var{prop} is set to @var{value}.  The
function @code{isequal} is used to compare property values.  If the graphics
handle is invalid, the property does not exist or the property is already
set to @var{value}, the function returns immediately.

An optional timeout can be specified using the property @qcode{"timeout"}.
This timeout value is the number of seconds to wait for the condition to be
true.  @var{timeout} must be at least 1.  If a smaller value is specified, a
warning is issued and a value of 1 is used instead.  If the timeout value is
not an integer, it is truncated towards 0.

To define a condition on a property named @qcode{"timeout"}, use the string
@qcode{'\timeout'} instead.

In all cases, typing CTRL-C stops program execution immediately.
@seealso{waitforbuttonpress, isequal}
@end deftypefn */)
{
  if (args.length () == 0)
    print_usage ();

  // return immediately if the graphics handle is invalid
  if (args(0).isempty ())
    return ovl ();

  double h = args(0).xdouble_value ("waitfor: invalid handle value");

  if (! ishghandle (h) || (h == 0 && args.length () == 1))
    return ovl ();

  caseless_str pname;

  octave::unwind_protect frame;

  static uint32_t id_counter = 0;
  uint32_t id = 0;

  int max_arg_index = 0;
  int timeout_index = -1;

  double timeout = 0;

  gh_manager& gh_mgr = interp.get_gh_manager ();

  if (args.length () > 1)
    {
      pname = args(1).xstring_value ("waitfor: PROP must be a string");

      if (pname.empty ())
        error ("waitfor: PROP must be a non-empty string");

      if (pname != "timeout")
        {
          if (pname.compare (R"(\timeout)"))
            pname = "timeout";

          static octave_value wf_listener;

          if (! wf_listener.is_defined ())
            wf_listener
              = octave_value (new octave_builtin (waitfor_listener,
                                                  "waitfor_listener"));

          max_arg_index++;
          if (args.length () > 2)
            {
              if (args(2).is_string ())
                {
                  caseless_str s = args(2).string_value ();

                  if (s.compare ("timeout"))
                    timeout_index = 2;
                  else
                    max_arg_index++;
                }
              else
                max_arg_index++;
            }

          Cell listener (1, max_arg_index >= 2 ? 5 : 4);

          id = id_counter++;
          frame.add_fcn (cleanup_waitfor_id, id);
          waitfor_results[id] = false;

          listener(0) = wf_listener;
          listener(1) = octave_uint32 (id);
          listener(2) = h;
          listener(3) = pname;

          if (max_arg_index >= 2)
            listener(4) = args(2);

          octave_value ov_listener (listener);

          octave::autolock guard (gh_mgr.graphics_lock ());

          graphics_handle gh = gh_mgr.lookup (h);

          if (gh.ok ())
            {
              graphics_object go = gh_mgr.get_object (gh);

              if (max_arg_index >= 2
                  && compare_property_values (go.get (pname), args(2)))
                waitfor_results[id] = true;
              else
                {

                  frame.add_fcn (cleanup_waitfor_postset_listener, ov_listener);
                  go.add_property_listener (pname, ov_listener, GCB_POSTSET);
                  go.add_property_listener (pname, ov_listener, GCB_PERSISTENT);

                  if (go.get_properties ().has_dynamic_property (pname))
                    {
                      static octave_value wf_del_listener;

                      if (! wf_del_listener.is_defined ())
                        wf_del_listener
                          = octave_value (new octave_builtin
                                          (waitfor_del_listener,
                                           "waitfor_del_listener"));

                      Cell del_listener (1, 4);

                      del_listener(0) = wf_del_listener;
                      del_listener(1) = octave_uint32 (id);
                      del_listener(2) = h;
                      del_listener(3) = pname;

                      octave_value ov_del_listener (del_listener);

                      frame.add_fcn (cleanup_waitfor_predelete_listener,
                                     ov_del_listener);
                      go.add_property_listener (pname, ov_del_listener,
                                                GCB_PREDELETE);
                    }
                }
            }
        }
    }

  if (timeout_index < 0 && args.length () > (max_arg_index + 1))
    {
      caseless_str s = args(max_arg_index + 1).xstring_value ("waitfor: invalid parameter, expected 'timeout'");

      if (! s.compare ("timeout"))
        error ("waitfor: invalid parameter '%s'", s.c_str ());

      timeout_index = max_arg_index + 1;
    }

  if (timeout_index >= 0)
    {
      if (args.length () <= (timeout_index + 1))
        error ("waitfor: missing TIMEOUT value");

      timeout = args(timeout_index + 1).xscalar_value ("waitfor: TIMEOUT must be a scalar >= 1");

      if (timeout < 1)
        {
          warning ("waitfor: TIMEOUT value must be >= 1, using 1 instead");
          timeout = 1;
        }
    }

  // FIXME: There is still a "hole" in the following loop.  The code
  //        assumes that an object handle is unique, which is a fair
  //        assumption, except for figures.  If a figure is destroyed
  //        then recreated with the same figure ID, within the same
  //        run of event hooks, then the figure destruction won't be
  //        caught and the loop will not stop.  This is an unlikely
  //        possibility in practice, though.
  //
  //        Using deletefcn callback is also unreliable as it could be
  //        modified during a callback execution and the waitfor loop
  //        would not stop.
  //
  //        The only "good" implementation would require object
  //        listeners, similar to property listeners.

  octave::sys::time start;

  if (timeout > 0)
    start.stamp ();

  while (true)
    {
      if (true)
        {
          octave::autolock guard (gh_mgr.graphics_lock ());

          graphics_handle gh = gh_mgr.lookup (h);

          if (gh.ok ())
            {
              if (! pname.empty () && waitfor_results[id])
                break;
            }
          else
            break;
        }

      octave::sleep (0.1);  // FIXME: really needed?

      octave_quit ();

      octave::command_editor::run_event_hooks ();

      if (timeout > 0)
        {
          octave::sys::time now;

          if (start + timeout < now)
            break;
        }
    }

  return ovl ();
}

DEFMETHOD (__zoom__, interp, args, ,
           doc: /* -*- texinfo -*-
@deftypefn  {} {} __zoom__ (@var{axes}, @var{mode}, @var{factor})
@deftypefnx {} {} __zoom__ (@var{axes}, "out")
@deftypefnx {} {} __zoom__ (@var{axes}, "reset")
Undocumented internal function.
@end deftypefn */)
{
  int nargin = args.length ();

  if (nargin != 2 && nargin != 3)
    print_usage ();

  double h = args(0).double_value ();

  gh_manager& gh_mgr = interp.get_gh_manager ();

  octave::autolock guard (gh_mgr.graphics_lock ());

  graphics_handle handle = gh_mgr.lookup (h);

  if (! handle.ok ())
    error ("__zoom__: invalid handle");

  graphics_object ax = gh_mgr.get_object (handle);

  axes::properties& ax_props
    = dynamic_cast<axes::properties&> (ax.get_properties ());

  if (nargin == 2)
    {
      std::string opt = args(1).string_value ();

      if (opt == "out" || opt == "reset")
        {
          if (opt == "out")
            {
              ax_props.clear_zoom_stack ();
              Vdrawnow_requested = true;
            }
          else
            ax_props.clear_zoom_stack (false);
        }
    }
  else
    {
      std::string mode = args(1).string_value ();
      double factor = args(2).scalar_value ();

      ax_props.zoom (mode, factor);
      Vdrawnow_requested = true;
    }

  return ovl ();
}

DEFMETHOD (__get_frame__, interp, args, ,
           doc: /* -*- texinfo -*-
@deftypefn {} {@var{cdata} =} __get_frame__ (@var{hfig})
Internal function.

Return the pixel cdata of figure hfig in the form of a height-by-width-by-3
uint8 array.
@end deftypefn */)
{
  if (args.length () != 1)
    print_usage ();

  double h = args(0).xdouble_value ("__get_frame__: HFIG is not a handle");

  gh_manager& gh_mgr = interp.get_gh_manager ();

  graphics_object go = gh_mgr.get_object (h);

  if (! go || ! go.isa ("figure"))
    error ("__get_frame__: HFIG is not a figure");

  // For Matlab compatibility, getframe must flush the event queue.
  gh_mgr.process_events ();

  return ovl (go.get_toolkit ().get_pixels (go));
}

DEFMETHOD (__get_position__, interp, args, ,
           doc: /* -*- texinfo -*-
@deftypefn {} {@var{pos} =} __get_position__ (@var{h}, @var{units})
Internal function.

Return the position of the graphics object @var{h} in the specified
@var{units}.
@end deftypefn */)
{
  if (args.length () != 2)
    print_usage ();

  double h
    = args(0).xdouble_value ("__get_position__: H must be a graphics handle");

  std::string units
    = args(1).xstring_value ("__get_position__: UNITS must be a string");

  gh_manager& gh_mgr = interp.get_gh_manager ();

  graphics_object go = gh_mgr.get_object (h);

  if (h == 0 || ! go)
    error ("__get_position__: H must be a handle to a valid graphics object");

  graphics_object parent_go = gh_mgr.get_object (go.get_parent ());
  Matrix bbox = parent_go.get_properties ().get_boundingbox (true)
                .extract_n (0, 2, 1, 2);

  Matrix pos = convert_position (go.get ("position").matrix_value (),
                                 go.get ("units").string_value (),
                                 units, bbox);

  return ovl (pos);
}

DEFUN (__get_system_fonts__, args, ,
       doc: /* -*- texinfo -*-
@deftypefn {} {@var{font_struct} =} __get_system_fonts__ ()
Internal function.
@end deftypefn */)
{
  if (args.length () != 0)
    print_usage ();

  octave::text_renderer txt_renderer;

  return ovl (txt_renderer.get_system_fonts ());
}<|MERGE_RESOLUTION|>--- conflicted
+++ resolved
@@ -10903,16 +10903,10 @@
         {
           graphics_object go = gh_mgr.get_object (hobj);
 
-<<<<<<< HEAD
-      if (go.valid_object ()
-          && go.get ("contextmenu") == xproperties.get___myhandle__ ())
-        go.set ("contextmenu", Matrix ());
-=======
           if (go.valid_object ()
-              && go.get ("uicontextmenu") == get___myhandle__ ())
-            go.set ("uicontextmenu", Matrix ());
-        }
->>>>>>> 30674e34
+              && go.get ("contextmenu") == get___myhandle__ ())
+            go.set ("contextmenu", Matrix ());
+        }
     }
 }
 
