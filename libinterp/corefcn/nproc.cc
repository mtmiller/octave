--- conflicted
+++ resolved
@@ -36,18 +36,12 @@
 
 DEFUN (nproc, args, ,
        doc: /* -*- texinfo -*-
-<<<<<<< HEAD
 @deftypefn  {} {@var{n} =} nproc ()
 @deftypefnx {} {@var{n} =} nproc (@var{query})
-Return the current number of available processors.
-=======
-@deftypefn  {} {} nproc ()
-@deftypefnx {} {} nproc (@var{query})
 Return the current number of available (logical) processors.
 
 This returns the number of logical processors.  For processors with
 hyperthreading, this is larger than the number of physical cores.
->>>>>>> caada8ef
 
 If called with the optional argument @var{query}, modify how processors
 are counted as follows:
