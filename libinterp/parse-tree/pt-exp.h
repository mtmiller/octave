/*

Copyright (C) 1996-2013 John W. Eaton

This file is part of Octave.

Octave is free software; you can redistribute it and/or modify it
under the terms of the GNU General Public License as published by the
Free Software Foundation; either version 3 of the License, or (at your
option) any later version.

Octave is distributed in the hope that it will be useful, but WITHOUT
ANY WARRANTY; without even the implied warranty of MERCHANTABILITY or
FITNESS FOR A PARTICULAR PURPOSE.  See the GNU General Public License
for more details.

You should have received a copy of the GNU General Public License
along with Octave; see the file COPYING.  If not, see
<http://www.gnu.org/licenses/>.

*/

#if !defined (octave_pt_exp_h)
#define octave_pt_exp_h 1

#include <string>
#include <list>

class octave_value;
class octave_lvalue;

#include "pt.h"
#include "symtab.h"

// A base class for expressions.

class
tree_expression : public tree
{
public:

  tree_expression (int l = -1, int c = -1)
    : tree (l, c), num_parens (0), postfix_index_type ('\0'),
      print_flag (false) { }

  virtual ~tree_expression (void) { }

  virtual bool has_magic_end (void) const = 0;

  virtual tree_expression *dup (symbol_table::scope_id,
                                symbol_table::context_id context) const = 0;

  virtual bool is_constant (void) const { return false; }

  virtual bool is_matrix (void) const { return false; }

  virtual bool is_cell (void) const { return false; }

  virtual bool is_identifier (void) const { return false; }

  virtual bool is_index_expression (void) const { return false; }

  virtual bool is_assignment_expression (void) const { return false; }

  virtual bool is_prefix_expression (void) const { return false; }

  virtual bool is_unary_expression (void) const { return false; }

  virtual bool is_binary_expression (void) const { return false; }

  virtual bool is_boolean_expression (void) const { return false; }

  virtual bool is_logically_true (const char *);

  virtual bool lvalue_ok (void) const { return false; }

  virtual bool rvalue_ok (void) const { return false; }

  virtual octave_value rvalue1 (int nargout = 1);

  virtual octave_value_list rvalue (int nargout);

  virtual octave_value_list
  rvalue (int nargout, const std::list<octave_lvalue> *lvalue_list);

  virtual octave_lvalue lvalue (void);

  int paren_count (void) const { return num_parens; }

  bool is_postfix_indexed (void) const { return (postfix_index_type != '\0'); }

  char postfix_index (void) const { return postfix_index_type; }

  // Check if the result of the expression should be printed.
  // Should normally be used in conjunction with
  // tree_evaluator::statement_printing_enabled.
  bool print_result (void) const { return print_flag; }

  virtual std::string oper (void) const { return "<unknown>"; }

  virtual std::string name (void) const { return "<unknown>"; }

  virtual std::string original_text (void) const;

  virtual void mark_braindead_shortcircuit (const std::string&) { }

  tree_expression *mark_in_parens (void)
  {
    num_parens++;
    return this;
  }

<<<<<<< HEAD
  tree_expression *set_postfix_index (char type)
    {
      postfix_index_type = type;
      return this;
    }
=======
  tree_expression *mark_postfix_indexed (void)
  {
    postfix_indexed = true;
    return this;
  }
>>>>>>> 687af071

  tree_expression *set_print_flag (bool print)
  {
    print_flag = print;
    return this;
  }

  virtual void copy_base (const tree_expression& e)
<<<<<<< HEAD
    {
      num_parens = e.num_parens;
      postfix_index_type = e.postfix_index_type;
      print_flag = e.print_flag;
    }
=======
  {
    num_parens = e.num_parens;
    postfix_indexed = e.postfix_indexed;
    print_flag = e.print_flag;
  }
>>>>>>> 687af071

protected:

  // A count of the number of times this expression appears directly
  // inside a set of parentheses.
  //
  //   (((e1)) + e2)  ==> 2 for expression e1
  //                  ==> 1 for expression ((e1)) + e2
  //                  ==> 0 for expression e2
  int num_parens;

  // The first index type associated with this expression. This field
  // is 0 (character '\0') if the expression has no associated index.
  // See the code in tree_identifier::rvalue for the rationale.
  char postfix_index_type;

  // Print result of rvalue for this expression?
  bool print_flag;

private:

  // No copying!

  tree_expression (const tree_expression&);

  tree_expression& operator = (const tree_expression&);
};

#endif<|MERGE_RESOLUTION|>--- conflicted
+++ resolved
@@ -110,19 +110,11 @@
     return this;
   }
 
-<<<<<<< HEAD
   tree_expression *set_postfix_index (char type)
-    {
-      postfix_index_type = type;
-      return this;
-    }
-=======
-  tree_expression *mark_postfix_indexed (void)
   {
-    postfix_indexed = true;
+    postfix_index_type = type;
     return this;
   }
->>>>>>> 687af071
 
   tree_expression *set_print_flag (bool print)
   {
@@ -131,19 +123,11 @@
   }
 
   virtual void copy_base (const tree_expression& e)
-<<<<<<< HEAD
-    {
-      num_parens = e.num_parens;
-      postfix_index_type = e.postfix_index_type;
-      print_flag = e.print_flag;
-    }
-=======
   {
     num_parens = e.num_parens;
-    postfix_indexed = e.postfix_indexed;
+    postfix_index_type = e.postfix_index_type;
     print_flag = e.print_flag;
   }
->>>>>>> 687af071
 
 protected:
 
