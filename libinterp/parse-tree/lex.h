////////////////////////////////////////////////////////////////////////
//
// Copyright (C) 1993-2022 The Octave Project Developers
//
// See the file COPYRIGHT.md in the top-level directory of this
// distribution or <https://octave.org/copyright/>.
//
// This file is part of Octave.
//
// Octave is free software: you can redistribute it and/or modify it
// under the terms of the GNU General Public License as published by
// the Free Software Foundation, either version 3 of the License, or
// (at your option) any later version.
//
// Octave is distributed in the hope that it will be useful, but
// WITHOUT ANY WARRANTY; without even the implied warranty of
// MERCHANTABILITY or FITNESS FOR A PARTICULAR PURPOSE.  See the
// GNU General Public License for more details.
//
// You should have received a copy of the GNU General Public License
// along with Octave; see the file COPYING.  If not, see
// <https://www.gnu.org/licenses/>.
//
////////////////////////////////////////////////////////////////////////

#if ! defined (octave_lex_h)
#define octave_lex_h 1

#include "octave-config.h"

#include <deque>
#include <list>
#include <set>
#include <stack>

#include "comment-list.h"
#include "filepos.h"
#include "input.h"
#include "symscope.h"
#include "token.h"

OCTAVE_BEGIN_NAMESPACE(octave)

class interpreter;

// Is the given string a keyword?
extern bool iskeyword (const std::string& s);

// For communication between the lexer and parser.

class
lexical_feedback
{
public:

  // Track symbol table information when parsing functions.

  class symbol_table_context
  {
  public:

    symbol_table_context (interpreter& interp)
      : m_interpreter (interp), m_frame_stack () { }

    ~symbol_table_context (void) { clear (); }

    void clear (void);

    bool empty (void) const { return m_frame_stack.empty (); }

    std::size_t size (void) const { return m_frame_stack.size (); }

    void pop (void);

    void push (const symbol_scope& scope)
    {
      m_frame_stack.push_front (scope);
    }

    symbol_scope curr_scope (void) const;
    symbol_scope parent_scope (void) const;

  private:

    interpreter& m_interpreter;

    std::deque<symbol_scope> m_frame_stack;
  };

  // Track nesting of square brackets, curly braces, and parentheses.

  class bbp_nesting_level
  {
  private:

    enum bracket_type
    {
      BRACKET = 1,
      BRACE = 2,
      PAREN = 3,
      ANON_FCN_BODY = 4
    };

  public:

    bbp_nesting_level (void) : m_context () { }

    bbp_nesting_level (const bbp_nesting_level& nl)
      : m_context (nl.m_context)
    { }

    bbp_nesting_level& operator = (const bbp_nesting_level& nl)
    {
      if (&nl != this)
        m_context = nl.m_context;

      return *this;
    }

    ~bbp_nesting_level (void) = default;

    // Alias for clear function.
    void reset (void) { clear (); }

    void bracket (void) { m_context.push (BRACKET); }

    bool is_bracket (void)
    {
      return ! m_context.empty () && m_context.top () == BRACKET;
    }

    void brace (void) { m_context.push (BRACE); }

    bool is_brace (void)
    {
      return ! m_context.empty () && m_context.top () == BRACE;
    }

    void paren (void) { m_context.push (PAREN); }

    bool is_paren (void)
    {
      return ! m_context.empty () && m_context.top () == PAREN;
    }

    void anon_fcn_body (void) { m_context.push (ANON_FCN_BODY); }

    bool is_anon_fcn_body (void)
    {
      return ! m_context.empty () && m_context.top () == ANON_FCN_BODY;
    }

    bool is_bracket_or_brace (void)
    {
      return (! m_context.empty ()
              && (m_context.top () == BRACKET || m_context.top () == BRACE));
    }

    bool none (void) { return m_context.empty (); }

    void remove (void)
    {
      if (! m_context.empty ())
        m_context.pop ();
    }

    void clear (void)
    {
      while (! m_context.empty ())
        m_context.pop ();
    }

  private:

    std::stack<int> m_context;
  };

  class token_cache
  {
  public:

    // Store an "unlimited" number of tokens.

    // Tokens are allocated with new.  Delete them when they are
    // removed from the cache.
    //
    // One of the reasons for using this class instead of std::deque
    // directly is that we can ensure that memory is cleaned up
    // properly.  It's more tedious to do that with deque since the
    // deque destructor and clear method don't call delete on the
    // elements that it stores.  Another reason is that it makes it
    // easier to change the implementation later if needed.

    token_cache (void) : m_buffer () { }

    // No copying!

    token_cache (const token_cache&) = delete;

    token_cache& operator = (const token_cache&) = delete;

    ~token_cache (void) { clear (); }

    void push (token *tok)
    {
      m_buffer.push_front (tok);
    }

    void pop (void)
    {
      if (! empty ())
        {
          delete m_buffer.back ();
          m_buffer.pop_back ();
        }
    }

    // Direct access.
    token * at (std::size_t n)
    {
      return empty () ? nullptr : m_buffer.at (n);
    }

    const token * at (std::size_t n) const
    {
      return empty () ? nullptr : m_buffer.at (n);
    }

    // Most recently pushed.
    token * front (void)
    {
      return empty () ? nullptr : m_buffer.front ();
    }

    const token * front (void) const
    {
      return empty () ? nullptr : m_buffer.front ();
    }

    token * back (void)
    {
      return empty () ? nullptr : m_buffer.back ();
    }

    const token * back (void) const
    {
      return empty () ? nullptr : m_buffer.back ();
    }

    // Number of elements currently in the buffer.
    std::size_t size (void) const { return m_buffer.size (); }

    bool empty (void) const { return m_buffer.empty (); }

    void clear (void)
    {
      while (! empty ())
        pop ();
    }

  private:

    std::deque<token *> m_buffer;
  };

  lexical_feedback (interpreter& interp)
    : m_interpreter (interp),
      m_end_of_input (false),
      m_allow_command_syntax (true),
      m_at_beginning_of_statement (true),
      m_looking_at_anon_fcn_args (false),
      m_looking_at_return_list (false),
      m_looking_at_parameter_list (false),
      m_looking_at_decl_list (false),
      m_looking_at_matrix_or_assign_lhs (false),
      m_looking_for_object_index (false),
      m_looking_at_indirect_ref (false),
      m_arguments_is_keyword (false),
      m_classdef_element_names_are_keywords (false),
      m_parsing_anon_fcn_body (false),
      m_parsing_class_method (false),
      m_parsing_classdef (false),
      m_parsing_classdef_decl (false),
      m_parsing_classdef_superclass (false),
      m_maybe_classdef_get_set_method (false),
      m_parsing_classdef_get_method (false),
      m_parsing_classdef_set_method (false),
      m_quote_is_transpose (false),
      m_force_script (false),
      m_reading_fcn_file (false),
      m_reading_script_file (false),
      m_reading_classdef_file (false),
      m_buffer_function_text (false),
      m_bracketflag (0),
      m_braceflag (0),
      m_looping (0),
      m_defining_fcn (0),
      m_looking_at_function_handle (0),
      m_block_comment_nesting_level (0),
      m_command_arg_paren_count (0),
      m_token_count (0),
      m_filepos (1, 1),
      m_tok_beg (),
      m_tok_end (),
      m_string_text (),
      m_current_input_line (),
      m_comment_text (),
      m_help_text (),
      m_function_text (),
      m_fcn_file_name (),
      m_fcn_file_full_name (),
      m_dir_name (),
      m_package_name (),
      m_looking_at_object_index (),
      m_parsed_function_name (),
      m_symtab_context (interp),
      m_nesting_level (),
      m_tokens ()
  {
    init ();
  }

  // No copying!

  lexical_feedback (const lexical_feedback&) = delete;

  lexical_feedback& operator = (const lexical_feedback&) = delete;

  ~lexical_feedback (void);

  void init (void);

  void reset (void);

  int previous_token_value (void) const;

  bool previous_token_value_is (int tok_val) const;

  void mark_previous_token_trailing_space (void);

  bool space_follows_previous_token (void) const;

  bool previous_token_is_binop (void) const;

  bool previous_token_is_keyword (void) const;

  bool previous_token_may_be_command (void) const;

  void mark_as_variable (const std::string& nm);
  void mark_as_variables (const std::list<std::string>& lst);

  interpreter& m_interpreter;

  // true means that we have encountered eof on the input stream.
  bool m_end_of_input;

  // true means command syntax is allowed.
  bool m_allow_command_syntax;

  // true means we are at the beginning of a statement, where a
  // command name is possible.
  bool m_at_beginning_of_statement;

  // true means we are parsing an anonymous function argument list.
  bool m_looking_at_anon_fcn_args;

  // true means we're parsing the return list for a function.
  bool m_looking_at_return_list;

  // true means we're parsing the parameter list for a function.
  bool m_looking_at_parameter_list;

  // true means we're parsing a declaration list (global or
  // persistent).
  bool m_looking_at_decl_list;

  // true means we're parsing a matrix or the left hand side of
  // multi-value assignment statement.
  bool m_looking_at_matrix_or_assign_lhs;

  // object index not possible until we've seen something.
  bool m_looking_for_object_index;

  // true means we're looking at an indirect reference to a
  // structure element.
  bool m_looking_at_indirect_ref;

  // true means arguments is handled as keyword.
  bool m_arguments_is_keyword;

  // true means "properties", "methods", "events", and "enumeration"
  // are treated like keywords.
  bool m_classdef_element_names_are_keywords;

  // true means we are parsing the body of an anonymous function.
  bool m_parsing_anon_fcn_body;

  // true means we are parsing a class method in function or classdef file.
  bool m_parsing_class_method;

  // true means we are parsing a classdef file
  bool m_parsing_classdef;

  // true means we are parsing the initial classdef declaration
  // portion of classdef file, from the "classdef" token through the
  // optional list of superclasses.
  bool m_parsing_classdef_decl;

  // true means we are parsing the superclass part of a classdef
  // declaration.
  bool m_parsing_classdef_superclass;

  // true means we are parsing a class method declaration line in a
  // classdef file and can accept a property get or set method name.
  // for example, "get.propertyname" is recognized as a function name.
  bool m_maybe_classdef_get_set_method;

  // TRUE means we are parsing a classdef get.method.
  bool m_parsing_classdef_get_method;

  // TRUE means we are parsing a classdef set.method.
  bool m_parsing_classdef_set_method;

  // return transpose or start a string?
  bool m_quote_is_transpose;

  // TRUE means treat the current file as a script even if the first
  // token is "function" or "classdef".
  bool m_force_script;

  // TRUE means we're parsing a function file.
  bool m_reading_fcn_file;

  // TRUE means we're parsing a script file.
  bool m_reading_script_file;

  // TRUE means we're parsing a classdef file.
  bool m_reading_classdef_file;

  // TRUE means we should store the text of the function we are
  // parsing.
  bool m_buffer_function_text;

  // square bracket level count.
  int m_bracketflag;

  // curly brace level count.
  int m_braceflag;

  // true means we're in the middle of defining a loop.
  int m_looping;

  // nonzero means we're in the middle of defining a function.
  int m_defining_fcn;

  // nonzero means we are parsing a function handle.
  int m_looking_at_function_handle;

  // nestng level for block comments.
  int m_block_comment_nesting_level;

  // Parenthesis count for command argument parsing.
  int m_command_arg_paren_count;

  // Count of tokens recognized by this lexer since initialized or
  // since the last reset.
  std::size_t m_token_count;

  // The current position in the file (line and column).
  filepos m_filepos;

  // The positions of the beginning and end of the current token after
  // calling update_token_positions.  Also used apart from
  // update_token_positions to handle the beginning and end of
  // character strings.
  filepos m_tok_beg;
  filepos m_tok_end;

  // The current character string text.
  std::string m_string_text;

  // The current line of input.
  std::string m_current_input_line;

  // The current comment text.
  std::string m_comment_text;

  // The current help text.
  std::string m_help_text;

  // The text of functions entered on the command line.
  std::string m_function_text;

  // Simple name of function file we are reading.
  std::string m_fcn_file_name;

  // Full name of file we are reading.
  std::string m_fcn_file_full_name;

  // Directory name where this file was found.  May be relative.
  std::string m_dir_name;

  // Name of +package containing this file, if any.
  std::string m_package_name;

  // if the front of the list is true, the closest paren, brace, or
  // bracket nesting is an index for an object.
  std::list<bool> m_looking_at_object_index;

  // if the top of the stack is true, then we've already seen the name
  // of the current function.  should only matter if
  // current_function_level > 0
  std::stack<bool> m_parsed_function_name;

  // Track current symbol table scope and context.
  symbol_table_context m_symtab_context;

  // is the closest nesting level a square bracket, squiggly brace,
  // a paren, or an anonymous function body?
  bbp_nesting_level m_nesting_level;

  // Tokens generated by the lexer.
  token_cache m_tokens;
};

// base_lexer inherits from lexical_feedback because we will
// eventually have several different constructors and it is easier to
// initialize if everything is grouped in a parent class rather than
// listing all the members in the base_lexer class.

class
base_lexer : public lexical_feedback
{
public:

  // Handle buffering of input for lexer.

  class input_buffer
  {
  public:

    input_buffer (void)
      : m_buffer (), m_offset (0), m_chars_left (0), m_eof (false)
    { }

    void fill (const std::string& input, bool eof_arg);

    // Copy at most max_size characters to buf.
    int copy_chunk (char *buf, std::size_t max_size, bool by_lines = false);

    bool empty (void) const { return m_chars_left == 0; }

    bool at_eof (void) const { return m_eof; }

  private:

    std::string m_buffer;
    std::size_t m_offset;
    std::size_t m_chars_left;
    bool m_eof;
  };

  // Collect comment text.

  class
  comment_buffer
  {
  public:

    comment_buffer (void) : m_comment_list (nullptr) { }

    ~comment_buffer (void) { delete m_comment_list; }

    void append (const std::string& s, comment_elt::comment_type t)
    {
      if (! m_comment_list)
        m_comment_list = new comment_list ();

      m_comment_list->append (s, t);
    }

    // Caller is expected to delete the returned value.

    comment_list * get_comment (void)
    {
      comment_list *retval = m_comment_list;

      m_comment_list = nullptr;

      return retval;
    }

    void reset (void)
    {
      delete m_comment_list;

      m_comment_list = nullptr;
    }

  private:

    comment_list *m_comment_list;
  };

  base_lexer (interpreter& interp)
    : lexical_feedback (interp), m_scanner (nullptr), m_input_buf (),
      m_comment_buf ()
  {
    init ();
  }

  // No copying!

  base_lexer (const base_lexer&) = delete;

  base_lexer& operator = (const base_lexer&) = delete;

  virtual ~base_lexer (void);

  void init (void);

  virtual bool is_push_lexer (void) const { return false; }

  virtual void reset (void);

  void prep_for_file (void);

  void begin_string (int state);

  virtual int fill_flex_buffer (char *buf, unsigned int max_size) = 0;

  bool at_end_of_buffer (void) const { return m_input_buf.empty (); }

  bool at_end_of_file (void) const { return m_input_buf.at_eof (); }

  int handle_end_of_input (void);

  char * flex_yytext (void);

  int flex_yyleng (void);

  int text_yyinput (void);

  void xunput (char c, char *buf);

  void xunput (char c);

  void update_token_positions (int tok_len);

  bool looking_at_space (void);

  bool inside_any_object_index (void);

  int make_keyword_token (const std::string& s);

  bool fq_identifier_contains_keyword (const std::string& s);

  bool whitespace_is_significant (void);

  // We only provide specializations with base equal to 2, 10, or 16.
  template <int base>
  int handle_number (void);

  void handle_continuation (void);

  void finish_comment (comment_elt::comment_type typ);

  comment_list * get_comment (void) { return m_comment_buf.get_comment (); }

  int handle_close_bracket (int bracket_type);

  bool looks_like_command_arg (void);

  int handle_superclass_identifier (void);

<<<<<<< HEAD
    void push_token (token *);
=======
  int handle_meta_identifier (void);

  int handle_fq_identifier (void);
>>>>>>> 079aa90d

  int handle_identifier (void);

  void maybe_warn_separator_insert (char sep);

  void warn_language_extension (const std::string& msg);

  void maybe_warn_language_extension_comment (char c);

  void warn_language_extension_continuation (void);

  void warn_language_extension_operator (const std::string& op);

  void warn_deprecated_syntax (const std::string& msg);

  void warn_deprecated_operator (const std::string& deprecated_op,
                                 const std::string& recommended_op,
                                 const std::string& version);

  void push_token (token *);

  token * current_token (void);

  std::size_t pending_token_count (void) const;

  void display_token (int tok);

  void fatal_error (const char *msg);

  bool debug_flag (void) const;

  bool display_tokens (void) const;

  void increment_token_count (void);

  void lexer_debug (const char *pattern);

  // Internal state of the flex-generated lexer.
  void *m_scanner;

  // Object that reads and buffers input.
  input_buffer m_input_buf;

  // Object that collects comment text.
  comment_buffer m_comment_buf;

  virtual std::string input_source (void) const { return "unknown"; }

  virtual bool input_from_terminal (void) const { return false; }

  virtual bool input_from_file (void) const { return false; }

  virtual bool input_from_eval_string (void) const { return false; }

  bool input_from_tmp_history_file (void);

  void push_start_state (int state);

  void pop_start_state (void);

  void clear_start_state (void);

  int start_state (void) const { return start_state_stack.top (); }

  void display_start_state (void) const;

  bool maybe_unput_comma_before_unary_op (int tok);

  int handle_op (int tok, bool bos = false, bool compat = true);

  int finish_command_arg (void);

  int handle_token (int tok, token *tok_val = nullptr);

  int count_token (int tok);

  int count_token_internal (int tok);

  int show_token (int tok);

protected:

  std::stack<int> start_state_stack;
};

class
lexer : public base_lexer
{
public:

  lexer (interpreter& interp)
    : base_lexer (interp), m_reader (interp), m_initial_input (true)
  { }

  lexer (FILE *file, interpreter& interp)
    : base_lexer (interp), m_reader (interp, file), m_initial_input (true)
  { }

  lexer (FILE *file, interpreter& interp, const std::string& encoding)
    : base_lexer (interp), m_reader (interp, file, encoding),
      m_initial_input (true)
  { }

  lexer (const std::string& eval_string, interpreter& interp)
    : base_lexer (interp), m_reader (interp, eval_string),
      m_initial_input (true)
  { }

  // No copying!

  lexer (const lexer&) = delete;

  lexer& operator = (const lexer&) = delete;

  void reset (void)
  {
    m_initial_input = true;

    base_lexer::reset ();
  }

  std::string input_source (void) const
  {
    return m_reader.input_source ();
  }

  bool input_from_terminal (void) const
  {
    return m_reader.input_from_terminal ();
  }

  bool input_from_file (void) const
  {
    return m_reader.input_from_file ();
  }

  bool input_from_eval_string (void) const
  {
    return m_reader.input_from_eval_string ();
  }

  int fill_flex_buffer (char *buf, unsigned int max_size);

  input_reader m_reader;

  // TRUE means we are filling the input buffer for the first time.
  // Otherwise, we are requesting more input to complete the parse
  // and, if printing a prompt, should use the secondary prompt
  // string.

  bool m_initial_input;
};

template <> int base_lexer::handle_number<2> ();
template <> int base_lexer::handle_number<10> ();
template <> int base_lexer::handle_number<16> ();

class
push_lexer : public base_lexer
{
public:

  push_lexer (interpreter& interp)
    : base_lexer (interp)
  {
    append_input ("", false);
  }

  push_lexer (const std::string& input, interpreter& interp)
    : base_lexer (interp)
  {
    append_input (input, false);
  }

  push_lexer (bool eof, interpreter& interp)
    : base_lexer (interp)
  {
    append_input ("", eof);
  }

  push_lexer (const std::string& input, bool eof, interpreter& interp)
    : base_lexer (interp)
  {
    append_input (input, eof);
  }

  // No copying!

  push_lexer (const push_lexer&) = delete;

  push_lexer& operator = (const push_lexer&) = delete;

  bool is_push_lexer (void) const { return true; }

  void append_input (const std::string& input, bool eof);

  std::string input_source (void) const { return "push buffer"; }

  int fill_flex_buffer (char *buf, unsigned int max_size);
};

OCTAVE_END_NAMESPACE(octave)

#endif<|MERGE_RESOLUTION|>--- conflicted
+++ resolved
@@ -673,13 +673,9 @@
 
   int handle_superclass_identifier (void);
 
-<<<<<<< HEAD
-    void push_token (token *);
-=======
   int handle_meta_identifier (void);
 
   int handle_fq_identifier (void);
->>>>>>> 079aa90d
 
   int handle_identifier (void);
 
@@ -694,10 +690,6 @@
   void warn_language_extension_operator (const std::string& op);
 
   void warn_deprecated_syntax (const std::string& msg);
-
-  void warn_deprecated_operator (const std::string& deprecated_op,
-                                 const std::string& recommended_op,
-                                 const std::string& version);
 
   void push_token (token *);
 
