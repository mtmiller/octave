--- conflicted
+++ resolved
@@ -1364,17 +1364,12 @@
 
                     delete $1;
 
-<<<<<<< HEAD
                     if (lexer.parsing_classdef_get_method)
                       fname.insert (0, "get.");
                     else if (lexer.parsing_classdef_set_method)
                       fname.insert (0, "set.");
 
-                    if (! ($$ = parser.frob_function (fname, $2)))
-                      ABORT_PARSE;
-=======
                     $$ = parser.frob_function (fname, $2);
->>>>>>> e0b3af12
                   }
                 ;
 
