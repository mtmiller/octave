/*

Copyright (C) 1993-2012 John W. Eaton
Copyright (C) 2009 David Grundberg
Copyright (C) 2009-2010 VZLU Prague

This file is part of Octave.

Octave is free software; you can redistribute it and/or modify it
under the terms of the GNU General Public License as published by the
Free Software Foundation; either version 3 of the License, or (at your
option) any later version.

Octave is distributed in the hope that it will be useful, but WITHOUT
ANY WARRANTY; without even the implied warranty of MERCHANTABILITY or
FITNESS FOR A PARTICULAR PURPOSE.  See the GNU General Public License
for more details.

You should have received a copy of the GNU General Public License
along with Octave; see the file COPYING.  If not, see
<http://www.gnu.org/licenses/>.

*/

// Parser for Octave.

// C decarations.

%{
#define YYDEBUG 1

#ifdef HAVE_CONFIG_H
#include <config.h>
#endif

#include <cassert>
#include <cstdio>
#include <cstdlib>

#include <iostream>
#include <map>
#include <sstream>

#include "Cell.h"
#include "Matrix.h"
#include "cmd-edit.h"
#include "cmd-hist.h"
#include "file-ops.h"
#include "file-stat.h"
#include "oct-env.h"
#include "oct-time.h"
#include "quit.h"

#include "comment-list.h"
#include "defaults.h"
#include "defun.h"
#include "dirfns.h"
#include "dynamic-ld.h"
#include "error.h"
#include "input.h"
#include "lex.h"
#include "load-path.h"
#include "oct-hist.h"
#include "oct-map.h"
#include "ov-classdef.h"
#include "ov-fcn-handle.h"
#include "ov-usr-fcn.h"
#include "ov-null-mat.h"
#include "toplev.h"
#include "pager.h"
#include "parse.h"
#include "parse-private.h"
#include "pt-all.h"
#include "pt-eval.h"
#include "pt-funcall.h"
#include "symtab.h"
#include "token.h"
#include "unwind-prot.h"
#include "utils.h"
#include "variables.h"

// oct-parse.h must be included after pt-all.h
#include <oct-parse.h>

extern int octave_lex (YYSTYPE *, void *);

// Global access to currently active lexer.
// FIXME -- to be removed after more parser+lexer refactoring.
octave_lexer *LEXER = 0;

#if defined (GNULIB_NAMESPACE)
// Calls to the following functions appear in the generated output from
// Bison without the namespace tag.  Redefine them so we will use them
// via the gnulib namespace.
#define fclose GNULIB_NAMESPACE::fclose
#define fprintf GNULIB_NAMESPACE::fprintf
#define malloc GNULIB_NAMESPACE::malloc
#endif

// TRUE means we printed messages about reading startup files.
bool reading_startup_message_printed = false;

// Keep track of symbol table information when parsing functions.
symtab_context parser_symtab_context;

// List of autoloads (function -> file mapping).
static std::map<std::string, std::string> autoload_map;

// Forward declarations for some functions defined at the bottom of
// the file.

static void yyerror (octave_base_parser& parser, const char *s);

// Finish building a statement.
template <class T>
static tree_statement *
make_statement (T *arg)
{
  octave_comment_list *comment = octave_comment_buffer::get_comment ();

  return new tree_statement (arg, comment);
}

#define ABORT_PARSE \
  do \
    { \
      yyerrok; \
      if (! parser_symtab_context.empty ()) \
        parser_symtab_context.pop (); \
      if ((interactive || forced_interactive)   \
          && ! lexer.input_from_eval_string ()) \
        YYACCEPT; \
      else \
        YYABORT; \
    } \
  while (0)

#define lexer parser.lexer
#define scanner lexer.scanner

%}

// Bison declarations.

// Don't add spaces around the = here; it causes some versions of
// bison to fail to properly recognize the directive.

%name-prefix="octave_"

// We are using the pure parser interface and the reentrant lexer
// interface but the Octave parser and lexer are NOT properly
// reentrant because both still use many global variables.  It should be
// safe to create a parser object and call it while anotehr parser
// object is active (to parse a callback function while the main
// interactive parser is waiting for input, for example) if you take
// care to properly save and restore (typically with an unwind_protect
// object) relevant global values before and after the nested call.

%define api.pure
%PUSH_PULL_DECL%
%parse-param { octave_base_parser& parser }
%lex-param { void *scanner }

%union
{
  // The type of the basic tokens returned by the lexer.
  token *tok_val;

  // Comment strings that we need to deal with mid-rule.
  octave_comment_list *comment_type;

  // Types for the nonterminals we generate.
  char sep_type;
  token *tok_type;
  tree *tree_type;
  tree_matrix *tree_matrix_type;
  tree_cell *tree_cell_type;
  tree_expression *tree_expression_type;
  tree_constant *tree_constant_type;
  tree_fcn_handle *tree_fcn_handle_type;
  tree_funcall *tree_funcall_type;
  tree_function_def *tree_function_def_type;
  tree_anon_fcn_handle *tree_anon_fcn_handle_type;
  tree_identifier *tree_identifier_type;
  tree_index_expression *tree_index_expression_type;
  tree_colon_expression *tree_colon_expression_type;
  tree_argument_list *tree_argument_list_type;
  tree_parameter_list *tree_parameter_list_type;
  tree_command *tree_command_type;
  tree_if_command *tree_if_command_type;
  tree_if_clause *tree_if_clause_type;
  tree_if_command_list *tree_if_command_list_type;
  tree_switch_command *tree_switch_command_type;
  tree_switch_case *tree_switch_case_type;
  tree_switch_case_list *tree_switch_case_list_type;
  tree_decl_elt *tree_decl_elt_type;
  tree_decl_init_list *tree_decl_init_list_type;
  tree_decl_command *tree_decl_command_type;
  tree_statement *tree_statement_type;
  tree_statement_list *tree_statement_list_type;
  octave_user_function *octave_user_function_type;

  tree_classdef *tree_classdef_type;
  tree_classdef_attribute* tree_classdef_attribute_type;
  tree_classdef_attribute_list* tree_classdef_attribute_list_type;
  tree_classdef_superclass* tree_classdef_superclass_type;
  tree_classdef_superclass_list* tree_classdef_superclass_list_type;
  tree_classdef_body* tree_classdef_body_type;
  tree_classdef_property* tree_classdef_property_type;
  tree_classdef_property_list* tree_classdef_property_list_type;
  tree_classdef_properties_block* tree_classdef_properties_block_type;
  tree_classdef_methods_list* tree_classdef_methods_list_type;
  tree_classdef_methods_block* tree_classdef_methods_block_type;
  tree_classdef_event* tree_classdef_event_type;
  tree_classdef_events_list* tree_classdef_events_list_type;
  tree_classdef_events_block* tree_classdef_events_block_type;
  tree_classdef_enum* tree_classdef_enum_type;
  tree_classdef_enum_list* tree_classdef_enum_list_type;
  tree_classdef_enum_block* tree_classdef_enum_block_type;
}

// Tokens with line and column information.
%token <tok_val> '=' ':' '-' '+' '*' '/'
%token <tok_val> ADD_EQ SUB_EQ MUL_EQ DIV_EQ LEFTDIV_EQ POW_EQ
%token <tok_val> EMUL_EQ EDIV_EQ ELEFTDIV_EQ EPOW_EQ AND_EQ OR_EQ
%token <tok_val> LSHIFT_EQ RSHIFT_EQ LSHIFT RSHIFT
%token <tok_val> EXPR_AND_AND EXPR_OR_OR
%token <tok_val> EXPR_AND EXPR_OR EXPR_NOT
%token <tok_val> EXPR_LT EXPR_LE EXPR_EQ EXPR_NE EXPR_GE EXPR_GT
%token <tok_val> LEFTDIV EMUL EDIV ELEFTDIV EPLUS EMINUS
%token <tok_val> HERMITIAN TRANSPOSE
%token <tok_val> PLUS_PLUS MINUS_MINUS POW EPOW
%token <tok_val> NUM IMAG_NUM
%token <tok_val> STRUCT_ELT
%token <tok_val> NAME
%token <tok_val> END
%token <tok_val> DQ_STRING SQ_STRING
%token <tok_val> FOR PARFOR WHILE DO UNTIL
%token <tok_val> IF ELSEIF ELSE
%token <tok_val> SWITCH CASE OTHERWISE
%token <tok_val> BREAK CONTINUE FUNC_RET
%token <tok_val> UNWIND CLEANUP
%token <tok_val> TRY CATCH
%token <tok_val> GLOBAL PERSISTENT
%token <tok_val> FCN_HANDLE
%token <tok_val> CLASSDEF
%token <tok_val> PROPERTIES METHODS EVENTS ENUMERATION
%token <tok_val> METAQUERY
%token <tok_val> SUPERCLASSREF
%token <tok_val> GET SET

// Other tokens.
%token END_OF_INPUT LEXICAL_ERROR
%token FCN INPUT_FILE
// %token VARARGIN VARARGOUT

// Nonterminals we construct.
%type <comment_type> stash_comment function_beg
%type <tok_type> classdef_beg
%type <sep_type> sep_no_nl opt_sep_no_nl nl opt_nl sep opt_sep
%type <tree_type> input
%type <tree_constant_type> string constant magic_colon
%type <tree_anon_fcn_handle_type> anon_fcn_handle
%type <tree_fcn_handle_type> fcn_handle
%type <tree_matrix_type> matrix_rows matrix_rows1
%type <tree_cell_type> cell_rows cell_rows1
%type <tree_expression_type> matrix cell
%type <tree_expression_type> primary_expr oper_expr
%type <tree_expression_type> simple_expr colon_expr assign_expr expression
%type <tree_identifier_type> identifier fcn_name magic_tilde
%type <tree_funcall_type> superclass_identifier meta_identifier
%type <octave_user_function_type> function1 function2
%type <tree_index_expression_type> word_list_cmd
%type <tree_colon_expression_type> colon_expr1
%type <tree_argument_list_type> arg_list word_list assign_lhs
%type <tree_argument_list_type> cell_or_matrix_row
%type <tree_parameter_list_type> param_list param_list1 param_list2
%type <tree_parameter_list_type> return_list return_list1
%type <tree_command_type> command select_command loop_command
%type <tree_command_type> jump_command except_command
%type <tree_function_def_type> function
%type <tree_classdef_type> classdef
%type <tree_command_type> file
%type <tree_if_command_type> if_command
%type <tree_if_clause_type> elseif_clause else_clause
%type <tree_if_command_list_type> if_cmd_list1 if_cmd_list
%type <tree_switch_command_type> switch_command
%type <tree_switch_case_type> switch_case default_case
%type <tree_switch_case_list_type> case_list1 case_list
%type <tree_decl_elt_type> decl2
%type <tree_decl_init_list_type> decl1
%type <tree_decl_command_type> declaration
%type <tree_statement_type> statement function_end
%type <tree_statement_list_type> simple_list simple_list1 list list1
%type <tree_statement_list_type> opt_list input1

%type <tree_classdef_attribute_type> attr
%type <tree_classdef_attribute_list_type> attr_list opt_attr_list
%type <tree_classdef_superclass_type> superclass
%type <tree_classdef_superclass_list_type> superclass_list opt_superclass_list
%type <tree_classdef_body_type> class_body
%type <tree_classdef_property_type> class_property
%type <tree_classdef_property_list_type> property_list
%type <tree_classdef_properties_block_type> properties_block
%type <tree_classdef_methods_list_type> methods_list
%type <tree_classdef_methods_block_type> methods_block
%type <tree_classdef_event_type> class_event
%type <tree_classdef_events_list_type> events_list
%type <tree_classdef_events_block_type> events_block
%type <tree_classdef_enum_type> class_enum
%type <tree_classdef_enum_list_type> enum_list
%type <tree_classdef_enum_block_type> enum_block

// Precedence and associativity.
%right '=' ADD_EQ SUB_EQ MUL_EQ DIV_EQ LEFTDIV_EQ POW_EQ EMUL_EQ EDIV_EQ ELEFTDIV_EQ EPOW_EQ OR_EQ AND_EQ LSHIFT_EQ RSHIFT_EQ
%left EXPR_OR_OR
%left EXPR_AND_AND
%left EXPR_OR
%left EXPR_AND
%left EXPR_LT EXPR_LE EXPR_EQ EXPR_NE EXPR_GE EXPR_GT
%left LSHIFT RSHIFT
%left ':'
%left '-' '+' EPLUS EMINUS
%left '*' '/' LEFTDIV EMUL EDIV ELEFTDIV
%right UNARY EXPR_NOT
%left POW EPOW HERMITIAN TRANSPOSE
%right PLUS_PLUS MINUS_MINUS
%left '(' '.' '{'

// Where to start.
%start input

%%

// ==============================
// Statements and statement lists
// ==============================

input           : input1
                  {
                    parser.stmt_list = $1;
                    YYACCEPT;
                  }
                | simple_list parse_error
                  { ABORT_PARSE; }
                | parse_error
                  { ABORT_PARSE; }
                ;

input1          : '\n'
                  { $$ = 0; }
                | END_OF_INPUT
                  {
                    lexer.end_of_input = true;
                    $$ = 0;
                  }
                | simple_list
                  { $$ = $1; }
                | simple_list '\n'
                  { $$ = $1; }
                | simple_list END_OF_INPUT
                  { $$ = $1; }
                ;

simple_list     : simple_list1 opt_sep_no_nl
                  { $$ = parser.set_stmt_print_flag ($1, $2, false); }
                ;

simple_list1    : statement
                  { $$ = parser.make_statement_list ($1); }
                | simple_list1 sep_no_nl statement
                  { $$ = parser.append_statement_list ($1, $2, $3, false); }
                ;

opt_list        : // empty
                  { $$ = new tree_statement_list (); }
                | list
                  { $$ = $1; }
                ;

list            : list1 opt_sep
                  { $$ = parser.set_stmt_print_flag ($1, $2, true); }
                ;

list1           : statement
                  { $$ = parser.make_statement_list ($1); }
                | list1 sep statement
                  { $$ = parser.append_statement_list ($1, $2, $3, true); }
                ;

statement       : expression
                  { $$ = make_statement ($1); }
                | command
                  { $$ = make_statement ($1); }
                | word_list_cmd
                  { $$ = make_statement ($1); }
                ;

// =================
// Word-list command
// =================

// These are not really like expressions since they can't appear on
// the RHS of an assignment.  But they are also not like commands (IF,
// WHILE, etc.

word_list_cmd   : identifier word_list
                  { $$ = parser.make_index_expression ($1, $2, '('); }
                ;

word_list       : string
                  { $$ = new tree_argument_list ($1); }
                | word_list string
                  {
                    $1->append ($2);
                    $$ = $1;
                  }
                ;

// ===========
// Expressions
// ===========

identifier      : NAME
                  {
                    symbol_table::symbol_record *sr = $1->sym_rec ();
                    $$ = new tree_identifier (*sr, $1->line (), $1->column ());
                  }
                ;

superclass_identifier
                : SUPERCLASSREF
                  {
                    std::string method_nm = $1->superclass_method_name ();
                    std::string package_nm = $1->superclass_package_name ();
                    std::string class_nm = $1->superclass_class_name ();

                    $$ = curr_parser.make_superclass_ref
                                       (method_nm, package_nm, class_nm,
                                        $1->line (), $1->column ());
                  }
                ;

meta_identifier : METAQUERY
                  {
                    std::string package_nm = $1->meta_package_name ();
                    std::string class_nm = $1->meta_class_name ();

                    $$ = curr_parser.make_meta_class_query
                                       (package_nm, class_nm,
                                        $1->line (), $1->column ());
                  }
                ;

string          : DQ_STRING
                  { $$ = parser.make_constant (DQ_STRING, $1); }
                | SQ_STRING
                  { $$ = parser.make_constant (SQ_STRING, $1); }
                ;

constant        : NUM
                  { $$ = parser.make_constant (NUM, $1); }
                | IMAG_NUM
                  { $$ = parser.make_constant (IMAG_NUM, $1); }
                | string
                  { $$ = $1; }
                ;

matrix          : '[' ']'
                  { $$ = new tree_constant (octave_null_matrix::instance); }
                | '[' ';' ']'
                  { $$ = new tree_constant (octave_null_matrix::instance); }
                | '[' ',' ']'
                  { $$ = new tree_constant (octave_null_matrix::instance); }
                | '[' matrix_rows ']'
                  { $$ = parser.finish_matrix ($2); }
                ;

matrix_rows     : matrix_rows1
                  { $$ = $1; }
                | matrix_rows1 ';'      // Ignore trailing semicolon.
                  { $$ = $1; }
                ;

matrix_rows1    : cell_or_matrix_row
                  { $$ = new tree_matrix ($1); }
                | matrix_rows1 ';' cell_or_matrix_row
                  {
                    $1->append ($3);
                    $$ = $1;
                  }
                ;

cell            : '{' '}'
                  { $$ = new tree_constant (octave_value (Cell ())); }
                | '{' ';' '}'
                  { $$ = new tree_constant (octave_value (Cell ())); }
                | '{' cell_rows '}'
                  { $$ = parser.finish_cell ($2); }
                ;

cell_rows       : cell_rows1
                  { $$ = $1; }
                | cell_rows1 ';'        // Ignore trailing semicolon.
                  { $$ = $1; }
                ;

cell_rows1      : cell_or_matrix_row
                  { $$ = new tree_cell ($1); }
                | cell_rows1 ';' cell_or_matrix_row
                  {
                    $1->append ($3);
                    $$ = $1;
                  }
                ;

cell_or_matrix_row
                : arg_list
                  { $$ = $1; }
                | arg_list ','          // Ignore trailing comma.
                  { $$ = $1; }
                ;

fcn_handle      : '@' FCN_HANDLE
                  {
                    $$ = parser.make_fcn_handle ($2);
                    lexer.looking_at_function_handle--;
                  }
                ;

anon_fcn_handle : '@' param_list statement
                  {
                    $$ = parser.make_anon_fcn_handle ($2, $3);
                    lexer.nesting_level.remove ();
                  }
                ;

primary_expr    : identifier
                  { $$ = $1; }
                | constant
                  { $$ = $1; }
                | fcn_handle
                  { $$ = $1; }
                | matrix
                  {
                    lexer.looking_at_matrix_or_assign_lhs = false;
                    $$ = $1;
                  }
                | cell
                  { $$ = $1; }
                | meta_identifier
                  { $$ = $1; }
                | superclass_identifier
                  { $$ = $1; }
                | '(' expression ')'
                  { $$ = $2->mark_in_parens (); }
                ;

magic_colon     : ':'
                  {
                    octave_value tmp (octave_value::magic_colon_t);
                    $$ = new tree_constant (tmp);
                  }
                ;

magic_tilde     : EXPR_NOT
                  {
                    $$ = new tree_black_hole ();
                  }
                ;

arg_list        : expression
                  { $$ = new tree_argument_list ($1); }
                | magic_colon
                  { $$ = new tree_argument_list ($1); }
                | magic_tilde
                  { $$ = new tree_argument_list ($1); }
                | arg_list ',' magic_colon
                  {
                    $1->append ($3);
                    $$ = $1;
                  }
                | arg_list ',' magic_tilde
                  {
                    $1->append ($3);
                    $$ = $1;
                  }
                | arg_list ',' expression
                  {
                    $1->append ($3);
                    $$ = $1;
                  }
                ;

indirect_ref_op : '.'
                  { lexer.looking_at_indirect_ref = true; }
                ;

oper_expr       : primary_expr
                  { $$ = $1; }
                | oper_expr PLUS_PLUS
                  { $$ = parser.make_postfix_op (PLUS_PLUS, $1, $2); }
                | oper_expr MINUS_MINUS
                  { $$ = parser.make_postfix_op (MINUS_MINUS, $1, $2); }
                | oper_expr '(' ')'
                  { $$ = parser.make_index_expression ($1, 0, '('); }
                | oper_expr '(' arg_list ')'
                  { $$ = parser.make_index_expression ($1, $3, '('); }
                | oper_expr '{' '}'
                  { $$ = parser.make_index_expression ($1, 0, '{'); }
                | oper_expr '{' arg_list '}'
                  { $$ = parser.make_index_expression ($1, $3, '{'); }
                | oper_expr HERMITIAN
                  { $$ = parser.make_postfix_op (HERMITIAN, $1, $2); }
                | oper_expr TRANSPOSE
                  { $$ = parser.make_postfix_op (TRANSPOSE, $1, $2); }
                | oper_expr indirect_ref_op STRUCT_ELT
                  { $$ = parser.make_indirect_ref ($1, $3->text ()); }
                | oper_expr indirect_ref_op '(' expression ')'
                  { $$ = parser.make_indirect_ref ($1, $4); }
                | PLUS_PLUS oper_expr %prec UNARY
                  { $$ = parser.make_prefix_op (PLUS_PLUS, $2, $1); }
                | MINUS_MINUS oper_expr %prec UNARY
                  { $$ = parser.make_prefix_op (MINUS_MINUS, $2, $1); }
                | EXPR_NOT oper_expr %prec UNARY
                  { $$ = parser.make_prefix_op (EXPR_NOT, $2, $1); }
                | '+' oper_expr %prec UNARY
                  { $$ = parser.make_prefix_op ('+', $2, $1); }
                | '-' oper_expr %prec UNARY
                  { $$ = parser.make_prefix_op ('-', $2, $1); }
                | oper_expr POW oper_expr
                  { $$ = parser.make_binary_op (POW, $1, $2, $3); }
                | oper_expr EPOW oper_expr
                  { $$ = parser.make_binary_op (EPOW, $1, $2, $3); }
                | oper_expr '+' oper_expr
                  { $$ = parser.make_binary_op ('+', $1, $2, $3); }
                | oper_expr '-' oper_expr
                  { $$ = parser.make_binary_op ('-', $1, $2, $3); }
                | oper_expr '*' oper_expr
                  { $$ = parser.make_binary_op ('*', $1, $2, $3); }
                | oper_expr '/' oper_expr
                  { $$ = parser.make_binary_op ('/', $1, $2, $3); }
                | oper_expr EPLUS oper_expr
                  { $$ = parser.make_binary_op ('+', $1, $2, $3); }
                | oper_expr EMINUS oper_expr
                  { $$ = parser.make_binary_op ('-', $1, $2, $3); }
                | oper_expr EMUL oper_expr
                  { $$ = parser.make_binary_op (EMUL, $1, $2, $3); }
                | oper_expr EDIV oper_expr
                  { $$ = parser.make_binary_op (EDIV, $1, $2, $3); }
                | oper_expr LEFTDIV oper_expr
                  { $$ = parser.make_binary_op (LEFTDIV, $1, $2, $3); }
                | oper_expr ELEFTDIV oper_expr
                  { $$ = parser.make_binary_op (ELEFTDIV, $1, $2, $3); }
                ;

colon_expr      : colon_expr1
                  { $$ = parser.finish_colon_expression ($1); }
                ;

colon_expr1     : oper_expr
                  { $$ = new tree_colon_expression ($1); }
                | colon_expr1 ':' oper_expr
                  {
                    if (! ($$ = $1->append ($3)))
                      ABORT_PARSE;
                  }
                ;

simple_expr     : colon_expr
                  { $$ = $1; }
                | simple_expr LSHIFT simple_expr
                  { $$ = parser.make_binary_op (LSHIFT, $1, $2, $3); }
                | simple_expr RSHIFT simple_expr
                  { $$ = parser.make_binary_op (RSHIFT, $1, $2, $3); }
                | simple_expr EXPR_LT simple_expr
                  { $$ = parser.make_binary_op (EXPR_LT, $1, $2, $3); }
                | simple_expr EXPR_LE simple_expr
                  { $$ = parser.make_binary_op (EXPR_LE, $1, $2, $3); }
                | simple_expr EXPR_EQ simple_expr
                  { $$ = parser.make_binary_op (EXPR_EQ, $1, $2, $3); }
                | simple_expr EXPR_GE simple_expr
                  { $$ = parser.make_binary_op (EXPR_GE, $1, $2, $3); }
                | simple_expr EXPR_GT simple_expr
                  { $$ = parser.make_binary_op (EXPR_GT, $1, $2, $3); }
                | simple_expr EXPR_NE simple_expr
                  { $$ = parser.make_binary_op (EXPR_NE, $1, $2, $3); }
                | simple_expr EXPR_AND simple_expr
                  { $$ = parser.make_binary_op (EXPR_AND, $1, $2, $3); }
                | simple_expr EXPR_OR simple_expr
                  { $$ = parser.make_binary_op (EXPR_OR, $1, $2, $3); }
                | simple_expr EXPR_AND_AND simple_expr
                  { $$ = parser.make_boolean_op (EXPR_AND_AND, $1, $2, $3); }
                | simple_expr EXPR_OR_OR simple_expr
                  { $$ = parser.make_boolean_op (EXPR_OR_OR, $1, $2, $3); }
                ;

assign_lhs      : simple_expr
                  {
                    $$ = parser.validate_matrix_for_assignment ($1);

                    if ($$)
                      { lexer.looking_at_matrix_or_assign_lhs = false; }
                    else
                      {
                        // validate_matrix_for_assignment deleted $1.
                        ABORT_PARSE;
                      }
                  }
                ;

assign_expr     : assign_lhs '=' expression
                  { $$ = parser.make_assign_op ('=', $1, $2, $3); }
                | assign_lhs ADD_EQ expression
                  { $$ = parser.make_assign_op (ADD_EQ, $1, $2, $3); }
                | assign_lhs SUB_EQ expression
                  { $$ = parser.make_assign_op (SUB_EQ, $1, $2, $3); }
                | assign_lhs MUL_EQ expression
                  { $$ = parser.make_assign_op (MUL_EQ, $1, $2, $3); }
                | assign_lhs DIV_EQ expression
                  { $$ = parser.make_assign_op (DIV_EQ, $1, $2, $3); }
                | assign_lhs LEFTDIV_EQ expression
                  { $$ = parser.make_assign_op (LEFTDIV_EQ, $1, $2, $3); }
                | assign_lhs POW_EQ expression
                  { $$ = parser.make_assign_op (POW_EQ, $1, $2, $3); }
                | assign_lhs LSHIFT_EQ expression
                  { $$ = parser.make_assign_op (LSHIFT_EQ, $1, $2, $3); }
                | assign_lhs RSHIFT_EQ expression
                  { $$ = parser.make_assign_op (RSHIFT_EQ, $1, $2, $3); }
                | assign_lhs EMUL_EQ expression
                  { $$ = parser.make_assign_op (EMUL_EQ, $1, $2, $3); }
                | assign_lhs EDIV_EQ expression
                  { $$ = parser.make_assign_op (EDIV_EQ, $1, $2, $3); }
                | assign_lhs ELEFTDIV_EQ expression
                  { $$ = parser.make_assign_op (ELEFTDIV_EQ, $1, $2, $3); }
                | assign_lhs EPOW_EQ expression
                  { $$ = parser.make_assign_op (EPOW_EQ, $1, $2, $3); }
                | assign_lhs AND_EQ expression
                  { $$ = parser.make_assign_op (AND_EQ, $1, $2, $3); }
                | assign_lhs OR_EQ expression
                  { $$ = parser.make_assign_op (OR_EQ, $1, $2, $3); }
                ;

expression      : simple_expr
                  {
                    if ($1 && ($1->is_matrix () || $1->is_cell ()))
                      {
                        if (parser.validate_array_list ($1))
                          $$ = $1;
                        else
                          {
                            delete $1;
                            ABORT_PARSE;
                          }
                      }
                    else
                      $$ = $1;
                  }
                | assign_expr
                  { $$ = $1; }
                | anon_fcn_handle
                  { $$ = $1; }
                ;

// ================================================
// Commands, declarations, and function definitions
// ================================================

command         : declaration
                  { $$ = $1; }
                | select_command
                  { $$ = $1; }
                | loop_command
                  { $$ = $1; }
                | jump_command
                  { $$ = $1; }
                | except_command
                  { $$ = $1; }
                | function
                  { $$ = $1; }
                | file
                  { $$ = $1; }
                ;

// =====================
// Declaration statemnts
// =====================

declaration     : GLOBAL decl1
                  {
                    $$ = parser.make_decl_command (GLOBAL, $1, $2);
                    lexer.looking_at_decl_list = false;
                  }
                | PERSISTENT decl1
                  {
                    $$ = parser.make_decl_command (PERSISTENT, $1, $2);
                    lexer.looking_at_decl_list = false;
                  }
                ;

decl1           : decl2
                  { $$ = new tree_decl_init_list ($1); }
                | decl1 decl2
                  {
                    $1->append ($2);
                    $$ = $1;
                  }
                ;

decl_param_init : // empty
                { lexer.looking_at_initializer_expression = true; }

decl2           : identifier
                  { $$ = new tree_decl_elt ($1); }
                | identifier '=' decl_param_init expression
                  {
                    lexer.looking_at_initializer_expression = false;
                    $$ = new tree_decl_elt ($1, $4);
                  }
                | magic_tilde
                  {
                    $$ = new tree_decl_elt ($1);
                  }
                ;

// ====================
// Selection statements
// ====================

select_command  : if_command
                  { $$ = $1; }
                | switch_command
                  { $$ = $1; }
                ;

// ============
// If statement
// ============

if_command      : IF stash_comment if_cmd_list END
                  {
                    if (! ($$ = parser.finish_if_command ($1, $3, $4, $2)))
                      ABORT_PARSE;
                  }
                ;

if_cmd_list     : if_cmd_list1
                  { $$ = $1; }
                | if_cmd_list1 else_clause
                  {
                    $1->append ($2);
                    $$ = $1;
                  }
                ;

if_cmd_list1    : expression opt_sep opt_list
                  {
                    $1->mark_braindead_shortcircuit (lexer.fcn_file_full_name);

                    $$ = parser.start_if_command ($1, $3);
                  }
                | if_cmd_list1 elseif_clause
                  {
                    $1->append ($2);
                    $$ = $1;
                  }
                ;

elseif_clause   : ELSEIF stash_comment opt_sep expression opt_sep opt_list
                  {
                    $4->mark_braindead_shortcircuit (lexer.fcn_file_full_name);

                    $$ = parser.make_elseif_clause ($1, $4, $6, $2);
                  }
                ;

else_clause     : ELSE stash_comment opt_sep opt_list
                  { $$ = new tree_if_clause ($4, $2); }
                ;

// ================
// Switch statement
// ================

switch_command  : SWITCH stash_comment expression opt_sep case_list END
                  {
                    if (! ($$ = parser.finish_switch_command ($1, $3, $5, $6, $2)))
                      ABORT_PARSE;
                  }
                ;

case_list       : // empty
                  { $$ = new tree_switch_case_list (); }
                | default_case
                  { $$ = new tree_switch_case_list ($1); }
                | case_list1
                  { $$ = $1; }
                | case_list1 default_case
                  {
                    $1->append ($2);
                    $$ = $1;
                  }
                ;

case_list1      : switch_case
                  { $$ = new tree_switch_case_list ($1); }
                | case_list1 switch_case
                  {
                    $1->append ($2);
                    $$ = $1;
                  }
                ;

switch_case     : CASE stash_comment opt_sep expression opt_sep opt_list
                  { $$ = parser.make_switch_case ($1, $4, $6, $2); }
                ;

default_case    : OTHERWISE stash_comment opt_sep opt_list
                  {
                    $$ = new tree_switch_case ($4, $2);
                  }
                ;

// =======
// Looping
// =======

loop_command    : WHILE stash_comment expression opt_sep opt_list END
                  {
                    $3->mark_braindead_shortcircuit (lexer.fcn_file_full_name);

                    if (! ($$ = parser.make_while_command ($1, $3, $5, $6, $2)))
                      ABORT_PARSE;
                  }
                | DO stash_comment opt_sep opt_list UNTIL expression
                  {
                    if (! ($$ = parser.make_do_until_command ($5, $4, $6, $2)))
                      ABORT_PARSE;
                  }
                | FOR stash_comment assign_lhs '=' expression opt_sep opt_list END
                  {
                    if (! ($$ = parser.make_for_command (FOR, $1, $3, $5, 0,
                                                  $7, $8, $2)))
                      ABORT_PARSE;
                  }
                | FOR stash_comment '(' assign_lhs '=' expression ')' opt_sep opt_list END
                  {
                    if (! ($$ = parser.make_for_command (FOR, $1, $4, $6, 0,
                                                  $9, $10, $2)))
                      ABORT_PARSE;
                  }
                | PARFOR stash_comment assign_lhs '=' expression opt_sep opt_list END
                  {
                    if (! ($$ = parser.make_for_command (PARFOR, $1, $3, $5,
                                                  0, $7, $8, $2)))
                      ABORT_PARSE;
                  }
                | PARFOR stash_comment '(' assign_lhs '=' expression ',' expression ')' opt_sep opt_list END
                  {
                    if (! ($$ = parser.make_for_command (PARFOR, $1, $4, $6,
                                                  $8, $11, $12, $2)))
                      ABORT_PARSE;
                  }
                ;

// =======
// Jumping
// =======

jump_command    : BREAK
                  {
                    if (! ($$ = parser.make_break_command ($1)))
                      ABORT_PARSE;
                  }
                | CONTINUE
                  {
                    if (! ($$ = parser.make_continue_command ($1)))
                      ABORT_PARSE;
                  }
                | FUNC_RET
                  {
                    if (! ($$ = parser.make_return_command ($1)))
                      ABORT_PARSE;
                  }
                ;

// ==========
// Exceptions
// ==========

except_command  : UNWIND stash_comment opt_sep opt_list CLEANUP
                  stash_comment opt_sep opt_list END
                  {
                    if (! ($$ = parser.make_unwind_command ($1, $4, $8, $9, $2, $6)))
                      ABORT_PARSE;
                  }
                | TRY stash_comment opt_sep opt_list CATCH
                  stash_comment opt_sep opt_list END
                  {
                    if (! ($$ = parser.make_try_command ($1, $4, $8, $9, $2, $6)))
                      ABORT_PARSE;
                  }
                | TRY stash_comment opt_sep opt_list END
                  {
                    if (! ($$ = parser.make_try_command ($1, $4, 0, $5, $2, 0)))
                      ABORT_PARSE;
                  }
                ;

// ===========================================
// Some 'subroutines' for function definitions
// ===========================================

push_fcn_symtab : // empty
                  {
                    parser.curr_fcn_depth++;

                    if (parser.max_fcn_depth < parser.curr_fcn_depth)
                      parser.max_fcn_depth = parser.curr_fcn_depth;

                    parser_symtab_context.push ();

                    symbol_table::set_scope (symbol_table::alloc_scope ());

                    parser.function_scopes.push_back (symbol_table::current_scope ());

                    if (! lexer.reading_script_file
                        && parser.curr_fcn_depth == 1
                        && ! parser.parsing_subfunctions)
                      parser.primary_fcn_scope = symbol_table::current_scope ();

                    if (lexer.reading_script_file
                        && parser.curr_fcn_depth > 1)
                      parser.bison_error ("nested functions not implemented in this context");
                  }
                ;

// ===========================
// List of function parameters
// ===========================

param_list_beg  : '('
                  {
                    lexer.looking_at_parameter_list = true;

                    if (lexer.looking_at_function_handle)
                      {
                        parser_symtab_context.push ();
                        symbol_table::set_scope (symbol_table::alloc_scope ());
                        lexer.looking_at_function_handle--;
                        lexer.looking_at_anon_fcn_args = true;
                      }
                  }
                ;

param_list_end  : ')'
                  {
                    lexer.looking_at_parameter_list = false;
                    lexer.looking_for_object_index = false;
                  }
                ;

param_list      : param_list_beg param_list1 param_list_end
                  { $$ = $2; }
                | param_list_beg error
                  {
                    parser.bison_error ("invalid parameter list");
                    $$ = 0;
                    ABORT_PARSE;
                  }
                ;

param_list1     : // empty
                  { $$ = 0; }
                | param_list2
                  {
                    $1->mark_as_formal_parameters ();
                    if ($1->validate (tree_parameter_list::in))
                      $$ = $1;
                    else
                      ABORT_PARSE;
                  }
                ;

param_list2     : decl2
                  { $$ = new tree_parameter_list ($1); }
                | param_list2 ',' decl2
                  {
                    $1->append ($3);
                    $$ = $1;
                  }
                ;

// ===================================
// List of function return value names
// ===================================

return_list     : '[' ']'
                  {
                    lexer.looking_at_return_list = false;
                    $$ = new tree_parameter_list ();
                  }
                | return_list1
                  {
                    lexer.looking_at_return_list = false;
                    if ($1->validate (tree_parameter_list::out))
                      $$ = $1;
                    else
                      ABORT_PARSE;
                  }
                | '[' return_list1 ']'
                  {
                    lexer.looking_at_return_list = false;
                    if ($2->validate (tree_parameter_list::out))
                      $$ = $2;
                    else
                      ABORT_PARSE;
                  }
                ;

return_list1    : identifier
                  { $$ = new tree_parameter_list (new tree_decl_elt ($1)); }
                | return_list1 ',' identifier
                  {
                    $1->append (new tree_decl_elt ($3));
                    $$ = $1;
                  }
                ;

// =======================
// Script or function file
// =======================

file            : INPUT_FILE opt_nl opt_list END_OF_INPUT
                  {
                    if (! lexer.reading_fcn_file)
                      {
                        tree_statement *end_of_script
                          = parser.make_end ("endscript",
                                                  lexer.input_line_number,
                                                  lexer.current_input_column);

                        parser.make_script ($3, end_of_script);
                      }

                    $$ = 0;
                  }
                | INPUT_FILE opt_nl classdef opt_sep END_OF_INPUT
                  {
                    if (curr_lexer->reading_classdef_file)
                      curr_parser.classdef_object = $3;

                    $$ = 0;
                  }
                ;

// ===================
// Function definition
// ===================

function_beg    : push_fcn_symtab FCN stash_comment
                  {
                    $$ = $3;
                    if (lexer.reading_classdef_file
                        || lexer.parsing_classdef)
                      lexer.maybe_classdef_get_set_method = true;
                  }
                ;

function        : function_beg function1
                  {
                    $$ = parser.finish_function (0, $2, $1);
                    parser.recover_from_parsing_function ();
                  }
                | function_beg return_list '=' function1
                  {
                    $$ = parser.finish_function ($2, $4, $1);
                    parser.recover_from_parsing_function ();
                  }
                ;

fcn_name        : identifier
                  {
                    std::string id_name = $1->name ();

                    lexer.parsed_function_name.top () = true;
                    lexer.maybe_classdef_get_set_method = false;

                    $$ = $1;
                  }
                | GET '.' identifier
                  {
<<<<<<< HEAD
                    curr_lexer->parsed_function_name.top () = true;
                    curr_lexer->maybe_classdef_get_set_method = false;
                    curr_lexer->parsing_classdef_get_method = true;
=======
                    lexer.parsed_function_name.top () = true;
                    lexer.maybe_classdef_get_set_method = false;
>>>>>>> 2b72f8e4
                    $$ = $3;
                  }
                | SET '.' identifier
                  {
<<<<<<< HEAD
                    curr_lexer->parsed_function_name.top () = true;
                    curr_lexer->maybe_classdef_get_set_method = false;
                    curr_lexer->parsing_classdef_set_method = true;
=======
                    lexer.parsed_function_name.top () = true;
                    lexer.maybe_classdef_get_set_method = false;
>>>>>>> 2b72f8e4
                    $$ = $3;
                  }
                ;

function1       : fcn_name function2
                  {
                    std::string fname = $1->name ();

                    delete $1;

                    if (! ($$ = parser.frob_function (fname, $2)))
                      ABORT_PARSE;
                  }
                ;

function2       : param_list opt_sep opt_list function_end
                  { $$ = parser.start_function ($1, $3, $4); }
                | opt_sep opt_list function_end
                  { $$ = parser.start_function (0, $2, $3); }
                ;

function_end    : END
                  {
                    parser.endfunction_found = true;
                    if (parser.end_token_ok ($1, token::function_end))
                      $$ = parser.make_end ("endfunction", $1->line (), $1->column ());
                    else
                      ABORT_PARSE;
                  }
                | END_OF_INPUT
                  {
// A lot of tests are based on the assumption that this is OK
//                  if (lexer.reading_script_file)
//                    {
//                      parser.bison_error ("function body open at end of script");
//                      YYABORT;
//                    }

                    if (parser.endfunction_found)
                      {
                        parser.bison_error ("inconsistent function endings -- "
                                 "if one function is explicitly ended, "
                                 "so must all the others");
                        YYABORT;
                      }

                    if (! (lexer.reading_fcn_file || lexer.reading_script_file
                           || lexer.input_from_eval_string ()))
                      {
                        parser.bison_error ("function body open at end of input");
                        YYABORT;
                      }

                    if (lexer.reading_classdef_file)
                      {
                        parser.bison_error ("classdef body open at end of input");
                        YYABORT;
                      }

                    $$ = parser.make_end ("endfunction",
                                                lexer.input_line_number,
                                                lexer.current_input_column);
                  }
                ;

// ========
// Classdef
// ========

classdef_beg    : CLASSDEF
                  {
<<<<<<< HEAD
                    if (! curr_lexer->reading_classdef_file)
                      {
                        curr_parser.bison_error ("classdef must appear inside a file containing only a class definition");
                        YYABORT;
                      }

                    curr_lexer->parsing_classdef = true;
                    $$ = $1;
=======
                    $$ = 0;
                    lexer.parsing_classdef = true;
>>>>>>> 2b72f8e4
                  }
                ;

classdef        : classdef_beg stash_comment opt_attr_list identifier opt_superclass_list opt_sep class_body opt_sep END
                  {
<<<<<<< HEAD
                    curr_lexer->parsing_classdef = false;
                    if (! ($$ = curr_parser.make_classdef ($1, $3, $4, $5, $7, $9, $2)))
=======
                    lexer.parsing_classdef = false;

                    if (parser.end_token_ok ($1, token::classdef_end))
                      $$ = parser.make_end ("endclassdef", $1->line (), $1->column ());
                    else
>>>>>>> 2b72f8e4
                      ABORT_PARSE;
                  }
                ;

opt_attr_list   : // empty
                  { $$ = 0; }
                | '(' attr_list ')'
                  { $$ = $2; }
                ;

attr_list       : attr
                  { $$ = new tree_classdef_attribute_list ($1); }
                | attr_list ',' attr
                  {
                    $1->append ($3);
                    $$ = $1;
                  }
                ;

attr            : identifier
                  { $$ = new tree_classdef_attribute ($1); }
                | identifier '=' decl_param_init expression
                  {
                    curr_lexer->looking_at_initializer_expression = false;
                    $$ = new tree_classdef_attribute ($1, $4);
                  }
                | EXPR_NOT identifier
                  { $$ = new tree_classdef_attribute ($2, false); }
                ;

opt_superclass_list
                : // empty
                  { $$ = 0; }
                | superclass_list
                  { $$ = $1; }
                ;

superclass_list : EXPR_LT superclass
                  { $$ = new tree_classdef_superclass_list ($2); }
                | superclass_list EXPR_AND superclass
                  {
                    $1->append ($3);
                    $$ = $1;
                  }
                ;

superclass      : identifier
                  { $$ = new tree_classdef_superclass ($1); }
                | identifier '.' identifier
                  { $$ = new tree_classdef_superclass ($3, $1); }
                ;

class_body      : properties_block
                  { $$ = new tree_classdef_body ($1); }
                | methods_block
                  { $$ = new tree_classdef_body ($1); }
                | events_block
                  { $$ = new tree_classdef_body ($1); }
                | enum_block
                  { $$ = new tree_classdef_body ($1); }
                | class_body opt_sep properties_block
                  {
                    $1->append ($3);
                    $$ = $1;
                  }
                | class_body opt_sep methods_block
                  {
                    $1->append ($3);
                    $$ = $1;
                  }
                | class_body opt_sep events_block
                  {
                    $1->append ($3);
                    $$ = $1;
                  }
                | class_body opt_sep enum_block
                  {
                    $1->append ($3);
                    $$ = $1;
                  }
                ;

properties_block
                : PROPERTIES stash_comment opt_attr_list opt_sep property_list opt_sep END
                  {
                    if (! ($$ = curr_parser.make_classdef_properties_block
                                              ($1, $3, $5, $7, $2)))
                      ABORT_PARSE;
                  }
                ;

property_list
                : class_property
                  { $$ = new tree_classdef_property_list ($1); }
                | property_list opt_sep class_property
                  {
                    $1->append ($3);
                    $$ = $1;
                  }
                ;

class_property  : identifier
                  { $$ = new tree_classdef_property ($1); }
                | identifier '=' decl_param_init expression ';'
                  {
                    curr_lexer->looking_at_initializer_expression = false;
                    $$ = new tree_classdef_property ($1, $4);
                  }
                ;

methods_block   : METHODS stash_comment opt_attr_list opt_sep methods_list opt_sep END
                  {
                    if (! ($$ = curr_parser.make_classdef_methods_block
                                              ($1, $3, $5, $7, $2)))
                      ABORT_PARSE;
                  }
                ;

methods_list    : function
                  {
                    octave_value fcn;
                    if ($1)
                      fcn = $1->function ();
                    delete $1;
                    $$ = new tree_classdef_methods_list (fcn);
                  }
                | methods_list opt_sep function
                  {
                    octave_value fcn;
                    if ($3)
                      fcn = $3->function ();
                    delete $3;

                    $1->append (fcn);
                    $$ = $1;
                  }
                ;

events_block    : EVENTS stash_comment opt_attr_list opt_sep events_list opt_sep END
                  {
                    if (! ($$ = curr_parser.make_classdef_events_block
                                              ($1, $3, $5, $7, $2)))
                      ABORT_PARSE;
                  }
                ;

events_list     : class_event
                  { $$ = new tree_classdef_events_list ($1); }
                | events_list opt_sep class_event
                  {
                    $1->append ($3);
                    $$ = $1;
                  }
                ;

class_event     : identifier
                  { $$ = new tree_classdef_event ($1); }
                ;

enum_block      : ENUMERATION stash_comment opt_attr_list opt_sep enum_list opt_sep END
                  {
                    if (! ($$ = curr_parser.make_classdef_enum_block
                                              ($1, $3, $5, $7, $2)))
                      ABORT_PARSE;
                  }
                ;

enum_list       : class_enum
                  { $$ = new tree_classdef_enum_list ($1); }
                | enum_list opt_sep class_enum
                  {
                    $1->append ($3);
                    $$ = $1;
                  }
                ;

class_enum      : identifier '(' expression ')'
                  { $$ = new tree_classdef_enum ($1, $3); }
                ;

// =============
// Miscellaneous
// =============

stash_comment   : // empty
                  { $$ = octave_comment_buffer::get_comment (); }
                ;

parse_error     : LEXICAL_ERROR
                  { parser.bison_error ("parse error"); }
                | error
                ;

sep_no_nl       : ','
                  { $$ = ','; }
                | ';'
                  { $$ = ';'; }
                | sep_no_nl ','
                  { $$ = $1; }
                | sep_no_nl ';'
                  { $$ = $1; }
                ;

opt_sep_no_nl   : // empty
                  { $$ = 0; }
                | sep_no_nl
                  { $$ = $1; }
                ;

opt_nl          : // empty
                  { $$ = 0; }
                | nl
                  { $$ = $1; }
                ;

nl              : '\n'
                  { $$ = '\n'; }
                | nl '\n'
                  { $$ = $1; }
                ;

sep             : ','
                  { $$ = ','; }
                | ';'
                  { $$ = ';'; }
                | '\n'
                  { $$ = '\n'; }
                | sep ','
                  { $$ = $1; }
                | sep ';'
                  { $$ = $1; }
                | sep '\n'
                  { $$ = $1; }
                ;

opt_sep         : // empty
                  { $$ = 0; }
                | sep
                  { $$ = $1; }
                ;

%%

// Generic error messages.

#undef lexer

static void
yyerror (octave_base_parser& parser, const char *s)
{
  parser.bison_error (s);
}

octave_base_parser::~octave_base_parser (void)
{
#if defined (OCTAVE_USE_PUSH_PARSER)
  yypstate_delete (static_cast<yypstate *> (parser_state));
#endif

  delete stmt_list;

  delete &lexer;
}

void octave_base_parser::init (void)
{
#if defined (OCTAVE_USE_PUSH_PARSER)
  parser_state = yypstate_new ();
#endif

  LEXER = &lexer;
}

void
octave_base_parser::reset (void)
{
  delete stmt_list;

  stmt_list = 0;

  lexer.reset ();
}

// Error mesages for mismatched end tokens.

void
octave_base_parser::end_error (const char *type, token::end_tok_type ettype,
                               int l, int c)
{
  static const char *fmt
    = "'%s' command matched by '%s' near line %d column %d";

  switch (ettype)
    {
    case token::simple_end:
      error (fmt, type, "end", l, c);
      break;

    case token::for_end:
      error (fmt, type, "endfor", l, c);
      break;

    case token::function_end:
      error (fmt, type, "endfunction", l, c);
      break;

    case token::classdef_end:
      error (fmt, type, "endclassdef", l, c);
      break;

    case token::if_end:
      error (fmt, type, "endif", l, c);
      break;

    case token::switch_end:
      error (fmt, type, "endswitch", l, c);
      break;

    case token::while_end:
      error (fmt, type, "endwhile", l, c);
      break;

    case token::try_catch_end:
      error (fmt, type, "end_try_catch", l, c);
      break;

    case token::unwind_protect_end:
      error (fmt, type, "end_unwind_protect", l, c);
      break;

    default:
      panic_impossible ();
      break;
    }
}

// Check to see that end tokens are properly matched.

bool
octave_base_parser::end_token_ok (token *tok, token::end_tok_type expected)
{
  bool retval = true;

  token::end_tok_type ettype = tok->ettype ();

  if (ettype != expected && ettype != token::simple_end)
    {
      retval = false;

      bison_error ("parse error");

      int l = tok->line ();
      int c = tok->column ();

      switch (expected)
        {
        case token::classdef_end:
          end_error ("classdef", ettype, l, c);
          break;

        case token::for_end:
          end_error ("for", ettype, l, c);
          break;

        case token::enumeration_end:
          end_error ("enumeration", ettype, l, c);
          break;

        case token::function_end:
          end_error ("function", ettype, l, c);
          break;

        case token::if_end:
          end_error ("if", ettype, l, c);
          break;

        case token::parfor_end:
          end_error ("parfor", ettype, l, c);
          break;

        case token::try_catch_end:
          end_error ("try", ettype, l, c);
          break;

        case token::switch_end:
          end_error ("switch", ettype, l, c);
          break;

        case token::unwind_protect_end:
          end_error ("unwind_protect", ettype, l, c);
          break;

        case token::while_end:
          end_error ("while", ettype, l, c);
          break;

        default:
          panic_impossible ();
          break;
        }
    }

  return retval;
}

// Maybe print a warning if an assignment expression is used as the
// test in a logical expression.

void
octave_base_parser::maybe_warn_assign_as_truth_value (tree_expression *expr)
{
  if (expr->is_assignment_expression ()
      && expr->paren_count () < 2)
    {
      if (lexer.fcn_file_full_name.empty ())
        warning_with_id
          ("Octave:assign-as-truth-value",
           "suggest parenthesis around assignment used as truth value");
      else
        warning_with_id
          ("Octave:assign-as-truth-value",
           "suggest parenthesis around assignment used as truth value near line %d, column %d in file '%s'",
           expr->line (), expr->column (), lexer.fcn_file_full_name.c_str ());
    }
}

// Maybe print a warning about switch labels that aren't constants.

void
octave_base_parser::maybe_warn_variable_switch_label (tree_expression *expr)
{
  if (! expr->is_constant ())
    {
      if (lexer.fcn_file_full_name.empty ())
        warning_with_id ("Octave:variable-switch-label",
                         "variable switch label");
      else
        warning_with_id
          ("Octave:variable-switch-label",
           "variable switch label near line %d, column %d in file '%s'",
           expr->line (), expr->column (), lexer.fcn_file_full_name.c_str ());
    }
}

static tree_expression *
fold (tree_binary_expression *e)
{
  tree_expression *retval = e;

  unwind_protect frame;

  frame.protect_var (error_state);
  frame.protect_var (warning_state);

  frame.protect_var (discard_error_messages);
  frame.protect_var (discard_warning_messages);

  discard_error_messages = true;
  discard_warning_messages = true;

  tree_expression *op1 = e->lhs ();
  tree_expression *op2 = e->rhs ();

  if (op1->is_constant () && op2->is_constant ())
    {
      octave_value tmp = e->rvalue1 ();

      if (! (error_state || warning_state))
        {
          tree_constant *tc_retval
            = new tree_constant (tmp, op1->line (), op1->column ());

          std::ostringstream buf;

          tree_print_code tpc (buf);

          e->accept (tpc);

          tc_retval->stash_original_text (buf.str ());

          delete e;

          retval = tc_retval;
        }
    }

  return retval;
}

static tree_expression *
fold (tree_unary_expression *e)
{
  tree_expression *retval = e;

  unwind_protect frame;

  frame.protect_var (error_state);
  frame.protect_var (warning_state);

  frame.protect_var (discard_error_messages);
  frame.protect_var (discard_warning_messages);

  discard_error_messages = true;
  discard_warning_messages = true;

  tree_expression *op = e->operand ();

  if (op->is_constant ())
    {
      octave_value tmp = e->rvalue1 ();

      if (! (error_state || warning_state))
        {
          tree_constant *tc_retval
            = new tree_constant (tmp, op->line (), op->column ());

          std::ostringstream buf;

          tree_print_code tpc (buf);

          e->accept (tpc);

          tc_retval->stash_original_text (buf.str ());

          delete e;

          retval = tc_retval;
        }
    }

  return retval;
}

// Finish building a range.

tree_expression *
octave_base_parser::finish_colon_expression (tree_colon_expression *e)
{
  tree_expression *retval = e;

  unwind_protect frame;

  frame.protect_var (error_state);
  frame.protect_var (warning_state);

  frame.protect_var (discard_error_messages);
  frame.protect_var (discard_warning_messages);

  discard_error_messages = true;
  discard_warning_messages = true;

  tree_expression *base = e->base ();
  tree_expression *limit = e->limit ();
  tree_expression *incr = e->increment ();

  if (base)
    {
      if (limit)
        {
          if (base->is_constant () && limit->is_constant ()
              && (! incr || (incr && incr->is_constant ())))
            {
              octave_value tmp = e->rvalue1 ();

              if (! (error_state || warning_state))
                {
                  tree_constant *tc_retval
                    = new tree_constant (tmp, base->line (), base->column ());

                  std::ostringstream buf;

                  tree_print_code tpc (buf);

                  e->accept (tpc);

                  tc_retval->stash_original_text (buf.str ());

                  delete e;

                  retval = tc_retval;
                }
            }
        }
      else
        {
          e->preserve_base ();
          delete e;

          // FIXME -- need to attempt constant folding here
          // too (we need a generic way to do that).
          retval = base;
        }
    }

  return retval;
}

// Make a constant.

tree_constant *
octave_base_parser::make_constant (int op, token *tok_val)
{
  int l = tok_val->line ();
  int c = tok_val->column ();

  tree_constant *retval = 0;

  switch (op)
    {
    case NUM:
      {
        octave_value tmp (tok_val->number ());
        retval = new tree_constant (tmp, l, c);
        retval->stash_original_text (tok_val->text_rep ());
      }
      break;

    case IMAG_NUM:
      {
        octave_value tmp (Complex (0.0, tok_val->number ()));
        retval = new tree_constant (tmp, l, c);
        retval->stash_original_text (tok_val->text_rep ());
      }
      break;

    case DQ_STRING:
    case SQ_STRING:
      {
        std::string txt = tok_val->text ();

        char delim = op == DQ_STRING ? '"' : '\'';
        octave_value tmp (txt, delim);

        if (txt.empty ())
          {
            if (op == DQ_STRING)
              tmp = octave_null_str::instance;
            else
              tmp = octave_null_sq_str::instance;
          }

        retval = new tree_constant (tmp, l, c);

        if (op == DQ_STRING)
          txt = undo_string_escapes (txt);

        // FIXME -- maybe this should also be handled by
        // tok_val->text_rep () for character strings?
        retval->stash_original_text (delim + txt + delim);
      }
      break;

    default:
      panic_impossible ();
      break;
    }

  return retval;
}

// Make a function handle.

tree_fcn_handle *
octave_base_parser::make_fcn_handle (token *tok_val)
{
  int l = tok_val->line ();
  int c = tok_val->column ();

  tree_fcn_handle *retval = new tree_fcn_handle (tok_val->text (), l, c);

  return retval;
}

// Make an anonymous function handle.

tree_anon_fcn_handle *
octave_base_parser::make_anon_fcn_handle (tree_parameter_list *param_list,
                                          tree_statement *stmt)
{
  // FIXME -- need to get these from the location of the @ symbol.
  int l = lexer.input_line_number;
  int c = lexer.current_input_column;

  tree_parameter_list *ret_list = 0;

  symbol_table::scope_id fcn_scope = symbol_table::current_scope ();

  if (parser_symtab_context.empty ())
    panic_impossible ();

  parser_symtab_context.pop ();

  stmt->set_print_flag (false);

  tree_statement_list *body = new tree_statement_list (stmt);

  body->mark_as_anon_function_body ();

  tree_anon_fcn_handle *retval
    = new tree_anon_fcn_handle (param_list, ret_list, body, fcn_scope, l, c);
  // FIXME: Stash the filename.  This does not work and produces
  // errors when executed.
  //retval->stash_file_name (lexer.fcn_file_name);

  return retval;
}

// Build a binary expression.

tree_expression *
octave_base_parser::make_binary_op (int op, tree_expression *op1,
                                    token *tok_val, tree_expression *op2)
{
  octave_value::binary_op t = octave_value::unknown_binary_op;

  switch (op)
    {
    case POW:
      t = octave_value::op_pow;
      break;

    case EPOW:
      t = octave_value::op_el_pow;
      break;

    case '+':
      t = octave_value::op_add;
      break;

    case '-':
      t = octave_value::op_sub;
      break;

    case '*':
      t = octave_value::op_mul;
      break;

    case '/':
      t = octave_value::op_div;
      break;

    case EMUL:
      t = octave_value::op_el_mul;
      break;

    case EDIV:
      t = octave_value::op_el_div;
      break;

    case LEFTDIV:
      t = octave_value::op_ldiv;
      break;

    case ELEFTDIV:
      t = octave_value::op_el_ldiv;
      break;

    case LSHIFT:
      t = octave_value::op_lshift;
      break;

    case RSHIFT:
      t = octave_value::op_rshift;
      break;

    case EXPR_LT:
      t = octave_value::op_lt;
      break;

    case EXPR_LE:
      t = octave_value::op_le;
      break;

    case EXPR_EQ:
      t = octave_value::op_eq;
      break;

    case EXPR_GE:
      t = octave_value::op_ge;
      break;

    case EXPR_GT:
      t = octave_value::op_gt;
      break;

    case EXPR_NE:
      t = octave_value::op_ne;
      break;

    case EXPR_AND:
      t = octave_value::op_el_and;
      break;

    case EXPR_OR:
      t = octave_value::op_el_or;
      break;

    default:
      panic_impossible ();
      break;
    }

  int l = tok_val->line ();
  int c = tok_val->column ();

  tree_binary_expression *e
    = maybe_compound_binary_expression (op1, op2, l, c, t);

  return fold (e);
}

// Build a boolean expression.

tree_expression *
octave_base_parser::make_boolean_op (int op, tree_expression *op1,
                                     token *tok_val, tree_expression *op2)
{
  tree_boolean_expression::type t;

  switch (op)
    {
    case EXPR_AND_AND:
      t = tree_boolean_expression::bool_and;
      break;

    case EXPR_OR_OR:
      t = tree_boolean_expression::bool_or;
      break;

    default:
      panic_impossible ();
      break;
    }

  int l = tok_val->line ();
  int c = tok_val->column ();

  tree_boolean_expression *e
    = new tree_boolean_expression (op1, op2, l, c, t);

  return fold (e);
}

// Build a prefix expression.

tree_expression *
octave_base_parser::make_prefix_op (int op, tree_expression *op1,
                                    token *tok_val)
{
  octave_value::unary_op t = octave_value::unknown_unary_op;

  switch (op)
    {
    case EXPR_NOT:
      t = octave_value::op_not;
      break;

    case '+':
      t = octave_value::op_uplus;
      break;

    case '-':
      t = octave_value::op_uminus;
      break;

    case PLUS_PLUS:
      t = octave_value::op_incr;
      break;

    case MINUS_MINUS:
      t = octave_value::op_decr;
      break;

    default:
      panic_impossible ();
      break;
    }

  int l = tok_val->line ();
  int c = tok_val->column ();

  tree_prefix_expression *e
    = new tree_prefix_expression (op1, l, c, t);

  return fold (e);
}

// Build a postfix expression.

tree_expression *
octave_base_parser::make_postfix_op (int op, tree_expression *op1,
                                     token *tok_val)
{
  octave_value::unary_op t = octave_value::unknown_unary_op;

  switch (op)
    {
    case HERMITIAN:
      t = octave_value::op_hermitian;
      break;

    case TRANSPOSE:
      t = octave_value::op_transpose;
      break;

    case PLUS_PLUS:
      t = octave_value::op_incr;
      break;

    case MINUS_MINUS:
      t = octave_value::op_decr;
      break;

    default:
      panic_impossible ();
      break;
    }

  int l = tok_val->line ();
  int c = tok_val->column ();

  tree_postfix_expression *e
    = new tree_postfix_expression (op1, l, c, t);

  return fold (e);
}

// Build an unwind-protect command.

tree_command *
octave_base_parser::make_unwind_command (token *unwind_tok,
                                         tree_statement_list *body,
                                         tree_statement_list *cleanup_stmts,
                                         token *end_tok,
                                         octave_comment_list *lc,
                                         octave_comment_list *mc)
{
  tree_command *retval = 0;

  if (end_token_ok (end_tok, token::unwind_protect_end))
    {
      octave_comment_list *tc = octave_comment_buffer::get_comment ();

      int l = unwind_tok->line ();
      int c = unwind_tok->column ();

      retval = new tree_unwind_protect_command (body, cleanup_stmts,
                                                lc, mc, tc, l, c);
    }

  return retval;
}

// Build a try-catch command.

tree_command *
octave_base_parser::make_try_command (token *try_tok,
                                      tree_statement_list *body,
                                      tree_statement_list *cleanup_stmts,
                                      token *end_tok,
                                      octave_comment_list *lc,
                                      octave_comment_list *mc)
{
  tree_command *retval = 0;

  if (end_token_ok (end_tok, token::try_catch_end))
    {
      octave_comment_list *tc = octave_comment_buffer::get_comment ();

      int l = try_tok->line ();
      int c = try_tok->column ();

      retval = new tree_try_catch_command (body, cleanup_stmts,
                                           lc, mc, tc, l, c);
    }

  return retval;
}

// Build a while command.

tree_command *
octave_base_parser::make_while_command (token *while_tok,
                                        tree_expression *expr,
                                        tree_statement_list *body,
                                        token *end_tok,
                                        octave_comment_list *lc)
{
  tree_command *retval = 0;

  maybe_warn_assign_as_truth_value (expr);

  if (end_token_ok (end_tok, token::while_end))
    {
      octave_comment_list *tc = octave_comment_buffer::get_comment ();

      lexer.looping--;

      int l = while_tok->line ();
      int c = while_tok->column ();

      retval = new tree_while_command (expr, body, lc, tc, l, c);
    }

  return retval;
}

// Build a do-until command.

tree_command *
octave_base_parser::make_do_until_command (token *until_tok,
                                           tree_statement_list *body,
                                           tree_expression *expr,
                                           octave_comment_list *lc)
{
  tree_command *retval = 0;

  maybe_warn_assign_as_truth_value (expr);

  octave_comment_list *tc = octave_comment_buffer::get_comment ();

  lexer.looping--;

  int l = until_tok->line ();
  int c = until_tok->column ();

  retval = new tree_do_until_command (expr, body, lc, tc, l, c);

  return retval;
}

// Build a for command.

tree_command *
octave_base_parser::make_for_command (int tok_id, token *for_tok,
                                      tree_argument_list *lhs,
                                      tree_expression *expr,
                                      tree_expression *maxproc,
                                      tree_statement_list *body,
                                      token *end_tok,
                                      octave_comment_list *lc)
{
  tree_command *retval = 0;

  bool parfor = tok_id == PARFOR;

  if (end_token_ok (end_tok, parfor ? token::parfor_end : token::for_end))
    {
      octave_comment_list *tc = octave_comment_buffer::get_comment ();

      lexer.looping--;

      int l = for_tok->line ();
      int c = for_tok->column ();

      if (lhs->length () == 1)
        {
          tree_expression *tmp = lhs->remove_front ();

          retval = new tree_simple_for_command (parfor, tmp, expr, maxproc,
                                                body, lc, tc, l, c);

          delete lhs;
        }
      else
        {
          if (parfor)
            bison_error ("invalid syntax for parfor statement");
          else
            retval = new tree_complex_for_command (lhs, expr, body,
                                                   lc, tc, l, c);
        }
    }

  return retval;
}

// Build a break command.

tree_command *
octave_base_parser::make_break_command (token *break_tok)
{
  tree_command *retval = 0;

  int l = break_tok->line ();
  int c = break_tok->column ();

  retval = new tree_break_command (l, c);

  return retval;
}

// Build a continue command.

tree_command *
octave_base_parser::make_continue_command (token *continue_tok)
{
  tree_command *retval = 0;

  int l = continue_tok->line ();
  int c = continue_tok->column ();

  retval = new tree_continue_command (l, c);

  return retval;
}

// Build a return command.

tree_command *
octave_base_parser::make_return_command (token *return_tok)
{
  tree_command *retval = 0;

  int l = return_tok->line ();
  int c = return_tok->column ();

  retval = new tree_return_command (l, c);

  return retval;
}

// Start an if command.

tree_if_command_list *
octave_base_parser::start_if_command (tree_expression *expr,
                                      tree_statement_list *list)
{
  maybe_warn_assign_as_truth_value (expr);

  tree_if_clause *t = new tree_if_clause (expr, list);

  return new tree_if_command_list (t);
}

// Finish an if command.

tree_if_command *
octave_base_parser::finish_if_command (token *if_tok,
                                       tree_if_command_list *list,
                                       token *end_tok,
                                       octave_comment_list *lc)
{
  tree_if_command *retval = 0;

  if (end_token_ok (end_tok, token::if_end))
    {
      octave_comment_list *tc = octave_comment_buffer::get_comment ();

      int l = if_tok->line ();
      int c = if_tok->column ();

      if (list && ! list->empty ())
        {
          tree_if_clause *elt = list->front ();

          if (elt)
            {
              elt->line (l);
              elt->column (c);
            }
        }

      retval = new tree_if_command (list, lc, tc, l, c);
    }

  return retval;
}

// Build an elseif clause.

tree_if_clause *
octave_base_parser::make_elseif_clause (token *elseif_tok,
                                        tree_expression *expr,
                                        tree_statement_list *list,
                                        octave_comment_list *lc)
{
  maybe_warn_assign_as_truth_value (expr);

  int l = elseif_tok->line ();
  int c = elseif_tok->column ();

  return new tree_if_clause (expr, list, lc, l, c);
}

// Finish a switch command.

tree_switch_command *
octave_base_parser::finish_switch_command (token *switch_tok,
                                           tree_expression *expr,
                                           tree_switch_case_list *list,
                                           token *end_tok,
                                           octave_comment_list *lc)
{
  tree_switch_command *retval = 0;

  if (end_token_ok (end_tok, token::switch_end))
    {
      octave_comment_list *tc = octave_comment_buffer::get_comment ();

      int l = switch_tok->line ();
      int c = switch_tok->column ();

      if (list && ! list->empty ())
        {
          tree_switch_case *elt = list->front ();

          if (elt)
            {
              elt->line (l);
              elt->column (c);
            }
        }

      retval = new tree_switch_command (expr, list, lc, tc, l, c);
    }

  return retval;
}

// Build a switch case.

tree_switch_case *
octave_base_parser::make_switch_case (token *case_tok,
                                      tree_expression *expr,
                                      tree_statement_list *list,
                                      octave_comment_list *lc)
{
  maybe_warn_variable_switch_label (expr);

  int l = case_tok->line ();
  int c = case_tok->column ();

  return new tree_switch_case (expr, list, lc, l, c);
}

// Build an assignment to a variable.

tree_expression *
octave_base_parser::make_assign_op (int op, tree_argument_list *lhs,
                                    token *eq_tok, tree_expression *rhs)
{
  tree_expression *retval = 0;

  octave_value::assign_op t = octave_value::unknown_assign_op;

  switch (op)
    {
    case '=':
      t = octave_value::op_asn_eq;
      break;

    case ADD_EQ:
      t = octave_value::op_add_eq;
      break;

    case SUB_EQ:
      t = octave_value::op_sub_eq;
      break;

    case MUL_EQ:
      t = octave_value::op_mul_eq;
      break;

    case DIV_EQ:
      t = octave_value::op_div_eq;
      break;

    case LEFTDIV_EQ:
      t = octave_value::op_ldiv_eq;
      break;

    case POW_EQ:
      t = octave_value::op_pow_eq;
      break;

    case LSHIFT_EQ:
      t = octave_value::op_lshift_eq;
      break;

    case RSHIFT_EQ:
      t = octave_value::op_rshift_eq;
      break;

    case EMUL_EQ:
      t = octave_value::op_el_mul_eq;
      break;

    case EDIV_EQ:
      t = octave_value::op_el_div_eq;
      break;

    case ELEFTDIV_EQ:
      t = octave_value::op_el_ldiv_eq;
      break;

    case EPOW_EQ:
      t = octave_value::op_el_pow_eq;
      break;

    case AND_EQ:
      t = octave_value::op_el_and_eq;
      break;

    case OR_EQ:
      t = octave_value::op_el_or_eq;
      break;

    default:
      panic_impossible ();
      break;
    }

  int l = eq_tok->line ();
  int c = eq_tok->column ();

  if (lhs->is_simple_assign_lhs ())
    {
      tree_expression *tmp = lhs->remove_front ();

      retval = new tree_simple_assignment (tmp, rhs, false, l, c, t);

      delete lhs;
    }
  else if (t == octave_value::op_asn_eq)
    return new tree_multi_assignment (lhs, rhs, false, l, c);
  else
    bison_error ("computed multiple assignment not allowed");

  return retval;
}

// Define a script.

void
octave_base_parser::make_script (tree_statement_list *cmds,
                                 tree_statement *end_script)
{
  if (! cmds)
    cmds = new tree_statement_list ();

  cmds->append (end_script);

  octave_user_script *script
    = new octave_user_script (lexer.fcn_file_full_name,
                              lexer.fcn_file_name,
                              cmds, lexer.help_text);

  lexer.help_text = "";

  octave_time now;

  script->stash_fcn_file_time (now);

  primary_fcn_ptr = script;
}

// Begin defining a function.

octave_user_function *
octave_base_parser::start_function (tree_parameter_list *param_list,
                                    tree_statement_list *body,
                                    tree_statement *end_fcn_stmt)
{
  // We'll fill in the return list later.

  if (! body)
    body = new tree_statement_list ();

  body->append (end_fcn_stmt);

  octave_user_function *fcn
    = new octave_user_function (symbol_table::current_scope (),
                                param_list, 0, body);

  if (fcn)
    {
      octave_comment_list *tc = octave_comment_buffer::get_comment ();

      fcn->stash_trailing_comment (tc);
    }

  return fcn;
}

tree_statement *
octave_base_parser::make_end (const std::string& type, int l, int c)
{
  return make_statement (new tree_no_op_command (type, l, c));
}

// Do most of the work for defining a function.

octave_user_function *
octave_base_parser::frob_function (const std::string& fname,
                                   octave_user_function *fcn)
{
  std::string id_name = fname;

  // If input is coming from a file, issue a warning if the name of
  // the file does not match the name of the function stated in the
  // file.  Matlab doesn't provide a diagnostic (it ignores the stated
  // name).
  if (! autoloading && lexer.reading_fcn_file
      && curr_fcn_depth == 1 && ! parsing_subfunctions)
  {
    // FIXME -- should lexer.fcn_file_name already be
    // preprocessed when we get here?  It seems to only be a
    // problem with relative file names.

    std::string nm = lexer.fcn_file_name;

    size_t pos = nm.find_last_of (file_ops::dir_sep_chars ());

    if (pos != std::string::npos)
      nm = lexer.fcn_file_name.substr (pos+1);

    if (nm != id_name)
      {
        warning_with_id
          ("Octave:function-name-clash",
           "function name '%s' does not agree with function file name '%s'",
           id_name.c_str (), lexer.fcn_file_full_name.c_str ());

        id_name = nm;
      }
  }

  if (lexer.reading_fcn_file || lexer.reading_classdef_file || autoloading)
    {
      octave_time now;

      fcn->stash_fcn_file_name (lexer.fcn_file_full_name);
      fcn->stash_fcn_file_time (now);
      fcn->mark_as_system_fcn_file ();

      if (fcn_file_from_relative_lookup)
        fcn->mark_relative ();

      if (curr_fcn_depth > 1 || parsing_subfunctions)
        {
          fcn->stash_parent_fcn_name (lexer.fcn_file_name);

          if (curr_fcn_depth > 1)
            fcn->stash_parent_fcn_scope (function_scopes[function_scopes.size ()-2]);
          else
            fcn->stash_parent_fcn_scope (primary_fcn_scope);
        }

      if (lexer.parsing_class_method)
        {
          if (curr_class_name == id_name)
            fcn->mark_as_class_constructor ();
          else
            fcn->mark_as_class_method ();

          fcn->stash_dispatch_class (curr_class_name);
        }

      std::string nm = fcn->fcn_file_name ();

      file_stat fs (nm);

      if (fs && fs.is_newer (now))
        warning_with_id ("Octave:future-time-stamp",
                         "time stamp for '%s' is in the future", nm.c_str ());
    }
  else if (! input_from_tmp_history_file
           && ! lexer.force_script
           && lexer.reading_script_file
           && lexer.fcn_file_name == id_name)
    {
      warning ("function '%s' defined within script file '%s'",
               id_name.c_str (), lexer.fcn_file_full_name.c_str ());
    }

  fcn->stash_function_name (id_name);
  fcn->stash_fcn_location (lexer.input_line_number,
                           lexer.current_input_column);

  if (! lexer.help_text.empty () && curr_fcn_depth == 1
      && ! parsing_subfunctions)
    {
      fcn->document (lexer.help_text);

      lexer.help_text = "";
    }

  if (lexer.reading_fcn_file && curr_fcn_depth == 1
      && ! parsing_subfunctions)
    primary_fcn_ptr = fcn;

  return fcn;
}

tree_function_def *
octave_base_parser::finish_function (tree_parameter_list *ret_list,
                                     octave_user_function *fcn,
                                     octave_comment_list *lc)
{
  tree_function_def *retval = 0;

  if (ret_list)
    ret_list->mark_as_formal_parameters ();

  if (fcn)
    {
      std::string nm = fcn->name ();
      std::string file = fcn->fcn_file_name ();

      std::string tmp = nm;
      if (! file.empty ())
        tmp += ": " + file;

      symbol_table::cache_name (fcn->scope (), tmp);

      if (lc)
        fcn->stash_leading_comment (lc);

      fcn->define_ret_list (ret_list);

      if (curr_fcn_depth > 1 || parsing_subfunctions)
        {
          fcn->mark_as_subfunction ();

          if (endfunction_found && function_scopes.size () > 1)
            {
              symbol_table::scope_id pscope
                = function_scopes[function_scopes.size ()-2];

              symbol_table::install_nestfunction (nm, octave_value (fcn),
                                                  pscope);
            }
          else
            symbol_table::install_subfunction (nm, octave_value (fcn),
                                               primary_fcn_scope);
        }

      if (curr_fcn_depth == 1 && fcn)
        symbol_table::update_nest (fcn->scope ());

      if (! lexer.reading_fcn_file && curr_fcn_depth == 1)
        {
          // We are either reading a script file or defining a function
          // at the command line, so this definition creates a
          // tree_function object that is placed in the parse tree.
          // Otherwise, it is just inserted in the symbol table,
          // either as a subfunction or nested function (see above),
          // or as the primary function for the file, via
          // primary_fcn_ptr (see also load_fcn_from_file,,
          // parse_fcn_file, and
          // symbol_table::fcn_info::fcn_info_rep::find_user_function).

          retval = new tree_function_def (fcn);
        }
    }

  return retval;
}

void
octave_base_parser::recover_from_parsing_function (void)
{
  if (parser_symtab_context.empty ())
    panic_impossible ();

  parser_symtab_context.pop ();

  if (lexer.reading_fcn_file && curr_fcn_depth == 1
      && ! parsing_subfunctions)
    parsing_subfunctions = true;

  curr_fcn_depth--;
  function_scopes.pop_back ();

  lexer.defining_func--;
  lexer.parsed_function_name.pop ();
  lexer.looking_at_return_list = false;
  lexer.looking_at_parameter_list = false;
}

tree_funcall *
octave_parser::make_superclass_ref (const std::string& method_nm,
                                    const std::string& package_nm,
                                    const std::string& class_nm,
                                    int l, int c)
{
  octave_value_list args;

  args(2) = class_nm;
  args(1) = package_nm;
  args(0) = method_nm;

  octave_value fcn
    = symbol_table::find_built_in_function ("__superclass_reference__");

  return new tree_funcall (fcn, args);
}

tree_funcall *
octave_parser::make_meta_class_query (const std::string& package_nm,
                                      const std::string& class_nm,
                                      int l, int c)
{
  octave_value_list args;

  args(1) = class_nm;
  args(0) = package_nm;

  octave_value fcn
    = symbol_table::find_built_in_function ("__meta_class_query__");

  return new tree_funcall (fcn, args);
}

// A CLASSDEF block defines a class that has a constructor and other
// methods, but it is not an executable command.  Parsing the block
// makes some changes in the symbol table (inserting the constructor
// and methods, and adding to the list of known objects) and creates
// a parse tree containing meta information about the class.

tree_classdef *
octave_parser::make_classdef (token *tok_val,
                              tree_classdef_attribute_list *a,
                              tree_identifier *id,
                              tree_classdef_superclass_list *sc,
                              tree_classdef_body *body, token *end_tok,
                              octave_comment_list *lc)
{
  tree_classdef *retval = 0;

  std::string cls_name = id->name ();

  std::string nm = curr_lexer->fcn_file_name;

  size_t pos = nm.find_last_of (file_ops::dir_sep_chars ());

  if (pos != std::string::npos)
    nm = curr_lexer->fcn_file_name.substr (pos+1);

  if (nm != cls_name)
    {
      bison_error ("invalid classdef definition, the class name must match the file name");
      return retval;
    }

  if (end_token_ok (end_tok, token::classdef_end))
    {
      octave_comment_list *tc = octave_comment_buffer::get_comment ();

      int l = tok_val->line ();
      int c = tok_val->column ();

      retval = new tree_classdef (a, id, sc, body, lc, tc, l, c);
    }

  return retval;
}

tree_classdef_properties_block *
octave_parser::make_classdef_properties_block (token *tok_val,
                                               tree_classdef_attribute_list *a,
                                               tree_classdef_property_list *plist,
                                               token *end_tok,
                                               octave_comment_list *lc)
{
  tree_classdef_properties_block *retval = 0;

  if (end_token_ok (end_tok, token::properties_end))
    {
      octave_comment_list *tc = octave_comment_buffer::get_comment ();

      int l = tok_val->line ();
      int c = tok_val->column ();

      retval = new tree_classdef_properties_block (a, plist, lc, tc, l, c);
    }

  return retval;
}

tree_classdef_methods_block *
octave_parser::make_classdef_methods_block (token *tok_val,
                                            tree_classdef_attribute_list *a,
                                            tree_classdef_methods_list *mlist,
                                            token *end_tok,
                                            octave_comment_list *lc)
{
  tree_classdef_methods_block *retval = 0;

  if (end_token_ok (end_tok, token::methods_end))
    {
      octave_comment_list *tc = octave_comment_buffer::get_comment ();

      int l = tok_val->line ();
      int c = tok_val->column ();

      retval = new tree_classdef_methods_block (a, mlist, lc, tc, l, c);
    }

  return retval;
}

tree_classdef_events_block *
octave_parser::make_classdef_events_block (token *tok_val,
                                           tree_classdef_attribute_list *a,
                                           tree_classdef_events_list *elist,
                                           token *end_tok,
                                           octave_comment_list *lc)
{
  tree_classdef_events_block *retval = 0;

  if (end_token_ok (end_tok, token::events_end))
    {
      octave_comment_list *tc = octave_comment_buffer::get_comment ();

      int l = tok_val->line ();
      int c = tok_val->column ();

      retval = new tree_classdef_events_block (a, elist, lc, tc, l, c);
    }

  return retval;
}

tree_classdef_enum_block *
octave_parser::make_classdef_enum_block (token *tok_val,
                                         tree_classdef_attribute_list *a,
                                         tree_classdef_enum_list *elist,
                                         token *end_tok,
                                         octave_comment_list *lc)
{
  tree_classdef_enum_block *retval = 0;

  if (end_token_ok (end_tok, token::enumeration_end))
    {
      octave_comment_list *tc = octave_comment_buffer::get_comment ();

      int l = tok_val->line ();
      int c = tok_val->column ();

      retval = new tree_classdef_enum_block (a, elist, lc, tc, l, c);
    }

  return retval;
}

// Make an index expression.

tree_index_expression *
octave_base_parser::make_index_expression (tree_expression *expr,
                                           tree_argument_list *args,
                                           char type)
{
  tree_index_expression *retval = 0;

  if (args && args->has_magic_tilde ())
    {
      bison_error ("invalid use of empty argument (~) in index expression");
      return retval;
    }

  int l = expr->line ();
  int c = expr->column ();

  if (! expr->is_postfix_indexed ()) 
    expr->set_postfix_index (type);

  if (expr->is_index_expression ())
    {
      tree_index_expression *tmp = static_cast<tree_index_expression *> (expr);

      tmp->append (args, type);

      retval = tmp;
    }
  else
    retval = new tree_index_expression (expr, args, l, c, type);

  return retval;
}

// Make an indirect reference expression.

tree_index_expression *
octave_base_parser::make_indirect_ref (tree_expression *expr,
                                       const std::string& elt)
{
  tree_index_expression *retval = 0;

  int l = expr->line ();
  int c = expr->column ();

  if (! expr->is_postfix_indexed ()) 
    expr->set_postfix_index ('.');

  if (expr->is_index_expression ())
    {
      tree_index_expression *tmp = static_cast<tree_index_expression *> (expr);

      tmp->append (elt);

      retval = tmp;
    }
  else
    retval = new tree_index_expression (expr, elt, l, c);

  lexer.looking_at_indirect_ref = false;

  return retval;
}

// Make an indirect reference expression with dynamic field name.

tree_index_expression *
octave_base_parser::make_indirect_ref (tree_expression *expr, tree_expression *elt)
{
  tree_index_expression *retval = 0;

  int l = expr->line ();
  int c = expr->column ();

  if (! expr->is_postfix_indexed ()) 
    expr->set_postfix_index ('.');

  if (expr->is_index_expression ())
    {
      tree_index_expression *tmp = static_cast<tree_index_expression *> (expr);

      tmp->append (elt);

      retval = tmp;
    }
  else
    retval = new tree_index_expression (expr, elt, l, c);

  lexer.looking_at_indirect_ref = false;

  return retval;
}

// Make a declaration command.

tree_decl_command *
octave_base_parser::make_decl_command (int tok, token *tok_val,
                                       tree_decl_init_list *lst)
{
  tree_decl_command *retval = 0;

  int l = tok_val->line ();
  int c = tok_val->column ();

  switch (tok)
    {
    case GLOBAL:
      retval = new tree_global_command (lst, l, c);
      break;

    case PERSISTENT:
      if (curr_fcn_depth > 0)
        retval = new tree_persistent_command (lst, l, c);
      else
        {
          if (lexer.reading_script_file)
            warning ("ignoring persistent declaration near line %d of file '%s'",
                     l, lexer.fcn_file_full_name.c_str ());
          else
            warning ("ignoring persistent declaration near line %d", l);
        }
      break;

    default:
      panic_impossible ();
      break;
    }

  return retval;
}

bool
octave_base_parser::validate_array_list (tree_expression *e)
{
  bool retval = true;

  tree_array_list *al = dynamic_cast<tree_array_list *> (e);

  for (tree_array_list::iterator i = al->begin (); i != al->end (); i++)
    {
      tree_argument_list *row = *i;

      if (row && row->has_magic_tilde ())
        {
          retval = false;
          if (e->is_matrix ())
             bison_error ("invalid use of tilde (~) in matrix expression");
           else
             bison_error ("invalid use of tilde (~) in cell expression");
          break;
        }
    }

  return retval;
}

tree_argument_list *
octave_base_parser::validate_matrix_for_assignment (tree_expression *e)
{
  tree_argument_list *retval = 0;

  if (e->is_constant ())
    {
      octave_value ov = e->rvalue1 ();

      if (ov.is_empty ())
        bison_error ("invalid empty left hand side of assignment");
      else
        bison_error ("invalid constant left hand side of assignment");

      delete e;
    }
  else
    {
      bool is_simple_assign = true;

      tree_argument_list *tmp = 0;

      if (e->is_matrix ())
        {
          tree_matrix *mat = dynamic_cast<tree_matrix *> (e);

          if (mat && mat->size () == 1)
            {
              tmp = mat->front ();
              mat->pop_front ();
              delete e;
              is_simple_assign = false;
            }
        }
      else
        tmp = new tree_argument_list (e);

      if (tmp && tmp->is_valid_lvalue_list ())
        retval = tmp;
      else
        {
          bison_error ("invalid left hand side of assignment");
          delete tmp;
        }

      if (retval && is_simple_assign)
        retval->mark_as_simple_assign_lhs ();
    }

  return retval;
}

// Finish building an array_list.

tree_expression *
octave_base_parser::finish_array_list (tree_array_list *array_list)
{
  tree_expression *retval = array_list;

  unwind_protect frame;

  frame.protect_var (error_state);
  frame.protect_var (warning_state);

  frame.protect_var (discard_error_messages);
  frame.protect_var (discard_warning_messages);

  discard_error_messages = true;
  discard_warning_messages = true;

  if (array_list->all_elements_are_constant ())
    {
      octave_value tmp = array_list->rvalue1 ();

      if (! (error_state || warning_state))
        {
          tree_constant *tc_retval
            = new tree_constant (tmp, array_list->line (),
                                 array_list->column ());

          std::ostringstream buf;

          tree_print_code tpc (buf);

          array_list->accept (tpc);

          tc_retval->stash_original_text (buf.str ());

          delete array_list;

          retval = tc_retval;
        }
    }

  return retval;
}

// Finish building a matrix list.

tree_expression *
octave_base_parser::finish_matrix (tree_matrix *m)
{
  return finish_array_list (m);
}

// Finish building a cell list.

tree_expression *
octave_base_parser::finish_cell (tree_cell *c)
{
  return finish_array_list (c);
}

void
octave_base_parser::maybe_warn_missing_semi (tree_statement_list *t)
{
  if (curr_fcn_depth > 0)
    {
      tree_statement *tmp = t->back ();

      if (tmp->is_expression ())
        warning_with_id
          ("Octave:missing-semicolon",
           "missing semicolon near line %d, column %d in file '%s'",
            tmp->line (), tmp->column (), lexer.fcn_file_full_name.c_str ());
    }
}

tree_statement_list *
octave_base_parser::set_stmt_print_flag (tree_statement_list *list,
                                         char sep, bool warn_missing_semi)
{
  tree_statement *tmp = list->back ();

  switch (sep)
    {
    case ';':
      tmp->set_print_flag (false);
      break;

    case 0:
    case ',':
    case '\n':
      tmp->set_print_flag (true);
      if (warn_missing_semi)
        maybe_warn_missing_semi (list);
      break;

    default:
      warning ("unrecognized separator type!");
      break;
    }

  // Even if a statement is null, we add it to the list then remove it
  // here so that the print flag is applied to the correct statement.

  if (tmp->is_null_statement ())
    {
      list->pop_back ();
      delete tmp;
    }

  return list;
}

tree_statement_list *
octave_base_parser::make_statement_list (tree_statement *stmt)
{
  return new tree_statement_list (stmt);
}

tree_statement_list *
octave_base_parser::append_statement_list (tree_statement_list *list,
                                           char sep, tree_statement *stmt,
                                           bool warn_missing_semi)
{
  set_stmt_print_flag (list, sep, warn_missing_semi);

  list->append (stmt);

  return list;
}

void
<<<<<<< HEAD
octave_parser::bison_error (const char *s)

=======
octave_base_parser::bison_error (const char *s)
>>>>>>> 2b72f8e4
{
  int err_col = lexer.current_input_column - 1;

  std::ostringstream output_buf;

  if (lexer.reading_fcn_file || lexer.reading_script_file || lexer.reading_classdef_file)
    output_buf << "parse error near line " << lexer.input_line_number
               << " of file " << lexer.fcn_file_full_name;
  else
    output_buf << "parse error:";

  if (s && strcmp (s, "parse error") != 0)
    output_buf << "\n\n  " << s;

  output_buf << "\n\n";

  std::string curr_line = lexer.current_input_line;

  if (! curr_line.empty ())
    {
      size_t len = curr_line.length ();

      if (curr_line[len-1] == '\n')
        curr_line.resize (len-1);

      // Print the line, maybe with a pointer near the error token.

      output_buf << ">>> " << curr_line << "\n";

      if (err_col == 0)
        err_col = len;

      for (int i = 0; i < err_col + 3; i++)
        output_buf << " ";

      output_buf << "^";
    }

  output_buf << "\n";

  std::string msg = output_buf.str ();

  parse_error ("%s", msg.c_str ());
}

int
octave_parser::run (void)
{
  return octave_parse (*this);
}

static void
safe_fclose (FILE *f)
{
  // FIXME -- comments at the end of an input file are
  // discarded (otherwise, they would be appended to the next
  // statement, possibly from the command line or another file, which
  // can be quite confusing).

  octave_comment_list *tc = octave_comment_buffer::get_comment ();

  delete tc;

  if (f)
    fclose (static_cast<FILE *> (f));
}

static octave_function *
parse_fcn_file (const std::string& full_file, const std::string& file,
                const std::string& dispatch_type,
                bool require_file, bool force_script, bool autoload,    
                bool relative_lookup, const std::string& warn_for)
{
  unwind_protect frame;

  octave_function *fcn_ptr = 0;

  // Open function file and parse.

  FILE *in_stream = command_editor::get_input_stream ();

  frame.add_fcn (command_editor::set_input_stream, in_stream);

  frame.add_fcn (command_history::ignore_entries,
                 command_history::ignoring_entries ());

  command_history::ignore_entries ();

  FILE *ffile = 0;

  if (! full_file.empty ())
    ffile = gnulib::fopen (full_file.c_str (), "rb");

  frame.add_fcn (safe_fclose, ffile);

  if (ffile)
    {
      // octave_base_parser constructor sets this for us.
      frame.protect_var (LEXER);

      octave_parser parser (ffile);

      parser.curr_class_name = dispatch_type;
      parser.autoloading = autoload;
      parser.fcn_file_from_relative_lookup = relative_lookup;

      parser.lexer.force_script = force_script;
      parser.lexer.prep_for_file ();
      parser.lexer.parsing_class_method = ! dispatch_type.empty ();

      parser.lexer.fcn_file_name = file;
      parser.lexer.fcn_file_full_name = full_file;

      int status = parser.run ();

      fcn_ptr = parser.primary_fcn_ptr;

      if (status == 0)
        {
          if (curr_parser.curr_lexer->reading_classdef_file
              && curr_parser.classdef_object)
            {
              // Convert parse tree for classdef object to
              // meta.class info (and stash it in the symbol
              // table?).  Return pointer to constructor?

              if (fcn_ptr)
                panic_impossible ();

              fcn_ptr = curr_parser.classdef_object->make_meta_class ();
            }
        }
      else
        error ("parse error while reading file %s", full_file.c_str ());
    }
  else if (require_file)
    error ("no such file, '%s'", full_file.c_str ());
  else if (! warn_for.empty ())
    error ("%s: unable to open file '%s'", warn_for.c_str (),
           full_file.c_str ());

  return fcn_ptr;
}

std::string
get_help_from_file (const std::string& nm, bool& symbol_found,
                    std::string& full_file)
{
  std::string retval;

  full_file = fcn_file_in_path (nm);

  std::string file = full_file;

  size_t file_len = file.length ();

  if ((file_len > 4 && file.substr (file_len-4) == ".oct")
      || (file_len > 4 && file.substr (file_len-4) == ".mex")
      || (file_len > 2 && file.substr (file_len-2) == ".m"))
    {
      file = octave_env::base_pathname (file);
      file = file.substr (0, file.find_last_of ('.'));

      size_t pos = file.find_last_of (file_ops::dir_sep_str ());
      if (pos != std::string::npos)
        file = file.substr (pos+1);
    }

  if (! file.empty ())
    {
      symbol_found = true;

      octave_function *fcn
        = parse_fcn_file (full_file, file, "", true, false, false, false, "");

      if (fcn)
        {
          retval = fcn->doc_string ();

          delete fcn;
        }
    }

  return retval;
}

std::string
get_help_from_file (const std::string& nm, bool& symbol_found)
{
  std::string file;
  return get_help_from_file (nm, symbol_found, file);
}

std::string
lookup_autoload (const std::string& nm)
{
  std::string retval;

  typedef std::map<std::string, std::string>::const_iterator am_iter;

  am_iter p = autoload_map.find (nm);

  if (p != autoload_map.end ())
    retval = load_path::find_file (p->second);

  return retval;
}

string_vector
autoloaded_functions (void)
{
  string_vector names (autoload_map.size ());

  octave_idx_type i = 0;
  typedef std::map<std::string, std::string>::const_iterator am_iter;
  for (am_iter p = autoload_map.begin (); p != autoload_map.end (); p++)
    names[i++] = p->first;

  return names;
}

string_vector
reverse_lookup_autoload (const std::string& nm)
{
  string_vector names;

  typedef std::map<std::string, std::string>::const_iterator am_iter;
  for (am_iter p = autoload_map.begin (); p != autoload_map.end (); p++)
    if (nm == p->second)
      names.append (p->first);

  return names;
}

octave_function *
load_fcn_from_file (const std::string& file_name, const std::string& dir_name,
                    const std::string& dispatch_type,
                    const std::string& fcn_name, bool autoload)
{
  octave_function *retval = 0;

  unwind_protect frame;

  std::string nm = file_name;

  size_t nm_len = nm.length ();

  std::string file;

  bool relative_lookup = false;

  file = nm;

  if ((nm_len > 4 && nm.substr (nm_len-4) == ".oct")
      || (nm_len > 4 && nm.substr (nm_len-4) == ".mex")
      || (nm_len > 2 && nm.substr (nm_len-2) == ".m"))
    {
      nm = octave_env::base_pathname (file);
      nm = nm.substr (0, nm.find_last_of ('.'));

      size_t pos = nm.find_last_of (file_ops::dir_sep_str ());
      if (pos != std::string::npos)
        nm = nm.substr (pos+1);
    }

  relative_lookup = ! octave_env::absolute_pathname (file);

  file = octave_env::make_absolute (file);

  int len = file.length ();

  if (len > 4 && file.substr (len-4, len-1) == ".oct")
    {
      if (autoload && ! fcn_name.empty ())
        nm = fcn_name;

      retval = octave_dynamic_loader::load_oct (nm, file, relative_lookup);
    }
  else if (len > 4 && file.substr (len-4, len-1) == ".mex")
    {
      // Temporarily load m-file version of mex-file, if it exists,
      // to get the help-string to use.

      octave_function *tmpfcn = parse_fcn_file (file.substr (0, len - 2),
                                                nm, dispatch_type, false,
                                                autoload, autoload,
                                                relative_lookup, "");

      retval = octave_dynamic_loader::load_mex (nm, file, relative_lookup);

      if (tmpfcn)
        retval->document (tmpfcn->doc_string ());
      delete tmpfcn;
    }
  else if (len > 2)
    {
      retval = parse_fcn_file (file, nm, dispatch_type, true, autoload,
                               autoload, relative_lookup, "");
    }

  if (retval)
    {
      retval->stash_dir_name (dir_name);

      if (retval->is_user_function ())
        {
          symbol_table::scope_id id = retval->scope ();

          symbol_table::stash_dir_name_for_subfunctions (id, dir_name);
        }
    }

  return retval;
}

DEFUN (autoload, args, ,
  "-*- texinfo -*-\n\
@deftypefn {Built-in Function} {} autoload (@var{function}, @var{file})\n\
Define @var{function} to autoload from @var{file}.\n\
\n\
The second argument, @var{file}, should be an absolute file name or\n\
a file name in the same directory as the function or script from which\n\
the autoload command was run.  @var{file} should not depend on the\n\
Octave load path.\n\
\n\
Normally, calls to @code{autoload} appear in PKG_ADD script files that\n\
are evaluated when a directory is added to the Octave's load path.  To\n\
avoid having to hardcode directory names in @var{file}, if @var{file}\n\
is in the same directory as the PKG_ADD script then\n\
\n\
@example\n\
autoload (\"foo\", \"bar.oct\");\n\
@end example\n\
\n\
@noindent\n\
will load the function @code{foo} from the file @code{bar.oct}.  The above\n\
when @code{bar.oct} is not in the same directory or uses like\n\
\n\
@example\n\
autoload (\"foo\", file_in_loadpath (\"bar.oct\"))\n\
@end example\n\
\n\
@noindent\n\
are strongly discouraged, as their behavior might be unpredictable.\n\
\n\
With no arguments, return a structure containing the current autoload map.\n\
@seealso{PKG_ADD}\n\
@end deftypefn")
{
  octave_value retval;

  int nargin = args.length ();

  if (nargin == 0)
    {
      Cell func_names (dim_vector (autoload_map.size (), 1));
      Cell file_names (dim_vector (autoload_map.size (), 1));

      octave_idx_type i = 0;
      typedef std::map<std::string, std::string>::const_iterator am_iter;
      for (am_iter p = autoload_map.begin (); p != autoload_map.end (); p++)
        {
          func_names(i) = p->first;
          file_names(i) = p->second;

          i++;
        }

      octave_map m;

      m.assign ("function", func_names);
      m.assign ("file", file_names);

      retval = m;
    }
  else if (nargin == 2)
    {
      string_vector argv = args.make_argv ("autoload");

      if (! error_state)
        {
          std::string nm = argv[2];

          if (! octave_env::absolute_pathname (nm))
            {
              octave_user_code *fcn = octave_call_stack::caller_user_code ();

              bool found = false;

              if (fcn)
                {
                  std::string fname = fcn->fcn_file_name ();

                  if (! fname.empty ())
                    {
                      fname = octave_env::make_absolute (fname);
                      fname = fname.substr (0, fname.find_last_of (file_ops::dir_sep_str ()) + 1);

                      file_stat fs (fname + nm);

                      if (fs.exists ())
                        {
                          nm = fname + nm;
                          found = true;
                        }
                    }
                }
              if (! found)
                warning_with_id ("Octave:autoload-relative-file-name",
                                 "autoload: '%s' is not an absolute file name",
                                 nm.c_str ());
            }
          autoload_map[argv[1]] = nm;
        }
    }
  else
    print_usage ();

  return retval;
}

void
source_file (const std::string& file_name, const std::string& context,
             bool verbose, bool require_file, const std::string& warn_for)
{
  // Map from absolute name of script file to recursion level.  We
  // use a map instead of simply placing a limit on recursion in the
  // source_file function so that two mutually recursive scripts
  // written as
  //
  //   foo1.m:
  //   ------
  //   foo2
  //
  //   foo2.m:
  //   ------
  //   foo1
  //
  // and called with
  //
  //   foo1
  //
  // (for example) will behave the same if they are written as
  //
  //   foo1.m:
  //   ------
  //   source ("foo2.m")
  //
  //   foo2.m:
  //   ------
  //   source ("foo1.m")
  //
  // and called with
  //
  //   source ("foo1.m")
  //
  // (for example).

  static std::map<std::string, int> source_call_depth;

  std::string file_full_name = file_ops::tilde_expand (file_name);

  file_full_name = octave_env::make_absolute (file_full_name);

  unwind_protect frame;

  if (source_call_depth.find (file_full_name) == source_call_depth.end ())
    source_call_depth[file_full_name] = -1;

  frame.protect_var (source_call_depth[file_full_name]);

  source_call_depth[file_full_name]++;

  if (source_call_depth[file_full_name] >= Vmax_recursion_depth)
    {
      error ("max_recursion_depth exceeded");
      return;
    }

  if (! context.empty ())
    {
      if (context == "caller")
        octave_call_stack::goto_caller_frame ();
      else if (context == "base")
        octave_call_stack::goto_base_frame ();
      else
        error ("source: context must be \"caller\" or \"base\"");

      if (! error_state)
        frame.add_fcn (octave_call_stack::pop);
    }

  if (! error_state)
    {
      octave_function *fcn = parse_fcn_file (file_full_name, file_name,
                                             "", require_file, true,
                                             false, false, warn_for);

      if (! error_state)
        {
          if (fcn && fcn->is_user_script ())
            {
              octave_value_list args;

              if (verbose)
                {
                  std::cout << "executing commands from " << file_full_name << " ... ";
                  reading_startup_message_printed = true;
                  std::cout.flush ();
                }

              fcn->do_multi_index_op (0, args);

              if (verbose)
                std::cout << "done." << std::endl;

              delete fcn;
            }
        }
      else
        error ("source: error sourcing file '%s'",
               file_full_name.c_str ());
    }
}

DEFUN (mfilename, args, ,
  "-*- texinfo -*-\n\
@deftypefn  {Built-in Function} {} mfilename ()\n\
@deftypefnx {Built-in Function} {} mfilename (\"fullpath\")\n\
@deftypefnx {Built-in Function} {} mfilename (\"fullpathext\")\n\
Return the name of the currently executing file.  At the top-level,\n\
return the empty string.  Given the argument @code{\"fullpath\"},\n\
include the directory part of the file name, but not the extension.\n\
Given the argument @code{\"fullpathext\"}, include the directory part\n\
of the file name and the extension.\n\
@end deftypefn")
{
  octave_value retval;

  int nargin = args.length ();

  if (nargin > 1)
    {
      print_usage ();
      return retval;
    }

  std::string arg;

  if (nargin == 1)
    {
      arg = args(0).string_value ();

      if (error_state)
        {
          error ("mfilename: expecting argument to be a character string");
          return retval;
        }
    }

  std::string fname;

  octave_user_code *fcn = octave_call_stack::caller_user_code ();

  if (fcn)
    {
      fname = fcn->fcn_file_name ();

      if (fname.empty ())
        fname = fcn->name ();
    }

  if (arg == "fullpathext")
    retval = fname;
  else
    {
      size_t dpos = fname.rfind (file_ops::dir_sep_char ());
      size_t epos = fname.rfind ('.');

      if (epos <= dpos)
        epos = std::string::npos;

      fname = (epos != std::string::npos) ? fname.substr (0, epos) : fname;

      if (arg == "fullpath")
        retval = fname;
      else
        retval = (dpos != std::string::npos) ? fname.substr (dpos+1) : fname;
    }

  return retval;
}


DEFUN (source, args, ,
  "-*- texinfo -*-\n\
@deftypefn {Built-in Function} {} source (@var{file})\n\
Parse and execute the contents of @var{file}.  This is equivalent to\n\
executing commands from a script file, but without requiring the file to\n\
be named @file{@var{file}.m}.\n\
@end deftypefn")
{
  octave_value_list retval;

  int nargin = args.length ();

  if (nargin == 1 || nargin == 2)
    {
      std::string file_name = args(0).string_value ();

      if (! error_state)
        {
          std::string context;

          if (nargin == 2)
            context = args(1).string_value ();

          if (! error_state)
            source_file (file_name, context);
          else
            error ("source: expecting context to be character string");
        }
      else
        error ("source: expecting file name as argument");
    }
  else
    print_usage ();

  return retval;
}

// Evaluate an Octave function (built-in or interpreted) and return
// the list of result values.  NAME is the name of the function to
// call.  ARGS are the arguments to the function.  NARGOUT is the
// number of output arguments expected.

octave_value_list
feval (const std::string& name, const octave_value_list& args, int nargout)
{
  octave_value_list retval;

  octave_value fcn = symbol_table::find_function (name, args);

  if (fcn.is_defined ())
    retval = fcn.do_multi_index_op (nargout, args);
  else
    {
      maybe_missing_function_hook (name);
      if (! error_state)
        error ("feval: function '%s' not found", name.c_str ());
    }

  return retval;
}

octave_value_list
feval (octave_function *fcn, const octave_value_list& args, int nargout)
{
  octave_value_list retval;

  if (fcn)
    retval = fcn->do_multi_index_op (nargout, args);

  return retval;
}

static octave_value_list
get_feval_args (const octave_value_list& args)
{
  return args.slice (1, args.length () - 1, true);
}


// Evaluate an Octave function (built-in or interpreted) and return
// the list of result values.  The first element of ARGS should be a
// string containing the name of the function to call, then the rest
// are the actual arguments to the function.  NARGOUT is the number of
// output arguments expected.

octave_value_list
feval (const octave_value_list& args, int nargout)
{
  octave_value_list retval;

  int nargin = args.length ();

  if (nargin > 0)
    {
      octave_value f_arg = args(0);

      if (f_arg.is_string ())
        {
          std::string name = f_arg.string_value ();

          if (! error_state)
            {
              octave_value_list tmp_args = get_feval_args (args);

              retval = feval (name, tmp_args, nargout);
            }
        }
      else if (f_arg.is_function_handle ()
               || f_arg.is_anonymous_function ()
               || f_arg.is_inline_function ())
        {
          const octave_value_list tmp_args = get_feval_args (args);

          retval = f_arg.do_multi_index_op (nargout, tmp_args);
        }
      else
        error ("feval: first argument must be a string, inline function or a function handle");
    }

  return retval;
}

DEFUN (feval, args, nargout,
  "-*- texinfo -*-\n\
@deftypefn {Built-in Function} {} feval (@var{name}, @dots{})\n\
Evaluate the function named @var{name}.  Any arguments after the first\n\
are passed on to the named function.  For example,\n\
\n\
@example\n\
@group\n\
feval (\"acos\", -1)\n\
     @result{} 3.1416\n\
@end group\n\
@end example\n\
\n\
@noindent\n\
calls the function @code{acos} with the argument @samp{-1}.\n\
\n\
The function @code{feval} can also be used with function handles of\n\
any sort (@pxref{Function Handles}).  Historically, @code{feval} was\n\
the only way to call user-supplied functions in strings, but\n\
function handles are now preferred due to the cleaner syntax they\n\
offer.  For example,\n\
\n\
@example\n\
@group\n\
@var{f} = @@exp;\n\
feval (@var{f}, 1)\n\
    @result{} 2.7183\n\
@var{f} (1)\n\
    @result{} 2.7183\n\
@end group\n\
@end example\n\
\n\
@noindent\n\
are equivalent ways to call the function referred to by @var{f}.  If it\n\
cannot be predicted beforehand that @var{f} is a function handle or the\n\
function name in a string, @code{feval} can be used instead.\n\
@end deftypefn")
{
  octave_value_list retval;

  int nargin = args.length ();

  if (nargin > 0)
    retval = feval (args, nargout);
  else
    print_usage ();

  return retval;
}

DEFUN (builtin, args, nargout,
  "-*- texinfo -*-\n\
@deftypefn {Loadable Function} {[@dots{}]} builtin (@var{f}, @dots{})\n\
Call the base function @var{f} even if @var{f} is overloaded to\n\
another function for the given type signature.\n\
@end deftypefn")
{
  octave_value_list retval;

  int nargin = args.length ();

  if (nargin > 0)
    {
      const std::string name (args(0).string_value ());

      if (! error_state)
        {
          octave_value fcn = symbol_table::builtin_find (name);

          if (fcn.is_defined ())
            retval = feval (fcn.function_value (), args.splice (0, 1),
                            nargout);
          else
            error ("builtin: lookup for symbol '%s' failed", name.c_str ());
        }
      else
        error ("builtin: function name (F) must be a string");
    }
  else
    print_usage ();

  return retval;
}

octave_value_list
eval_string (const std::string& eval_str, bool silent,
             int& parse_status, int nargout)
{
  octave_value_list retval;

  unwind_protect frame;

  // octave_base_parser constructor sets this for us.
  frame.protect_var (LEXER);

  octave_parser parser (eval_str);

  do
    {
      parser.reset ();

      parse_status = parser.run ();

      // Unmark forced variables.
      frame.run (1);

      if (parse_status == 0)
        {
          if (parser.stmt_list)
            {
              tree_statement *stmt = 0;

              if (parser.stmt_list->length () == 1
                  && (stmt = parser.stmt_list->front ())
                  && stmt->is_expression ())
                {
                  tree_expression *expr = stmt->expression ();

                  if (silent)
                    expr->set_print_flag (false);

                  bool do_bind_ans = false;

                  if (expr->is_identifier ())
                    {
                      tree_identifier *id
                        = dynamic_cast<tree_identifier *> (expr);

                      do_bind_ans = (! id->is_variable ());
                    }
                  else
                    do_bind_ans = (! expr->is_assignment_expression ());

                  retval = expr->rvalue (nargout);

                  if (do_bind_ans && ! (error_state || retval.empty ()))
                    bind_ans (retval(0), expr->print_result ());

                  if (nargout == 0)
                    retval = octave_value_list ();
                }
              else if (nargout == 0)
                parser.stmt_list->accept (*current_evaluator);
              else
                error ("eval: invalid use of statement list");

              if (error_state
                  || tree_return_command::returning
                  || tree_break_command::breaking
                  || tree_continue_command::continuing)
                break;
            }
          else if (parser.lexer.end_of_input)
            break;
        }
    }
  while (parse_status == 0);

  return retval;
}

octave_value
eval_string (const std::string& eval_str, bool silent, int& parse_status)
{
  octave_value retval;

  octave_value_list tmp = eval_string (eval_str, silent, parse_status, 1);

  if (! tmp.empty ())
    retval = tmp(0);

  return retval;
}

static octave_value_list
eval_string (const octave_value& arg, bool silent, int& parse_status,
             int nargout)
{
  std::string s = arg.string_value ();

  if (error_state)
    {
      error ("eval: expecting std::string argument");
      return octave_value (-1);
    }

  return eval_string (s, silent, parse_status, nargout);
}

void
cleanup_statement_list (tree_statement_list **lst)
{
  if (*lst)
    {
      delete *lst;
      *lst = 0;
    }
}

DEFUN (eval, args, nargout,
  "-*- texinfo -*-\n\
@deftypefn  {Built-in Function} {} eval (@var{try})\n\
@deftypefnx {Built-in Function} {} eval (@var{try}, @var{catch})\n\
Parse the string @var{try} and evaluate it as if it were an Octave\n\
program.  If that fails, evaluate the optional string @var{catch}.\n\
The string @var{try} is evaluated in the current context,\n\
so any results remain available after @code{eval} returns.\n\
\n\
The following example makes the variable @var{a} with the approximate\n\
value 3.1416 available.\n\
\n\
@example\n\
eval (\"a = acos(-1);\");\n\
@end example\n\
\n\
If an error occurs during the evaluation of @var{try} the @var{catch}\n\
string is evaluated, as the following example shows:\n\
\n\
@example\n\
@group\n\
eval ('error (\"This is a bad example\");',\n\
      'printf (\"This error occurred:\\n%s\\n\", lasterr ());');\n\
     @print{} This error occurred:\n\
        This is a bad example\n\
@end group\n\
@end example\n\
\n\
Consider using try/catch blocks instead if you are only using @code{eval}\n\
as an error-capturing mechanism rather than for the execution of arbitrary\n\
code strings.\n\
@seealso{evalin}\n\
@end deftypefn")
{
  octave_value_list retval;

  int nargin = args.length ();

  if (nargin > 0)
    {
      unwind_protect frame;

      if (nargin > 1)
        {
          frame.protect_var (buffer_error_messages);
          buffer_error_messages++;
        }

      int parse_status = 0;

      octave_value_list tmp = eval_string (args(0), nargout > 0,
                                           parse_status, nargout);

      if (nargin > 1 && (parse_status != 0 || error_state))
        {
          error_state = 0;

          // Set up for letting the user print any messages from
          // errors that occurred in the first part of this eval().

          buffer_error_messages--;

          tmp = eval_string (args(1), nargout > 0, parse_status, nargout);

          if (nargout > 0)
            retval = tmp;
        }
      else if (nargout > 0)
        retval = tmp;
    }
  else
    print_usage ();

  return retval;
}

/*

%!shared x
%! x = 1;

%!assert (eval ("x"), 1)
%!assert (eval ("x;"))
%!assert (eval ("x;"), 1);

%!test
%! y = eval ("x");
%! assert (y, 1);

%!test
%! y = eval ("x;");
%! assert (y, 1);

%!test
%! eval ("x = 1;")
%! assert (x,1);

%!test
%! eval ("flipud = 2;");
%! assert (flipud, 2);

%!function y = __f ()
%!  eval ("flipud = 2;");
%!  y = flipud;
%!endfunction
%!assert (__f(), 2)

% bug #35645
%!test
%! [a,] = gcd (1,2);
%! [a,b,] = gcd (1, 2);

*/

DEFUN (assignin, args, ,
  "-*- texinfo -*-\n\
@deftypefn {Built-in Function} {} assignin (@var{context}, @var{varname}, @var{value})\n\
Assign @var{value} to @var{varname} in context @var{context}, which\n\
may be either @code{\"base\"} or @code{\"caller\"}.\n\
@seealso{evalin}\n\
@end deftypefn")
{
  octave_value_list retval;

  int nargin = args.length ();

  if (nargin == 3)
    {
      std::string context = args(0).string_value ();

      if (! error_state)
        {
          unwind_protect frame;

          if (context == "caller")
            octave_call_stack::goto_caller_frame ();
          else if (context == "base")
            octave_call_stack::goto_base_frame ();
          else
            error ("assignin: CONTEXT must be \"caller\" or \"base\"");

          if (! error_state)
            {
              frame.add_fcn (octave_call_stack::pop);

              std::string nm = args(1).string_value ();

              if (! error_state)
                {
                  if (valid_identifier (nm))
                    symbol_table::varref (nm) = args(2);
                  else
                    error ("assignin: invalid variable name in argument VARNAME");
                }
              else
                error ("assignin: VARNAME must be a string");
            }
        }
      else
        error ("assignin: CONTEXT must be a string");
    }
  else
    print_usage ();

  return retval;
}

DEFUN (evalin, args, nargout,
  "-*- texinfo -*-\n\
@deftypefn  {Built-in Function} {} evalin (@var{context}, @var{try})\n\
@deftypefnx {Built-in Function} {} evalin (@var{context}, @var{try}, @var{catch})\n\
Like @code{eval}, except that the expressions are evaluated in the\n\
context @var{context}, which may be either @code{\"caller\"} or\n\
@code{\"base\"}.\n\
@seealso{eval, assignin}\n\
@end deftypefn")
{
  octave_value_list retval;

  int nargin = args.length ();

  if (nargin > 1)
    {
      std::string context = args(0).string_value ();

      if (! error_state)
        {
          unwind_protect frame;

          if (context == "caller")
            octave_call_stack::goto_caller_frame ();
          else if (context == "base")
            octave_call_stack::goto_base_frame ();
          else
            error ("evalin: CONTEXT must be \"caller\" or \"base\"");

          if (! error_state)
            {
              frame.add_fcn (octave_call_stack::pop);

              if (nargin > 2)
                {
                  frame.protect_var (buffer_error_messages);
                  buffer_error_messages++;
                }

              int parse_status = 0;

              octave_value_list tmp = eval_string (args(1), nargout > 0,
                                                   parse_status, nargout);

              if (nargout > 0)
                retval = tmp;

              if (nargin > 2 && (parse_status != 0 || error_state))
                {
                  error_state = 0;

                  // Set up for letting the user print any messages from
                  // errors that occurred in the first part of this eval().

                  buffer_error_messages--;

                  tmp = eval_string (args(2), nargout > 0,
                                     parse_status, nargout);

                  retval = (nargout > 0) ? tmp : octave_value_list ();
                }
            }
        }
      else
        error ("evalin: CONTEXT must be a string");
    }
  else
    print_usage ();

  return retval;
}

DEFUN (__parser_debug_flag__, args, nargout,
  "-*- texinfo -*-\n\
@deftypefn {Built-in Function} {@var{old_val} =} __parser_debug_flag__ (@var{new_val}))\n\
Undocumented internal function.\n\
@end deftypefn")
{
  octave_value retval;

  bool debug_flag = octave_debug;

  retval = set_internal_variable (debug_flag, args, nargout,
                                  "__parser_debug_flag__");

  octave_debug = debug_flag;

  return retval;
}<|MERGE_RESOLUTION|>--- conflicted
+++ resolved
@@ -435,7 +435,7 @@
                     std::string package_nm = $1->superclass_package_name ();
                     std::string class_nm = $1->superclass_class_name ();
 
-                    $$ = curr_parser.make_superclass_ref
+                    $$ = parser.make_superclass_ref
                                        (method_nm, package_nm, class_nm,
                                         $1->line (), $1->column ());
                   }
@@ -446,7 +446,7 @@
                     std::string package_nm = $1->meta_package_name ();
                     std::string class_nm = $1->meta_class_name ();
 
-                    $$ = curr_parser.make_meta_class_query
+                    $$ = parser.make_meta_class_query
                                        (package_nm, class_nm,
                                         $1->line (), $1->column ());
                   }
@@ -1147,8 +1147,8 @@
                   }
                 | INPUT_FILE opt_nl classdef opt_sep END_OF_INPUT
                   {
-                    if (curr_lexer->reading_classdef_file)
-                      curr_parser.classdef_object = $3;
+                    if (lexer.reading_classdef_file)
+                      parser.classdef_object = $3;
 
                     $$ = 0;
                   }
@@ -1190,26 +1190,16 @@
                   }
                 | GET '.' identifier
                   {
-<<<<<<< HEAD
-                    curr_lexer->parsed_function_name.top () = true;
-                    curr_lexer->maybe_classdef_get_set_method = false;
-                    curr_lexer->parsing_classdef_get_method = true;
-=======
                     lexer.parsed_function_name.top () = true;
                     lexer.maybe_classdef_get_set_method = false;
->>>>>>> 2b72f8e4
+                    lexer.parsing_classdef_get_method = true;
                     $$ = $3;
                   }
                 | SET '.' identifier
                   {
-<<<<<<< HEAD
-                    curr_lexer->parsed_function_name.top () = true;
-                    curr_lexer->maybe_classdef_get_set_method = false;
-                    curr_lexer->parsing_classdef_set_method = true;
-=======
                     lexer.parsed_function_name.top () = true;
                     lexer.maybe_classdef_get_set_method = false;
->>>>>>> 2b72f8e4
+                    lexer.parsing_classdef_set_method = true;
                     $$ = $3;
                   }
                 ;
@@ -1281,34 +1271,21 @@
 
 classdef_beg    : CLASSDEF
                   {
-<<<<<<< HEAD
-                    if (! curr_lexer->reading_classdef_file)
+                    if (! lexer.reading_classdef_file)
                       {
-                        curr_parser.bison_error ("classdef must appear inside a file containing only a class definition");
+                        parser.bison_error ("classdef must appear inside a file containing only a class definition");
                         YYABORT;
                       }
 
-                    curr_lexer->parsing_classdef = true;
+                    lexer.parsing_classdef = true;
                     $$ = $1;
-=======
-                    $$ = 0;
-                    lexer.parsing_classdef = true;
->>>>>>> 2b72f8e4
                   }
                 ;
 
 classdef        : classdef_beg stash_comment opt_attr_list identifier opt_superclass_list opt_sep class_body opt_sep END
                   {
-<<<<<<< HEAD
-                    curr_lexer->parsing_classdef = false;
-                    if (! ($$ = curr_parser.make_classdef ($1, $3, $4, $5, $7, $9, $2)))
-=======
                     lexer.parsing_classdef = false;
-
-                    if (parser.end_token_ok ($1, token::classdef_end))
-                      $$ = parser.make_end ("endclassdef", $1->line (), $1->column ());
-                    else
->>>>>>> 2b72f8e4
+                    if (! ($$ = parser.make_classdef ($1, $3, $4, $5, $7, $9, $2)))
                       ABORT_PARSE;
                   }
                 ;
@@ -1332,7 +1309,7 @@
                   { $$ = new tree_classdef_attribute ($1); }
                 | identifier '=' decl_param_init expression
                   {
-                    curr_lexer->looking_at_initializer_expression = false;
+                    lexer.looking_at_initializer_expression = false;
                     $$ = new tree_classdef_attribute ($1, $4);
                   }
                 | EXPR_NOT identifier
@@ -1394,7 +1371,7 @@
 properties_block
                 : PROPERTIES stash_comment opt_attr_list opt_sep property_list opt_sep END
                   {
-                    if (! ($$ = curr_parser.make_classdef_properties_block
+                    if (! ($$ = parser.make_classdef_properties_block
                                               ($1, $3, $5, $7, $2)))
                       ABORT_PARSE;
                   }
@@ -1414,14 +1391,14 @@
                   { $$ = new tree_classdef_property ($1); }
                 | identifier '=' decl_param_init expression ';'
                   {
-                    curr_lexer->looking_at_initializer_expression = false;
+                    lexer.looking_at_initializer_expression = false;
                     $$ = new tree_classdef_property ($1, $4);
                   }
                 ;
 
 methods_block   : METHODS stash_comment opt_attr_list opt_sep methods_list opt_sep END
                   {
-                    if (! ($$ = curr_parser.make_classdef_methods_block
+                    if (! ($$ = parser.make_classdef_methods_block
                                               ($1, $3, $5, $7, $2)))
                       ABORT_PARSE;
                   }
@@ -1449,7 +1426,7 @@
 
 events_block    : EVENTS stash_comment opt_attr_list opt_sep events_list opt_sep END
                   {
-                    if (! ($$ = curr_parser.make_classdef_events_block
+                    if (! ($$ = parser.make_classdef_events_block
                                               ($1, $3, $5, $7, $2)))
                       ABORT_PARSE;
                   }
@@ -1470,7 +1447,7 @@
 
 enum_block      : ENUMERATION stash_comment opt_attr_list opt_sep enum_list opt_sep END
                   {
-                    if (! ($$ = curr_parser.make_classdef_enum_block
+                    if (! ($$ = parser.make_classdef_enum_block
                                               ($1, $3, $5, $7, $2)))
                       ABORT_PARSE;
                   }
@@ -2891,10 +2868,10 @@
 }
 
 tree_funcall *
-octave_parser::make_superclass_ref (const std::string& method_nm,
-                                    const std::string& package_nm,
-                                    const std::string& class_nm,
-                                    int l, int c)
+octave_base_parser::make_superclass_ref (const std::string& method_nm,
+                                         const std::string& package_nm,
+                                         const std::string& class_nm,
+                                         int l, int c)
 {
   octave_value_list args;
 
@@ -2909,9 +2886,9 @@
 }
 
 tree_funcall *
-octave_parser::make_meta_class_query (const std::string& package_nm,
-                                      const std::string& class_nm,
-                                      int l, int c)
+octave_base_parser::make_meta_class_query (const std::string& package_nm,
+                                           const std::string& class_nm,
+                                           int l, int c)
 {
   octave_value_list args;
 
@@ -2931,23 +2908,23 @@
 // a parse tree containing meta information about the class.
 
 tree_classdef *
-octave_parser::make_classdef (token *tok_val,
-                              tree_classdef_attribute_list *a,
-                              tree_identifier *id,
-                              tree_classdef_superclass_list *sc,
-                              tree_classdef_body *body, token *end_tok,
-                              octave_comment_list *lc)
+octave_base_parser::make_classdef (token *tok_val,
+                                   tree_classdef_attribute_list *a,
+                                   tree_identifier *id,
+                                   tree_classdef_superclass_list *sc,
+                                   tree_classdef_body *body, token *end_tok,
+                                   octave_comment_list *lc)
 {
   tree_classdef *retval = 0;
 
   std::string cls_name = id->name ();
 
-  std::string nm = curr_lexer->fcn_file_name;
+  std::string nm = lexer.fcn_file_name;
 
   size_t pos = nm.find_last_of (file_ops::dir_sep_chars ());
 
   if (pos != std::string::npos)
-    nm = curr_lexer->fcn_file_name.substr (pos+1);
+    nm = lexer.fcn_file_name.substr (pos+1);
 
   if (nm != cls_name)
     {
@@ -2969,11 +2946,11 @@
 }
 
 tree_classdef_properties_block *
-octave_parser::make_classdef_properties_block (token *tok_val,
-                                               tree_classdef_attribute_list *a,
-                                               tree_classdef_property_list *plist,
-                                               token *end_tok,
-                                               octave_comment_list *lc)
+octave_base_parser::make_classdef_properties_block (token *tok_val,
+                                                    tree_classdef_attribute_list *a,
+                                                    tree_classdef_property_list *plist,
+                                                    token *end_tok,
+                                                    octave_comment_list *lc)
 {
   tree_classdef_properties_block *retval = 0;
 
@@ -2991,11 +2968,11 @@
 }
 
 tree_classdef_methods_block *
-octave_parser::make_classdef_methods_block (token *tok_val,
-                                            tree_classdef_attribute_list *a,
-                                            tree_classdef_methods_list *mlist,
-                                            token *end_tok,
-                                            octave_comment_list *lc)
+octave_base_parser::make_classdef_methods_block (token *tok_val,
+                                                 tree_classdef_attribute_list *a,
+                                                 tree_classdef_methods_list *mlist,
+                                                 token *end_tok,
+                                                 octave_comment_list *lc)
 {
   tree_classdef_methods_block *retval = 0;
 
@@ -3013,11 +2990,11 @@
 }
 
 tree_classdef_events_block *
-octave_parser::make_classdef_events_block (token *tok_val,
-                                           tree_classdef_attribute_list *a,
-                                           tree_classdef_events_list *elist,
-                                           token *end_tok,
-                                           octave_comment_list *lc)
+octave_base_parser::make_classdef_events_block (token *tok_val,
+                                                tree_classdef_attribute_list *a,
+                                                tree_classdef_events_list *elist,
+                                                token *end_tok,
+                                                octave_comment_list *lc)
 {
   tree_classdef_events_block *retval = 0;
 
@@ -3035,11 +3012,11 @@
 }
 
 tree_classdef_enum_block *
-octave_parser::make_classdef_enum_block (token *tok_val,
-                                         tree_classdef_attribute_list *a,
-                                         tree_classdef_enum_list *elist,
-                                         token *end_tok,
-                                         octave_comment_list *lc)
+octave_base_parser::make_classdef_enum_block (token *tok_val,
+                                              tree_classdef_attribute_list *a,
+                                              tree_classdef_enum_list *elist,
+                                              token *end_tok,
+                                              octave_comment_list *lc)
 {
   tree_classdef_enum_block *retval = 0;
 
@@ -3124,7 +3101,8 @@
 // Make an indirect reference expression with dynamic field name.
 
 tree_index_expression *
-octave_base_parser::make_indirect_ref (tree_expression *expr, tree_expression *elt)
+octave_base_parser::make_indirect_ref (tree_expression *expr,
+                                       tree_expression *elt)
 {
   tree_index_expression *retval = 0;
 
@@ -3397,12 +3375,7 @@
 }
 
 void
-<<<<<<< HEAD
-octave_parser::bison_error (const char *s)
-
-=======
 octave_base_parser::bison_error (const char *s)
->>>>>>> 2b72f8e4
 {
   int err_col = lexer.current_input_column - 1;
 
@@ -3522,8 +3495,8 @@
 
       if (status == 0)
         {
-          if (curr_parser.curr_lexer->reading_classdef_file
-              && curr_parser.classdef_object)
+          if (parser.lexer.reading_classdef_file
+              && parser.classdef_object)
             {
               // Convert parse tree for classdef object to
               // meta.class info (and stash it in the symbol
@@ -3532,7 +3505,7 @@
               if (fcn_ptr)
                 panic_impossible ();
 
-              fcn_ptr = curr_parser.classdef_object->make_meta_class ();
+              fcn_ptr = parser.classdef_object->make_meta_class ();
             }
         }
       else
