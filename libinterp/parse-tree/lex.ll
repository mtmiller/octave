--- conflicted
+++ resolved
@@ -768,12 +768,8 @@
           {
             curr_lexer->looking_for_object_index = true;
 
-<<<<<<< HEAD
-        return curr_lexer->count_token_internal (id_tok);
-=======
-            return curr_lexer->count_token_internal (SUPERCLASSREF);
+            return curr_lexer->count_token_internal (id_tok);
           }
->>>>>>> 9520973e
       }
   }
 
@@ -799,12 +795,8 @@
           {
             curr_lexer->looking_for_object_index = true;
 
-<<<<<<< HEAD
-        return curr_lexer->count_token_internal (id_tok);
-=======
-            return curr_lexer->count_token_internal (METAQUERY);
+            return curr_lexer->count_token_internal (id_tok);
           }
->>>>>>> 9520973e
       }
   }
 
