/*

Copyright (C) 1993-2012 John W. Eaton

This file is part of Octave.

Octave is free software; you can redistribute it and/or modify it
under the terms of the GNU General Public License as published by the
Free Software Foundation; either version 3 of the License, or (at your
option) any later version.

Octave is distributed in the hope that it will be useful, but WITHOUT
ANY WARRANTY; without even the implied warranty of MERCHANTABILITY or
FITNESS FOR A PARTICULAR PURPOSE.  See the GNU General Public License
for more details.

You should have received a copy of the GNU General Public License
along with Octave; see the file COPYING.  If not, see
<http://www.gnu.org/licenses/>.

*/

/*
We are using the pure parser interface and the reentrant lexer
interface but the Octave parser and lexer are NOT properly
reentrant because both still use many global variables.  It should be
safe to create a parser object and call it while anotehr parser
object is active (to parse a callback function while the main
interactive parser is waiting for input, for example) if you take
care to properly save and restore (typically with an unwind_protect
object) relevant global values before and after the nested call.
*/

%option prefix = "octave_"
%option noyywrap
%option reentrant
%option bison-bridge

%top {
#ifdef HAVE_CONFIG_H
#include <config.h>
#endif

}

%s COMMAND_START
%s MATRIX_START

%x INPUT_FILE_START

%x BLOCK_COMMENT_START
%x LINE_COMMENT_START

%x KLUGE

%{

#include <cctype>
#include <cstring>

#include <iostream>
#include <set>
#include <sstream>
#include <string>
#include <stack>

#include <sys/types.h>
#include <unistd.h>

#include "cmd-edit.h"
#include "quit.h"
#include "lo-mappers.h"

// These would be alphabetical, but oct-parse.h must be included before
// oct-gperf.h and oct-parse.h must be included after token.h and the tree
// class declarations.  We can't include oct-parse.h in oct-gperf.h
// because it may not be protected to allow it to be included multiple
// times.

#include "Cell.h"
#include "comment-list.h"
#include "defun.h"
#include "error.h"
#include "gripes.h"
#include "input.h"
#include "lex.h"
#include "ov.h"
#include "parse.h"
#include "parse-private.h"
#include "pt-all.h"
#include "symtab.h"
#include "token.h"
#include "toplev.h"
#include "utils.h"
#include "variables.h"
#include <oct-parse.h>
#include <oct-gperf.h>

#if defined (GNULIB_NAMESPACE)
// Calls to the following functions appear in the generated output from
// flex without the namespace tag.  Redefine them so we will use them
// via the gnulib namespace.
#define fprintf GNULIB_NAMESPACE::fprintf
#define fwrite GNULIB_NAMESPACE::fwrite
#define isatty GNULIB_NAMESPACE::isatty
#define malloc GNULIB_NAMESPACE::malloc
#define realloc GNULIB_NAMESPACE::realloc
#endif

#if ! (defined (FLEX_SCANNER) \
       && defined (YY_FLEX_MAJOR_VERSION) && YY_FLEX_MAJOR_VERSION >= 2 \
       && defined (YY_FLEX_MINOR_VERSION) && YY_FLEX_MINOR_VERSION >= 5)
#error lex.l requires flex version 2.5.4 or later
#endif

#define YY_EXTRA_TYPE octave_lexer *
#define curr_lexer yyextra

// Arrange to get input via readline.

#ifdef YY_INPUT
#undef YY_INPUT
#endif
#define YY_INPUT(buf, result, max_size) \
  result = curr_lexer->read (buf, max_size)

// Try to avoid crashing out completely on fatal scanner errors.

#ifdef YY_FATAL_ERROR
#undef YY_FATAL_ERROR
#endif
#define YY_FATAL_ERROR(msg) \
  (yyget_extra (yyscanner))->fatal_error (msg)

static bool Vdisplay_tokens = false;

static unsigned int Vtoken_count = 0;

// Internal variable for lexer debugging state.
static bool lexer_debug_flag = false;

// Forward declarations for functions defined at the bottom of this
// file that are needed inside the lexer actions.

static std::string strip_trailing_whitespace (char *s);

%}

D       [0-9]
S       [ \t]
NL      ((\n)|(\r)|(\r\n))
SNL     ({S}|{NL})
EL      (\.\.\.)
BS      (\\)
CONT    ({EL}|{BS})
Im      [iIjJ]
CCHAR   [#%]
COMMENT ({CCHAR}.*{NL})
SNLCMT  ({SNL}|{COMMENT})
IDENT   ([_$a-zA-Z][_$a-zA-Z0-9]*)
EXPON   ([DdEe][+-]?{D}+)
NUMBER  (({D}+\.?{D}*{EXPON}?)|(\.{D}+{EXPON}?)|(0[xX][0-9a-fA-F]+))

ANY_INCLUDING_NL (.|{NL})

%%

%{
// Make script and function files start with a bogus token. This makes
// the parser go down a special path.
%}

<INPUT_FILE_START>{ANY_INCLUDING_NL} {
    curr_lexer->lexer_debug ("<INPUT_FILE_START>{ANY_INCLUDING_NL}");

    curr_lexer->xunput (yytext[0]);

    // May be reset later if we see "function" or "classdef" appears
    // as the first token.
    curr_lexer->reading_script_file = true;

    curr_lexer->pop_start_state ();

    return curr_lexer->show_token (INPUT_FILE);
  }

%{
// Help and other command-style functions.
%}

<COMMAND_START>{NL} {
    curr_lexer->lexer_debug ("<COMMAND_START>{NL}");

    curr_lexer->input_line_number++;
    curr_lexer->current_input_column = 1;

    curr_lexer->looking_for_object_index = false;
    curr_lexer->at_beginning_of_statement = true;

    curr_lexer->pop_start_state ();

    return curr_lexer->count_token ('\n');
  }

<COMMAND_START>[\;\,] {
    curr_lexer->lexer_debug ("<COMMAND_START>[\\;\\,]");

    curr_lexer->looking_for_object_index = false;
    curr_lexer->at_beginning_of_statement = true;

    curr_lexer->pop_start_state ();

    if (strcmp (yytext, ",") == 0)
      return curr_lexer->handle_token (',');
    else
      return curr_lexer->handle_token (';');
  }

<COMMAND_START>[\"\'] {
    curr_lexer->lexer_debug ("<COMMAND_START>[\\\"\\']");

    curr_lexer->at_beginning_of_statement = false;

    curr_lexer->current_input_column++;
    int tok = curr_lexer->handle_string (yytext[0]);

    return curr_lexer->count_token_internal (tok);
  }

<COMMAND_START>[^#% \t\r\n\;\,\"\'][^ \t\r\n\;\,]*{S}* {
    curr_lexer->lexer_debug ("<COMMAND_START>[^#% \\t\\r\\n\\;\\,\\\"\\'][^ \\t\\r\\n\\;\\,]*{S}*");

    std::string tok = strip_trailing_whitespace (yytext);

    curr_lexer->looking_for_object_index = false;
    curr_lexer->at_beginning_of_statement = false;

    return curr_lexer->handle_token (tok, SQ_STRING);
  }

<MATRIX_START>{S}* {
    curr_lexer->lexer_debug ("<MATRIX_START>{S}*");

    curr_lexer->mark_previous_token_trailing_space ();
  }

<MATRIX_START>{NL} {
    curr_lexer->lexer_debug ("<MATRIX_START>{NL}");

    int tok = curr_lexer->previous_token_value ();

    if (! (tok == ';' || tok == '[' || tok == '{'))
      curr_lexer->xunput (',');
  }

<KLUGE>@ {
    curr_lexer->lexer_debug ("<KLUGE>@");
    curr_lexer->pop_start_state ();
    return curr_lexer->count_token (CHOOSE_ASSIGNMENT);
  }

%{
// For this and the next two rules, we're looking at ']', and we
// need to know if the next token is '=' or '=='.
//
// It would have been so much easier if the delimiters were simply
// different for the expression on the left hand side of the equals
// operator.
//
// It's also a pain in the ass to decide whether to insert a comma
// after seeing a ']' character...

// FIXME -- we need to handle block comments here.
%}

<MATRIX_START>\] {
    curr_lexer->lexer_debug ("<MATRIX_START>\\]");

    curr_lexer->looking_at_object_index.pop_front ();

    curr_lexer->looking_for_object_index = true;
    curr_lexer->at_beginning_of_statement = false;

    int tok_to_return = curr_lexer->handle_close_bracket (']');

    return curr_lexer->count_token (']');
  }

%{
// FIXME -- we need to handle block comments here.
%}

<MATRIX_START>\} {
    curr_lexer->lexer_debug ("<MATRIX_START>\\}*");

    curr_lexer->looking_at_object_index.pop_front ();

    curr_lexer->looking_for_object_index = true;
    curr_lexer->at_beginning_of_statement = false;

    int tok_to_return = curr_lexer->handle_close_bracket ('}');

    return curr_lexer->count_token ('}');
  }

\[ {
    curr_lexer->lexer_debug ("\\[");

    curr_lexer->nesting_level.bracket ();

    curr_lexer->looking_at_object_index.push_front (false);

    curr_lexer->current_input_column += yyleng;
    curr_lexer->looking_for_object_index = false;
    curr_lexer->at_beginning_of_statement = false;

    if (curr_lexer->defining_func
        && ! curr_lexer->parsed_function_name.top ())
      curr_lexer->looking_at_return_list = true;
    else
      curr_lexer->looking_at_matrix_or_assign_lhs = true;

    curr_lexer->decrement_promptflag ();

    curr_lexer->bracketflag++;

    curr_lexer->push_start_state (MATRIX_START);

    return curr_lexer->count_token ('[');
  }

\] {
    curr_lexer->lexer_debug ("\\]");

    curr_lexer->nesting_level.remove ();

    curr_lexer->looking_at_object_index.pop_front ();

    curr_lexer->looking_for_object_index = true;
    curr_lexer->at_beginning_of_statement = false;

    return curr_lexer->handle_token (']');
  }

%{
// Gobble comments.
%}

%{
// Start of a block comment.  If the comment marker appears immediately
// after a block of full-line comments, finish the full line comment
// block.
%}

^{S}*{CCHAR}\{{S}*{NL} {
    curr_lexer->lexer_debug ("^{S}*{CCHAR}\{{S}*{NL}");

    yyless (0);

    if (curr_lexer->start_state () == LINE_COMMENT_START)
      {
        if (! curr_lexer->comment_text.empty ())
          curr_lexer->finish_comment (octave_comment_elt::full_line);

        curr_lexer->pop_start_state ();
      }

    curr_lexer->push_start_state (BLOCK_COMMENT_START);

  }

<BLOCK_COMMENT_START>^{S}*{CCHAR}\{{S}*{NL} {
    curr_lexer->lexer_debug ("<BLOCK_COMMENT_START>^{S}*{CCHAR}\{{S}*{NL}");

    curr_lexer->input_line_number++;
    curr_lexer->current_input_column = 1;

    if (curr_lexer->block_comment_nesting_level)
      curr_lexer->comment_text = "\n";

    curr_lexer->block_comment_nesting_level++;
  }

%{
// End of a block comment.  If this block comment is nested inside
// another, wait for the outermost block comment block to be closed
// before storing the comment.
%}

<BLOCK_COMMENT_START>^{S}*{CCHAR}\}{S}*{NL} {
    curr_lexer->lexer_debug ("<BLOCK_COMMENT_START>^{S}*{CCHAR}\\}{S}*{NL}");

    curr_lexer->input_line_number++;
    curr_lexer->current_input_column = 1;

    if (curr_lexer->block_comment_nesting_level > 1)
      curr_lexer->comment_text = "\n";
    else
      curr_lexer->finish_comment (octave_comment_elt::block);

    curr_lexer->block_comment_nesting_level--;
    curr_lexer->pop_start_state ();
  }

%{
// Body of a block comment.
%}

<BLOCK_COMMENT_START>.*{NL} {
    curr_lexer->lexer_debug ("<BLOCK_COMMENT_START>.*{NL}");

    curr_lexer->input_line_number++;
    curr_lexer->current_input_column = 1;
    curr_lexer->comment_text += yytext;
  }

%{
// Full-line or end-of-line comment.
%}

{S}*{CCHAR}.*{NL} {
    curr_lexer->lexer_debug ("{S}*{CCHAR}.*{NL}");

    curr_lexer->push_start_state (LINE_COMMENT_START);
    yyless (0);
  }

<LINE_COMMENT_START>{S}*{CCHAR}.*{NL} {
    curr_lexer->lexer_debug ("<LINE_COMMENT_START>{S}*{CCHAR}.*{NL}");

    bool full_line_comment = curr_lexer->current_input_column == 1;
    curr_lexer->input_line_number++;
    curr_lexer->current_input_column = 1;

    bool have_space = false;
    size_t len = yyleng;
    size_t i = 0;
    while (i < len)
      {
        char c = yytext[i];
        if (c == ' ' || c == '\t')
          {
            have_space = true;
            i++;
          }
        else
          break;
      }

    while (i < len)
      {
        char c = yytext[i];
        if (c == '#' || c == '%')
          i++;
        else
          break;
      }
      
    curr_lexer->comment_text += &yytext[i];

    if (! full_line_comment)
      {
        if (have_space)
          curr_lexer->mark_previous_token_trailing_space ();

        curr_lexer->finish_comment (octave_comment_elt::end_of_line);

        curr_lexer->pop_start_state ();
      }
  }

%{
// End of a block of full-line comments.
%}

<LINE_COMMENT_START>{ANY_INCLUDING_NL} {
    curr_lexer->lexer_debug ("<LINE_COMMENT_START>{ANY_INCLUDING_NL}");

    curr_lexer->xunput (yytext[0]);

    curr_lexer->finish_comment (octave_comment_elt::full_line);  

    curr_lexer->pop_start_state ();
  }

%{
// Imaginary numbers.
%}

{NUMBER}{Im} {
    curr_lexer->lexer_debug ("{NUMBER}{Im}");

    if (curr_lexer->whitespace_is_significant ()
        && curr_lexer->space_follows_previous_token ()
        && ! curr_lexer->previous_token_is_binop ())
      {
        yyless (0);
        unput (',');
      }
    else
      {
        curr_lexer->handle_number ();
        return curr_lexer->count_token_internal (IMAG_NUM);
      }
  }

%{
// Real numbers.  Don't grab the '.' part of a dot operator as part of
// the constant.
%}

{D}+/\.[\*/\\^\'] |
{NUMBER} {
    curr_lexer->lexer_debug ("{D}+/\\.[\\*/\\^\\']|{NUMBER}");

    if (curr_lexer->whitespace_is_significant ()
        && curr_lexer->space_follows_previous_token ()
        && ! curr_lexer->previous_token_is_binop ())
      {
        yyless (0);
        unput (',');
      }
    else
      {
        curr_lexer->handle_number ();
        return curr_lexer->count_token_internal (NUM);
      }
  }

%{
// Eat whitespace.  Whitespace inside matrix constants is handled by
// the <MATRIX_START> start state code above.
%}

{S}* {
    curr_lexer->current_input_column += yyleng;

    curr_lexer->mark_previous_token_trailing_space ();
  }

%{
// Continuation lines.  Allow comments after continuations.
%}

{CONT}{S}*{NL} |
{CONT}{S}*{CCHAR}.*{NL} {
    curr_lexer->lexer_debug ("{CONT}{S}*{NL}|{CONT}{S}*{CCHAR}.*{NL}");

    curr_lexer->handle_continuation ();
  }

%{
// End of file.
%}

<<EOF>> {
   return curr_lexer->handle_end_of_input ();
  }

%{
// Identifiers.
%}

{IDENT} {
    curr_lexer->lexer_debug ("{IDENT}");

    int tok = curr_lexer->previous_token_value ();

    if (curr_lexer->whitespace_is_significant ()
        && curr_lexer->space_follows_previous_token ()
        && ! (tok == '[' || tok == '{'
              || curr_lexer->previous_token_is_binop ()))
      {
        yyless (0);
        unput (',');
      }
    else
      {
        if (curr_lexer->previous_token_may_be_command ())
          {
            yyless (0);
            curr_lexer->push_start_state (COMMAND_START);
          }
        else
          {
            int id_tok = curr_lexer->handle_identifier ();

            if (id_tok >= 0)
              return curr_lexer->count_token_internal (id_tok);
          }
      }
  }

%{
// Superclass method identifiers.
%}

{IDENT}@{IDENT}{S}* |
{IDENT}@{IDENT}.{IDENT}{S}* {
    curr_lexer->lexer_debug ("{IDENT}@{IDENT}{S}*|{IDENT}@{IDENT}.{IDENT}{S}*");

    int id_tok = curr_lexer->handle_superclass_identifier ();

    if (id_tok >= 0)
      {
        curr_lexer->looking_for_object_index = true;

        return curr_lexer->count_token (id_tok);
      }
  }

%{
// Metaclass query
%}

\?{IDENT}{S}* |
\?{IDENT}\.{IDENT}{S}* {
    curr_lexer->lexer_debug ("\\?{IDENT}{S}*|\\?{IDENT}\\.{IDENT}{S}*");

    int id_tok = curr_lexer->handle_meta_identifier ();

    if (id_tok >= 0)
      {
        curr_lexer->looking_for_object_index = true;

        return curr_lexer->count_token (id_tok);
      }
  }

%{
// Function handles and superclass references
%}

"@" {
    curr_lexer->lexer_debug ("@");

    curr_lexer->current_input_column++;

    curr_lexer->looking_at_function_handle++;
    curr_lexer->looking_for_object_index = false;
    curr_lexer->at_beginning_of_statement = false;

    return curr_lexer->count_token ('@');

  }

%{
// A new line character.  New line characters inside matrix constants
// are handled by the <MATRIX_START> start state code above.  If closest
// nesting is inside parentheses, don't return a row separator.
%}

{NL} {
    curr_lexer->lexer_debug ("{NL}");

    curr_lexer->input_line_number++;
    curr_lexer->current_input_column = 1;

    if (curr_lexer->nesting_level.none ())
      {
        curr_lexer->at_beginning_of_statement = true;
        return curr_lexer->count_token ('\n');
      }
    else if (curr_lexer->nesting_level.is_paren ())
      {
        curr_lexer->at_beginning_of_statement = false;
        curr_lexer->gripe_matlab_incompatible ("bare newline inside parentheses");
      }
    else if (curr_lexer->nesting_level.is_bracket_or_brace ())
      return LEXICAL_ERROR;
  }

%{
// Single quote can either be the beginning of a string or a transpose
// operator.
%}

"'" {
    curr_lexer->lexer_debug ("'");

    curr_lexer->current_input_column++;

    int tok = curr_lexer->previous_token_value ();

    bool transpose = false;

    if (curr_lexer->whitespace_is_significant ())
      {
        if (curr_lexer->space_follows_previous_token ())
          {
            if (tok == '[' || tok == '{'
                || curr_lexer->previous_token_is_binop ())
              {
                int retval = curr_lexer->handle_string ('\'');
                return curr_lexer->count_token_internal (retval);
              }
            else
              {
                yyless (0);
                curr_lexer->xunput (',');
              }
          }
        else
          {
            if (tok == ',' || tok == ';'
                || curr_lexer->previous_token_is_binop ())
              {
                int retval = curr_lexer->handle_string ('\'');
                return curr_lexer->count_token_internal (retval);
              }
            else
              return curr_lexer->count_token (QUOTE);
          }
      }
    else
      {
        if (tok == NAME || tok == NUM || tok == IMAG_NUM
            || tok == ')' || tok == ']' || tok == '}')
          return curr_lexer->count_token (QUOTE);
        else
          {
            int retval = curr_lexer->handle_string ('\'');
            return curr_lexer->count_token_internal (retval);
          }
      }
  }

%{
// Double quotes always begin strings.
%}

\" {
    curr_lexer->lexer_debug ("\"");

    curr_lexer->current_input_column++;
    int tok = curr_lexer->handle_string ('"');

    return curr_lexer->count_token_internal (tok);
}

%{
// Other operators.
%}

":"     { return curr_lexer->handle_op (":", ':'); }
".+"    { return curr_lexer->handle_incompatible_op (".+", EPLUS); }
".-"    { return curr_lexer->handle_incompatible_op (".-", EMINUS); }
".*"    { return curr_lexer->handle_op (".*", EMUL); }
"./"    { return curr_lexer->handle_op ("./", EDIV); }
".\\"   { return curr_lexer->handle_op (".\\", ELEFTDIV); }
".^"    { return curr_lexer->handle_op (".^", EPOW); }
".**"   { return curr_lexer->handle_incompatible_op (".**", EPOW); }
"<="    { return curr_lexer->handle_op ("<=", EXPR_LE); }
"=="    { return curr_lexer->handle_op ("==", EXPR_EQ); }
"~="    { return curr_lexer->handle_op ("~=", EXPR_NE); }
"!="    { return curr_lexer->handle_incompatible_op ("!=", EXPR_NE); }
">="    { return curr_lexer->handle_op (">=", EXPR_GE); }
"&"     { return curr_lexer->handle_op ("&", EXPR_AND); }
"|"     { return curr_lexer->handle_op ("|", EXPR_OR); }
"<"     { return curr_lexer->handle_op ("<", EXPR_LT); }
">"     { return curr_lexer->handle_op (">", EXPR_GT); }
"+"     { return curr_lexer->handle_op ("+", '+'); }
"-"     { return curr_lexer->handle_op ("-", '-'); }
"*"     { return curr_lexer->handle_op ("*", '*'); }
"/"     { return curr_lexer->handle_op ("/", '/'); }
"\\"    { return curr_lexer->handle_op ("\\", LEFTDIV); }
"^"     { return curr_lexer->handle_op ("^", POW); }
"**"    { return curr_lexer->handle_incompatible_op ("**", POW); }
"&&"    { return curr_lexer->handle_op ("&&", EXPR_AND_AND); }
"||"    { return curr_lexer->handle_op ("||", EXPR_OR_OR); }
"<<"    { return curr_lexer->handle_incompatible_op ("<<", LSHIFT); }
">>"    { return curr_lexer->handle_incompatible_op (">>", RSHIFT); }
"~"     { return curr_lexer->handle_op ("~", EXPR_NOT); }
"!"     { return curr_lexer->handle_incompatible_op ("!", EXPR_NOT); }
";"     { return curr_lexer->handle_op (";", ';', true, true); }

"," {
    return curr_lexer->handle_op
      (",", ',', true, ! curr_lexer->looking_at_object_index.front ());
  }

".'" {
    return curr_lexer->handle_op (".'", TRANSPOSE, true, false);
  }

"++" {
    return curr_lexer->handle_incompatible_op
      ("++", PLUS_PLUS, true, false, true);
  }

"--" {
    ;
    return curr_lexer->handle_incompatible_op
      ("--", MINUS_MINUS, true, false, true);
  }

"(" {
    curr_lexer->lexer_debug ("(");

    // If we are looking for an object index, then push TRUE for
    // looking_at_object_index.  Otherwise, just push whatever state
    // is current (so that we can pop it off the stack when we find
    // the matching close paren).

    curr_lexer->looking_at_object_index.push_front
      (curr_lexer->looking_for_object_index);

    curr_lexer->looking_at_indirect_ref = false;
    curr_lexer->looking_for_object_index = false;
    curr_lexer->at_beginning_of_statement = false;

    curr_lexer->nesting_level.paren ();
    curr_lexer->decrement_promptflag ();

    return curr_lexer->handle_token ('(');
  }

")" {
    curr_lexer->lexer_debug (")");

    curr_lexer->nesting_level.remove ();
    curr_lexer->current_input_column++;

    curr_lexer->looking_at_object_index.pop_front ();

    curr_lexer->looking_for_object_index = true;
    curr_lexer->at_beginning_of_statement = false;

    if (curr_lexer->looking_at_anon_fcn_args)
      curr_lexer->looking_at_anon_fcn_args = false;

    return curr_lexer->count_token (')');
  }

"." {
    curr_lexer->lexer_debug (".");

    curr_lexer->looking_for_object_index = false;
    curr_lexer->at_beginning_of_statement = false;

    return curr_lexer->handle_token ('.');
  }

%{
// = and op= operators.
%}

"=" {
    int tok = curr_lexer->handle_assign_op ("=", '=');
    if (tok < 0)
      {
        yyless (0);
        curr_lexer->xunput ('@');
        curr_lexer->push_start_state (KLUGE);
      }
    else
      return tok;
  }

"+=" {
    int tok = curr_lexer->handle_incompatible_assign_op ("+=", ADD_EQ);
    if (tok < 0)
      {
        yyless (0);
        curr_lexer->xunput ('@');
        curr_lexer->push_start_state (KLUGE);
      }
    else
      return tok;
  }

"-=" {
    int tok = curr_lexer->handle_incompatible_assign_op ("-=", SUB_EQ);
    if (tok < 0)
      {
        yyless (0);
        curr_lexer->xunput ('@');
        curr_lexer->push_start_state (KLUGE);
      }
    else
      return tok;
  }

"*=" {
    int tok = curr_lexer->handle_incompatible_assign_op ("*=", MUL_EQ);
    if (tok < 0)
      {
        yyless (0);
        curr_lexer->xunput ('@');
        curr_lexer->push_start_state (KLUGE);
      }
    else
      return tok;
  }

"/=" {
    int tok = curr_lexer->handle_incompatible_assign_op ("/=", DIV_EQ);
    if (tok < 0)
      {
        yyless (0);
        curr_lexer->xunput ('@');
        curr_lexer->push_start_state (KLUGE);
      }
    else
      return tok;
  }

"\\=" {
    int tok = curr_lexer->handle_incompatible_assign_op ("\\=", LEFTDIV_EQ);
    if (tok < 0)
      {
        yyless (0);
        curr_lexer->xunput ('@');
        curr_lexer->push_start_state (KLUGE);
      }
    else
      return tok;
  }

".+=" {
    int tok = curr_lexer->handle_incompatible_assign_op (".+=", ADD_EQ);
    if (tok < 0)
      {
        yyless (0);
        curr_lexer->xunput ('@');
        curr_lexer->push_start_state (KLUGE);
      }
    else
      return tok;
  }

".-=" {
    int tok = curr_lexer->handle_incompatible_assign_op (".-=", SUB_EQ);
    if (tok < 0)
      {
        yyless (0);
        curr_lexer->xunput ('@');
        curr_lexer->push_start_state (KLUGE);
      }
    else
      return tok;
  }

".*=" {
    int tok = curr_lexer->handle_incompatible_assign_op (".*=", EMUL_EQ);
    if (tok < 0)
      {
        yyless (0);
        curr_lexer->xunput ('@');
        curr_lexer->push_start_state (KLUGE);
      }
    else
      return tok;
  }

"./=" {
    int tok = curr_lexer->handle_incompatible_assign_op ("./=", EDIV_EQ);
    if (tok < 0)
      {
        yyless (0);
        curr_lexer->xunput ('@');
        curr_lexer->push_start_state (KLUGE);
      }
    else
      return tok;
  }

".\\=" {
    int tok = curr_lexer->handle_incompatible_assign_op (".\\=", ELEFTDIV_EQ);
    if (tok < 0)
      {
        yyless (0);
        curr_lexer->xunput ('@');
        curr_lexer->push_start_state (KLUGE);
      }
    else
      return tok;
  }

"^=" {
    int tok = curr_lexer->handle_incompatible_assign_op ("^=", POW_EQ);
    if (tok < 0)
      {
        yyless (0);
        curr_lexer->xunput ('@');
        curr_lexer->push_start_state (KLUGE);
      }
    else
      return tok;
  }

"**=" {
    int tok = curr_lexer->handle_incompatible_assign_op ("^=", POW_EQ);
    if (tok < 0)
      {
        yyless (0);
        curr_lexer->xunput ('@');
        curr_lexer->push_start_state (KLUGE);
      }
    else
      return tok;
  }

".^=" {
    int tok = curr_lexer->handle_incompatible_assign_op (".^=", EPOW_EQ);
    if (tok < 0)
      {
        yyless (0);
        curr_lexer->xunput ('@');
        curr_lexer->push_start_state (KLUGE);
      }
    else
      return tok;
  }

".**=" {
    int tok = curr_lexer->handle_incompatible_assign_op (".^=", EPOW_EQ);
    if (tok < 0)
      {
        yyless (0);
        curr_lexer->xunput ('@');
        curr_lexer->push_start_state (KLUGE);
      }
    else
      return tok;
  }

"&=" {
    int tok = curr_lexer->handle_incompatible_assign_op ("&=", AND_EQ);
    if (tok < 0)
      {
        yyless (0);
        curr_lexer->xunput ('@');
        curr_lexer->push_start_state (KLUGE);
      }
    else
      return tok;
  }

"|=" {
    int tok = curr_lexer->handle_incompatible_assign_op ("|=", OR_EQ);
    if (tok < 0)
      {
        yyless (0);
        curr_lexer->xunput ('@');
        curr_lexer->push_start_state (KLUGE);
      }
    else
      return tok;
  }

"<<=" {
    int tok = curr_lexer->handle_incompatible_assign_op ("<<=", LSHIFT_EQ);
    if (tok < 0)
      {
        yyless (0);
        curr_lexer->xunput ('@');
        curr_lexer->push_start_state (KLUGE);
      }
    else
      return tok;
  }

">>=" {
    int tok = curr_lexer->handle_incompatible_assign_op (">>=", RSHIFT_EQ);
    if (tok < 0)
      {
        yyless (0);
        curr_lexer->xunput ('@');
        curr_lexer->push_start_state (KLUGE);
      }
    else
      return tok;
  }

"{" {
    curr_lexer->lexer_debug ("{");

    curr_lexer->nesting_level.brace ();

    curr_lexer->looking_at_object_index.push_front
      (curr_lexer->looking_for_object_index);

    curr_lexer->current_input_column += yyleng;
    curr_lexer->looking_for_object_index = false;
    curr_lexer->at_beginning_of_statement = false;

    curr_lexer->decrement_promptflag ();

    curr_lexer->braceflag++;

    curr_lexer->push_start_state (MATRIX_START);

    return curr_lexer->count_token ('{');
  }

"}" {
    curr_lexer->lexer_debug ("}");

    curr_lexer->looking_at_object_index.pop_front ();

    curr_lexer->looking_for_object_index = true;
    curr_lexer->at_beginning_of_statement = false;

    curr_lexer->nesting_level.remove ();

    return curr_lexer->handle_token ('}');
  }

%{
// Unrecognized input is a lexical error.
%}

. {
    curr_lexer->lexer_debug (".");

    curr_lexer->xunput (yytext[0]);

    int c = curr_lexer->text_yyinput ();

    if (c != EOF)
      {
        curr_lexer->current_input_column++;

        error ("invalid character '%s' (ASCII %d) near line %d, column %d",
               undo_string_escape (static_cast<char> (c)), c,
               curr_lexer->input_line_number, curr_lexer->current_input_column);

        return LEXICAL_ERROR;
      }
    else
      return curr_lexer->handle_end_of_input ();
  }

%%

static void
display_character (char c)
{
  if (isgraph (c))
    std::cerr << c;
  else
    switch (c)
      {
      case 0:
        std::cerr << "NUL";
        break;

      case 1:
        std::cerr << "SOH";
        break;

      case 2:
        std::cerr << "STX";
        break;

      case 3:
        std::cerr << "ETX";
        break;

      case 4:
        std::cerr << "EOT";
        break;

      case 5:
        std::cerr << "ENQ";
        break;

      case 6:
        std::cerr << "ACK";
        break;

      case 7:
        std::cerr << "\\a";
        break;

      case 8:
        std::cerr << "\\b";
        break;

      case 9:
        std::cerr << "\\t";
        break;

      case 10:
        std::cerr << "\\n";
        break;

      case 11:
        std::cerr << "\\v";
        break;

      case 12:
        std::cerr << "\\f";
        break;

      case 13:
        std::cerr << "\\r";
        break;

      case 14:
        std::cerr << "SO";
        break;

      case 15:
        std::cerr << "SI";
        break;

      case 16:
        std::cerr << "DLE";
        break;

      case 17:
        std::cerr << "DC1";
        break;

      case 18:
        std::cerr << "DC2";
        break;

      case 19:
        std::cerr << "DC3";
        break;

      case 20:
        std::cerr << "DC4";
        break;

      case 21:
        std::cerr << "NAK";
        break;

      case 22:
        std::cerr << "SYN";
        break;

      case 23:
        std::cerr << "ETB";
        break;

      case 24:
        std::cerr << "CAN";
        break;

      case 25:
        std::cerr << "EM";
        break;

      case 26:
        std::cerr << "SUB";
        break;

      case 27:
        std::cerr << "ESC";
        break;

      case 28:
        std::cerr << "FS";
        break;

      case 29:
        std::cerr << "GS";
        break;

      case 30:
        std::cerr << "RS";
        break;

      case 31:
        std::cerr << "US";
        break;

      case 32:
        std::cerr << "SPACE";
        break;

      case 127:
        std::cerr << "DEL";
        break;
      }
}

void
cleanup_parser (void)
{
}

// Return 1 if the given character matches any character in the given
// string.

static bool
match_any (char c, const char *s)
{
  char tmp;
  while ((tmp = *s++) != '\0')
    {
      if (c == tmp)
        return true;
    }
  return false;
}

// Given information about the spacing surrounding an operator,
// return 1 if it looks like it should be treated as a binary
// operator.  For example,
//
//   [ 1 + 2 ]  or  [ 1+ 2]  or  [ 1+2 ]  ==>  binary
//
//   [ 1 +2 ]  ==>  unary

static bool
looks_like_bin_op (bool spc_prev, int next_char)
{
  bool spc_next = (next_char == ' ' || next_char == '\t');

  return ((spc_prev && spc_next) || ! spc_prev);
}

bool
is_keyword (const std::string& s)
{
  // Parsing function names like "set.property_name" inside
  // classdef-style class definitions is simplified by handling the
  // "set" and "get" portions of the names using the same mechanism as
  // is used for keywords.  However, they are not really keywords in
  // the language, so omit them from the list of possible keywords.

  return (octave_kw_hash::in_word_set (s.c_str (), s.length ()) != 0
          && ! (s == "set" || s == "get"));
}

DEFUN (iskeyword, args, ,
  "-*- texinfo -*-\n\
@deftypefn  {Built-in Function} {} iskeyword ()\n\
@deftypefnx {Built-in Function} {} iskeyword (@var{name})\n\
Return true if @var{name} is an Octave keyword.  If @var{name}\n\
is omitted, return a list of keywords.\n\
@seealso{isvarname, exist}\n\
@end deftypefn")
{
  octave_value retval;

  int argc = args.length () + 1;

  string_vector argv = args.make_argv ("iskeyword");

  if (error_state)
    return retval;

  if (argc == 1)
    {
      // Neither set and get are keywords.  See the note in the
      // is_keyword function for additional details.

      string_vector lst (TOTAL_KEYWORDS);

      int j = 0;

      for (int i = 0; i < TOTAL_KEYWORDS; i++)
        {
          std::string tmp = wordlist[i].name;

          if (! (tmp == "set" || tmp == "get"))
            lst[j++] = tmp;
        }

      lst.resize (j);

      retval = Cell (lst.sort ());
    }
  else if (argc == 2)
    {
      retval = is_keyword (argv[1]);
    }
  else
    print_usage ();

  return retval;
}

/*

%!assert (iskeyword ("for"))
%!assert (iskeyword ("fort"), false)
%!assert (iskeyword ("fft"), false)

*/

// Used to delete trailing white space from tokens.

static std::string
strip_trailing_whitespace (char *s)
{
  std::string retval = s;

  size_t pos = retval.find_first_of (" \t");

  if (pos != std::string::npos)
    retval.resize (pos);

  return retval;
}

DEFUN (__display_tokens__, args, nargout,
  "-*- texinfo -*-\n\
@deftypefn {Built-in Function} {} __display_tokens__ ()\n\
Query or set the internal variable that determines whether Octave's\n\
lexer displays tokens as they are read.\n\
@end deftypefn")
{
  return SET_INTERNAL_VARIABLE (display_tokens);
}

DEFUN (__token_count__, , ,
  "-*- texinfo -*-\n\
@deftypefn {Built-in Function} {} __token_count__ ()\n\
Number of language tokens processed since Octave startup.\n\
@end deftypefn")
{
  return octave_value (Vtoken_count);
}

DEFUN (__lexer_debug_flag__, args, nargout,
  "-*- texinfo -*-\n\
@deftypefn {Built-in Function} {@var{old_val} =} __lexer_debug_flag__ (@var{new_val}))\n\
Undocumented internal function.\n\
@end deftypefn")
{
  octave_value retval;

  retval = set_internal_variable (lexer_debug_flag, args, nargout,
                                  "__lexer_debug_flag__");

  return retval;
}

class
flex_stream_reader : public stream_reader
{
public:
  flex_stream_reader (octave_lexer *l, char *buf_arg)
    : stream_reader (), lexer (l), buf (buf_arg)
  { }

  int getc (void) { return lexer->text_yyinput (); }
  int ungetc (int c) { lexer->xunput (c, buf); return 0; }

private:

  // No copying!

  flex_stream_reader (const flex_stream_reader&);

  flex_stream_reader& operator = (const flex_stream_reader&);

  octave_lexer *lexer;

  char *buf;
};

lexical_feedback::~lexical_feedback (void)
{
  tokens.clear ();
}

void
lexical_feedback::init (void)
{
  // The closest paren, brace, or bracket nesting is not an object
  // index.
  looking_at_object_index.push_front (false);
}

void
lexical_feedback::reset (void)
{
  end_of_input = false;
  at_beginning_of_statement = true;
  looking_at_anon_fcn_args = false;
  looking_at_return_list = false;
  looking_at_parameter_list = false;
  looking_at_decl_list = false;
  looking_at_initializer_expression = false;
  looking_at_matrix_or_assign_lhs = false;
  looking_for_object_index = false; 
  looking_at_indirect_ref = false;
  parsing_class_method = false;
  parsing_classdef = false;
<<<<<<< HEAD
  maybe_classdef_get_set_method = false;
  parsing_classdef_get_method = false;
  parsing_classdef_set_method = false;
  quote_is_transpose = false;
=======
>>>>>>> 82499d07
  force_script = false;
  reading_fcn_file = false;
  reading_script_file = false;
  reading_classdef_file = false;
  input_line_number = 1;
  current_input_column = 1;
  bracketflag = 0;
  braceflag = 0;
  looping = 0;
  defining_func = 0;
  looking_at_function_handle = 0;
  block_comment_nesting_level = 0;
  token_count = 0;
  current_input_line = "";
  comment_text = "";
  help_text = "";
  fcn_file_name = "";
  fcn_file_full_name = "";
  looking_at_object_index.clear ();
  looking_at_object_index.push_front (false);

  while (! parsed_function_name.empty ())
    parsed_function_name.pop ();

  pending_local_variables.clear ();

  nesting_level.reset ();

  tokens.clear ();
}

int
lexical_feedback::previous_token_value (void) const
{
  const token *tok = tokens.front ();
  return tok ? tok->token_value () : 0;
}

bool
lexical_feedback::previous_token_value_is (int tok_val) const
{
  const token *tok = tokens.front ();
  return tok ? tok->token_value_is (tok_val) : false;
}

void
lexical_feedback::mark_previous_token_trailing_space (void)
{
  token *tok = tokens.front ();
  if (tok && ! previous_token_value_is ('\n'))
    tok->mark_trailing_space ();
}

bool
lexical_feedback::space_follows_previous_token (void) const
{
  const token *tok = tokens.front ();
  return tok ? tok->space_follows_token () : false;
}

bool
lexical_feedback::previous_token_is_binop (void) const
{
  int tok = previous_token_value ();

  return (tok == '+' || tok == '-' || tok == '@'
          || tok == ',' || tok == ';' || tok == '*' || tok == '/'
          || tok == ':' || tok == '=' || tok == ADD_EQ
          || tok == AND_EQ || tok == DIV_EQ || tok == EDIV
          || tok == EDIV_EQ || tok == ELEFTDIV || tok == ELEFTDIV_EQ
          || tok == EMINUS || tok == EMUL || tok == EMUL_EQ
          || tok == EPOW || tok == EPOW_EQ || tok == EXPR_AND
          || tok == EXPR_AND_AND || tok == EXPR_EQ || tok == EXPR_GE
          || tok == EXPR_GT || tok == EXPR_LE || tok == EXPR_LT
          || tok == EXPR_NE || tok == EXPR_NOT || tok == EXPR_OR
          || tok == EXPR_OR_OR || tok == LEFTDIV || tok == LEFTDIV_EQ
          || tok == LSHIFT || tok == LSHIFT_EQ || tok == MUL_EQ
          || tok == OR_EQ || tok == POW || tok == POW_EQ
          || tok == RSHIFT || tok == RSHIFT_EQ || tok == SUB_EQ);
}

bool
lexical_feedback::previous_token_may_be_command (void) const
{
  const token *tok = tokens.front ();
  return tok ? tok->may_be_command () : false;
}

static bool
looks_like_copyright (const std::string& s)
{
  bool retval = false;

  if (! s.empty ())
    {
      size_t offset = s.find_first_not_of (" \t");

      retval = (s.substr (offset, 9) == "Copyright" || s.substr (offset, 6) == "Author");
    }

  return retval;
}

void
octave_lexer::input_buffer::fill (const std::string& input, bool eof_arg)
{
  buffer = input;
  chars_left = buffer.length ();
  pos = buffer.c_str ();
  eof = eof_arg;
}

int
octave_lexer::input_buffer::copy_chunk (char *buf, size_t max_size)
{
  static const char * const eol = "\n";

  size_t len = max_size > chars_left ? chars_left : max_size;
  assert (len > 0);

  memcpy (buf, pos, len);

  chars_left -= len;
  pos += len;

  // Make sure input ends with a new line character.
  if (chars_left == 0 && buf[len-1] != '\n')
    {
      if (len < max_size)
        {
          // There is enough room to plug the newline character in
          // the buffer.
          buf[len++] = '\n';
        }
      else
        {
          // There isn't enough room to plug the newline character
          // in the buffer so arrange to have it returned on the next
          // call to octave_lexer::read.
          pos = eol;
          chars_left = 1;
        }
    }

  return len;
}

octave_lexer::~octave_lexer (void)
{
  yylex_destroy (scanner);
}

void
octave_lexer::init (void)
{
  yylex_init (&scanner);

  // Make octave_lexer object available through yyextra in
  // flex-generated lexer.
  yyset_extra (this, scanner);

  clear_start_state ();
}

// Inside Flex-generated functions, yyg is the scanner cast to its real
// type.  Some flex macros that we use in octave_lexer member functions
// (for example, BEGIN) use yyg.  If we could perform the actions of
// these macros with functions instead, we could eliminate the
// OCTAVE_YYG macro.

#define OCTAVE_YYG \
  struct yyguts_t *yyg = static_cast<struct yyguts_t*> (scanner)

void
octave_lexer::reset (void)
{
  // Start off on the right foot.
  clear_start_state ();

  parser_symtab_context.clear ();

  // We do want a prompt by default.
  promptflag (1);

  // Only ask for input from stdin if we are expecting interactive
  // input.

  if (! quitting_gracefully
      && (interactive || forced_interactive)
      && ! (reading_fcn_file
            || reading_classdef_file
            || reading_script_file
            || input_from_eval_string ()))
    yyrestart (stdin, scanner);

  input_reader.reset ();

  lexical_feedback::reset ();
}

void
octave_lexer::prep_for_file (void)
{
  reading_script_file = true;

  push_start_state (INPUT_FILE_START);
}

int
octave_lexer::read (char *buf, unsigned max_size)
{
  int status = 0;

  if (input_buf.empty ())
    {
      bool eof = false;
      current_input_line = input_reader.get_input (eof);
      input_buf.fill (current_input_line, eof);
    }

  if (! input_buf.empty ())
    status = input_buf.copy_chunk (buf, max_size);
  else
    {
      status = YY_NULL;

      if (! input_buf.at_eof ())
        fatal_error ("octave_lexer::read () in flex scanner failed");
    }

  return status;
}

int
octave_lexer::handle_end_of_input (void)
{
  lexer_debug ("<<EOF>>");

  if (block_comment_nesting_level != 0)
    {
      warning ("block comment open at end of input");

      if ((reading_fcn_file || reading_script_file || reading_classdef_file)
          && ! fcn_file_name.empty ())
        warning ("near line %d of file '%s.m'",
                 input_line_number, fcn_file_name.c_str ());
    }

  return handle_token (END_OF_INPUT);
}

char *
octave_lexer::flex_yytext (void)
{
  return yyget_text (scanner);
}

int
octave_lexer::flex_yyleng (void)
{
  return yyget_leng (scanner);
}

int
octave_lexer::text_yyinput (void)
{
  int c = yyinput (scanner);

  if (lexer_debug_flag)
    {
      std::cerr << "I: ";
      display_character (c);
      std::cerr << std::endl;
    }

  // Convert CRLF into just LF and single CR into LF.

  if (c == '\r')
    {
      c = yyinput (scanner);

      if (lexer_debug_flag)
        {
          std::cerr << "I: ";
          display_character (c);
          std::cerr << std::endl;
        }

      if (c != '\n')
        {
          xunput (c);
          c = '\n';
        }
    }

  if (c == '\n')
    input_line_number++;

  return c;
}

void
octave_lexer::xunput (char c, char *buf)
{
  if (c != EOF)
    {
      if (lexer_debug_flag)
        {
          std::cerr << "U: ";
          display_character (c);
          std::cerr << std::endl;
        }

      if (c == '\n')
        input_line_number--;

      yyunput (c, buf, scanner);
    }
}

void
octave_lexer::xunput (char c)
{
  char *yytxt = flex_yytext ();

  xunput (c, yytxt);
}

bool
octave_lexer::inside_any_object_index (void)
{
  bool retval = false;

  for (std::list<bool>::const_iterator i = looking_at_object_index.begin ();
       i != looking_at_object_index.end (); i++)
    {
      if (*i)
        {
          retval = true;
          break;
        }
    }

  return retval;
}

// Handle keywords.  Return -1 if the keyword should be ignored.

int
octave_lexer::is_keyword_token (const std::string& s)
{
  int l = input_line_number;
  int c = current_input_column;

  int len = s.length ();

  const octave_kw *kw = octave_kw_hash::in_word_set (s.c_str (), len);

  if (kw)
    {
      token *tok_val = 0;

      switch (kw->kw_id)
        {
        case break_kw:
        case catch_kw:
        case continue_kw:
        case else_kw:
        case otherwise_kw:
        case return_kw:
        case unwind_protect_cleanup_kw:
          at_beginning_of_statement = true;
          break;

        case static_kw:
          if ((reading_fcn_file || reading_script_file
               || reading_classdef_file)
              && ! fcn_file_full_name.empty ())
            warning_with_id ("Octave:deprecated-keyword",
                             "the 'static' keyword is obsolete and will be removed from a future version of Octave; please use 'persistent' instead; near line %d of file '%s'",
                             input_line_number,
                             fcn_file_full_name.c_str ());
          else
            warning_with_id ("Octave:deprecated-keyword",
                             "the 'static' keyword is obsolete and will be removed from a future version of Octave; please use 'persistent' instead; near line %d",
                             input_line_number);
          // fall through ...

        case persistent_kw:
          break;

        case case_kw:
        case elseif_kw:
        case global_kw:
        case until_kw:
          break;

        case end_kw:
          if (inside_any_object_index ()
              || (! reading_classdef_file
                  && (defining_func
                      && ! (looking_at_return_list
                            || parsed_function_name.top ()))))
            return 0;

          tok_val = new token (end_kw, token::simple_end, l, c);
          at_beginning_of_statement = true;
          break;

        case end_try_catch_kw:
          tok_val = new token (end_try_catch_kw, token::try_catch_end, l, c);
          at_beginning_of_statement = true;
          break;

        case end_unwind_protect_kw:
          tok_val = new token (end_unwind_protect_kw,
                               token::unwind_protect_end, l, c);
          at_beginning_of_statement = true;
          break;

        case endfor_kw:
          tok_val = new token (endfor_kw, token::for_end, l, c);
          at_beginning_of_statement = true;
          break;

        case endfunction_kw:
          tok_val = new token (endfunction_kw, token::function_end, l, c);
          at_beginning_of_statement = true;
          break;

        case endif_kw:
          tok_val = new token (endif_kw, token::if_end, l, c);
          at_beginning_of_statement = true;
          break;

        case endparfor_kw:
          tok_val = new token (endparfor_kw, token::parfor_end, l, c);
          at_beginning_of_statement = true;
          break;

        case endswitch_kw:
          tok_val = new token (endswitch_kw, token::switch_end, l, c);
          at_beginning_of_statement = true;
          break;

        case endwhile_kw:
          tok_val = new token (endwhile_kw, token::while_end, l, c);
          at_beginning_of_statement = true;
          break;

        case endclassdef_kw:
          tok_val = new token (endclassdef_kw, token::classdef_end, l, c);
          at_beginning_of_statement = true;
          break;

        case endenumeration_kw:
          tok_val = new token (endenumeration_kw, token::enumeration_end,
                               l, c);
          at_beginning_of_statement = true;
          break;

        case endevents_kw:
          tok_val = new token (endevents_kw, token::events_end, l, c);
          at_beginning_of_statement = true;
          break;

        case endmethods_kw:
          tok_val = new token (endmethods_kw, token::methods_end, l, c);
          at_beginning_of_statement = true;
          break;

        case endproperties_kw:
          tok_val = new token (endproperties_kw, token::properties_end, l, c);
          at_beginning_of_statement = true;
          break;


        case for_kw:
        case parfor_kw:
        case while_kw:
          decrement_promptflag ();
          looping++;
          break;

        case do_kw:
          at_beginning_of_statement = true;
          decrement_promptflag ();
          looping++;
          break;

        case try_kw:
        case unwind_protect_kw:
          at_beginning_of_statement = true;
          decrement_promptflag ();
          break;

        case if_kw:
        case switch_kw:
          decrement_promptflag ();
          break;

        case get_kw:
        case set_kw:
          // 'get' and 'set' are keywords in classdef method
          // declarations.
          if (! maybe_classdef_get_set_method)
            return 0;
          break;

        case enumeration_kw:
        case events_kw:
        case methods_kw:
        case properties_kw:
          // 'properties', 'methods' and 'events' are keywords for
          // classdef blocks.
          if (! parsing_classdef)
            return 0;
          // fall through ...

        case classdef_kw:
          // 'classdef' is always a keyword.
          decrement_promptflag ();

          if (! force_script && token_count == 0 && input_from_file ())
            {
              reading_classdef_file = true;
              reading_script_file = false;
            }
          break;

        case function_kw:
          decrement_promptflag ();

          defining_func++;
          parsed_function_name.push (false);

          if (! force_script && token_count == 0 && input_from_file ())
            {
              reading_fcn_file = true;
              reading_script_file = false;
            }

          if (! (reading_fcn_file || reading_script_file
                 || reading_classdef_file))
            input_line_number = 1;
          break;

        case magic_file_kw:
          {
            if ((reading_fcn_file || reading_script_file
                 || reading_classdef_file)
                && ! fcn_file_full_name.empty ())
              tok_val = new token (magic_file_kw, fcn_file_full_name, l, c);
            else
              tok_val = new token (magic_file_kw, "stdin", l, c);
          }
          break;

        case magic_line_kw:
          tok_val = new token (magic_line_kw, static_cast<double> (l),
                               "", l, c);
          break;

        default:
          panic_impossible ();
        }

      if (! tok_val)
        tok_val = new token (kw->tok, l, c);

      push_token (tok_val);

      return kw->tok;
    }

  return 0;
}

bool
octave_lexer::is_variable (const std::string& name)
{
  return (symbol_table::is_variable (name)
          || (pending_local_variables.find (name)
              != pending_local_variables.end ()));
}

bool
octave_lexer::whitespace_is_significant (void)
{
  return (nesting_level.is_bracket ()
          || (nesting_level.is_brace ()
              && ! looking_at_object_index.front ()));
}

static inline bool
looks_like_hex (const char *s, int len)
{
  return (len > 2 && s[0] == '0' && (s[1] == 'x' || s[1] == 'X'));
}

void
octave_lexer::handle_number (void)
{
  double value = 0.0;
  int nread = 0;

  char *yytxt = flex_yytext ();

  if (looks_like_hex (yytxt, strlen (yytxt)))
    {
      unsigned long ival;

      nread = sscanf (yytxt, "%lx", &ival);

      value = static_cast<double> (ival);
    }
  else
    {
      char *tmp = strsave (yytxt);

      char *idx = strpbrk (tmp, "Dd");

      if (idx)
        *idx = 'e';

      nread = sscanf (tmp, "%lf", &value);

      delete [] tmp;
    }

  // If yytext doesn't contain a valid number, we are in deep doo doo.

  assert (nread == 1);

  looking_for_object_index = false;
  at_beginning_of_statement = false;

  push_token (new token (NUM, value, yytxt, input_line_number,
                         current_input_column));

  current_input_column += flex_yyleng ();
}

void
octave_lexer::handle_continuation (void)
{
  char *yytxt = flex_yytext ();
  int yylng = flex_yyleng ();

  int offset = 1;
  if (yytxt[0] == '\\')
    gripe_matlab_incompatible_continuation ();
  else
    offset = 3;

  bool have_space = false;
  while (offset < yylng)
    {
      char c = yytxt[offset];
      if (c == ' ' || c == '\t')
        {
          have_space = true;
          offset++;
        }
      else
        break;
    }

  if (have_space)
    mark_previous_token_trailing_space ();

  bool have_comment = false;
  while (offset < yylng)
    {
      char c = yytxt[offset];
      if (c == '#' || c == '%')
        {
          have_comment = true;
          offset++;
        }
      else
        break;
    }

  if (have_comment)
    {
      comment_text = &yytxt[offset];

      finish_comment (octave_comment_elt::end_of_line, true);
    }

  decrement_promptflag ();
  input_line_number++;
  current_input_column = 1;
}

void
octave_lexer::finish_comment (octave_comment_elt::comment_type typ,
                              bool looking_at_continuation)
{
  bool copyright = looks_like_copyright (comment_text);

  if (nesting_level.none () && help_text.empty ()
    && ! comment_text.empty () && ! copyright)
    help_text = comment_text;

  if (copyright)
    typ = octave_comment_elt::copyright;

  octave_comment_buffer::append (comment_text, typ);

  comment_text = "";

  at_beginning_of_statement = true;

  if (! looking_at_continuation)
    xunput ('\n');
}

// We have seen a backslash and need to find out if it should be
// treated as a continuation character.  If so, this eats it, up to
// and including the new line character.
//
// Match whitespace only, followed by a comment character or newline.
// Once a comment character is found, discard all input until newline.
// If non-whitespace characters are found before comment
// characters, return 0.  Otherwise, return 1.

// FIXME -- we need to handle block comments here.

bool
octave_lexer::have_continuation (bool trailing_comments_ok)
{
  std::ostringstream buf;

  std::string comment_buf;

  bool in_comment = false;
  bool beginning_of_comment = false;

  int c = 0;

  while ((c = text_yyinput ()) != EOF)
    {
      buf << static_cast<char> (c);

      switch (c)
        {
        case ' ':
        case '\t':
          if (in_comment)
            {
              comment_buf += static_cast<char> (c);
              beginning_of_comment = false;
            }
          break;

        case '%':
        case '#':
          if (trailing_comments_ok)
            {
              if (in_comment)
                {
                  if (! beginning_of_comment)
                    comment_buf += static_cast<char> (c);
                }
              else
                {
                  maybe_gripe_matlab_incompatible_comment (c);
                  in_comment = true;
                  beginning_of_comment = true;
                }
            }
          else
            goto cleanup;
          break;

        case '\n':
          if (in_comment)
            {
              comment_buf += static_cast<char> (c);
              octave_comment_buffer::append (comment_buf);
            }
          current_input_column = 0;
          decrement_promptflag ();
          gripe_matlab_incompatible_continuation ();
          return true;

        default:
          if (in_comment)
            {
              comment_buf += static_cast<char> (c);
              beginning_of_comment = false;
            }
          else
            goto cleanup;
          break;
        }
    }

  xunput (c);
  return false;

cleanup:

  std::string s = buf.str ();

  int len = s.length ();
  while (len--)
    xunput (s[len]);

  return false;
}

// We have seen a '.' and need to see if it is the start of a
// continuation.  If so, this eats it, up to and including the new
// line character.

bool
octave_lexer::have_ellipsis_continuation (bool trailing_comments_ok)
{
  char c1 = text_yyinput ();
  if (c1 == '.')
    {
      char c2 = text_yyinput ();
      if (c2 == '.' && have_continuation (trailing_comments_ok))
        return true;
      else
        {
          xunput (c2);
          xunput (c1);
        }
    }
  else
    xunput (c1);

  return false;
}

int
octave_lexer::handle_string (char delim)
{
  std::ostringstream buf;

  int bos_line = input_line_number;
  int bos_col = current_input_column;

  int c;
  int escape_pending = 0;

  while ((c = text_yyinput ()) != EOF)
    {
      current_input_column++;

      if (c == '\\')
        {
          if (delim == '\'' || escape_pending)
            {
              buf << static_cast<char> (c);
              escape_pending = 0;
            }
          else
            {
              if (have_continuation (false))
                escape_pending = 0;
              else
                {
                  buf << static_cast<char> (c);
                  escape_pending = 1;
                }
            }
          continue;
        }
      else if (c == '.')
        {
          if (delim == '\'' || ! have_ellipsis_continuation (false))
            buf << static_cast<char> (c);
        }
      else if (c == '\n')
        {
          error ("unterminated string constant");
          break;
        }
      else if (c == delim)
        {
          if (escape_pending)
            buf << static_cast<char> (c);
          else
            {
              c = text_yyinput ();
              if (c == delim)
                {
                  buf << static_cast<char> (c);
                }
              else
                {
                  std::string s;
                  xunput (c);

                  if (delim == '\'')
                    s = buf.str ();
                  else
                    s = do_string_escapes (buf.str ());

                  if (delim == '"')
                    gripe_matlab_incompatible ("\" used as string delimiter");
                  else if (delim == '\'')
                    gripe_single_quote_string ();

                  looking_for_object_index = true;
                  at_beginning_of_statement = false;

                  int tok = delim == '"' ? DQ_STRING : SQ_STRING;

                  push_token (new token (tok, s, bos_line, bos_col));

                  return tok;
                }
            }
        }
      else
        {
          buf << static_cast<char> (c);
        }

      escape_pending = 0;
    }

  return LEXICAL_ERROR;
}

int
octave_lexer::handle_close_bracket (int bracket_type)
{
  int retval = bracket_type;

  if (! nesting_level.none ())
    {
      nesting_level.remove ();

      if (bracket_type == ']')
        bracketflag--;
      else if (bracket_type == '}')
        braceflag--;
      else
        panic_impossible ();
    }

  pop_start_state ();

  return retval;
}

bool
octave_lexer::next_token_can_follow_bin_op (void)
{
  std::stack<char> buf;

  int c = EOF;

  // Skip whitespace in current statement on current line
  while (true)
    {
      c = text_yyinput ();

      buf.push (c);

      if (match_any (c, ",;\n") || (c != ' ' && c != '\t'))
        break;
    }

  // Restore input.
  while (! buf.empty ())
    {
      xunput (buf.top ());

      buf.pop ();
    }

  return (isalnum (c) || match_any (c, "!\"'(-[_{~"));
}

static bool
can_be_command (const std::string& tok)
{
  // Don't allow these names to be treated as commands to avoid
  // surprises when parsing things like "NaN ^2".

  return ! (tok == "e"
            || tok == "I" || tok == "i"
            || tok == "J" || tok == "j"
            || tok == "Inf" || tok == "inf"
            || tok == "NaN" || tok == "nan");
}

bool
octave_lexer::looks_like_command_arg (void)
{
  bool retval = true;

  int c0 = text_yyinput ();

  switch (c0)
    {
    // = ==
    case '=':
      {
        int c1 = text_yyinput ();

        if (c1 == '=')
          {
            int c2 = text_yyinput ();

            if (! match_any (c2, ",;\n") && (c2 == ' ' || c2 == '\t')
                && next_token_can_follow_bin_op ())
              retval = false;

            xunput (c2);
          }
        else
          retval = false;

        xunput (c1);
      }
      break;

    case '(':
    case '{':
      // Indexing.
      retval = false;
      break;

    case '\n':
      // EOL.
      break;

    case '\'':
    case '"':
      // Beginning of a character string.
      break;

    // + - ++ -- += -=
    case '+':
    case '-':
      {
        int c1 = text_yyinput ();

        switch (c1)
          {
          case '\n':
            // EOL.
          case '+':
          case '-':
            // Unary ops, spacing doesn't matter.
            break;

          case '\t':
          case ' ':
            {
              if (next_token_can_follow_bin_op ())
                retval = false;
            }
            break;

          case '=':
            {
              int c2 = text_yyinput ();

              if (! match_any (c2, ",;\n") && (c2 == ' ' || c2 == '\t')
                  && next_token_can_follow_bin_op ())
                retval = false;

              xunput (c2);
            }
            break;
          }

        xunput (c1);
      }
      break;

    case ':':
    case '/':
    case '\\':
    case '^':
      {
        int c1 = text_yyinput ();

        if (! match_any (c1, ",;\n") && (c1 == ' ' || c1 == '\t')
            && next_token_can_follow_bin_op ())
          retval = false;

        xunput (c1);
      }
      break;

    // .+ .- ./ .\ .^ .* .**
    case '.':
      {
        int c1 = text_yyinput ();

        if (match_any (c1, "+-/\\^*"))
          {
            int c2 = text_yyinput ();

            if (c2 == '=')
              {
                int c3 = text_yyinput ();

                if (! match_any (c3, ",;\n") && (c3 == ' ' || c3 == '\t')
                    && next_token_can_follow_bin_op ())
                  retval = false;

                xunput (c3);
              }
            else if (! match_any (c2, ",;\n") && (c2 == ' ' || c2 == '\t')
                     && next_token_can_follow_bin_op ())
              retval = false;

            xunput (c2);
          }
        else if (! match_any (c1, ",;\n")
                 && (! isdigit (c1) && c1 != ' ' && c1 != '\t'
                     && c1 != '.'))
          {
            // Structure reference.  FIXME -- is this a complete check?

            retval = false;
          }

        xunput (c1);
      }
      break;

    // & && | || * **
    case '&':
    case '|':
    case '*':
      {
        int c1 = text_yyinput ();

        if (c1 == c0)
          {
            int c2 = text_yyinput ();

            if (! match_any (c2, ",;\n") && (c2 == ' ' || c2 == '\t')
                && next_token_can_follow_bin_op ())
              retval = false;

            xunput (c2);
          }
        else if (! match_any (c1, ",;\n") && (c1 == ' ' || c1 == '\t')
                 && next_token_can_follow_bin_op ())
          retval = false;

        xunput (c1);
      }
      break;

    // < <= > >=
    case '<':
    case '>':
      {
        int c1 = text_yyinput ();

        if (c1 == '=')
          {
            int c2 = text_yyinput ();

            if (! match_any (c2, ",;\n") && (c2 == ' ' || c2 == '\t')
                && next_token_can_follow_bin_op ())
              retval = false;

            xunput (c2);
          }
        else if (! match_any (c1, ",;\n") && (c1 == ' ' || c1 == '\t')
                 && next_token_can_follow_bin_op ())
          retval = false;

        xunput (c1);
      }
      break;

    // ~= !=
    case '~':
    case '!':
      {
        int c1 = text_yyinput ();

        // ~ and ! can be unary ops, so require following =.
        if (c1 == '=')
          {
            int c2 = text_yyinput ();

            if (! match_any (c2, ",;\n") && (c2 == ' ' || c2 == '\t')
                && next_token_can_follow_bin_op ())
              retval = false;

            xunput (c2);
          }
        else if (! match_any (c1, ",;\n") && (c1 == ' ' || c1 == '\t')
                 && next_token_can_follow_bin_op ())
          retval = false;

        xunput (c1);
      }
      break;

    default:
      break;
    }

  xunput (c0);

  return retval;
}

int
octave_lexer::handle_superclass_identifier (void)
{
<<<<<<< HEAD
=======
  std::string pkg;
>>>>>>> 82499d07
  char *yytxt = flex_yytext ();
  int c = yytxt[flex_yyleng()-1];

  std::string meth = strip_trailing_whitespace (yytxt);

  int cont_is_spc = eat_continuation ();

  int spc_gobbled = (cont_is_spc || c == ' ' || c == '\t');

  size_t pos = meth.find ("@");
  std::string cls = meth.substr (pos + 1);
  meth = meth.substr (0, pos);

  std::string pkg;
  pos = cls.find (".");
  if (pos != std::string::npos)
    {
      pkg = cls.substr (0, pos);
      cls = cls.substr (pos + 1);
    }

  int kw_token = (is_keyword_token (meth) || is_keyword_token (cls)
                  || is_keyword_token (pkg));
  if (kw_token)
    {
      error ("method, class, and package names may not be keywords");
      return LEXICAL_ERROR;
    }

  push_token (new token (SUPERCLASSREF, meth, pkg, cls,
                         input_line_number, current_input_column));

  current_input_column += flex_yyleng ();

  return SUPERCLASSREF;
}

int
octave_lexer::handle_meta_identifier (void)
{
<<<<<<< HEAD
=======
  std::string pkg;
>>>>>>> 82499d07
  char *yytxt = flex_yytext ();
  int c = yytxt[flex_yyleng()-1];

  std::string cls = strip_trailing_whitespace (yytxt).substr (1);

  int cont_is_spc = eat_continuation ();

  int spc_gobbled = (cont_is_spc || c == ' ' || c == '\t');

  std::string pkg;
  size_t pos = cls.find (".");
  if (pos != std::string::npos)
    {
      pkg = cls.substr (0, pos);
      cls = cls.substr (pos + 1);
    }

  int kw_token = is_keyword_token (cls) || is_keyword_token (pkg);
  if (kw_token)
    {
      error ("class and package names may not be keywords");
      return LEXICAL_ERROR;
    }

  push_token (new token (METAQUERY, pkg, cls, input_line_number,
                         current_input_column));

  current_input_column += flex_yyleng ();

  return METAQUERY;
}

// Figure out exactly what kind of token to return when we have seen
// an identifier.  Handles keywords.  Return -1 if the identifier
// should be ignored.

int
octave_lexer::handle_identifier (void)
{
  char *yytxt = flex_yytext ();

  std::string tok = yytxt;

  int c = yytxt[flex_yyleng()-1];

  bool spc_gobbled = false;

  // If we are expecting a structure element, avoid recognizing
  // keywords and other special names and return STRUCT_ELT, which is
  // a string that is also a valid identifier.  But first, we have to
  // decide whether to insert a comma.

  if (looking_at_indirect_ref)
    {
      push_token (new token (STRUCT_ELT, tok, input_line_number,
                             current_input_column));

      looking_for_object_index = true;

      current_input_column += flex_yyleng ();

      at_beginning_of_statement = false;

      return STRUCT_ELT;
    }

  // The is_keyword_token may reset
  // at_beginning_of_statement.  For example, if it sees
  // an else token, then the next token is at the beginning of a
  // statement.

  // May set begenning_of_statement to true.
  int kw_token = is_keyword_token (tok);

  // If we found a keyword token, then the beginning_of_statement flag
  // is already set.  Otherwise, we won't be at the beginning of a
  // statement.

  if (looking_at_function_handle)
    {
      if (kw_token)
        {
          error ("function handles may not refer to keywords");

          return LEXICAL_ERROR;
        }
      else
        {
          push_token (new token (FCN_HANDLE, tok, input_line_number,
                                 current_input_column));

          current_input_column += flex_yyleng ();
          looking_for_object_index = true;

          at_beginning_of_statement = false;

          return FCN_HANDLE;
        }
    }

  // If we have a regular keyword, return it.
  // Keywords can be followed by identifiers.

  if (kw_token)
    {
      if (kw_token >= 0)
        {
          current_input_column += flex_yyleng ();
          looking_for_object_index = false;
        }

      return kw_token;
    }

  // See if we have a plot keyword (title, using, with, or clear).

  int c1 = text_yyinput ();

  bool next_tok_is_eq = false;
  if (c1 == '=')
    {
      int c2 = text_yyinput ();
      xunput (c2);

      if (c2 != '=')
        next_tok_is_eq = true;
    }

  xunput (c1);

  // Kluge alert.
  //
  // If we are looking at a text style function, set up to gobble its
  // arguments.
  //
  // If the following token is '=', or if we are parsing a function
  // return list or function parameter list, or if we are looking at
  // something like [ab,cd] = foo (), force the symbol to be inserted
  // as a variable in the current symbol table.

  if (! is_variable (tok))
    {
      if (next_tok_is_eq
          || looking_at_decl_list
          || looking_at_return_list
          || (looking_at_parameter_list
              && ! looking_at_initializer_expression))
        {
          symbol_table::force_variable (tok);
        }
      else if (looking_at_matrix_or_assign_lhs)
        {
          pending_local_variables.insert (tok);
        }
    }

  // Find the token in the symbol table.  Beware the magic
  // transformation of the end keyword...

  if (tok == "end")
    tok = "__end__";

  token *tok_val = new token (NAME, &(symbol_table::insert (tok)),
                              input_line_number, current_input_column);

  if (at_beginning_of_statement)
    tok_val->mark_may_be_command ();

  push_token (tok_val);

  current_input_column += flex_yyleng ();

  if (tok != "__end__")
    looking_for_object_index = true;

  at_beginning_of_statement = false;

  return NAME;
}

void
octave_lexer::maybe_warn_separator_insert (char sep)
{
  std::string nm = fcn_file_full_name;

  if (nm.empty ())
    warning_with_id ("Octave:separator-insert",
                     "potential auto-insertion of '%c' near line %d",
                     sep, input_line_number);
  else
    warning_with_id ("Octave:separator-insert",
                     "potential auto-insertion of '%c' near line %d of file %s",
                     sep, input_line_number, nm.c_str ());
}

void
octave_lexer::gripe_single_quote_string (void)
{
  std::string nm = fcn_file_full_name;

  if (nm.empty ())
    warning_with_id ("Octave:single-quote-string",
                     "single quote delimited string near line %d",
                     input_line_number);
  else
    warning_with_id ("Octave:single-quote-string",
                     "single quote delimited string near line %d of file %s",
                     input_line_number, nm.c_str ());
}

void
octave_lexer::gripe_matlab_incompatible (const std::string& msg)
{
  std::string nm = fcn_file_full_name;

  if (nm.empty ())
    warning_with_id ("Octave:matlab-incompatible",
                     "potential Matlab compatibility problem: %s",
                     msg.c_str ());
  else
    warning_with_id ("Octave:matlab-incompatible",
                     "potential Matlab compatibility problem: %s near line %d offile %s",
                     msg.c_str (), input_line_number, nm.c_str ());
}

void
octave_lexer::maybe_gripe_matlab_incompatible_comment (char c)
{
  if (c == '#')
    gripe_matlab_incompatible ("# used as comment character");
}

void
octave_lexer::gripe_matlab_incompatible_continuation (void)
{
  gripe_matlab_incompatible ("\\ used as line continuation marker");
}

void
octave_lexer::gripe_matlab_incompatible_operator (const std::string& op)
{
  std::string t = op;
  int n = t.length ();
  if (t[n-1] == '\n')
    t.resize (n-1);
  gripe_matlab_incompatible (t + " used as operator");
}

void
octave_lexer::push_token (token *tok)
{
  YYSTYPE *lval = yyget_lval (scanner);
  lval->tok_val = tok;
  tokens.push (tok);
}

token *
octave_lexer::current_token (void)
{
  YYSTYPE *lval = yyget_lval (scanner);
  return lval->tok_val;
}

void
octave_lexer::display_token (int tok)
{
  switch (tok)
    {
    case '=': std::cerr << "'='\n"; break;
    case ':': std::cerr << "':'\n"; break;
    case '-': std::cerr << "'-'\n"; break;
    case '+': std::cerr << "'+'\n"; break;
    case '*': std::cerr << "'*'\n"; break;
    case '/': std::cerr << "'/'\n"; break;
    case ADD_EQ: std::cerr << "ADD_EQ\n"; break;
    case SUB_EQ: std::cerr << "SUB_EQ\n"; break;
    case MUL_EQ: std::cerr << "MUL_EQ\n"; break;
    case DIV_EQ: std::cerr << "DIV_EQ\n"; break;
    case LEFTDIV_EQ: std::cerr << "LEFTDIV_EQ\n"; break;
    case POW_EQ: std::cerr << "POW_EQ\n"; break;
    case EMUL_EQ: std::cerr << "EMUL_EQ\n"; break;
    case EDIV_EQ: std::cerr << "EDIV_EQ\n"; break;
    case ELEFTDIV_EQ: std::cerr << "ELEFTDIV_EQ\n"; break;
    case EPOW_EQ: std::cerr << "EPOW_EQ\n"; break;
    case AND_EQ: std::cerr << "AND_EQ\n"; break;
    case OR_EQ: std::cerr << "OR_EQ\n"; break;
    case LSHIFT_EQ: std::cerr << "LSHIFT_EQ\n"; break;
    case RSHIFT_EQ: std::cerr << "RSHIFT_EQ\n"; break;
    case LSHIFT: std::cerr << "LSHIFT\n"; break;
    case RSHIFT: std::cerr << "RSHIFT\n"; break;
    case EXPR_AND_AND: std::cerr << "EXPR_AND_AND\n"; break;
    case EXPR_OR_OR: std::cerr << "EXPR_OR_OR\n"; break;
    case EXPR_AND: std::cerr << "EXPR_AND\n"; break;
    case EXPR_OR: std::cerr << "EXPR_OR\n"; break;
    case EXPR_NOT: std::cerr << "EXPR_NOT\n"; break;
    case EXPR_LT: std::cerr << "EXPR_LT\n"; break;
    case EXPR_LE: std::cerr << "EXPR_LE\n"; break;
    case EXPR_EQ: std::cerr << "EXPR_EQ\n"; break;
    case EXPR_NE: std::cerr << "EXPR_NE\n"; break;
    case EXPR_GE: std::cerr << "EXPR_GE\n"; break;
    case EXPR_GT: std::cerr << "EXPR_GT\n"; break;
    case LEFTDIV: std::cerr << "LEFTDIV\n"; break;
    case EMUL: std::cerr << "EMUL\n"; break;
    case EDIV: std::cerr << "EDIV\n"; break;
    case ELEFTDIV: std::cerr << "ELEFTDIV\n"; break;
    case EPLUS: std::cerr << "EPLUS\n"; break;
    case EMINUS: std::cerr << "EMINUS\n"; break;
    case QUOTE: std::cerr << "QUOTE\n"; break;
    case TRANSPOSE: std::cerr << "TRANSPOSE\n"; break;
    case PLUS_PLUS: std::cerr << "PLUS_PLUS\n"; break;
    case MINUS_MINUS: std::cerr << "MINUS_MINUS\n"; break;
    case POW: std::cerr << "POW\n"; break;
    case EPOW: std::cerr << "EPOW\n"; break;

    case NUM:
    case IMAG_NUM:
      {
        token *tok_val = current_token ();
        std::cerr << (tok == NUM ? "NUM" : "IMAG_NUM")
                  << " [" << tok_val->number () << "]\n";
      }
      break;

    case STRUCT_ELT:
      {
        token *tok_val = current_token ();
        std::cerr << "STRUCT_ELT [" << tok_val->text () << "]\n";
      }
      break;

    case NAME:
      {
        token *tok_val = current_token ();
        symbol_table::symbol_record *sr = tok_val->sym_rec ();
        std::cerr << "NAME";
        if (sr)
          std::cerr << " [" << sr->name () << "]";
        std::cerr << "\n";
      }
      break;

    case END: std::cerr << "END\n"; break;

    case DQ_STRING:
    case SQ_STRING:
      {
        token *tok_val = current_token ();

        std::cerr << (tok == DQ_STRING ? "DQ_STRING" : "SQ_STRING")
                  << " [" << tok_val->text () << "]\n";
      }
      break;

    case FOR: std::cerr << "FOR\n"; break;
    case WHILE: std::cerr << "WHILE\n"; break;
    case DO: std::cerr << "DO\n"; break;
    case UNTIL: std::cerr << "UNTIL\n"; break;
    case IF: std::cerr << "IF\n"; break;
    case ELSEIF: std::cerr << "ELSEIF\n"; break;
    case ELSE: std::cerr << "ELSE\n"; break;
    case SWITCH: std::cerr << "SWITCH\n"; break;
    case CASE: std::cerr << "CASE\n"; break;
    case OTHERWISE: std::cerr << "OTHERWISE\n"; break;
    case BREAK: std::cerr << "BREAK\n"; break;
    case CONTINUE: std::cerr << "CONTINUE\n"; break;
    case FUNC_RET: std::cerr << "FUNC_RET\n"; break;
    case UNWIND: std::cerr << "UNWIND\n"; break;
    case CLEANUP: std::cerr << "CLEANUP\n"; break;
    case TRY: std::cerr << "TRY\n"; break;
    case CATCH: std::cerr << "CATCH\n"; break;
    case GLOBAL: std::cerr << "GLOBAL\n"; break;
    case PERSISTENT: std::cerr << "PERSISTENT\n"; break;
    case FCN_HANDLE: std::cerr << "FCN_HANDLE\n"; break;
    case END_OF_INPUT: std::cerr << "END_OF_INPUT\n\n"; break;
    case LEXICAL_ERROR: std::cerr << "LEXICAL_ERROR\n\n"; break;
    case FCN: std::cerr << "FCN\n"; break;
    case CHOOSE_ASSIGNMENT: std::cerr << "CHOOSE_ASSIGNMENT\n"; break;
    case INPUT_FILE: std::cerr << "INPUT_FILE\n"; break;
    case SUPERCLASSREF: std::cerr << "SUPERCLASSREF\n"; break;
    case METAQUERY: std::cerr << "METAQUERY\n"; break;
    case GET: std::cerr << "GET\n"; break;
    case SET: std::cerr << "SET\n"; break;
    case PROPERTIES: std::cerr << "PROPERTIES\n"; break;
    case METHODS: std::cerr << "METHODS\n"; break;
    case EVENTS: std::cerr << "EVENTS\n"; break;
    case CLASSDEF: std::cerr << "CLASSDEF\n"; break;
    case '\n': std::cerr << "\\n\n"; break;
    case '\r': std::cerr << "\\r\n"; break;
    case '\t': std::cerr << "TAB\n"; break;
    default:
      {
        if (tok < 256 && tok > 31)
          std::cerr << static_cast<char> (tok) << "\n";
        else
          std::cerr << "UNKNOWN(" << tok << ")\n";
      }
      break;
    }
}

void
octave_lexer::fatal_error (const char *msg)
{
  error (msg);

  OCTAVE_QUIT;

  yy_fatal_error (msg, scanner);
}

void
octave_lexer::lexer_debug (const char *pattern)
{
  if (lexer_debug_flag)
    {
      std::cerr << std::endl;

      display_start_state ();

      std::cerr << "P: " << pattern << std::endl;
      std::cerr << "T: " << flex_yytext () << std::endl;
    }
}

void
octave_lexer::push_start_state (int state)
{
  OCTAVE_YYG;

  start_state_stack.push (state);

  BEGIN (start_state ());
}

void
octave_lexer::pop_start_state (void)
{
  OCTAVE_YYG;

  start_state_stack.pop ();

  BEGIN (start_state ());
}

void
octave_lexer::clear_start_state (void)
{
  while (! start_state_stack.empty ())
    start_state_stack.pop ();

  push_start_state (INITIAL);
}

void
octave_lexer::display_start_state (void) const
{
  std::cerr << "S: ";

  switch (start_state ())
    {
    case INITIAL:
      std::cerr << "INITIAL" << std::endl;
      break;

    case COMMAND_START:
      std::cerr << "COMMAND_START" << std::endl;
      break;

    case MATRIX_START:
      std::cerr << "MATRIX_START" << std::endl;
      break;

    case INPUT_FILE_START:
      std::cerr << "INPUT_FILE_BEGIN" << std::endl;
      break;

    case BLOCK_COMMENT_START:
      std::cerr << "BLOCK_COMMENT_START" << std::endl;
      break;

    case LINE_COMMENT_START:
      std::cerr << "LINE_COMMENT_START" << std::endl;
      break;

    case KLUGE:
      std::cerr << "KLUGE" << std::endl;
      break;

    default:
      std::cerr << "UNKNOWN START STATE!" << std::endl;
      break;
    }
}

int
octave_lexer::handle_op (const char *pattern, int tok, bool convert,
                         bool bos, bool qit)
{
  return handle_op_internal (pattern, tok, convert, bos, qit, true);
}

int
octave_lexer::handle_incompatible_op (const char *pattern, int tok,
                                      bool convert, bool bos, bool qit)
{
  return handle_op_internal (pattern, tok, convert, bos, qit, false);
}

int
octave_lexer::handle_assign_op (const char *pattern, int tok)
{
  lexer_debug (pattern);

  return (previous_token_value_is (']') && looking_at_matrix_or_assign_lhs)
    ? -1 : handle_op_internal (pattern, tok, false, false, false, true);
}

int
octave_lexer::handle_incompatible_assign_op (const char *pattern, int tok)
{
  lexer_debug (pattern);

  return (previous_token_value_is (']') && looking_at_matrix_or_assign_lhs)
    ? -1 : handle_op_internal (pattern, tok, false, false, false, false);
}

int
octave_lexer::handle_op_internal (const char *pattern, int tok, bool convert,
                                  bool bos, bool qit, bool compat)
{
  lexer_debug (pattern);

  if (! compat)
    gripe_matlab_incompatible_operator (flex_yytext ());

  push_token (new token (tok, input_line_number, current_input_column));

  current_input_column += flex_yyleng ();
  looking_for_object_index = false;
  at_beginning_of_statement = bos;

  return count_token (tok);
}

int
octave_lexer::handle_token (const std::string& name, int tok)
{
  token *tok_val = new token (tok, name, input_line_number,
                              current_input_column);

  return handle_token (tok, tok_val);
}

int
octave_lexer::handle_token (int tok, token *tok_val)
{
  if (! tok_val)
    tok_val = new token (tok, input_line_number, current_input_column);

  push_token (tok_val);

  current_input_column += flex_yyleng ();

  return count_token_internal (tok);
}

int
octave_lexer::count_token (int tok)
{
  token *tok_val = new token (tok, input_line_number, current_input_column);

  push_token (tok_val);

  return count_token_internal (tok);
}

int
octave_lexer::count_token_internal (int tok)
{
  if (tok != '\n')
    {
      Vtoken_count++;
      token_count++;
    }

  return show_token (tok);
}

int
octave_lexer::show_token (int tok)
{
  if (Vdisplay_tokens)
    display_token (tok);

  if (lexer_debug_flag)
    {
      std::cerr << "R: ";
      display_token (tok);
      std::cerr << std::endl; 
    }

  return tok;
}<|MERGE_RESOLUTION|>--- conflicted
+++ resolved
@@ -1486,13 +1486,9 @@
   looking_at_indirect_ref = false;
   parsing_class_method = false;
   parsing_classdef = false;
-<<<<<<< HEAD
   maybe_classdef_get_set_method = false;
   parsing_classdef_get_method = false;
   parsing_classdef_set_method = false;
-  quote_is_transpose = false;
-=======
->>>>>>> 82499d07
   force_script = false;
   reading_fcn_file = false;
   reading_script_file = false;
@@ -2713,10 +2709,6 @@
 int
 octave_lexer::handle_superclass_identifier (void)
 {
-<<<<<<< HEAD
-=======
-  std::string pkg;
->>>>>>> 82499d07
   char *yytxt = flex_yytext ();
   int c = yytxt[flex_yyleng()-1];
 
@@ -2757,10 +2749,6 @@
 int
 octave_lexer::handle_meta_identifier (void)
 {
-<<<<<<< HEAD
-=======
-  std::string pkg;
->>>>>>> 82499d07
   char *yytxt = flex_yytext ();
   int c = yytxt[flex_yyleng()-1];
 
